INCLUDE_DIRECTORIES(AFTER ${Platform_SOURCE_DIR}/external)

<<<<<<< HEAD
=======
list(APPEND ssl_impl_sources
     openssl_impl.cc)

list(APPEND TESTAPP_SOURCES
     ${Memcached_SOURCE_DIR}/daemon/ssl_utils.cc
     ${Memcached_SOURCE_DIR}/daemon/ssl_utils.h
     ${Memcached_SOURCE_DIR}/utilities/subdoc_encoder.cc
     ssl_impl.h
     ${ssl_impl_sources}
     testapp.cc
     testapp.h
     testapp_arithmetic.cc
     testapp_arithmetic.h
     testapp_assert_helper.h
     testapp_audit.cc
     testapp_binprot.cc
     testapp_binprot.h
     testapp_bucket.cc
     testapp_bucket.h
     testapp_cert_tests.cc
     testapp_client_test.cc
     testapp_client_test.h
     testapp_dcp.cc
     testapp_environment.cc
     testapp_environment.h
     testapp_errmap.cc
     testapp_flush.cc
     testapp_getset.cc
     testapp_legacy_users.cc
     testapp_lock.cc
     testapp_no_autoselect_default_bucket.cc
     testapp_rbac.cc
     testapp_regression.cc
     testapp_remove.cc
     testapp_require_init.cc
     testapp_sasl.cc
     testapp_sasl.h
     testapp_shutdown.cc
     testapp_ssl_utils.cc
     testapp_stats.cc
     testapp_stats.h
     testapp_subdoc.cc
     testapp_subdoc_multipath.cc
     testapp_subdoc_perf.cc
     testapp_tests.cc
     testapp_timeout.cc
     testapp_touch.cc
     testapp_withmeta.cc
     testapp_xattr.cc
     testapp_xattr.h
     utilities.cc
     utilities.h)

if (NOT WIN32)
    list(APPEND TESTAPP_SOURCES
         saslauthd_mock.cc
         saslauthd_mock.h
         testapp_saslauthd.cc)
endif (NOT WIN32)

>>>>>>> 4ee7d4f7
ADD_EXECUTABLE(generate_test_cbsaslpw generate_test_cbsaslpw.cc
               ${Memcached_SOURCE_DIR}/cbsasl/log.cc
               ${Memcached_SOURCE_DIR}/cbsasl/pwconv.cc
               ${Memcached_SOURCE_DIR}/cbsasl/pwconv.h
               ${Memcached_SOURCE_DIR}/cbsasl/user.cc
               ${Memcached_SOURCE_DIR}/cbsasl/user.h)
TARGET_LINK_LIBRARIES(generate_test_cbsaslpw cbsasl cJSON platform
                      ${OPENSSL_LIBRARIES})


add_library(memcached_testapp_core OBJECT
            ${Memcached_SOURCE_DIR}/utilities/subdoc_encoder.cc
            openssl_impl.cc
            ssl_impl.h
            testapp.cc
            testapp.h
            testapp_assert_helper.h
            testapp_binprot.cc
            testapp_binprot.h
            testapp_client_test.cc
            testapp_client_test.h
            testapp_environment.cc
            testapp_environment.h
            testapp_tests.cc
            utilities.cc
            utilities.h)
target_compile_options(memcached_testapp_core PRIVATE ${CB_CXX_FLAGS_NO_OPTIMIZE})

# Create a function to generate the various test cases
function(add_unit_test_suite)
    set(arg_TIMEOUT 120)
    cmake_parse_arguments("arg" "" "ENGINE;NAME;TIMEOUT;OUTPUT" "SOURCE" ${ARGN})
    if (NOT arg_NAME)
        MESSAGE(FATAL_ERROR "add_unit_test_suite: NAME must be specified")
    endif()
    if (NOT arg_TIMEOUT)
        MESSAGE(FATAL_ERROR "add_unit_test_suite: TIMEOUT must be specified")
    endif()

    if (NOT arg_SOURCE)
        MESSAGE(FATAL_ERROR "add_unit_test_suite: SOURCE must be specified")
    endif()

    add_executable(memcached-${arg_NAME}-tests ${arg_SOURCE}
                   $<TARGET_OBJECTS:memcached_testapp_core>)
    target_compile_options(memcached-${arg_NAME}-tests PRIVATE ${CB_CXX_FLAGS_NO_OPTIMIZE})
    target_link_libraries(memcached-${arg_NAME}-tests
                          memcached_daemon
                          mcd_util
                          mcutils
                          mc_client_connection
                          cbsasl
                          cJSON
                          platform
                          dirutils
                          gtest
                          gtest_main
                          ${SNAPPY_LIBRARIES}
                          ${LIBEVENT_LIBRARIES}
                          ${COUCHBASE_NETWORK_LIBS})
    add_dependencies(memcached-${arg_NAME}-tests
                     blackhole_logger
                     default_engine ep
                     ewouldblock_engine
                     memcached nobucket
                     testapp_extension)

    if (arg_ENGINE)
        add_test(NAME memcached-${arg_NAME}-${arg_ENGINE}-tests
                 WORKING_DIRECTORY ${CMAKE_RUNTIME_OUTPUT_DIRECTORY}
                 COMMAND memcached-${arg_NAME}-tests ${arg_OUTPUT} -E ${arg_ENGINE})
        set_tests_properties(memcached-${arg_NAME}-${arg_ENGINE}-tests PROPERTIES TIMEOUT ${arg_TIMEOUT})
    endif()
    add_test(NAME memcached-${arg_NAME}-tests
             WORKING_DIRECTORY ${CMAKE_RUNTIME_OUTPUT_DIRECTORY}
             COMMAND memcached-${arg_NAME}-tests ${arg_OUTPUT})
    set_tests_properties(memcached-${arg_NAME}-tests PROPERTIES TIMEOUT ${arg_TIMEOUT})
endfunction()

add_unit_test_suite(NAME ssl-utilities
                    TIMEOUT 30
                    SOURCE
                    ${Memcached_SOURCE_DIR}/daemon/ssl_utils.cc
                    ${Memcached_SOURCE_DIR}/daemon/ssl_utils.h
                    testapp_ssl_utils.cc)

# All tests should have a test timeout to avoid blocking our CI infrastructure
# if there is a bug in the code causing it to hang forever. The test timeout
# should be added right after the test is added to make it easy to see that
# it is present.
#
# Roughly calibrated to be 2x what the expected time is on the
# slowest Jenkins platform/config.

# Run the Arithmetic tests
add_unit_test_suite(NAME arithmetic
                    ENGINE ep
                    TIMEOUT 240
                    SOURCE testapp_arithmetic.cc testapp_arithmetic.h)

# Run the Audit tests
add_unit_test_suite(NAME audit
                    TIMEOUT 120
                    SOURCE testapp_audit.cc)

# Run the Bucket tests
add_unit_test_suite(NAME bucket
                    TIMEOUT 400
                    SOURCE testapp_bucket.cc testapp_bucket.h)

# Run the DCP tests
add_unit_test_suite(NAME dcp
                    TIMEOUT 120
                    SOURCE testapp_dcp.cc)

add_unit_test_suite(NAME errmap
                    TIMEOUT 120
                    SOURCE testapp_errmap.cc)

# Run the Flush tests
add_unit_test_suite(NAME flush
                    ENGINE ep
                    TIMEOUT 120
                    SOURCE testapp_flush.cc)

# Run the tests with legacy users
add_unit_test_suite(NAME legacy-users
                    TIMEOUT 60
                    SOURCE testapp_legacy_users.cc)

# Run all of the lock tests
add_unit_test_suite(NAME lock
                    ENGINE ep
                    TIMEOUT 120
                    SOURCE testapp_lock.cc)

# Run the Normal get set tests
add_unit_test_suite(NAME get-set
                    ENGINE ep
                    TIMEOUT 400
                    SOURCE testapp_getset.cc)

# Run the sasl tests
if (WIN32)
    # saslauthd is a Unix-only thingie
    add_unit_test_suite(NAME sasl
                        TIMEOUT 120
                        SOURCE testapp_sasl.cc testapp_sasl.h)
else ()
    add_unit_test_suite(NAME sasl
                        TIMEOUT 120
                        SOURCE
                        testapp_sasl.cc testapp_sasl.h
                        saslauthd_mock.cc
                        saslauthd_mock.h
                        testapp_saslauthd.cc)
endif ()

# Run the stats tests
add_unit_test_suite(NAME stats
                    TIMEOUT 120
                    SOURCE testapp_stats.cc testapp_stats.h)

# Run the unit tests for the memcached binary protocol over a plain socket
add_unit_test_suite(NAME legacy-plain
                    TIMEOUT 200
                    SOURCE testapp_legacy_plain.cc)

# Run the unit tests for the memcached binary protocol over SSL
add_unit_test_suite(NAME legacy-ssl
                    TIMEOUT 200
                    SOURCE testapp_legacy_ssl.cc)

# Run the RBAC tests
add_unit_test_suite(NAME rbac
                    ENGINE ep
                    TIMEOUT 120
                    SOURCE testapp_rbac.cc)

# Run the batch to verify remove
add_unit_test_suite(NAME remove
                    ENGINE ep
                    TIMEOUT 120
                    SOURCE testapp_remove.cc)

# Run the shutdown tests
add_unit_test_suite(NAME shutdown
                    TIMEOUT 120
                    SOURCE testapp_shutdown.cc)

# Run the connection timeout tests
add_unit_test_suite(NAME connection-timeout
                    TIMEOUT 120
                    SOURCE testapp_timeout.cc)

# Run the touch related tests
add_unit_test_suite(NAME touch
                    ENGINE ep
                    TIMEOUT 120
                    SOURCE testapp_touch.cc)

# Run the tests to tune the MCBP SLA via an IOCTL
add_unit_test_suite(NAME tune-mcbp-lsa
                    TIMEOUT 100
                    SOURCE testapp_tune_mcbp_sla.cc)

# Run the XATTR tests
add_unit_test_suite(NAME xattr
                    ENGINE ep
                    TIMEOUT 120
                    SOURCE testapp_xattr.h testapp_xattr.cc)

# Run the SSL cert tests
add_unit_test_suite(NAME ssl-cert
                    TIMEOUT 120
                    SOURCE testapp_cert_tests.cc)

add_unit_test_suite(NAME with-meta
                    ENGINE ep
                    TIMEOUT 120
                    SOURCE testapp_withmeta.cc)

# Verify that we don't connect to a password protected default bucket
add_unit_test_suite(NAME no-autoselect-default-bucket
                    TIMEOUT 120
                    SOURCE testapp_no_autoselect_default_bucket.cc)

# For perf tests we also want GTest to output XML so we can plot the
# results in Jenkins.
<<<<<<< HEAD
add_unit_test_suite(NAME subdoc-perf
                    TIMEOUT 400
                    SOURCE testapp_subdoc_perf.cc testapp_subdoc.cc
                    OUTPUT --gtest_output=xml:gtest_results/memcached_basic_perf_tests.xml)

add_unit_test_suite(NAME subdoc-multipath
                    TIMEOUT 400
                    SOURCE testapp_subdoc_multipath.cc testapp_subdoc.cc)

# Test that we correctly set and get cluster configuration (and that
# the cluster configuration is piggybacked on a not-my-vbucket response
# (and properly deduplicated)
add_unit_test_suite(NAME cluster-config
                    TIMEOUT 400
                    SOURCE testapp_cluster_config.cc)
=======
ADD_TEST(NAME memcached-basic-perf-tests
         WORKING_DIRECTORY ${CMAKE_RUNTIME_OUTPUT_DIRECTORY}
         COMMAND memcached_testapp --gtest_filter=*PerfTest.* --gtest_output=xml:gtest_results/memcached_basic_perf_tests.xml)
SET_TESTS_PROPERTIES(memcached-basic-perf-tests PROPERTIES TIMEOUT 400)

# Verify that we don't connect to a password protected default bucket
ADD_TEST(NAME memcached-no-autoselect-default-bucket-tests
         WORKING_DIRECTORY ${CMAKE_RUNTIME_OUTPUT_DIRECTORY}
         COMMAND memcached_testapp --gtest_filter=TransportProtocols/NoAutoselectDefaultBucketTest.*)
SET_TESTS_PROPERTIES(memcached-no-autoselect-default-bucket-tests PROPERTIES TIMEOUT 120)

# Test regressions
ADD_TEST(NAME memcached-regression-tests
         WORKING_DIRECTORY ${CMAKE_RUNTIME_OUTPUT_DIRECTORY}
         COMMAND memcached_testapp --gtest_filter=TransportProtocols/RegressionTest.*)
SET_TESTS_PROPERTIES(memcached-regression-tests PROPERTIES TIMEOUT 60)
>>>>>>> 4ee7d4f7
<|MERGE_RESOLUTION|>--- conflicted
+++ resolved
@@ -1,68 +1,5 @@
 INCLUDE_DIRECTORIES(AFTER ${Platform_SOURCE_DIR}/external)
 
-<<<<<<< HEAD
-=======
-list(APPEND ssl_impl_sources
-     openssl_impl.cc)
-
-list(APPEND TESTAPP_SOURCES
-     ${Memcached_SOURCE_DIR}/daemon/ssl_utils.cc
-     ${Memcached_SOURCE_DIR}/daemon/ssl_utils.h
-     ${Memcached_SOURCE_DIR}/utilities/subdoc_encoder.cc
-     ssl_impl.h
-     ${ssl_impl_sources}
-     testapp.cc
-     testapp.h
-     testapp_arithmetic.cc
-     testapp_arithmetic.h
-     testapp_assert_helper.h
-     testapp_audit.cc
-     testapp_binprot.cc
-     testapp_binprot.h
-     testapp_bucket.cc
-     testapp_bucket.h
-     testapp_cert_tests.cc
-     testapp_client_test.cc
-     testapp_client_test.h
-     testapp_dcp.cc
-     testapp_environment.cc
-     testapp_environment.h
-     testapp_errmap.cc
-     testapp_flush.cc
-     testapp_getset.cc
-     testapp_legacy_users.cc
-     testapp_lock.cc
-     testapp_no_autoselect_default_bucket.cc
-     testapp_rbac.cc
-     testapp_regression.cc
-     testapp_remove.cc
-     testapp_require_init.cc
-     testapp_sasl.cc
-     testapp_sasl.h
-     testapp_shutdown.cc
-     testapp_ssl_utils.cc
-     testapp_stats.cc
-     testapp_stats.h
-     testapp_subdoc.cc
-     testapp_subdoc_multipath.cc
-     testapp_subdoc_perf.cc
-     testapp_tests.cc
-     testapp_timeout.cc
-     testapp_touch.cc
-     testapp_withmeta.cc
-     testapp_xattr.cc
-     testapp_xattr.h
-     utilities.cc
-     utilities.h)
-
-if (NOT WIN32)
-    list(APPEND TESTAPP_SOURCES
-         saslauthd_mock.cc
-         saslauthd_mock.h
-         testapp_saslauthd.cc)
-endif (NOT WIN32)
-
->>>>>>> 4ee7d4f7
 ADD_EXECUTABLE(generate_test_cbsaslpw generate_test_cbsaslpw.cc
                ${Memcached_SOURCE_DIR}/cbsasl/log.cc
                ${Memcached_SOURCE_DIR}/cbsasl/pwconv.cc
@@ -242,6 +179,12 @@
                     TIMEOUT 120
                     SOURCE testapp_rbac.cc)
 
+# Run the regression tests
+add_unit_test_suite(NAME regression
+                    ENGINE ep
+                    TIMEOUT 60
+                    SOURCE testapp_regression.cc)
+
 # Run the batch to verify remove
 add_unit_test_suite(NAME remove
                     ENGINE ep
@@ -292,7 +235,6 @@
 
 # For perf tests we also want GTest to output XML so we can plot the
 # results in Jenkins.
-<<<<<<< HEAD
 add_unit_test_suite(NAME subdoc-perf
                     TIMEOUT 400
                     SOURCE testapp_subdoc_perf.cc testapp_subdoc.cc
@@ -307,22 +249,4 @@
 # (and properly deduplicated)
 add_unit_test_suite(NAME cluster-config
                     TIMEOUT 400
-                    SOURCE testapp_cluster_config.cc)
-=======
-ADD_TEST(NAME memcached-basic-perf-tests
-         WORKING_DIRECTORY ${CMAKE_RUNTIME_OUTPUT_DIRECTORY}
-         COMMAND memcached_testapp --gtest_filter=*PerfTest.* --gtest_output=xml:gtest_results/memcached_basic_perf_tests.xml)
-SET_TESTS_PROPERTIES(memcached-basic-perf-tests PROPERTIES TIMEOUT 400)
-
-# Verify that we don't connect to a password protected default bucket
-ADD_TEST(NAME memcached-no-autoselect-default-bucket-tests
-         WORKING_DIRECTORY ${CMAKE_RUNTIME_OUTPUT_DIRECTORY}
-         COMMAND memcached_testapp --gtest_filter=TransportProtocols/NoAutoselectDefaultBucketTest.*)
-SET_TESTS_PROPERTIES(memcached-no-autoselect-default-bucket-tests PROPERTIES TIMEOUT 120)
-
-# Test regressions
-ADD_TEST(NAME memcached-regression-tests
-         WORKING_DIRECTORY ${CMAKE_RUNTIME_OUTPUT_DIRECTORY}
-         COMMAND memcached_testapp --gtest_filter=TransportProtocols/RegressionTest.*)
-SET_TESTS_PROPERTIES(memcached-regression-tests PROPERTIES TIMEOUT 60)
->>>>>>> 4ee7d4f7
+                    SOURCE testapp_cluster_config.cc)