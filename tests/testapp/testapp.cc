--- conflicted
+++ resolved
@@ -2122,54 +2122,6 @@
     }
 }
 
-<<<<<<< HEAD
-#if defined(HAVE_TCMALLOC)
-TEST_P(McdTestappTest, IOCTL_TCMallocAggrDecommit) {
-    union {
-        protocol_binary_request_no_extras request;
-        protocol_binary_response_no_extras response;
-        char bytes[1024];
-    } buffer;
-
-    /* tcmalloc.aggressive_memory_decommit should return zero or one. */
-    char cmd[] = "tcmalloc.aggressive_memory_decommit";
-    int value;
-    size_t len = mcbp_raw_command(buffer.bytes, sizeof(buffer.bytes),
-                                  PROTOCOL_BINARY_CMD_IOCTL_GET, cmd,
-                                  strlen(cmd),
-                                  NULL, 0);
-
-    safe_send(buffer.bytes, len, false);
-    safe_recv_packet(buffer.bytes, sizeof(buffer.bytes));
-    mcbp_validate_response_header(&buffer.response,
-                                  PROTOCOL_BINARY_CMD_IOCTL_GET,
-                                  PROTOCOL_BINARY_RESPONSE_SUCCESS);
-
-    EXPECT_GT(buffer.response.message.header.response.bodylen, 0);
-    value = atoi(buffer.bytes + sizeof(buffer.response));
-    cb_assert(value == 0 || value == 1);
-
-
-    /* Check that tcmalloc.aggressive_memory_decommit can be changed, and that
-       the value reads correctly. */
-    {
-        char value_buf[16];
-        int new_value = 1 - value; /* flip between 1 <-> 0 */
-        snprintf(value_buf, sizeof(value_buf), "%d", new_value);
-
-        len = mcbp_raw_command(buffer.bytes, sizeof(buffer.bytes),
-                               PROTOCOL_BINARY_CMD_IOCTL_SET, cmd, strlen(cmd),
-                               value_buf, strlen(value_buf));
-
-        safe_send(buffer.bytes, len, false);
-        safe_recv_packet(buffer.bytes, sizeof(buffer.bytes));
-        mcbp_validate_response_header(&buffer.response,
-                                      PROTOCOL_BINARY_CMD_IOCTL_SET,
-                                      PROTOCOL_BINARY_RESPONSE_SUCCESS);
-    }
-}
-#endif /* defined(HAVE_TCMALLOC) */
-
 TEST_P(McdTestappTest, IOCTL_Tracing) {
     auto& conn = connectionMap.getConnection(Protocol::Memcached,
                                              current_phase == phase_ssl,
@@ -2220,8 +2172,6 @@
     EXPECT_EQ(cJSON_Array, events->type);
 }
 
-=======
->>>>>>> 85f8b0cb
 TEST_P(McdTestappTest, Config_ValidateCurrentConfig) {
     union {
         protocol_binary_request_no_extras request;
