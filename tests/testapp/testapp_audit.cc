/*
 *     Copyright 2016-Present Couchbase, Inc.
 *
 *   Use of this software is governed by the Business Source License included
 *   in the file licenses/BSL-Couchbase.txt.  As of the Change Date specified
 *   in that file, in accordance with the Business Source License, use of this
 *   software will be governed by the Apache License, Version 2.0, included in
 *   the file licenses/APL2.txt.
 */

/*
 * Tests that check certain events make it into the audit log.
 */

#include "testapp.h"

#include "testapp_client_test.h"
#include "memcached_audit_events.h"
#include "auditd/auditd_audit_events.h"

#include <nlohmann/json.hpp>
#include <platform/dirutils.h>

#include <protocol/connection/frameinfo.h>
#include <cctype>
#include <fstream>
#include <sstream>
#include <string>
#include <thread>

class AuditTest : public TestappClientTest {
public:
    void SetUp() override {
        TestappClientTest::SetUp();

        // Create a copy of the audit events file so that we can modify
        // the events
        auto& json = mcd_env->getAuditConfig();
        descriptor_file = cb::io::mktemp("audit_events.json");
        org_descriptor_file = json["descriptors_path"].get<std::string>();

        auto content =
                cb::io::loadFile(org_descriptor_file + "/audit_events.json");
        std::ofstream copy(descriptor_file, std::ios::binary);
        copy.write(content.data(), content.size());
        copy.close();
        json["descriptors_path"] = descriptor_file;

        reconfigure_client_cert_auth("disabled", "", "", "");
        auto logdir = mcd_env->getAuditLogDir();
        EXPECT_NO_THROW(cb::io::rmrf(logdir));
        cb::io::mkdirp(logdir);
        setEnabled(true);
    }

    void TearDown() override {
        reconfigure_client_cert_auth("disabled", "", "", "");
        auto& json = mcd_env->getAuditConfig();
        json["descriptors_path"] = org_descriptor_file;
        setEnabled(false);
        auto logdir = mcd_env->getAuditLogDir();
        EXPECT_NO_THROW(cb::io::rmrf(mcd_env->getAuditLogDir()));
        cb::io::mkdirp(logdir);
        cb::io::rmrf(descriptor_file);
        TestappClientTest::TearDown();
    }

    void setEnabled(bool mode) {
        auto& json = mcd_env->getAuditConfig();
        json["auditd_enabled"] = mode;
        json["filtering_enabled"] = true;
        json["disabled_userids"][0] = {
                {"domain", to_string(cb::rbac::Domain::Local)},
                {"user", "MB33603"}};

        json["event_states"]
            [std::to_string(MEMCACHED_AUDIT_SESSION_TERMINATED)] = "enabled";
        json["event_states"][std::to_string(MEMCACHED_AUDIT_DOCUMENT_READ)] =
                "enabled";
        json["event_states"][std::to_string(MEMCACHED_AUDIT_DOCUMENT_MODIFY)] =
                "enabled";
        json["event_states"][std::to_string(MEMCACHED_AUDIT_DOCUMENT_DELETE)] =
                "enabled";

        try {
            mcd_env->rewriteAuditConfig();
        } catch (std::exception& e) {
            FAIL() << "Failed to toggle audit state: " << e.what();
        }

        auto& connection = getConnection();
        connection.authenticate("@admin", "password", "PLAIN");
        connection.reloadAuditConfiguration();
        connection.reconnect();
    }

    std::vector<nlohmann::json> readAuditData();

    std::vector<nlohmann::json> splitJsonData(const std::string& input);

    bool searchAuditLogForID(int id,
                             const std::string& username = "",
                             const std::string& bucketname = "");

    /**
     * Iterate over all of the entries found in the log file(s) over and
     * over until the callback method returns false.
     *
     * @param callback the callback containing the audit event
     */
    void iterate(const std::function<bool(const nlohmann::json&)>& callback);

    int getAuditCount(const std::vector<nlohmann::json>& entries, int id);

protected:
    std::string descriptor_file;
    std::string org_descriptor_file;
};

INSTANTIATE_TEST_SUITE_P(TransportProtocols,
                         AuditTest,
                         ::testing::Values(TransportProtocols::McbpPlain),
                         ::testing::PrintToStringParamName());

std::vector<nlohmann::json> AuditTest::splitJsonData(const std::string& input) {
    std::vector<nlohmann::json> rval;
    std::istringstream content(input);
    while (content.good()) {
        std::string line;
        std::getline(content, line);
        while (!line.empty() && std::isspace(line.back())) {
            line.pop_back();
        }
        if (!line.empty()) {
            try {
                rval.emplace_back(nlohmann::json::parse(line));
            } catch (const nlohmann::json::exception&) {
                // Stop parsing this file
                if (!content.eof()) {
                    throw std::runtime_error(
                            "splitJsonData: Invalid last entry");
                }
                break;
            }
        }
    }
    return rval;
}

std::vector<nlohmann::json> AuditTest::readAuditData() {
    std::vector<nlohmann::json> rval;
    const auto files =
            cb::io::findFilesContaining(mcd_env->getAuditLogDir(), "audit.log");
    for (const auto& file : files) {
        auto entries = splitJsonData(cb::io::loadFile(file));
        std::move(entries.begin(), entries.end(), std::back_inserter(rval));
    }
    return rval;
}

void AuditTest::iterate(
        const std::function<bool(const nlohmann::json&)>& callback) {
    auto timeout = std::chrono::steady_clock::now() + std::chrono::seconds(5);

    do {
        const auto auditEntries = readAuditData();
        for (auto& entry : auditEntries) {
            if (callback(entry)) {
                // We're done
                return;
                }
        }
        // Avoid busy-loop by backing off
        std::this_thread::sleep_for(std::chrono::milliseconds(1));
    } while (std::chrono::steady_clock::now() < timeout);

    FAIL() << "Timed out waiting for audit event";
}

bool AuditTest::searchAuditLogForID(int id,
                                    const std::string& username,
                                    const std::string& bucketname) {
    bool ret = false;
    iterate([&ret, id, username, bucketname](const nlohmann::json& entry) {
        if (entry["id"].get<int>() != id) {
            return false;
        }

        // This the type we're searching for..
        std::string user;
        std::string bucket;

        auto iter = entry.find("bucket");
        if (iter != entry.end()) {
            bucket.assign(iter->get<std::string>());
        }

        iter = entry.find("real_userid");
        if (iter != entry.end()) {
            auto u = iter->find("user");
            if (u != iter->end()) {
                user.assign(u->get<std::string>());
            }
        }

        if (!username.empty()) {
            if (user.empty()) {
                // The entry did not contain a username!
                ret = false;
                return true;
            }

            if (user != username) {
                // We found another user (needed to test authentication
                // success ;)
                return false;
            }
        }

        if (!bucketname.empty()) {
            if (bucket.empty()) {
                // This entry did not contain a bucket entry
                ret = false;
                return true;
            }

            if (bucket != bucketname) {
                return false;
            }
        }

        ret = true;
        return true;
    });

    return ret;
}

int AuditTest::getAuditCount(const std::vector<nlohmann::json>& entries,
                             int id) {
    return std::count_if(
            entries.begin(), entries.end(), [id](const auto& entry) {
                return entry.at("id").template get<int>() == id;
            });
}

/**
 * Add a unit test to verify that we're able to successfully detect any
 * garbled entries at the end of the file
 */
TEST_P(AuditTest, splitJsonData) {
    // We should accept windows style new line
    EXPECT_EQ(4, splitJsonData("{}\r\n{}\r\n{}\r\n{}\r\n").size());
    // And unix style
    EXPECT_EQ(4, splitJsonData("{}\n{}\n{}\n{}\n").size());
    // We should be able to parse the data if it doesn't include a newline
    // at the end or leading / trailing while space and empty lines
    EXPECT_EQ(4, splitJsonData("{}\n{}\n {} \n\r\n{}").size());
    // We should allow (and ignore) a garbled entry at the end
    EXPECT_EQ(4, splitJsonData("{}\n{}\n {} \n\r\n{}\n{\"foo\"").size());
    // We should fail for garbled entries in the middle of the file
    EXPECT_THROW(splitJsonData("{\"Foo: false}\n{}"), std::runtime_error);
}

/**
 * Validate that a rejected illegal packet is audit logged.
 */
TEST_P(AuditTest, AuditIllegalPacket) {
    auto& conn = getConnection();
    conn.authenticate("Luke", mcd_env->getPassword("Luke"));
    conn.selectBucket(bucketName);

    // A set command should have 8 bytes of extra;
    auto rsp = conn.execute(BinprotGenericCommand{
            cb::mcbp::ClientOpcode::Set, "AuditTest::AuditIllegalPacket"});
    EXPECT_EQ(cb::mcbp::Status::Einval, rsp.getStatus());
    ASSERT_TRUE(searchAuditLogForID(MEMCACHED_AUDIT_INVALID_PACKET));
}

/**
 * Validate that a rejected illegal packet is audit logged.
 */
TEST_P(AuditTest, AuditIllegalFrame_MB31071) {
    std::vector<uint8_t> blob(300);
    std::fill(blob.begin(), blob.end(), 'a');

    auto socket = getConnection().releaseSocket();
    EXPECT_EQ(blob.size(), cb::net::send(socket, blob.data(), blob.size(), 0));

    // This should terminate the conenction
    EXPECT_EQ(0, cb::net::recv(socket, blob.data(), blob.size(), 0));
    cb::net::closesocket(socket);

    bool found = false;
    iterate([&found](const nlohmann::json& entry) -> bool {
        auto iter = entry.find("id");
        if (iter != entry.cend() &&
            iter->get<int>() == MEMCACHED_AUDIT_INVALID_PACKET) {
            // Ok, this is the entry types i want... is this the one with
            // the blob of 300 'a'?
            // The audit daemon dumps the first 256 bytes and tells us
            // the number it truncated. For simplicity we'll just search
            // for that...
            auto str = entry.dump();
            if (str.find(" [truncated 44 bytes]") != std::string::npos) {
                found = true;
                return true;
            }
        }
        return false;
    });

    EXPECT_TRUE(found) << "Timed out waiting for log entry to appear";
}

/**
 * Validate that we log when we reconfigure
 */
TEST_P(AuditTest, AuditStartedStopped) {
    ASSERT_TRUE(searchAuditLogForID(AUDITD_AUDIT_CONFIGURED_AUDIT_DAEMON));
}

/**
 * Validate that a failed SASL auth is audit logged.
 */
TEST_P(AuditTest, AuditFailedAuth) {
    BinprotSaslAuthCommand cmd;
    cmd.setChallenge({"\0nouser\0nopassword", 18});
    cmd.setMechanism("PLAIN");

    auto rsp = getConnection().execute(cmd);
    EXPECT_EQ(cb::mcbp::ClientOpcode::SaslAuth, rsp.getOp());
    EXPECT_EQ(cb::mcbp::Status::AuthError, rsp.getStatus());
    ASSERT_TRUE(searchAuditLogForID(MEMCACHED_AUDIT_AUTHENTICATION_FAILED,
                                    "nouser"));
}

TEST_P(AuditTest, AuditX509SuccessfulAuth) {
    reconfigure_client_cert_auth("enabled", "subject.cn", "", " ");
    std::unique_ptr<MemcachedConnection> conn;
    connectionMap.iterate([&conn](const MemcachedConnection& c) {
        if (!conn && c.isSsl()) {
            auto family = c.getFamily();
            conn = std::make_unique<MemcachedConnection>(
                    family == AF_INET ? "127.0.0.1" : "::1",
                    c.getPort(),
                    family,
                    true);
        }
    });

    ASSERT_TRUE(conn) << "Failed to locate a SSL port";
    setClientCertData(*conn, "trond");
    conn->connect();
    conn->listBuckets();

    ASSERT_TRUE(searchAuditLogForID(MEMCACHED_AUDIT_AUTHENTICATION_SUCCEEDED,
                                    "Trond"));
}

TEST_P(AuditTest, AuditX509FailedAuth) {
    reconfigure_client_cert_auth("mandatory", "subject.cn", "Tr", "");

    std::unique_ptr<MemcachedConnection> conn;
    connectionMap.iterate([&conn](const MemcachedConnection& c) {
        if (!conn && c.isSsl()) {
            auto family = c.getFamily();
            conn = std::make_unique<MemcachedConnection>(
                    family == AF_INET ? "127.0.0.1" : "::1",
                    c.getPort(),
                    family,
                    true);
        }
    });

    ASSERT_TRUE(conn) << "Failed to locate a SSL port";
    setClientCertData(*conn, "trond");
    conn->connect();

    try {
        conn->listBuckets();
    } catch (const std::exception&) {
        // Ignore the exception as all we want to now is that we got the
        // authentication failed audit event
    }

    ASSERT_TRUE(searchAuditLogForID(MEMCACHED_AUDIT_AUTHENTICATION_FAILED,
                                    "ond Norbye"));
}

TEST_P(AuditTest, AuditSelectBucket) {
    adminConnection->createBucket("bucket-1", "", BucketType::Memcached);
    adminConnection->executeInBucket("bucket-1", [this](auto&) {
        ASSERT_TRUE(searchAuditLogForID(
                MEMCACHED_AUDIT_SELECT_BUCKET, "@admin", "bucket-1"));
    });
}

// Each subdoc single-lookup should log one (and only one) DOCUMENT_READ
// event.
TEST_P(AuditTest, AuditSubdocLookup) {
    auto& conn = getConnection();
    conn.authenticate("Luke", mcd_env->getPassword("Luke"));
    conn.selectBucket(bucketName);
    conn.store("doc", Vbid(0), "{\"foo\": 1}");
    BinprotSubdocCommand cmd(cb::mcbp::ClientOpcode::SubdocGet,
                             "doc",
                             "foo",
                             "",
                             SUBDOC_FLAG_NONE);
    ASSERT_EQ(cb::mcbp::Status::Success, conn.execute(cmd).getStatus());

    // Cleanup document; this also gives us a sentinel audit event to know that
    // all previous document audit events we are interested in have been
    // writen to disk.
    conn.remove("doc", Vbid(0));
    ASSERT_TRUE(searchAuditLogForID(MEMCACHED_AUDIT_DOCUMENT_DELETE));

    // Should have one DOCUMENT_MODIFY (from initial create) and one
    // DOCUMENT_READ event.
    const auto entries = readAuditData();
    EXPECT_EQ(1, getAuditCount(entries, MEMCACHED_AUDIT_DOCUMENT_READ));
    EXPECT_EQ(1, getAuditCount(entries, MEMCACHED_AUDIT_DOCUMENT_MODIFY));
}

// Each subdoc single-mutation should log one (and only one) DOCUMENT_MODIFY
// event.
TEST_P(AuditTest, AuditSubdocMutation) {
    auto& conn = getConnection();
    conn.authenticate("Luke", mcd_env->getPassword("Luke"));
    conn.selectBucket(bucketName);
    BinprotSubdocCommand cmd(cb::mcbp::ClientOpcode::SubdocDictUpsert,
                             "doc",
                             "foo",
                             "\"bar\"",
                             SUBDOC_FLAG_NONE,
                             mcbp::subdoc::doc_flag::Mkdoc);
    ASSERT_EQ(cb::mcbp::Status::Success, conn.execute(cmd).getStatus());

    // Cleanup document; this also gives us a sentinel audit event to know that
    // all previous document audit events we are interested in have been
    // writen to disk.
    conn.remove("doc", Vbid(0));
    ASSERT_TRUE(searchAuditLogForID(MEMCACHED_AUDIT_DOCUMENT_DELETE));

    // Should have one DOCUMENT_MODIFY event and no DOCUMENT_READ events.
    const auto entries = readAuditData();
    EXPECT_EQ(1, getAuditCount(entries, MEMCACHED_AUDIT_DOCUMENT_MODIFY));
    EXPECT_EQ(0, getAuditCount(entries, MEMCACHED_AUDIT_DOCUMENT_READ));
}

// Each subdoc multi-mutation should log one (and only one) DOCUMENT_MODIFY
// event.
TEST_P(AuditTest, AuditSubdocMultiMutation) {
    auto& conn = getConnection();
    conn.authenticate("Luke", mcd_env->getPassword("Luke"));
    conn.selectBucket(bucketName);
    BinprotSubdocMultiMutationCommand cmd(
            "doc",
            {{cb::mcbp::ClientOpcode::SubdocDictUpsert,
              SUBDOC_FLAG_NONE,
              "foo",
              "\"bar\""},
             {cb::mcbp::ClientOpcode::SubdocDictUpsert,
              SUBDOC_FLAG_NONE,
              "foo2",
              "\"baz\""}},
            mcbp::subdoc::doc_flag::Mkdoc);

    ASSERT_EQ(cb::mcbp::Status::Success, conn.execute(cmd).getStatus());

    // Cleanup document; this also gives us a sentinel audit event to know that
    // all previous document audit events we are interested in have been
    // writen to disk.
    conn.remove("doc", Vbid(0));
    ASSERT_TRUE(searchAuditLogForID(MEMCACHED_AUDIT_DOCUMENT_DELETE));

    // Should have one DOCUMENT_MODIFY event and no DOCUMENT_READ events.
    const auto entries = readAuditData();
    EXPECT_EQ(1, getAuditCount(entries, MEMCACHED_AUDIT_DOCUMENT_MODIFY));
    EXPECT_EQ(0, getAuditCount(entries, MEMCACHED_AUDIT_DOCUMENT_READ));
}

// Check that a delete via subdoc is audited correctly.
TEST_P(AuditTest, AuditSubdocMultiMutationDelete) {
    auto& conn = getConnection();
    conn.authenticate("Luke", mcd_env->getPassword("Luke"));
    conn.selectBucket(bucketName);
    conn.store("doc", Vbid(0), "foo");

    BinprotSubdocMultiMutationCommand cmd(
            "doc",
            {{cb::mcbp::ClientOpcode::Delete, SUBDOC_FLAG_NONE, {}, {}}},
            mcbp::subdoc::doc_flag::None);

    ASSERT_EQ(cb::mcbp::Status::Success, conn.execute(cmd).getStatus());

    // Should have one DOCUMENT_MODIFY (when initial document was stored) and
    // one DOCUMENT_DELETE event.
    // Delete is last, so search / wait for that; then check entire contents.
    EXPECT_TRUE(searchAuditLogForID(MEMCACHED_AUDIT_DOCUMENT_DELETE));
    const auto entries = readAuditData();
    EXPECT_EQ(0, getAuditCount(entries, MEMCACHED_AUDIT_DOCUMENT_READ));
    EXPECT_EQ(1, getAuditCount(entries, MEMCACHED_AUDIT_DOCUMENT_MODIFY));
    EXPECT_EQ(1, getAuditCount(entries, MEMCACHED_AUDIT_DOCUMENT_DELETE));
}

TEST_P(AuditTest, AuditConfigReload) {
    auto rsp = adminConnection->execute(
            BinprotGenericCommand{cb::mcbp::ClientOpcode::ConfigReload});
    EXPECT_TRUE(rsp.isSuccess());
}

TEST_P(AuditTest, AuditPut) {
    auto rsp = adminConnection->execute(BinprotAuditPutCommand{0, R"({})"});
    EXPECT_TRUE(rsp.isSuccess()) << rsp.getDataString();
}

/// Filtering failed to work for memcached generated events as the domain
/// for these events was hardcoded to "memcached"
TEST_P(AuditTest, MB33603_ValidDomainName) {
    auto& conn = getConnection();
    try {
        conn.authenticate("bubba", "invalid", "PLAIN");
        FAIL() << "Authentication should fail";
    } catch (const ConnectionError& error) {
        ASSERT_TRUE(error.isAuthError());
    }

    std::string domain;
    iterate([&domain](const nlohmann::json& entry) {
        if (entry["id"].get<int>() != MEMCACHED_AUDIT_AUTHENTICATION_FAILED) {
            return false;
        }

        if (entry["real_userid"]["user"] != "bubba") {
            return false;
        }

        domain = entry["real_userid"]["domain"].get<std::string>();
        return true;
    });

    EXPECT_EQ(to_string(cb::rbac::Domain::Local), domain);
}

TEST_P(AuditTest, MB33603_Filtering) {
    auto json = nlohmann::json::parse(cb::io::loadFile(descriptor_file));

    for (auto& module : json["modules"]) {
        for (auto& entry : module["events"]) {
            if (entry["id"].get<int>() ==
                MEMCACHED_AUDIT_AUTHENTICATION_FAILED) {
                entry["filtering_permitted"] = true;
            }
        }
    }

    auto content = json.dump(2);
    std::ofstream copy(descriptor_file, std::ios::binary);
    copy.write(content.data(), content.size());
    copy.close();
    setEnabled(true);

    auto& conn = getConnection();
    try {
        conn.authenticate("MB33603", "invalid", "PLAIN");
        FAIL() << "Authentication should fail";
    } catch (const ConnectionError& error) {
        ASSERT_TRUE(error.isAuthError());
    }

    // Perform a second invalid login (with a different username)
    // so that we know when we can stop looking at the audit trail and
    // verify that we haven't generated an entry for the user.

    try {
        conn.authenticate("MB33603_1", "invalid", "PLAIN");
        FAIL() << "Authentication should fail";
    } catch (const ConnectionError& error) {
        ASSERT_TRUE(error.isAuthError());
    }

    bool found = false;
    iterate([&found](const nlohmann::json& entry) {
        if (entry["id"].get<int>() != MEMCACHED_AUDIT_AUTHENTICATION_FAILED) {
            return false;
        }

        if (entry["real_userid"]["user"] == "MB33603") {
            found = true;
            return true;
        }

        return entry["real_userid"]["user"] == "MB33603_1";
    });

    EXPECT_FALSE(found)
            << "Filtering out memcached generated events don't work";
}

TEST_P(AuditTest, MB3750_AuditImpersonatedUser) {
    auto& conn = getAdminConnection();
    conn.selectBucket(bucketName);

    // We should be allowed to fetch a document (should return enoent)
    try {
        conn.get("MB3750_AuditImpersonatedUser", Vbid{0});
        FAIL() << "Document should not be here";
    } catch (const ConnectionError& error) {
        ASSERT_TRUE(error.isNotFound()) << "Document should not be there";
    }

    // Smith does not have access to the default bucket so trying to fetch
    // the document should fail with an access violation (and not that the
    // document isn't found).
    try {
        conn.get(
                "MB3750_AuditImpersonatedUser",
                Vbid{0},
                []() -> FrameInfoVector {
                    FrameInfoVector ret;
                    ret.emplace_back(std::make_unique<ImpersonateUserFrameInfo>(
                            "smith"));
                    return ret;
                });
        FAIL() << "Document should not be here";
    } catch (const ConnectionError& error) {
        ASSERT_TRUE(error.isAccessDenied())
                << "smith have no access to to default: " << error.what();
    }

    // Verify that the audit trail contains the effective user
    std::string user;
    std::string domain;
    iterate([&user, &domain](const nlohmann::json& entry) {
        if (entry["id"].get<int>() != MEMCACHED_AUDIT_COMMAND_ACCESS_FAILURE) {
            return false;
        }

        if (entry.find("effective_userid") == entry.end()) {
            return false;
        }

        user = entry["effective_userid"]["user"];
        domain = entry["effective_userid"]["domain"].get<std::string>();
        return true;
    });

    EXPECT_EQ("smith", user);
    EXPECT_EQ(to_string(cb::rbac::Domain::Local), domain);
}

TEST_P(AuditTest, MB41183_UnifiedConnectionDescription) {
    BinprotSaslAuthCommand cmd;
    cmd.setChallenge({"\0MB41183\0nopassword", 18});
    cmd.setMechanism("PLAIN");

    auto rsp = getConnection().execute(cmd);
    EXPECT_EQ(cb::mcbp::ClientOpcode::SaslAuth, rsp.getOp());
    EXPECT_EQ(cb::mcbp::Status::AuthError, rsp.getStatus());

    iterate([](const nlohmann::json& entry) {
        if (entry.find("peername") != entry.cend() ||
            entry.find("sockname") != entry.cend()) {
            throw std::runtime_error(
                    "FAIL: peername or sockname should not be present: " +
                    entry.dump());
        }

        if (entry["id"].get<int>() != MEMCACHED_AUDIT_AUTHENTICATION_FAILED) {
            return false;
        }

        // THe following piece of code will throw exceptions if they don't
        // exists or is of wrong type
        entry["remote"]["ip"].get<std::string>();
        entry["remote"]["port"].get<int>();
        entry["local"]["ip"].get<std::string>();
        entry["local"]["port"].get<int>();
        return true;
    });
}

<<<<<<< HEAD
/// Verify that the audit of the document key don't include the collection
/// identifiers
TEST_P(AuditTest, MB51863) {
    auto& conn = getConnection();

    conn.authenticate("Luke", mcd_env->getPassword("Luke"));
    conn.selectBucket(bucketName);
    std::vector<cb::mcbp::Feature> features = {
            {cb::mcbp::Feature::MUTATION_SEQNO,
             cb::mcbp::Feature::XATTR,
             cb::mcbp::Feature::XERROR,
             cb::mcbp::Feature::SELECT_BUCKET,
             cb::mcbp::Feature::Collections,
             cb::mcbp::Feature::SubdocReplaceBodyWithXattr}};
    conn.setFeatures(features);
    std::string key;
    key.push_back('\0');
    key.append("MB51863");
    conn.store(key, Vbid(0), "foo");

    nlohmann::json document;
    iterate([&document](const nlohmann::json& entry) -> bool {
        if (entry["id"].get<int>() == MEMCACHED_AUDIT_DOCUMENT_MODIFY &&
            entry["key"].get<std::string>().find("MB51863") !=
                    std::string::npos) {
            document = entry;
            return true;
        }
        return false;
    });

    ASSERT_EQ("MB51863", document["key"].get<std::string>());
    ASSERT_EQ("0x0", document["collection_id"].get<std::string>());
=======
#ifdef WIN32
#define AuditDroppedTest DISABLED_AuditDroppedTest
#endif
TEST_P(AuditTest, AuditDroppedTest) {
    auto orgLogDir = mcd_env->getAuditLogDir();
    setEnabled(true);

    auto stats = getAdminConnection().stats("audit");
    // Get the current count for dropped events:
    const auto org_dropped = stats["dropped_events"].get<size_t>();

    auto& json = mcd_env->getAuditConfig();
    // Set the audit log to a path which cannot be created
    // due to access permissions (not just the file but
    // missing path elements in the path which needs to be
    // created which we won't have access to create).
    json["log_path"] = "/AuditTest/auditlog/myaudit";
    try {
        mcd_env->rewriteAuditConfig();
    } catch (std::exception& e) {
        FAIL() << "Failed to toggle audit state: " << e.what();
    }

    getAdminConnection().reloadAuditConfiguration();

    stats = getAdminConnection().stats("audit");
    while (!stats["enabled"].get<bool>()) {
        std::this_thread::sleep_for(std::chrono::milliseconds{10});
        stats = getAdminConnection().stats("audit");
    }

    EXPECT_LT(org_dropped, stats["dropped_events"].get<size_t>());

    // Rewrite the config back to the original one
    json["log_path"] = orgLogDir;
    setEnabled(true);
>>>>>>> 23c83608
}<|MERGE_RESOLUTION|>--- conflicted
+++ resolved
@@ -682,7 +682,6 @@
     });
 }
 
-<<<<<<< HEAD
 /// Verify that the audit of the document key don't include the collection
 /// identifiers
 TEST_P(AuditTest, MB51863) {
@@ -716,7 +715,8 @@
 
     ASSERT_EQ("MB51863", document["key"].get<std::string>());
     ASSERT_EQ("0x0", document["collection_id"].get<std::string>());
-=======
+}
+
 #ifdef WIN32
 #define AuditDroppedTest DISABLED_AuditDroppedTest
 #endif
@@ -753,5 +753,4 @@
     // Rewrite the config back to the original one
     json["log_path"] = orgLogDir;
     setEnabled(true);
->>>>>>> 23c83608
 }