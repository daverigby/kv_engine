--- conflicted
+++ resolved
@@ -63,13 +63,10 @@
         return "PreserveTtl";
     case cb::mcbp::Feature::VAttr:
         return "VAttr";
-<<<<<<< HEAD
     case cb::mcbp::Feature::PiTR:
         return "PiTR";
-=======
     case cb::mcbp::Feature::SubdocCreateAsDeleted:
         return "SubdocCreateAsDeleted";
->>>>>>> 89b00454
     }
 
     throw std::invalid_argument(
