/* -*- Mode: C++; tab-width: 4; c-basic-offset: 4; indent-tabs-mode: nil -*- */
/*
 *     Copyright 2016-Present Couchbase, Inc.
 *
 *   Use of this software is governed by the Business Source License included
 *   in the file licenses/BSL-Couchbase.txt.  As of the Change Date specified
 *   in that file, in accordance with the Business Source License, use of this
 *   software will be governed by the Apache License, Version 2.0, included in
 *   the file licenses/APL2.txt.
 */
#include "client_mcbp_commands.h"
#include "frameinfo.h"
#include <mcbp/mcbp.h>
#include <memcached/tracer.h>
#include <array>
#include <gsl/gsl>
#include <utility>

/**
 * Append a 16 bit integer to the buffer in network byte order
 *
 * @param buf the buffer to add the data to
 * @param value The value (in host local byteorder) to add.
 */
static void append(std::vector<uint8_t>& buf, uint16_t value) {
    uint16_t vallen = ntohs(value);
    auto p = reinterpret_cast<const char*>(&vallen);
    buf.insert(buf.end(), p, p + 2);
}

/**
 * Append a 32 bit integer to the buffer in network byte order
 *
 * @param buf the buffer to add the data to
 * @param value The value (in host local byteorder) to add.
 */
static void append(std::vector<uint8_t>& buf, uint32_t value) {
    uint32_t vallen = ntohl(value);
    auto p = reinterpret_cast<const char*>(&vallen);
    buf.insert(buf.end(), p, p + 4);
}

void BinprotCommand::encode(std::vector<uint8_t>& buf) const {
    writeHeader(buf);
}

BinprotCommand::Encoded BinprotCommand::encode() const {
    Encoded bufs;
    encode(bufs.header);
    return bufs;
}

void BinprotCommand::fillHeader(cb::mcbp::Request& header,
                                size_t payload_len,
                                size_t extlen) const {
    header.setMagic(cb::mcbp::Magic::ClientRequest);
    header.setOpcode(opcode);
    // The server refuse to use a key > 0xff so just narrow it here to make
    // sure that we don't use the frame extras field if we want to inject
    // that at a later time
    header.setKeylen(gsl::narrow<uint8_t>(key.size()));
    header.setExtlen(gsl::narrow<uint8_t>(extlen));
    header.setDatatype(cb::mcbp::Datatype::Raw);
    header.setVBucket(vbucket);
    header.setBodylen(gsl::narrow<uint32_t>(key.size() + extlen + payload_len +
                                            frame_info.size()));
    header.setOpaque(opaque);
    // @todo fix this to use the setter. There is still some dependency
    // in other tests which use expects this to be in the same byte order
    // as the server sent it..
    header.setCas(cas);
}

void BinprotCommand::writeHeader(std::vector<uint8_t>& buf,
                                 size_t payload_len,
                                 size_t extlen) const {
    buf.resize(sizeof(cb::mcbp::Request));
    auto& hdr = *reinterpret_cast<cb::mcbp::Request*>(buf.data());
    fillHeader(hdr, payload_len, extlen);

    if (!frame_info.empty()) {
        hdr.setMagic(cb::mcbp::Magic::AltClientRequest);
        hdr.setFramingExtraslen(gsl::narrow<uint8_t>(frame_info.size()));
        std::copy(frame_info.cbegin(),
                  frame_info.cend(),
                  std::back_inserter(buf));
    }
}

BinprotCommand& BinprotCommand::setKey(std::string key_) {
    key = std::move(key_);
    return *this;
}

BinprotCommand& BinprotCommand::setCas(uint64_t cas_) {
    cas = cas_;
    return *this;
}

BinprotCommand& BinprotCommand::setOp(cb::mcbp::ClientOpcode cmd_) {
    opcode = cmd_;
    return *this;
}

void BinprotCommand::clear() {
    opcode = cb::mcbp::ClientOpcode::Invalid;
    key.clear();
    cas = 0;
    vbucket = Vbid(0);
}

uint64_t BinprotCommand::getCas() const {
    return cas;
}

const std::string& BinprotCommand::getKey() const {
    return key;
}

cb::mcbp::ClientOpcode BinprotCommand::getOp() const {
    return opcode;
}

BinprotCommand& BinprotCommand::setVBucket(Vbid vbid) {
    vbucket = vbid;
    return *this;
}

BinprotCommand& BinprotCommand::setOpaque(uint32_t opaq) {
    opaque = opaq;
    return *this;
}

BinprotCommand& BinprotCommand::addFrameInfo(const FrameInfo& fi) {
    auto encoded = fi.encode();
    return addFrameInfo({encoded.data(), encoded.size()});
}

BinprotCommand& BinprotCommand::addFrameInfo(cb::const_byte_buffer section) {
    std::copy(section.cbegin(), section.cend(), std::back_inserter(frame_info));
    return *this;
}

void BinprotCommand::ExpiryValue::assign(uint32_t value_) {
    value = value_;
    set = true;
}

void BinprotCommand::ExpiryValue::clear() {
    set = false;
}

bool BinprotCommand::ExpiryValue::isSet() const {
    return set;
}

uint32_t BinprotCommand::ExpiryValue::getValue() const {
    return value;
}

BinprotCommandResponse::BinprotCommandResponse(cb::mcbp::ClientOpcode opcode,
                                               uint32_t opaque,
                                               cb::mcbp::Status status) {
    setOp(opcode);
    setOpaque(opaque);
    setStatus(status);
}

BinprotCommandResponse& BinprotCommandResponse::setStatus(
        cb::mcbp::Status status) {
    this->status = status;
    return *this;
}

void BinprotCommandResponse::encode(std::vector<uint8_t>& buf) const {
    BinprotGenericCommand::encode(buf);
    auto& rsp = *reinterpret_cast<cb::mcbp::Response*>(buf.data());
    rsp.setMagic(cb::mcbp::Magic::ClientResponse);
    rsp.setStatus(status);
    rsp.setOpaque(opaque);
    rsp.setOpcode(opcode);
}

void BinprotGenericCommand::encode(std::vector<uint8_t>& buf) const {
    writeHeader(buf, value.size(), extras.size());
    buf.insert(buf.end(), extras.begin(), extras.end());
    buf.insert(buf.end(), key.begin(), key.end());
    buf.insert(buf.end(), value.begin(), value.end());
}

BinprotGenericCommand::BinprotGenericCommand(cb::mcbp::ClientOpcode opcode,
                                             const std::string& key_,
                                             const std::string& value_)
    : BinprotCommandT() {
    setOp(opcode);
    setKey(key_);
    setValue(value_);
}

BinprotGenericCommand::BinprotGenericCommand(cb::mcbp::ClientOpcode opcode,
                                             const std::string& key_)
    : BinprotCommandT() {
    setOp(opcode);
    setKey(key_);
}

BinprotGenericCommand::BinprotGenericCommand(cb::mcbp::ClientOpcode opcode)
    : BinprotCommandT() {
    setOp(opcode);
}

BinprotGenericCommand::BinprotGenericCommand() : BinprotCommandT() {
}

BinprotGenericCommand& BinprotGenericCommand::setValue(std::string value_) {
    value = std::move(value_);
    return *this;
}

BinprotGenericCommand& BinprotGenericCommand::setExtras(
        const std::vector<uint8_t>& buf) {
    extras.assign(buf.begin(), buf.end());
    return *this;
}

BinprotGenericCommand& BinprotGenericCommand::setExtras(std::string_view buf) {
    const auto* data = reinterpret_cast<const uint8_t*>(buf.data());
    this->extras.assign(data, data + buf.size());
    return *this;
}

void BinprotGenericCommand::clear() {
    BinprotCommand::clear();
    value.clear();
    extras.clear();
}

BinprotSubdocCommand::BinprotSubdocCommand(
        cb::mcbp::ClientOpcode cmd_,
        const std::string& key_,
        const std::string& path_,
        const std::string& value_,
        protocol_binary_subdoc_flag pathFlags_,
        mcbp::subdoc::doc_flag docFlags_,
        uint64_t cas_)
    : BinprotCommandT() {
    setOp(cmd_);
    setKey(key_);
    setPath(path_);
    setValue(value_);
    addPathFlags(pathFlags_);
    addDocFlags(docFlags_);
    setCas(cas_);
}

BinprotSubdocCommand& BinprotSubdocCommand::setPath(std::string path_) {
    if (path_.size() > std::numeric_limits<uint16_t>::max()) {
        throw std::out_of_range("BinprotSubdocCommand::setPath: Path too big");
    }
    path = std::move(path_);
    return *this;
}

void BinprotSubdocCommand::encode(std::vector<uint8_t>& buf) const {
    if (key.empty()) {
        throw std::logic_error("BinprotSubdocCommand::encode: Missing a key");
    }

    // Expiry (optional) is encoded in extras. Only include if non-zero or
    // if explicit encoding of zero was requested.
    const bool include_expiry = (expiry.getValue() != 0 || expiry.isSet());
    const bool include_doc_flags = !isNone(doc_flags);

    // Populate the header.
    const size_t extlen = sizeof(uint16_t) + // Path length
                          1 + // flags
                          (include_expiry ? sizeof(uint32_t) : 0) +
                          (include_doc_flags ? sizeof(uint8_t) : 0);

    writeHeader(buf, path.size() + value.size(), extlen);

    // Add extras: pathlen, flags, optional expiry
    append(buf, gsl::narrow<uint16_t>(path.size()));
    buf.push_back(flags);

    if (include_expiry) {
        // As expiry is optional (and immediately follows subdoc_flags,
        // i.e. unaligned) there's no field in the struct; so use low-level
        // memcpy to populate it.
        append(buf, expiry.getValue());
    }

    if (include_doc_flags) {
        buf.push_back(
                std::underlying_type<mcbp::subdoc::doc_flag>::type(doc_flags));
    }

    // Add Body: key; path; value if applicable.
    buf.insert(buf.end(), key.begin(), key.end());
    buf.insert(buf.end(), path.begin(), path.end());
    buf.insert(buf.end(), value.begin(), value.end());
}
BinprotSubdocCommand::BinprotSubdocCommand() : BinprotCommandT() {
}
BinprotSubdocCommand::BinprotSubdocCommand(cb::mcbp::ClientOpcode cmd_) {
    setOp(cmd_);
}
BinprotSubdocCommand::BinprotSubdocCommand(cb::mcbp::ClientOpcode cmd_,
                                           const std::string& key_,
                                           const std::string& path_)
    : BinprotSubdocCommand(cmd_,
                           key_,
                           path_,
                           "",
                           SUBDOC_FLAG_NONE,
                           mcbp::subdoc::doc_flag::None,
                           0) {
}
BinprotSubdocCommand& BinprotSubdocCommand::setValue(std::string value_) {
    value = std::move(value_);
    return *this;
}
BinprotSubdocCommand& BinprotSubdocCommand::addPathFlags(
        protocol_binary_subdoc_flag flags_) {
    static protocol_binary_subdoc_flag validFlags = SUBDOC_FLAG_XATTR_PATH |
                                                    SUBDOC_FLAG_MKDIR_P |
                                                    SUBDOC_FLAG_EXPAND_MACROS;
    if ((flags_ & ~validFlags) == 0) {
        flags = flags | flags_;
    } else {
        throw std::invalid_argument("addPathFlags: flags_ (which is " +
                                    std::to_string(flags_) +
                                    ") is not a path flag");
    }
    return *this;
}
BinprotSubdocCommand& BinprotSubdocCommand::addDocFlags(
        mcbp::subdoc::doc_flag flags_) {
    using namespace mcbp::subdoc;
    constexpr doc_flag validFlags = doc_flag::Mkdoc | doc_flag::AccessDeleted |
                                    doc_flag::Add | doc_flag::CreateAsDeleted;
    if ((flags_ & ~validFlags) == mcbp::subdoc::doc_flag::None) {
        doc_flags = doc_flags | flags_;
    } else {
        throw std::invalid_argument("addDocFlags: flags_ (which is " +
                                    to_string(flags_) + ") is not a doc flag");
    }
    return *this;
}
BinprotSubdocCommand& BinprotSubdocCommand::setExpiry(uint32_t value_) {
    expiry.assign(value_);
    return *this;
}
const std::string& BinprotSubdocCommand::getPath() const {
    return path;
}
const std::string& BinprotSubdocCommand::getValue() const {
    return value;
}
protocol_binary_subdoc_flag BinprotSubdocCommand::getFlags() const {
    return flags;
}

bool BinprotResponse::isSuccess() const {
    return cb::mcbp::isStatusSuccess(getStatus());
}

void BinprotResponse::assign(std::vector<uint8_t>&& srcbuf) {
    payload = std::move(srcbuf);
}

std::optional<std::chrono::microseconds> BinprotResponse::getTracingData()
        const {
    auto framingExtrasLen = getFramingExtraslen();
    if (framingExtrasLen == 0) {
        return std::optional<std::chrono::microseconds>{};
    }
    const auto& framingExtras = getResponse().getFramingExtras();
    const auto& data = framingExtras.data();
    size_t offset = 0;

    // locate the tracing info
    while (offset < framingExtrasLen) {
        const uint8_t id = data[offset] & 0xF0;
        const uint8_t len = data[offset] & 0x0F;
        if (0 == id) {
            uint16_t micros = ntohs(
                    reinterpret_cast<const uint16_t*>(data + offset + 1)[0]);
            return cb::tracing::Tracer::decodeMicros(micros);
        }
        offset += 1 + len;
    }

    return std::optional<std::chrono::microseconds>{};
}

cb::mcbp::ClientOpcode BinprotResponse::getOp() const {
    return cb::mcbp::ClientOpcode(getResponse().getClientOpcode());
}

cb::mcbp::Status BinprotResponse::getStatus() const {
    return getResponse().getStatus();
}

size_t BinprotResponse::getExtlen() const {
    return getResponse().getExtlen();
}

size_t BinprotResponse::getBodylen() const {
    return getResponse().getBodylen();
}

size_t BinprotResponse::getFramingExtraslen() const {
    return getResponse().getFramingExtraslen();
}

size_t BinprotResponse::getHeaderLen() {
    return sizeof(cb::mcbp::Response);
}

uint64_t BinprotResponse::getCas() const {
    return getResponse().getCas();
}

protocol_binary_datatype_t BinprotResponse::getDatatype() const {
    return protocol_binary_datatype_t(getResponse().getDatatype());
}

std::string_view BinprotResponse::getKey() const {
    const auto buf = getResponse().getKey();
    return {reinterpret_cast<const char*>(buf.data()), buf.size()};
}

std::string BinprotResponse::getKeyString() const {
    const auto buf = getKey();
    return {buf.data(), buf.size()};
}

cb::const_byte_buffer BinprotResponse::getData() const {
    return getResponse().getValue();
}

std::string BinprotResponse::getDataString() const {
    const auto buf = getData();
    return {reinterpret_cast<const char*>(buf.data()), buf.size()};
}

const cb::mcbp::Response& BinprotResponse::getResponse() const {
    return getHeader().getResponse();
}

void BinprotResponse::clear() {
    payload.clear();
}

const cb::mcbp::Header& BinprotResponse::getHeader() const {
    return *reinterpret_cast<const cb::mcbp::Header*>(payload.data());
}

void BinprotSubdocResponse::assign(std::vector<uint8_t>&& srcbuf) {
    BinprotResponse::assign(std::move(srcbuf));
    if (getBodylen() - getExtlen() - getFramingExtraslen() > 0) {
        value.assign(payload.data() + sizeof(cb::mcbp::Response) + getExtlen() +
                             getFramingExtraslen(),
                     payload.data() + payload.size());
    }
}
const std::string& BinprotSubdocResponse::getValue() const {
    return value;
}
void BinprotSubdocResponse::clear() {
    BinprotResponse::clear();
    value.clear();
}
bool BinprotSubdocResponse::operator==(
        const BinprotSubdocResponse& other) const {
    bool rv = getStatus() == other.getStatus();

    if (getStatus() == cb::mcbp::Status::Success) {
        rv = getValue() == other.getValue();
    }
    return rv;
}

void BinprotSaslAuthCommand::encode(std::vector<uint8_t>& buf) const {
    if (key.empty()) {
        throw std::logic_error("BinprotSaslAuthCommand: Missing mechanism (setMechanism)");
    }

    writeHeader(buf, challenge.size(), 0);
    buf.insert(buf.end(), key.begin(), key.end());
    buf.insert(buf.end(), challenge.begin(), challenge.end());
}
void BinprotSaslAuthCommand::setMechanism(const std::string& mech_) {
    setKey(mech_);
}
void BinprotSaslAuthCommand::setChallenge(std::string_view data) {
    challenge = data;
}

void BinprotSaslStepCommand::encode(std::vector<uint8_t>& buf) const {
    if (key.empty()) {
        throw std::logic_error("BinprotSaslStepCommand::encode: Missing mechanism (setMechanism");
    }
    if (challenge.empty()) {
        throw std::logic_error("BinprotSaslStepCommand::encode: Missing challenge response");
    }

    writeHeader(buf, challenge.size(), 0);
    buf.insert(buf.end(), key.begin(), key.end());
    buf.insert(buf.end(), challenge.begin(), challenge.end());
}
void BinprotSaslStepCommand::setMechanism(const std::string& mech) {
    setKey(mech);
}
void BinprotSaslStepCommand::setChallenge(std::string_view data) {
    challenge = data;
}

void BinprotCreateBucketCommand::setConfig(const std::string& module,
                                           const std::string& config) {
    module_config.assign(module.begin(), module.end());
    module_config.push_back(0x00);
    module_config.insert(module_config.end(), config.begin(), config.end());
}

void BinprotCreateBucketCommand::encode(std::vector<uint8_t>& buf) const {
    if (module_config.empty()) {
        throw std::logic_error("BinprotCreateBucketCommand::encode: Missing bucket module and config");
    }
    writeHeader(buf, module_config.size(), 0);
    buf.insert(buf.end(), key.begin(), key.end());
    buf.insert(buf.end(), module_config.begin(), module_config.end());
}
BinprotCreateBucketCommand::BinprotCreateBucketCommand(const char* name) {
    setKey(name);
}

void BinprotGetCommand::encode(std::vector<uint8_t>& buf) const {
    writeHeader(buf, 0, 0);
    buf.insert(buf.end(), key.begin(), key.end());
}

void BinprotGetAndLockCommand::encode(std::vector<uint8_t>& buf) const {
    writeHeader(buf, 0, sizeof(lock_timeout));
    cb::mcbp::request::GetLockedPayload payload;
    payload.setExpiration(lock_timeout);
    auto extras = payload.getBuffer();
    buf.insert(buf.end(), extras.begin(), extras.end());
    buf.insert(buf.end(), key.begin(), key.end());
}
BinprotGetAndLockCommand::BinprotGetAndLockCommand()
    : BinprotCommandT(), lock_timeout(0) {
}
BinprotGetAndLockCommand& BinprotGetAndLockCommand::setLockTimeout(
        uint32_t timeout) {
    lock_timeout = timeout;
    return *this;
}

void BinprotGetAndTouchCommand::encode(std::vector<uint8_t>& buf) const {
    writeHeader(buf, 0, sizeof(expirytime));
    cb::mcbp::request::GatPayload extras;
    extras.setExpiration(expirytime);
    auto buffer = extras.getBuffer();
    buf.insert(buf.end(), buffer.begin(), buffer.end());
    buf.insert(buf.end(), key.begin(), key.end());
}
BinprotGetAndTouchCommand::BinprotGetAndTouchCommand(std::string key,
                                                     uint32_t exp)
    : BinprotCommandT(), expirytime(exp) {
    setKey(std::move(key));
}
bool BinprotGetAndTouchCommand::isQuiet() const {
    return getOp() == cb::mcbp::ClientOpcode::Gatq;
}
BinprotGetAndTouchCommand& BinprotGetAndTouchCommand::setQuiet(bool quiet) {
    setOp(quiet ? cb::mcbp::ClientOpcode::Gatq : cb::mcbp::ClientOpcode::Gat);
    return *this;
}
BinprotGetAndTouchCommand& BinprotGetAndTouchCommand::setExpirytime(
        uint32_t timeout) {
    expirytime = timeout;
    return *this;
}

BinprotTouchCommand::BinprotTouchCommand(std::string key, uint32_t exp)
    : BinprotCommandT(), expirytime(exp) {
    setKey(std::move(key));
}

void BinprotTouchCommand::encode(std::vector<uint8_t>& buf) const {
    writeHeader(buf, 0, sizeof(expirytime));
    cb::mcbp::request::TouchPayload extras;
    extras.setExpiration(expirytime);
    auto buffer = extras.getBuffer();
    buf.insert(buf.end(), buffer.begin(), buffer.end());
    buf.insert(buf.end(), key.begin(), key.end());
}
BinprotTouchCommand& BinprotTouchCommand::setExpirytime(uint32_t timeout) {
    expirytime = timeout;
    return *this;
}

void BinprotUnlockCommand::encode(std::vector<uint8_t>& buf) const {
    writeHeader(buf, 0, 0);
    buf.insert(buf.end(), key.begin(), key.end());
}

uint32_t BinprotGetResponse::getDocumentFlags() const {
    if (!isSuccess()) {
        return 0;
    }

    auto extras = getResponse().getExtdata();
    if (extras.size() < sizeof(uint32_t)) {
        throw std::runtime_error(
                "BinprotGetResponse::getDocumentFlags(): extras does not "
                "contain flags");
    }

    return ntohl(*reinterpret_cast<const uint32_t*>(extras.data()));
}

BinprotMutationCommand& BinprotMutationCommand::setMutationType(
    MutationType type) {
    switch (type) {
    case MutationType::Add:
        setOp(cb::mcbp::ClientOpcode::Add);
        return *this;
    case MutationType::Set:
        setOp(cb::mcbp::ClientOpcode::Set);
        return *this;
    case MutationType::Replace:
        setOp(cb::mcbp::ClientOpcode::Replace);
        return *this;
    case MutationType::Append:
        setOp(cb::mcbp::ClientOpcode::Append);
        return *this;
    case MutationType::Prepend:
        setOp(cb::mcbp::ClientOpcode::Prepend);
        return *this;
    }

    throw std::invalid_argument(
        "BinprotMutationCommand::setMutationType: Mutation type not supported: " +
        std::to_string(int(type)));
}

std::string to_string(MutationType type) {
    switch (type) {
    case MutationType::Add: return "ADD";
    case MutationType::Set: return "SET";
    case MutationType::Replace: return "REPLACE";
    case MutationType::Append: return "APPEND";
    case MutationType::Prepend: return "PREPEND";
    }

    return "to_string(MutationType type) Unknown type: " +
           std::to_string(int(type));
}

BinprotMutationCommand& BinprotMutationCommand::setDocumentInfo(
        const DocumentInfo& info) {
    if (!info.id.empty()) {
        setKey(info.id);
    }

    setDocumentFlags(info.flags);
    setCas(info.cas);
    setExpiry(info.expiration);

    datatype = uint8_t(info.datatype);
    return *this;
}

void BinprotMutationCommand::encodeHeader(std::vector<uint8_t>& buf) const {
    if (key.empty()) {
        throw std::invalid_argument("BinprotMutationCommand::encode: Key is missing!");
    }
    if (!value.empty() && !value_refs.empty()) {
        throw std::invalid_argument("BinprotMutationCommand::encode: Both value and value_refs have items!");
    }

    uint8_t extlen = 8;
    if (getOp() == cb::mcbp::ClientOpcode::Append ||
        getOp() == cb::mcbp::ClientOpcode::Prepend) {
        if (expiry.getValue() != 0) {
            throw std::invalid_argument("BinprotMutationCommand::encode: Expiry invalid with append/prepend");
        }
        extlen = 0;
    }

    size_t value_size = value.size();
    for (const auto& vbuf : value_refs) {
        value_size += vbuf.size();
    }

    writeHeader(buf, value_size, extlen);
    auto* header = reinterpret_cast<cb::mcbp::Request*>(buf.data());
    header->setDatatype(cb::mcbp::Datatype(datatype));

    if (extlen != 0) {
        // Write the extras:
        cb::mcbp::request::MutationPayload mp;
        mp.setFlags(flags);
        mp.setExpiration(expiry.getValue());
        auto buffer = mp.getBuffer();
        buf.insert(buf.end(), buffer.begin(), buffer.end());
    }
}

void BinprotMutationCommand::encode(std::vector<uint8_t>& buf) const {
    encodeHeader(buf);
    buf.insert(buf.end(), key.begin(), key.end());
    buf.insert(buf.end(), value.begin(), value.end());
    for (const auto& vbuf : value_refs) {
        buf.insert(buf.end(), vbuf.begin(), vbuf.end());
    }
}

BinprotCommand::Encoded BinprotMutationCommand::encode() const {
    Encoded ret;
    auto& hdrbuf = ret.header;
    encodeHeader(hdrbuf);
    hdrbuf.insert(hdrbuf.end(), key.begin(), key.end());
    hdrbuf.insert(hdrbuf.end(), value.begin(), value.end());

    ret.bufs.assign(value_refs.begin(), value_refs.end());
    return ret;
}
BinprotMutationCommand& BinprotMutationCommand::setValue(
        std::vector<uint8_t>&& value_) {
    value = std::move(value_);
    return *this;
}
template <typename T>
BinprotMutationCommand& BinprotMutationCommand::setValue(const T& value_) {
    value.assign(value_.begin(), value_.end());
    return *this;
}
BinprotMutationCommand& BinprotMutationCommand::addValueBuffer(
        cb::const_byte_buffer buf) {
    value_refs.emplace_back(buf);
    return *this;
}
BinprotMutationCommand& BinprotMutationCommand::setDatatype(uint8_t datatype_) {
    datatype = datatype_;
    return *this;
}
BinprotMutationCommand& BinprotMutationCommand::setDatatype(
        cb::mcbp::Datatype datatype_) {
    return setDatatype(uint8_t(datatype_));
}
BinprotMutationCommand& BinprotMutationCommand::setDocumentFlags(
        uint32_t flags_) {
    flags = flags_;
    return *this;
}
BinprotMutationCommand& BinprotMutationCommand::setExpiry(uint32_t expiry_) {
    expiry.assign(expiry_);
    return *this;
}

BinprotMutationResponse::BinprotMutationResponse(BinprotResponse&& other)
    : BinprotResponse(other) {
    decode();
}

void BinprotMutationResponse::assign(std::vector<uint8_t>&& buf) {
    BinprotResponse::assign(std::move(buf));
    decode();
}

const MutationInfo& BinprotMutationResponse::getMutationInfo() const {
    return mutation_info;
}

void BinprotMutationResponse::decode() {
    if (!isSuccess()) {
        // No point parsing the other info..
        return;
    }

    mutation_info.cas = getCas();
    mutation_info.size = 0; // TODO: what's this?

    const auto extras = getResponse().getExtdata();

    if (extras.empty()) {
        mutation_info.vbucketuuid = 0;
        mutation_info.seqno = 0;
    } else if (extras.size() == 16) {
        auto const* bufs = reinterpret_cast<const uint64_t*>(extras.data());
        mutation_info.vbucketuuid = ntohll(bufs[0]);
        mutation_info.seqno = ntohll(bufs[1]);
    } else {
        throw std::runtime_error(
                "BinprotMutationResponse::decode: Bad extras length");
    }
}

void BinprotHelloCommand::encode(std::vector<uint8_t>& buf) const {
    writeHeader(buf, features.size() * 2, 0);
    buf.insert(buf.end(), key.begin(), key.end());

    for (auto f : features) {
        uint16_t enc = htons(f);
        const char* p = reinterpret_cast<const char*>(&enc);
        buf.insert(buf.end(), p, p + 2);
    }
}
BinprotHelloCommand::BinprotHelloCommand(const std::string& client_id)
    : BinprotCommandT() {
    setKey(client_id);
}
BinprotHelloCommand& BinprotHelloCommand::enableFeature(
        cb::mcbp::Feature feature, bool enabled) {
    if (enabled) {
        features.insert(static_cast<uint8_t>(feature));
    } else {
        features.erase(static_cast<uint8_t>(feature));
    }
    return *this;
}

BinprotHelloResponse::BinprotHelloResponse(BinprotResponse&& other)
    : BinprotResponse(other) {
    decode();
}

void BinprotHelloResponse::assign(std::vector<uint8_t>&& buf) {
    BinprotResponse::assign(std::move(buf));
    decode();
}
const std::vector<cb::mcbp::Feature>& BinprotHelloResponse::getFeatures()
        const {
    return features;
}

void BinprotHelloResponse::decode() {
    if (isSuccess()) {
        // Ensure body length is even
        auto value = getResponse().getValue();

        if ((value.size() & 1) != 0) {
            throw std::runtime_error(
                    "BinprotHelloResponse::assign: "
                    "Invalid response returned. "
                    "Uneven body length");
        }

        auto const* end =
                reinterpret_cast<const uint16_t*>(value.data() + value.size());
        auto const* cur = reinterpret_cast<const uint16_t*>(value.data());

        for (; cur != end; ++cur) {
            features.push_back(cb::mcbp::Feature(htons(*cur)));
        }
    }
}

void BinprotIncrDecrCommand::encode(std::vector<uint8_t>& buf) const {
    writeHeader(buf, 0, 20);
    if (getOp() != cb::mcbp::ClientOpcode::Decrement &&
        getOp() != cb::mcbp::ClientOpcode::Increment) {
        throw std::invalid_argument(
                "BinprotIncrDecrCommand::encode: Invalid opcode. Need INCREMENT or DECREMENT");
    }

    // Write the delta
    for (auto n : std::array<uint64_t, 2>{{delta, initial}}) {
        uint64_t tmp = htonll(n);
        auto const* p = reinterpret_cast<const char*>(&tmp);
        buf.insert(buf.end(), p, p + 8);
    }

    uint32_t exptmp = htonl(expiry.getValue());
    auto const* p = reinterpret_cast<const char*>(&exptmp);
    buf.insert(buf.end(), p, p + 4);
    buf.insert(buf.end(), key.begin(), key.end());
}
BinprotIncrDecrCommand& BinprotIncrDecrCommand::setDelta(uint64_t delta_) {
    delta = delta_;
    return *this;
}
BinprotIncrDecrCommand& BinprotIncrDecrCommand::setInitialValue(
        uint64_t initial_) {
    initial = initial_;
    return *this;
}
BinprotIncrDecrCommand& BinprotIncrDecrCommand::setExpiry(uint32_t expiry_) {
    expiry.assign(expiry_);
    return *this;
}

BinprotIncrDecrResponse::BinprotIncrDecrResponse(BinprotResponse&& other)
    : BinprotMutationResponse(std::move(other)) {
    decode();
}

void BinprotIncrDecrResponse::assign(std::vector<uint8_t>&& buf) {
    BinprotMutationResponse::assign(std::move(buf));
    decode();
}

uint64_t BinprotIncrDecrResponse::getValue() const {
    return value;
}

void BinprotIncrDecrResponse::decode() {
    if (isSuccess()) {
        value = htonll(*reinterpret_cast<const uint64_t*>(getData().data()));
    } else {
        value = 0;
    }
}

void BinprotRemoveCommand::encode(std::vector<uint8_t>& buf) const {
    writeHeader(buf, 0, 0);
    buf.insert(buf.end(), key.begin(), key.end());
}

void BinprotGetErrorMapCommand::encode(std::vector<uint8_t>& buf) const {
    writeHeader(buf, 2, 0);
    uint16_t encversion = htons(version);
    const char* p = reinterpret_cast<const char*>(&encversion);
    buf.insert(buf.end(), p, p + 2);
}
void BinprotGetErrorMapCommand::setVersion(uint16_t version_) {
    version = version_;
}

void BinprotSubdocMultiMutationCommand::encode(std::vector<uint8_t>& buf) const {
    // Calculate the size of the payload
    size_t total = 0;
    for (const auto& spec : specs) {
        // Accorrding to the spec the payload should be encoded as:
        //  1 @0         : Opcode
        //  1 @1         : Flags
        //  2 @2         : Path Length
        //  4 @4         : Value Length
        //  pathlen @8         : Path
        //  vallen @8+pathlen  : Value
        total += 1 + 1 + 2 + 4 + spec.path.size() + spec.value.size();
    }

    const uint8_t extlen =
            (expiry.isSet() ? 4 : 0) + (!isNone(docFlags) ? 1 : 0);
    writeHeader(buf, total, extlen);
    if (expiry.isSet()) {
        uint32_t expbuf = htonl(expiry.getValue());
        const char* p = reinterpret_cast<const char*>(&expbuf);
        buf.insert(buf.end(), p, p + 4);
    }
    if (!isNone(docFlags)) {
        const auto* doc_flag_ptr =
                reinterpret_cast<const uint8_t*>(&docFlags);
        buf.insert(buf.end(), doc_flag_ptr, doc_flag_ptr + sizeof(uint8_t));
    }

    buf.insert(buf.end(), key.begin(), key.end());

    // Time to add the data:
    for (const auto& spec : specs) {
        buf.push_back(uint8_t(spec.opcode));
        buf.push_back(uint8_t(spec.flags));
        uint16_t pathlen = ntohs(gsl::narrow<uint16_t>(spec.path.size()));
        const char* p = reinterpret_cast<const char*>(&pathlen);
        buf.insert(buf.end(), p, p + 2);
        uint32_t vallen = ntohl(gsl::narrow<uint32_t>(spec.value.size()));
        p = reinterpret_cast<const char*>(&vallen);
        buf.insert(buf.end(), p, p + 4);
        buf.insert(buf.end(), spec.path.begin(), spec.path.end());
        buf.insert(buf.end(), spec.value.begin(), spec.value.end());
    }
}
BinprotSubdocMultiMutationCommand::BinprotSubdocMultiMutationCommand()
    : BinprotCommandT<BinprotSubdocMultiMutationCommand,
                      cb::mcbp::ClientOpcode::SubdocMultiMutation>(),
      docFlags(mcbp::subdoc::doc_flag::None) {
}

BinprotSubdocMultiMutationCommand::BinprotSubdocMultiMutationCommand(
        std::string key,
        std::vector<MutationSpecifier> specs,
        mcbp::subdoc::doc_flag docFlags,
        const std::optional<cb::durability::Requirements>& durReqs)
    : specs(std::move(specs)), docFlags(docFlags) {
    setKey(key);
    if (durReqs) {
        setDurabilityReqs(*durReqs);
    }
}

BinprotSubdocMultiMutationCommand&
BinprotSubdocMultiMutationCommand::addDocFlag(mcbp::subdoc::doc_flag docFlag) {
    using namespace mcbp::subdoc;
    constexpr doc_flag validFlags = doc_flag::Mkdoc | doc_flag::AccessDeleted |
                                    doc_flag::Add | doc_flag::CreateAsDeleted |
                                    doc_flag::ReviveDocument;
    if ((docFlag & ~validFlags) == doc_flag::None) {
        docFlags = docFlags | docFlag;
    } else {
        throw std::invalid_argument("addDocFlag: docFlag (Which is " +
                                    to_string(docFlag) + ") is not a doc flag");
    }
    return *this;
}
BinprotSubdocMultiMutationCommand&
BinprotSubdocMultiMutationCommand::addMutation(
        const BinprotSubdocMultiMutationCommand::MutationSpecifier& spec) {
    specs.push_back(spec);
    return *this;
}
BinprotSubdocMultiMutationCommand&
BinprotSubdocMultiMutationCommand::addMutation(
        cb::mcbp::ClientOpcode opcode,
        protocol_binary_subdoc_flag flags,
        const std::string& path,
        const std::string& value) {
    specs.emplace_back(MutationSpecifier{opcode, flags, path, value});
    return *this;
}
BinprotSubdocMultiMutationCommand& BinprotSubdocMultiMutationCommand::setExpiry(
        uint32_t expiry_) {
    expiry.assign(expiry_);
    return *this;
}

BinprotSubdocMultiMutationCommand&
BinprotSubdocMultiMutationCommand::setDurabilityReqs(
        const cb::durability::Requirements& durReqs) {
    addFrameInfo(DurabilityFrameInfo(durReqs.getLevel(), durReqs.getTimeout()));
    return *this;
}

BinprotSubdocMultiMutationCommand::MutationSpecifier&
BinprotSubdocMultiMutationCommand::at(size_t index) {
    return specs.at(index);
}
BinprotSubdocMultiMutationCommand::MutationSpecifier&
        BinprotSubdocMultiMutationCommand::operator[](size_t index) {
    return specs[index];
}
bool BinprotSubdocMultiMutationCommand::empty() const {
    return specs.empty();
}
size_t BinprotSubdocMultiMutationCommand::size() const {
    return specs.size();
}
void BinprotSubdocMultiMutationCommand::clearMutations() {
    specs.clear();
}
void BinprotSubdocMultiMutationCommand::clearDocFlags() {
    docFlags = mcbp::subdoc::doc_flag::None;
}

void BinprotSubdocMultiMutationResponse::assign(std::vector<uint8_t>&& buf) {
    BinprotResponse::assign(std::move(buf));
    switch (getStatus()) {
    case cb::mcbp::Status::Success:
    case cb::mcbp::Status::SubdocMultiPathFailure:
        break;
    default:
        return;
    }

    const uint8_t* bufcur = getData().data();
    const uint8_t* bufend = getData().data() + getData().size();

    // Result spec is:
    // 1@0          : Request Index
    // 2@1          : Status
    // 4@3          : Value length -- ONLY if status is success
    // $ValueLen@7  : Value

    while (bufcur < bufend) {
        uint8_t index = *bufcur;
        bufcur += 1;

        auto cur_status = cb::mcbp::Status(ntohs(*reinterpret_cast<const uint16_t*>(bufcur)));
        bufcur += 2;

        if (cur_status == cb::mcbp::Status::Success) {
            uint32_t cur_len =
                    ntohl(*reinterpret_cast<const uint32_t*>(bufcur));
            bufcur += 4;
            if (cur_len > bufend - bufcur) {
                throw std::runtime_error(
                        "BinprotSubdocMultiMutationResponse::assign(): "
                        "Invalid value length received");
            }
            results.emplace_back(MutationResult{
                    index,
                    cur_status,
                    std::string(reinterpret_cast<const char*>(bufcur),
                                cur_len)});
            bufcur += cur_len;
        } else {
            results.emplace_back(MutationResult{index, cur_status, {}});
        }
    }
}
void BinprotSubdocMultiMutationResponse::clear() {
    BinprotResponse::clear();
    results.clear();
}
const std::vector<BinprotSubdocMultiMutationResponse::MutationResult>&
BinprotSubdocMultiMutationResponse::getResults() const {
    return results;
}

void BinprotSubdocMultiLookupCommand::encode(std::vector<uint8_t>& buf) const {
    size_t total = 0;
    // Payload is to be encoded as:
    // 1 @0         : Opcode
    // 1 @1         : Flags
    // 2 @2         : Path Length
    // $pathlen @4  : Path
    for (const auto& spec : specs) {
        total += 1 + 1 + 2 + spec.path.size();
    }

    const uint8_t extlen =
            (expiry.isSet() ? 4 : 0) + (!isNone(docFlags) ? 1 : 0);
    writeHeader(buf, total, extlen);

    // Note: Expiry isn't supported for multi lookups, but we specifically
    // test for it, and therefore allowed at the API level
    if (expiry.isSet()) {
        uint32_t expbuf = htonl(expiry.getValue());
        const char* p = reinterpret_cast<const char*>(&expbuf);
        buf.insert(buf.end(), p, p + 4);
    }
    if (!isNone(docFlags)) {
        const auto* doc_flag_ptr =
                reinterpret_cast<const uint8_t*>(&docFlags);
        buf.insert(buf.end(), doc_flag_ptr, doc_flag_ptr + sizeof(uint8_t));
    }

    buf.insert(buf.end(), key.begin(), key.end());

    // Add the lookup specs themselves:
    for (const auto& spec : specs) {
        buf.push_back(uint8_t(spec.opcode));
        buf.push_back(uint8_t(spec.flags));

        uint16_t pathlen = ntohs(gsl::narrow<uint16_t>(spec.path.size()));
        const char* p = reinterpret_cast<const char*>(&pathlen);
        buf.insert(buf.end(), p, p + 2);
        buf.insert(buf.end(), spec.path.begin(), spec.path.end());
    }
}
BinprotSubdocMultiLookupCommand::BinprotSubdocMultiLookupCommand()
    : BinprotCommandT<BinprotSubdocMultiLookupCommand,
                      cb::mcbp::ClientOpcode::SubdocMultiLookup>(),
      docFlags(mcbp::subdoc::doc_flag::None) {
}

BinprotSubdocMultiLookupCommand::BinprotSubdocMultiLookupCommand(
        std::string key,
        std::vector<LookupSpecifier> specs,
        mcbp::subdoc::doc_flag docFlags)
    : specs(std::move(specs)), docFlags(docFlags) {
    setKey(key);
}

BinprotSubdocMultiLookupCommand& BinprotSubdocMultiLookupCommand::addLookup(
        const BinprotSubdocMultiLookupCommand::LookupSpecifier& spec) {
    specs.push_back(spec);
    return *this;
}
BinprotSubdocMultiLookupCommand& BinprotSubdocMultiLookupCommand::addLookup(
        const std::string& path,
        cb::mcbp::ClientOpcode opcode,
        protocol_binary_subdoc_flag flags) {
    return addLookup({opcode, flags, path});
}
BinprotSubdocMultiLookupCommand& BinprotSubdocMultiLookupCommand::addGet(
        const std::string& path, protocol_binary_subdoc_flag flags) {
    return addLookup(path, cb::mcbp::ClientOpcode::SubdocGet, flags);
}
BinprotSubdocMultiLookupCommand& BinprotSubdocMultiLookupCommand::addExists(
        const std::string& path, protocol_binary_subdoc_flag flags) {
    return addLookup(path, cb::mcbp::ClientOpcode::SubdocExists, flags);
}
BinprotSubdocMultiLookupCommand& BinprotSubdocMultiLookupCommand::addGetcount(
        const std::string& path, protocol_binary_subdoc_flag flags) {
    return addLookup(path, cb::mcbp::ClientOpcode::SubdocGetCount, flags);
}
BinprotSubdocMultiLookupCommand& BinprotSubdocMultiLookupCommand::addDocFlag(
        mcbp::subdoc::doc_flag docFlag) {
    static const mcbp::subdoc::doc_flag validFlags =
            mcbp::subdoc::doc_flag::Mkdoc |
            mcbp::subdoc::doc_flag::AccessDeleted | mcbp::subdoc::doc_flag::Add;
    if ((docFlag & ~validFlags) == mcbp::subdoc::doc_flag::None) {
        docFlags = docFlags | docFlag;
    } else {
        throw std::invalid_argument("addDocFlag: docFlag (Which is " +
                                    to_string(docFlag) + ") is not a doc flag");
    }
    return *this;
}
void BinprotSubdocMultiLookupCommand::clearLookups() {
    specs.clear();
}
BinprotSubdocMultiLookupCommand::LookupSpecifier&
BinprotSubdocMultiLookupCommand::at(size_t index) {
    return specs.at(index);
}
BinprotSubdocMultiLookupCommand::LookupSpecifier&
        BinprotSubdocMultiLookupCommand::operator[](size_t index) {
    return specs[index];
}
bool BinprotSubdocMultiLookupCommand::empty() const {
    return specs.empty();
}
size_t BinprotSubdocMultiLookupCommand::size() const {
    return specs.size();
}
void BinprotSubdocMultiLookupCommand::clearDocFlags() {
    docFlags = mcbp::subdoc::doc_flag::None;
}
BinprotSubdocMultiLookupCommand&
BinprotSubdocMultiLookupCommand::setExpiry_Unsupported(uint32_t expiry_) {
    expiry.assign(expiry_);
    return *this;
}

void BinprotSubdocMultiLookupResponse::assign(std::vector<uint8_t>&& buf) {
    BinprotResponse::assign(std::move(buf));
    decode();
}
const std::vector<BinprotSubdocMultiLookupResponse::LookupResult>&
BinprotSubdocMultiLookupResponse::getResults() const {
    return results;
}
void BinprotSubdocMultiLookupResponse::clear() {
    BinprotResponse::clear();
    results.clear();
}

void BinprotSubdocMultiLookupResponse::decode() {
    // Check if this is a success - either full or partial.
    switch (getStatus()) {
    case cb::mcbp::Status::Success:
    case cb::mcbp::Status::SubdocSuccessDeleted:
    case cb::mcbp::Status::SubdocMultiPathFailure:
    case cb::mcbp::Status::SubdocMultiPathFailureDeleted:
        break;
    default:
        return;
    }

    const uint8_t* bufcur = getData().data();
    const uint8_t* bufend = getData().data() + getData().size();

    // Result spec is:
    // 2@0          : Status
    // 4@0          : Value Length
    // $ValueLen@6  : Value

    while (bufcur < bufend) {
        uint16_t cur_status = ntohs(*reinterpret_cast<const uint16_t*>(bufcur));
        bufcur += 2;

        uint32_t cur_len = ntohl(*reinterpret_cast<const uint32_t*>(bufcur));
        bufcur += 4;

        results.emplace_back(LookupResult{
                cb::mcbp::Status(cur_status),
                std::string(reinterpret_cast<const char*>(bufcur), cur_len)});
        bufcur += cur_len;
    }
}

BinprotSubdocMultiLookupResponse::BinprotSubdocMultiLookupResponse(
        BinprotResponse&& other)
    : BinprotResponse(other) {
    decode();
}

void BinprotGetCmdTimerCommand::encode(std::vector<uint8_t>& buf) const {
    writeHeader(buf, 0, 1);
    buf.push_back(std::underlying_type<cb::mcbp::ClientOpcode>::type(opcode));
    buf.insert(buf.end(), key.begin(), key.end());
}
BinprotGetCmdTimerCommand::BinprotGetCmdTimerCommand(
        cb::mcbp::ClientOpcode opcode)
    : BinprotCommandT(), opcode(opcode) {
}
BinprotGetCmdTimerCommand::BinprotGetCmdTimerCommand(
        const std::string& bucket, cb::mcbp::ClientOpcode opcode)
    : BinprotCommandT(), opcode(opcode) {
    setKey(bucket);
}
void BinprotGetCmdTimerCommand::setOpcode(cb::mcbp::ClientOpcode opcode) {
    BinprotGetCmdTimerCommand::opcode = opcode;
}
void BinprotGetCmdTimerCommand::setBucket(const std::string& bucket) {
    setKey(bucket);
}

void BinprotGetCmdTimerResponse::assign(std::vector<uint8_t>&& buf) {
    BinprotResponse::assign(std::move(buf));
    if (isSuccess()) {
        try {
            timings = nlohmann::json::parse(getDataString());
        } catch(nlohmann::json::exception& e) {
            std::string msg("BinprotGetCmdTimerResponse::assign: Invalid payload returned");
            msg += (std::string(" Reason: ") + e.what());
            throw std::runtime_error(msg);
        }
    }
}
nlohmann::json BinprotGetCmdTimerResponse::getTimings() const {
    return timings;
}

void BinprotVerbosityCommand::encode(std::vector<uint8_t>& buf) const {
    writeHeader(buf, 0, 4);
    uint32_t value = ntohl(level);
    auto const* p = reinterpret_cast<const char*>(&value);
    buf.insert(buf.end(), p, p + 4);
}
void BinprotVerbosityCommand::setLevel(int level) {
    BinprotVerbosityCommand::level = level;
}

static uint8_t netToHost(uint8_t x) {
    return x;
}

static uint64_t netToHost(uint64_t x) {
    return ntohll(x);
}

static Vbid netToHost(Vbid x) {
    return x.ntoh();
}

/**
 * Extract the specified type from the buffer position. Returns an iterator
 * to the next element after the type extracted.
 */
template <typename T>
static std::vector<uint8_t>::iterator extract(
        std::vector<uint8_t>::iterator pos, T& value) {
    auto* p = reinterpret_cast<T*>(&*pos);
    value = netToHost(*p);
    return pos + sizeof(T);
}

/**
 * Append a 64 bit integer to the buffer in network byte order
 *
 * @param buf the buffer to add the data to
 * @param value The value (in host local byteorder) to add.
 */
void append(std::vector<uint8_t>& buf, uint64_t value) {
    uint64_t vallen = htonll(value);
    auto p = reinterpret_cast<const char*>(&vallen);
    buf.insert(buf.end(), p, p + 8);
}

void BinprotDcpOpenCommand::encode(std::vector<uint8_t>& buf) const {
    const uint32_t reserved = 0;
    if (payload.empty()) {
        writeHeader(buf, 0, 8);
        append(buf, reserved);
        append(buf, flags);
        buf.insert(buf.end(), key.begin(), key.end());
    } else {
        const auto json = payload.dump();
        writeHeader(buf, json.size(), 8);
        append(buf, reserved);
        append(buf, flags);
        buf.insert(buf.end(), key.begin(), key.end());
        buf.insert(buf.end(), json.cbegin(), json.cend());
        auto& req = *reinterpret_cast<cb::mcbp::Request*>(buf.data());
        req.setDatatype(cb::mcbp::Datatype::JSON);
    }
}

void BinprotDcpOpenCommand::setConsumerName(std::string name) {
    payload["consumer_name"] = name;
}

BinprotDcpOpenCommand::BinprotDcpOpenCommand(const std::string& name,
                                             uint32_t flags_)
    : BinprotGenericCommand(cb::mcbp::ClientOpcode::DcpOpen, name, {}),
      flags(flags_) {
}
BinprotDcpOpenCommand& BinprotDcpOpenCommand::makeProducer() {
    flags |= cb::mcbp::request::DcpOpenPayload::Producer;
    return *this;
}
BinprotDcpOpenCommand& BinprotDcpOpenCommand::makeConsumer() {
    if (flags & cb::mcbp::request::DcpOpenPayload::Producer) {
        throw std::invalid_argument(
                "BinprotDcpOpenCommand::makeConsumer: a stream can't be both a "
                "consumer and producer");
    }
    return *this;
}
BinprotDcpOpenCommand& BinprotDcpOpenCommand::makeIncludeXattr() {
    flags |= cb::mcbp::request::DcpOpenPayload::IncludeXattrs;
    return *this;
}
BinprotDcpOpenCommand& BinprotDcpOpenCommand::makeNoValue() {
    flags |= cb::mcbp::request::DcpOpenPayload::NoValue;
    return *this;
}
BinprotDcpOpenCommand& BinprotDcpOpenCommand::setFlags(uint32_t flags) {
    BinprotDcpOpenCommand::flags = flags;
    return *this;
}

void BinprotDcpStreamRequestCommand::encode(std::vector<uint8_t>& buf) const {
    writeHeader(buf, value.size(), 48);
    append(buf, dcp_flags);
    append(buf, dcp_reserved);
    append(buf, dcp_start_seqno);
    append(buf, dcp_end_seqno);
    append(buf, dcp_vbucket_uuid);
    append(buf, dcp_snap_start_seqno);
    append(buf, dcp_snap_end_seqno);
    buf.insert(buf.end(), value.begin(), value.end());
}
BinprotDcpStreamRequestCommand::BinprotDcpStreamRequestCommand()
    : BinprotGenericCommand(cb::mcbp::ClientOpcode::DcpStreamReq, {}, {}),
      dcp_flags(0),
      dcp_reserved(0),
      dcp_start_seqno(std::numeric_limits<uint64_t>::min()),
      dcp_end_seqno(std::numeric_limits<uint64_t>::max()),
      dcp_vbucket_uuid(0),
      dcp_snap_start_seqno(std::numeric_limits<uint64_t>::min()),
      dcp_snap_end_seqno(std::numeric_limits<uint64_t>::max()) {
}
<<<<<<< HEAD

=======
>>>>>>> e6fe6692
BinprotDcpStreamRequestCommand::BinprotDcpStreamRequestCommand(
        Vbid vbid,
        uint32_t flags,
        uint64_t startSeq,
        uint64_t endSeq,
        uint64_t vbUuid,
        uint64_t snapStart,
        uint64_t snapEnd)
    : BinprotGenericCommand(cb::mcbp::ClientOpcode::DcpStreamReq, {}, {}),
      dcp_flags(flags),
      dcp_reserved(0),
      dcp_start_seqno(startSeq),
      dcp_end_seqno(endSeq),
      dcp_vbucket_uuid(vbUuid),
      dcp_snap_start_seqno(snapStart),
      dcp_snap_end_seqno(snapEnd) {
    setVBucket(vbid);
}
<<<<<<< HEAD

BinprotDcpStreamRequestCommand::BinprotDcpStreamRequestCommand(
        Vbid vbid,
        uint32_t flags,
        uint64_t startSeq,
        uint64_t endSeq,
        uint64_t vbUuid,
        uint64_t snapStart,
        uint64_t snapEnd,
        const nlohmann::json& value)
    : BinprotGenericCommand(
              cb::mcbp::ClientOpcode::DcpStreamReq, {}, value.dump()),
      dcp_flags(flags),
      dcp_reserved(0),
      dcp_start_seqno(startSeq),
      dcp_end_seqno(endSeq),
      dcp_vbucket_uuid(vbUuid),
      dcp_snap_start_seqno(snapStart),
      dcp_snap_end_seqno(snapEnd) {
    setVBucket(vbid);
}

=======
>>>>>>> e6fe6692
BinprotDcpStreamRequestCommand& BinprotDcpStreamRequestCommand::setDcpFlags(
        uint32_t value) {
    BinprotDcpStreamRequestCommand::dcp_flags = value;
    return *this;
}
BinprotDcpStreamRequestCommand& BinprotDcpStreamRequestCommand::setDcpReserved(
        uint32_t value) {
    BinprotDcpStreamRequestCommand::dcp_reserved = value;
    return *this;
}
BinprotDcpStreamRequestCommand&
BinprotDcpStreamRequestCommand::setDcpStartSeqno(uint64_t value) {
    BinprotDcpStreamRequestCommand::dcp_start_seqno = value;
    return *this;
}
BinprotDcpStreamRequestCommand& BinprotDcpStreamRequestCommand::setDcpEndSeqno(
        uint64_t value) {
    BinprotDcpStreamRequestCommand::dcp_end_seqno = value;
    return *this;
}
BinprotDcpStreamRequestCommand&
BinprotDcpStreamRequestCommand::setDcpVbucketUuid(uint64_t value) {
    BinprotDcpStreamRequestCommand::dcp_vbucket_uuid = value;
    return *this;
}
BinprotDcpStreamRequestCommand&
BinprotDcpStreamRequestCommand::setDcpSnapStartSeqno(uint64_t value) {
    BinprotDcpStreamRequestCommand::dcp_snap_start_seqno = value;
    return *this;
}
BinprotDcpStreamRequestCommand&
BinprotDcpStreamRequestCommand::setDcpSnapEndSeqno(uint64_t value) {
    BinprotDcpStreamRequestCommand::dcp_snap_end_seqno = value;
    return *this;
}

BinprotDcpStreamRequestCommand& BinprotDcpStreamRequestCommand::setValue(
        const nlohmann::json& value) {
    BinprotDcpStreamRequestCommand::value = value.dump();
    return *this;
}

BinprotDcpStreamRequestCommand& BinprotDcpStreamRequestCommand::setValue(
        std::string_view value) {
    BinprotDcpStreamRequestCommand::value = value;
    return *this;
}

void BinprotSetParamCommand::encode(std::vector<uint8_t>& buf) const {
    writeHeader(buf, value.size(), 4);
    cb::mcbp::request::SetParamPayload payload;
    payload.setParamType(type);
    auto extra = payload.getBuffer();
    buf.insert(buf.end(), extra.begin(), extra.end());
    buf.insert(buf.end(), key.begin(), key.end());
    buf.insert(buf.end(), value.begin(), value.end());
}
BinprotSetParamCommand::BinprotSetParamCommand(
        cb::mcbp::request::SetParamPayload::Type type_,
        const std::string& key_,
        std::string value_)
    : BinprotGenericCommand(cb::mcbp::ClientOpcode::SetParam),
      type(type_),
      value(std::move(value_)) {
    setKey(key_);
}

void BinprotSetWithMetaCommand::encode(std::vector<uint8_t>& buf) const {
    size_t extlen = 24;
    if (options) {
        extlen += 4;
    }

    if (!meta.empty()) {
        extlen += 2;
    }

    writeHeader(buf, doc.value.size(), extlen);
    auto& request = *reinterpret_cast<cb::mcbp::Request*>(buf.data());
    request.setDatatype(doc.info.datatype);
    append(buf, getFlags());
    append(buf, getExptime());
    append(buf, seqno);
    append(buf, getMetaCas());

    if (options) {
        append(buf, options);
    }

    if (!meta.empty()) {
        append(buf, uint16_t(htons(gsl::narrow<uint16_t>(meta.size()))));
    }

    buf.insert(buf.end(), key.begin(), key.end());
    buf.insert(buf.end(), doc.value.begin(), doc.value.end());
    buf.insert(buf.end(), meta.begin(), meta.end());
}

BinprotSetWithMetaCommand::BinprotSetWithMetaCommand(const Document& doc,
                                                     Vbid vbucket,
                                                     uint64_t operationCas,
                                                     uint64_t seqno,
                                                     uint32_t options,
                                                     std::vector<uint8_t>& meta)
    : BinprotGenericCommand(cb::mcbp::ClientOpcode::SetWithMeta),
      doc(doc),
      seqno(seqno),
      operationCas(operationCas),
      options(options),
      meta(meta) {
    setVBucket(vbucket);
    setCas(operationCas);
    setKey(doc.info.id);
    setMeta(meta);
}
BinprotSetWithMetaCommand& BinprotSetWithMetaCommand::setQuiet(bool quiet) {
    if (quiet) {
        setOp(cb::mcbp::ClientOpcode::SetqWithMeta);
    } else {
        setOp(cb::mcbp::ClientOpcode::SetWithMeta);
    }
    return *this;
}
uint32_t BinprotSetWithMetaCommand::getFlags() const {
    return doc.info.flags;
}
BinprotSetWithMetaCommand& BinprotSetWithMetaCommand::setFlags(uint32_t flags) {
    doc.info.flags = flags;
    return *this;
}
uint32_t BinprotSetWithMetaCommand::getExptime() const {
    return doc.info.expiration;
}
BinprotSetWithMetaCommand& BinprotSetWithMetaCommand::setExptime(
        uint32_t exptime) {
    doc.info.expiration = exptime;
    return *this;
}
uint64_t BinprotSetWithMetaCommand::getSeqno() const {
    return seqno;
}
BinprotSetWithMetaCommand& BinprotSetWithMetaCommand::setSeqno(uint64_t seqno) {
    BinprotSetWithMetaCommand::seqno = seqno;
    return *this;
}
uint64_t BinprotSetWithMetaCommand::getMetaCas() const {
    return doc.info.cas;
}
BinprotSetWithMetaCommand& BinprotSetWithMetaCommand::setMetaCas(uint64_t cas) {
    doc.info.cas = cas;
    return *this;
}
const std::vector<uint8_t>& BinprotSetWithMetaCommand::getMeta() {
    return meta;
}
BinprotSetWithMetaCommand& BinprotSetWithMetaCommand::setMeta(
        const std::vector<uint8_t>& meta) {
    std::copy(meta.begin(),
              meta.end(),
              std::back_inserter(BinprotSetWithMetaCommand::meta));
    return *this;
}

void BinprotSetControlTokenCommand::encode(std::vector<uint8_t>& buf) const {
    writeHeader(buf, 0, sizeof(token));
    append(buf, token);
}
BinprotSetControlTokenCommand::BinprotSetControlTokenCommand(uint64_t token_,
                                                             uint64_t oldtoken)
    : BinprotGenericCommand(cb::mcbp::ClientOpcode::SetCtrlToken),
      token(token_) {
    setCas(oldtoken);
}

void BinprotSetClusterConfigCommand::encode(std::vector<uint8_t>& buf) const {
    writeHeader(buf, config.size(), sizeof(revision) + sizeof(epoch));
    append(buf, uint64_t(epoch));
    append(buf, uint64_t(revision));
    buf.insert(buf.end(), key.begin(), key.end());
    buf.insert(buf.end(), config.begin(), config.end());
}

BinprotSetClusterConfigCommand::BinprotSetClusterConfigCommand(
        uint64_t token_,
        std::string config,
        int64_t epoch,
        int64_t revision,
        std::string bucket)
    : BinprotGenericCommand(cb::mcbp::ClientOpcode::SetClusterConfig,
                            std::move(bucket)),
      config(std::move(config)),
      epoch(epoch),
      revision(revision) {
    setCas(token_);
}

BinprotObserveSeqnoCommand::BinprotObserveSeqnoCommand(Vbid vbid, uint64_t uuid)
    : BinprotGenericCommand(cb::mcbp::ClientOpcode::ObserveSeqno), uuid(uuid) {
    setVBucket(vbid);
}

void BinprotObserveSeqnoCommand::encode(std::vector<uint8_t>& buf) const {
    writeHeader(buf, sizeof(uuid), 0);
    append(buf, uuid);
}

BinprotObserveSeqnoResponse::BinprotObserveSeqnoResponse(
        BinprotResponse&& other)
    : BinprotResponse(other) {
    decode();
}

void BinprotObserveSeqnoResponse::decode() {
    if (!isSuccess()) {
        return;
    }

    if ((getBodylen() != 43) && (getBodylen() != 27)) {
        throw std::runtime_error(
                "BinprotObserveSeqnoResponse::decode: Invalid payload size - "
                "expected:43 or 27, actual:" +
                std::to_string(getBodylen()));
    }

    auto it = payload.begin() + getHeaderLen();
    it = extract(it, info.formatType);
    it = extract(it, info.vbId);
    it = extract(it, info.uuid);
    it = extract(it, info.lastPersistedSeqno);
    it = extract(it, info.currentSeqno);

    switch (info.formatType) {
    case 0:
        // No more fields for format 0.
        break;

    case 1:
        // Add in hard failover information
        it = extract(it, info.failoverUUID);
        it = extract(it, info.failoverSeqno);
        break;

    default:
        throw std::runtime_error(
                "BinprotObserveSeqnoResponse::decode: Unexpected formatType:" +
                std::to_string(info.formatType));
    }
}

void BinprotObserveSeqnoResponse::assign(std::vector<uint8_t>&& buf) {
    BinprotResponse::assign(std::move(buf));
    decode();
}

BinprotUpdateUserPermissionsCommand::BinprotUpdateUserPermissionsCommand(
        std::string payload)
    : BinprotGenericCommand(
              cb::mcbp::ClientOpcode::UpdateExternalUserPermissions),
      payload(std::move(payload)) {
}

void BinprotUpdateUserPermissionsCommand::encode(
        std::vector<uint8_t>& buf) const {
    writeHeader(buf, payload.size(), 0);
    buf.insert(buf.end(), key.begin(), key.end());
    buf.insert(buf.end(), payload.begin(), payload.end());
}

BinprotAuditPutCommand::BinprotAuditPutCommand(uint32_t id, std::string payload)
    : BinprotGenericCommand(cb::mcbp::ClientOpcode::AuditPut),
      id(id),
      payload(std::move(payload)) {
}

void BinprotAuditPutCommand::encode(std::vector<uint8_t>& buf) const {
    writeHeader(buf, payload.size(), sizeof(id));
    append(buf, id);
    buf.insert(buf.end(), payload.begin(), payload.end());
}

BinprotSetVbucketCommand::BinprotSetVbucketCommand(Vbid vbid,
                                                   vbucket_state_t state,
                                                   nlohmann::json payload)
    : BinprotGenericCommand(cb::mcbp::ClientOpcode::SetVbucket),
      state(state),
      payload(std::move(payload)) {
    setVBucket(vbid);
}

void BinprotSetVbucketCommand::encode(std::vector<uint8_t>& buf) const {
    if (payload.empty()) {
        writeHeader(buf, 0, 1);
        buf.push_back(uint8_t(state));
    } else {
        std::string json = payload.dump();
        writeHeader(buf, json.size(), 1);
        buf.push_back(uint8_t(state));
        buf.insert(buf.end(), json.begin(), json.end());
        auto& hdr = *reinterpret_cast<cb::mcbp::Request*>(buf.data());
        hdr.setDatatype(cb::mcbp::Datatype::JSON);
    }
}

BinprotDcpAddStreamCommand::BinprotDcpAddStreamCommand(uint32_t flags)
    : BinprotGenericCommand(cb::mcbp::ClientOpcode::DcpAddStream),
      flags(flags) {
}

void BinprotDcpAddStreamCommand::encode(std::vector<uint8_t>& buf) const {
    writeHeader(buf, 0, sizeof(flags));
    append(buf, flags);
}

BinprotDcpControlCommand::BinprotDcpControlCommand()
    : BinprotGenericCommand(cb::mcbp::ClientOpcode::DcpControl) {
}

<<<<<<< HEAD
=======
BinprotDcpMutationCommand::BinprotDcpMutationCommand(std::string key,
                                                     std::string value,
                                                     uint32_t opaque,
                                                     uint8_t datatype,
                                                     uint32_t expiry,
                                                     uint64_t cas,
                                                     uint64_t seqno,
                                                     uint64_t revSeqno,
                                                     uint32_t flags,
                                                     uint32_t lockTime,
                                                     uint8_t nru) {
    setOp(cb::mcbp::ClientOpcode::DcpMutation);
    setKey(std::move(key));
    setValue(std::move(value));
    setOpaque(opaque);
    setDatatype(uint8_t(datatype));
    setExpiry(expiry);
    setCas(cas);
    setBySeqno(seqno);
    setRevSeqno(revSeqno);
    setDocumentFlags(flags);
    setLockTime(lockTime);
    setNru(nru);
}

BinprotDcpMutationCommand& BinprotDcpMutationCommand::setBySeqno(
        uint64_t seqno) {
    bySeqno = seqno;
    return *this;
}

BinprotDcpMutationCommand& BinprotDcpMutationCommand::setRevSeqno(
        uint64_t seqno) {
    revSeqno = seqno;
    return *this;
}

BinprotDcpMutationCommand& BinprotDcpMutationCommand::setNru(uint8_t nru) {
    this->nru = nru;
    return *this;
}

BinprotDcpMutationCommand& BinprotDcpMutationCommand::setLockTime(
        uint32_t lockTime) {
    this->lockTime = lockTime;
    return *this;
}

void BinprotDcpMutationCommand::encode(std::vector<uint8_t>& buf) const {
    encodeHeader(buf);
    buf.insert(buf.end(), key.begin(), key.end());
    buf.insert(buf.end(), value.begin(), value.end());
    for (const auto& vbuf : value_refs) {
        buf.insert(buf.end(), vbuf.begin(), vbuf.end());
    }
}

BinprotCommand::Encoded BinprotDcpMutationCommand::encode() const {
    Encoded ret;
    auto& hdrbuf = ret.header;
    encodeHeader(hdrbuf);

    hdrbuf.insert(hdrbuf.end(), key.begin(), key.end());
    hdrbuf.insert(hdrbuf.end(), value.begin(), value.end());

    ret.bufs.assign(value_refs.begin(), value_refs.end());
    return ret;
}

void BinprotDcpMutationCommand::encodeHeader(std::vector<uint8_t>& buf) const {
    if (key.empty()) {
        throw std::invalid_argument(
                "BinprotDcpMutationCommand::encode: Key is missing!");
    }
    if (!value.empty() && !value_refs.empty()) {
        throw std::invalid_argument(
                "BinprotDcpMutationCommand::encode: Both value and value_refs "
                "have items!");
    }

    size_t value_size = value.size();
    for (const auto& vbuf : value_refs) {
        value_size += vbuf.size();
    }

    writeHeader(buf, value_size, sizeof(cb::mcbp::request::DcpMutationPayload));
    auto* header = reinterpret_cast<cb::mcbp::Request*>(buf.data());
    header->setDatatype(cb::mcbp::Datatype(datatype));

    cb::mcbp::request::DcpMutationPayload payload;
    payload.setBySeqno(bySeqno);
    payload.setRevSeqno(revSeqno);
    payload.setFlags(flags);
    payload.setExpiration(expiry.getValue());
    payload.setLockTime(lockTime);
    payload.setNru(nru);

    auto buffer = payload.getBuffer();
    buf.insert(buf.end(), buffer.begin(), buffer.end());
}

BinprotDcpDeletionV2Command::BinprotDcpDeletionV2Command(std::string key,
                                                         std::string value,
                                                         uint32_t opaque,
                                                         uint8_t datatype,
                                                         uint64_t cas,
                                                         uint64_t seqno,
                                                         uint64_t revSeqno,
                                                         uint32_t deleteTime) {
    setOp(cb::mcbp::ClientOpcode::DcpDeletion);
    setKey(std::move(key));
    setValue(std::move(value));
    setOpaque(opaque);
    setDatatype(uint8_t(datatype));
    setCas(cas);
    setBySeqno(seqno);
    setRevSeqno(revSeqno);
    setDeleteTime(deleteTime);
}

BinprotDcpDeletionV2Command& BinprotDcpDeletionV2Command::setBySeqno(
        uint64_t seqno) {
    bySeqno = seqno;
    return *this;
}

BinprotDcpDeletionV2Command& BinprotDcpDeletionV2Command::setRevSeqno(
        uint64_t seqno) {
    revSeqno = seqno;
    return *this;
}

BinprotDcpDeletionV2Command& BinprotDcpDeletionV2Command::setDeleteTime(
        uint32_t deleteTime) {
    this->deleteTime = deleteTime;
    return *this;
}

void BinprotDcpDeletionV2Command::encode(std::vector<uint8_t>& buf) const {
    encodeHeader(buf);
    buf.insert(buf.end(), key.begin(), key.end());
    buf.insert(buf.end(), value.begin(), value.end());
    for (const auto& vbuf : value_refs) {
        buf.insert(buf.end(), vbuf.begin(), vbuf.end());
    }
}

BinprotCommand::Encoded BinprotDcpDeletionV2Command::encode() const {
    Encoded ret;
    auto& hdrbuf = ret.header;
    encodeHeader(hdrbuf);

    hdrbuf.insert(hdrbuf.end(), key.begin(), key.end());
    hdrbuf.insert(hdrbuf.end(), value.begin(), value.end());

    ret.bufs.assign(value_refs.begin(), value_refs.end());
    return ret;
}

void BinprotDcpDeletionV2Command::encodeHeader(
        std::vector<uint8_t>& buf) const {
    if (key.empty()) {
        throw std::invalid_argument(
                "BinprotDcpDeletionV2Command::encode: Key is missing!");
    }
    if (!value.empty() && !value_refs.empty()) {
        throw std::invalid_argument(
                "BinprotDcpDeletionV2Command::encode: Both value and "
                "value_refs have items!");
    }

    size_t value_size = value.size();
    for (const auto& vbuf : value_refs) {
        value_size += vbuf.size();
    }

    writeHeader(
            buf, value_size, sizeof(cb::mcbp::request::DcpDeletionV2Payload));
    auto* header = reinterpret_cast<cb::mcbp::Request*>(buf.data());
    header->setDatatype(cb::mcbp::Datatype(datatype));

    cb::mcbp::request::DcpDeletionV2Payload payload{
            bySeqno, revSeqno, deleteTime};

    auto buffer = payload.getBuffer();
    buf.insert(buf.end(), buffer.begin(), buffer.end());
}

>>>>>>> e6fe6692
BinprotDelWithMetaCommand::BinprotDelWithMetaCommand(Document doc,
                                                     Vbid vbucket,
                                                     uint32_t flags,
                                                     uint32_t delete_time,
                                                     uint64_t seqno,
                                                     uint64_t operationCas,
                                                     bool quiet)
    : BinprotGenericCommand(quiet ? cb::mcbp::ClientOpcode::DelqWithMeta
                                  : cb::mcbp::ClientOpcode::DelWithMeta,
                            doc.info.id),
      doc(std::move(doc)),
      flags(flags),
      delete_time(delete_time),
      seqno(seqno),
      operationCas(operationCas) {
    setVBucket(vbucket);
    setCas(operationCas);
}

void BinprotDelWithMetaCommand::encode(std::vector<uint8_t>& buf) const {
    cb::mcbp::request::DelWithMetaPayload extras(
            flags, delete_time, seqno, doc.info.cas);
    writeHeader(buf, doc.value.size(), sizeof(extras));
    auto& request = *reinterpret_cast<cb::mcbp::Request*>(buf.data());
    request.setDatatype(doc.info.datatype);
    auto extraBuf = extras.getBuffer();
    buf.insert(buf.end(), extraBuf.begin(), extraBuf.end());
    buf.insert(buf.end(), key.begin(), key.end());
    buf.insert(buf.end(), doc.value.begin(), doc.value.end());
}

void BinprotObserveCommand::encode(std::vector<uint8_t>& buf) const {
    BinprotGenericCommand::encode(buf);

    size_t total = 0;
    for (const auto& k : keys) {
        // 2 byte vbid
        // 2 byte klen
        total += 4 + k.second.size();
    }

    writeHeader(buf, total, 0);
    for (const auto& k : keys) {
        append(buf, k.first.get());
        append(buf, uint16_t(k.second.size()));
        buf.insert(buf.end(), k.second.begin(), k.second.end());
    }
}

std::vector<BinprotObserveResponse::Result>
BinprotObserveResponse::getResults() {
    if (!isSuccess()) {
        throw std::logic_error(
                "BinprotObserveResponse::getResults: not a success");
    }

    std::vector<Result> ret;
    auto value = getData();
    auto* ptr = value.begin();

    do {
        Result r;

        if (ptr + 2 > value.end()) {
            throw std::runtime_error("No vbid present");
        }
        r.vbid = Vbid{ntohs(*reinterpret_cast<const uint16_t*>(ptr))};
        ptr += 2;

        if (ptr + 2 > value.end()) {
            throw std::runtime_error("No keylen present");
        }
        uint16_t klen = ntohs(*reinterpret_cast<const uint16_t*>(ptr));
        ptr += 2;
        if (ptr + klen > value.end()) {
            throw std::runtime_error("no key present");
        }
        r.key.assign(reinterpret_cast<const char*>(ptr), klen);
        ptr += klen;
        if (ptr + 1 > value.end()) {
            throw std::runtime_error("no status present");
        }
        r.status = *ptr;
        ++ptr;
        if (ptr + sizeof(uint64_t) > value.end()) {
            throw std::runtime_error("no cas present");
        }
        r.cas = ntohll(*reinterpret_cast<const uint64_t*>(ptr));
        ptr += sizeof(uint64_t);
        ret.emplace_back(r);
    } while (ptr < value.end());

    return ret;
}
BinprotEWBCommand::BinprotEWBCommand(EWBEngineMode mode,
                                     cb::engine_errc err_code,
                                     uint32_t value,
                                     const std::string& key)
    : BinprotGenericCommand(cb::mcbp::ClientOpcode::EwouldblockCtl, key) {
    extras.setMode(uint32_t(mode));
    extras.setValue(uint32_t(value));
    extras.setInjectError(uint32_t(err_code));
}

void BinprotEWBCommand::encode(std::vector<uint8_t>& buf) const {
    writeHeader(buf, 0, sizeof(extras));
    auto extraBuf = extras.getBuffer();
    buf.insert(buf.end(), extraBuf.begin(), extraBuf.end());
    buf.insert(buf.end(), key.begin(), key.end());
}

BinprotCompactDbCommand::BinprotCompactDbCommand()
    : BinprotGenericCommand(cb::mcbp::ClientOpcode::CompactDb) {
}

void BinprotCompactDbCommand::encode(std::vector<uint8_t>& buf) const {
    writeHeader(buf, 0, sizeof(extras));
    auto extraBuf = extras.getBuffer();
    buf.insert(buf.end(), extraBuf.begin(), extraBuf.end());
}<|MERGE_RESOLUTION|>--- conflicted
+++ resolved
@@ -1438,10 +1438,7 @@
       dcp_snap_start_seqno(std::numeric_limits<uint64_t>::min()),
       dcp_snap_end_seqno(std::numeric_limits<uint64_t>::max()) {
 }
-<<<<<<< HEAD
-
-=======
->>>>>>> e6fe6692
+
 BinprotDcpStreamRequestCommand::BinprotDcpStreamRequestCommand(
         Vbid vbid,
         uint32_t flags,
@@ -1460,7 +1457,6 @@
       dcp_snap_end_seqno(snapEnd) {
     setVBucket(vbid);
 }
-<<<<<<< HEAD
 
 BinprotDcpStreamRequestCommand::BinprotDcpStreamRequestCommand(
         Vbid vbid,
@@ -1483,8 +1479,6 @@
     setVBucket(vbid);
 }
 
-=======
->>>>>>> e6fe6692
 BinprotDcpStreamRequestCommand& BinprotDcpStreamRequestCommand::setDcpFlags(
         uint32_t value) {
     BinprotDcpStreamRequestCommand::dcp_flags = value;
@@ -1802,8 +1796,6 @@
     : BinprotGenericCommand(cb::mcbp::ClientOpcode::DcpControl) {
 }
 
-<<<<<<< HEAD
-=======
 BinprotDcpMutationCommand::BinprotDcpMutationCommand(std::string key,
                                                      std::string value,
                                                      uint32_t opaque,
@@ -1992,7 +1984,6 @@
     buf.insert(buf.end(), buffer.begin(), buffer.end());
 }
 
->>>>>>> e6fe6692
 BinprotDelWithMetaCommand::BinprotDelWithMetaCommand(Document doc,
                                                      Vbid vbucket,
                                                      uint32_t flags,
