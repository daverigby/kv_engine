/* -*- Mode: C++; tab-width: 4; c-basic-offset: 4; indent-tabs-mode: nil -*- */
/*
 *     Copyright 2018 Couchbase, Inc.
 *
 *   Licensed under the Apache License, Version 2.0 (the "License");
 *   you may not use this file except in compliance with the License.
 *   You may obtain a copy of the License at
 *
 *       http://www.apache.org/licenses/LICENSE-2.0
 *
 *   Unless required by applicable law or agreed to in writing, software
 *   distributed under the License is distributed on an "AS IS" BASIS,
 *   WITHOUT WARRANTIES OR CONDITIONS OF ANY KIND, either express or implied.
 *   See the License for the specific language governing permissions and
 *   limitations under the License.
 */

#pragma once

#include "types.h"
#include <memcached/thread_pool_config.h>

struct ServerCoreIface {
    virtual ~ServerCoreIface() = default;

    /**
     * The current time.
     */
    virtual rel_time_t get_current_time() = 0;

    /**
     * Get the relative time for the given time_t value.
     *
     * @param exptime A time value expressed in 'protocol-format' (seconds).
     *        1 to 30 days will be as interpreted as relative from "now"
     *        > 30 days is interpreted as an absolute time.
     *        0 in, 0 out.
     * @param limit an optional limit to apply to the time calculations. If the
     *        limit was 60 days, then all calculations will ensure the returned
     *        time can never exceed limit days from now when used in conjunction
     *        with abstime.
     * @return The relative time since memcached's epoch.
     */
    virtual rel_time_t realtime(rel_time_t exptime) = 0;

    /**
     * Get the absolute time for the given rel_time_t value.
     */
    virtual time_t abstime(rel_time_t exptime) = 0;

    /**
     * Apply a limit to an absolute timestamp (which represents an item's
     * requested expiry time)
     *
     * For example if t represents 23:00 and the time we invoke this method is
     * 22:00 and the limit is 60s, then the returned value will be 22:01. The
     * input of 23:00 exceeds 22:00 + 60s, so it is limited to 22:00 + 60s.
     *
     * If t == 0, then the returned value is now + limit
     * If t < now, then the result is t, no limit needed.
     * If t == 0 and now + limit overflows time_t, time_t::max is returned.
     *
     * @param t The expiry time to be limited, 0 means no expiry, 1 to
     *        time_t::max are interpreted as the time absolute time of expiry
     * @param limit The limit in seconds
     * @return The expiry time after checking it against now + limit.
     */
    virtual time_t limit_abstime(time_t t, std::chrono::seconds limit) = 0;

    /**
     * parser config options
     */
    virtual int parse_config(const char* str,
                             struct config_item items[],
                             FILE* error) = 0;

    /**
     * Request the server to start a shutdown sequence.
     */
    virtual void shutdown() = 0;

<<<<<<< HEAD
    struct ThreadPoolConfig {
        ThreadPoolConfig() = default;
        ThreadPoolConfig(size_t nr, size_t nw)
            : num_readers(nr), num_writers(nw) {
        }
        size_t num_readers = 0;
        size_t num_writers = 0;
    };
=======
    /**
     * Get the maximum size of an iovec the core supports receiving
     * through the item_info structure. The underlying engine may
     * support using more entries to hold its data internally, but
     * when making the data available for the core it must fit
     * within these limits.
     */
    virtual size_t get_max_item_iovec_size() = 0;

    /**
     * Trigger a tick of the clock
     */
    virtual void trigger_tick() = 0;
>>>>>>> 5e3f2c1d

    /// Get the configured size for the reader and writer pool
    virtual ThreadPoolConfig getThreadPoolSizes() = 0;
};<|MERGE_RESOLUTION|>--- conflicted
+++ resolved
@@ -79,31 +79,6 @@
      */
     virtual void shutdown() = 0;
 
-<<<<<<< HEAD
-    struct ThreadPoolConfig {
-        ThreadPoolConfig() = default;
-        ThreadPoolConfig(size_t nr, size_t nw)
-            : num_readers(nr), num_writers(nw) {
-        }
-        size_t num_readers = 0;
-        size_t num_writers = 0;
-    };
-=======
-    /**
-     * Get the maximum size of an iovec the core supports receiving
-     * through the item_info structure. The underlying engine may
-     * support using more entries to hold its data internally, but
-     * when making the data available for the core it must fit
-     * within these limits.
-     */
-    virtual size_t get_max_item_iovec_size() = 0;
-
-    /**
-     * Trigger a tick of the clock
-     */
-    virtual void trigger_tick() = 0;
->>>>>>> 5e3f2c1d
-
     /// Get the configured size for the reader and writer pool
     virtual ThreadPoolConfig getThreadPoolSizes() = 0;
 };