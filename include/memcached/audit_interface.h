--- conflicted
+++ resolved
@@ -15,11 +15,7 @@
 
 class StatCollector;
 class CookieIface;
-<<<<<<< HEAD
-=======
-struct ServerCookieIface;
 class AuditEventFilter;
->>>>>>> 3f9b21f2
 
 namespace cb::audit {
 namespace document {
