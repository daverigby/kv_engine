/* -*- Mode: C++; tab-width: 4; c-basic-offset: 4; indent-tabs-mode: nil -*- */
/*
 *     Copyright 2018 Couchbase, Inc.
 *
 *   Licensed under the Apache License, Version 2.0 (the "License");
 *   you may not use this file except in compliance with the License.
 *   You may obtain a copy of the License at
 *
 *       http://www.apache.org/licenses/LICENSE-2.0
 *
 *   Unless required by applicable law or agreed to in writing, software
 *   distributed under the License is distributed on an "AS IS" BASIS,
 *   WITHOUT WARRANTIES OR CONDITIONS OF ANY KIND, either express or implied.
 *   See the License for the specific language governing permissions and
 *   limitations under the License.
 */
#pragma once

#include <cstdint>
#include <string>

namespace cb {
namespace mcbp {
/**
 * Definition of hello's features.
 * Note regarding JSON:0x1. Previously this was named DATATYPE and
 * implied that when supported all bits of the protocol datatype byte would
 * be valid. DATATYPE was never enabled and has been renamed as
 * JSON. Clients are now required negotiate individual datatypes
 * with the server using the feature DataType_* feature codes. Note XATTR
 * is linked with general xattr support and the ability to set the xattr
 * datatype bit using set_with_meta.
 */
enum class Feature : uint16_t {
    Invalid = 0x01, // Previously DATATYPE, now retired
    TLS = 0x2,
    TCPNODELAY = 0x03,
    MUTATION_SEQNO = 0x04,
    TCPDELAY = 0x05,
    XATTR = 0x06, // enables xattr support and set_with_meta.datatype == xattr
    XERROR = 0x07,
    SELECT_BUCKET = 0x08,
    Invalid2 = 0x09, // Used to be collections
    SNAPPY = 0x0a,
    JSON = 0x0b,
    Duplex = 0x0c,
    /**
     * Request the server to push any cluster maps stored by ns_server into
     * one of the buckets the client have access to.
     */
    ClustermapChangeNotification = 0x0d,
    /**
     * Tell the server that we're ok with the server reordering the execution
     * of commands (@todo this should "disable" select bucket as that won't
     * give the user deterministic behavior)
     */
    UnorderedExecution = 0x0e,
    /**
     * Tell the server to enable tracing of function calls
     */
    Tracing = 0x0f,
    /// Does the server support alternative request packets
    AltRequestSupport = 0x10,
    /// Do the server support Synchronous Replication
    SyncReplication = 0x11,

    Collections = 0x12,

    /// Do the server support OpenTracing
    OpenTracing = 0x13,

    /// Do the server support preserving document expiry time
    PreserveTtl = 0x14,

    /// Does the server support the $vbucket in addition to the original
    /// $document and $XTOC VATTRs?
    /// Additionally, is non-existence of a VATTR flagged with
    /// SubdocXattrUnknownVattr instead of disconnecting the client?
    VAttr = 0x15,

<<<<<<< HEAD
    // Does the server support Point in Time Recovery
    PiTR = 0x16,
=======
    /// Does the server support the subdoc mutation flag
    /// mcbp::subdoc::doc_flag::CreateAsDeleted ?
    SubdocCreateAsDeleted = 0x17,
>>>>>>> 89b00454
};

} // namespace mcbp
} // namespace cb

std::string to_string(cb::mcbp::Feature feature);<|MERGE_RESOLUTION|>--- conflicted
+++ resolved
@@ -78,14 +78,12 @@
     /// SubdocXattrUnknownVattr instead of disconnecting the client?
     VAttr = 0x15,
 
-<<<<<<< HEAD
     // Does the server support Point in Time Recovery
     PiTR = 0x16,
-=======
+
     /// Does the server support the subdoc mutation flag
     /// mcbp::subdoc::doc_flag::CreateAsDeleted ?
     SubdocCreateAsDeleted = 0x17,
->>>>>>> 89b00454
 };
 
 } // namespace mcbp
