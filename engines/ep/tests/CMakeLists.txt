add_compile_options_disable_optimization()

ADD_LIBRARY(mock_dcp OBJECT mock/mock_dcp.cc)
SET_PROPERTY(TARGET mock_dcp PROPERTY POSITION_INDEPENDENT_CODE 1)
add_sanitizers(mock_dcp)

ADD_LIBRARY(ep_testsuite_objs OBJECT
        ep_testsuite_common.cc
        ep_test_apis.cc
        ${EventuallyPersistentEngine_SOURCE_DIR}/src/ext_meta_parser.cc
        ${EventuallyPersistentEngine_SOURCE_DIR}/src/storeddockey.cc)
SET_PROPERTY(TARGET ep_testsuite_objs PROPERTY POSITION_INDEPENDENT_CODE 1)
add_sanitizers(ep_testsuite_objs)

# Single executable containing all class-level unit tests involving
# EventuallyPersistentEngine driven by GoogleTest.
# (We end up compiling most of the src/ files of ep-engine for these unit tests,
# so simpler / quicker just to link them into a single executable).
ADD_EXECUTABLE(ep-engine_ep_unit_tests
        module_tests/atomic_unordered_map_test.cc
        module_tests/basic_ll_test.cc
        module_tests/bloomfilter_test.cc
        module_tests/bucket_logger_engine_test.cc
        module_tests/bucket_logger_test.cc
        module_tests/checkpoint_durability_test.cc
        module_tests/checkpoint_iterator_test.cc
        module_tests/checkpoint_remover_test.h
        module_tests/checkpoint_remover_test.cc
        module_tests/checkpoint_test.h
        module_tests/checkpoint_test.cc
        module_tests/checkpoint_utils.h
        module_tests/collections/collections_dcp_test.cc
        module_tests/collections/collections_kvstore_test.cc
        module_tests/collections/evp_store_collections_dcp_test.cc
        module_tests/collections/evp_store_collections_dcp_stream_test.cc
        module_tests/collections/evp_store_collections_eraser_test.cc
        module_tests/collections/evp_store_collections_test.cc
        module_tests/collections/filter_test.cc
        module_tests/collections/manifest_test.cc
        module_tests/collections/test_manifest.cc
        module_tests/collections/vbucket_manifest_test.cc
        module_tests/collections/vbucket_manifest_entry_test.cc
        module_tests/configuration_test.cc
        module_tests/conn_store_test.cc
        module_tests/defragmenter_test.cc
        module_tests/dcp_durability_stream_test.cc
        module_tests/dcp_reflection_test.cc
        module_tests/dcp_stream_test.cc
        module_tests/dcp_stream_sync_repl_test.cc
        module_tests/dcp_test.cc
        module_tests/dcp_utils.cc
        module_tests/diskdockey_test.cc
        module_tests/durability_monitor_test.cc
        module_tests/ep_unit_tests_main.cc
        module_tests/ephemeral_bucket_test.cc
        module_tests/ephemeral_vb_test.cc
        module_tests/evp_engine_test.cc
        module_tests/evp_store_durability_test.cc
        module_tests/evp_store_rollback_test.cc
        module_tests/evp_store_test.cc
        module_tests/evp_store_single_threaded_test.cc
        module_tests/evp_store_warmup_test.cc
        module_tests/evp_store_with_meta.cc
        module_tests/evp_vbucket_test.cc
        module_tests/executorpool_test.cc
        module_tests/failover_table_test.cc
        module_tests/flusher_test.cc
        module_tests/futurequeue_test.cc
        module_tests/hash_table_eviction_test.cc
        module_tests/hash_table_perspective_test.cc
        module_tests/hash_table_test.cc
        module_tests/hdrhistogram_test.cc
        module_tests/item_compressor_test.cc
        module_tests/item_eviction_test.cc
        module_tests/item_pager_test.cc
        module_tests/item_test.cc
        module_tests/kvstore_test.cc
        module_tests/kv_bucket_test.cc
        module_tests/memory_tracking_allocator_test.cc
        module_tests/monotonic_test.cc
        module_tests/mutation_log_test.cc
        module_tests/objectregistry_test.cc
        module_tests/mutex_test.cc
        module_tests/probabilistic_counter_test.cc
        module_tests/stats_test.cc
        module_tests/storeddockey_test.cc
        module_tests/stored_value_test.cc
        module_tests/stream_container_test.cc
        module_tests/systemevent_test.cc
        module_tests/tagged_ptr_test.cc
        module_tests/test_helpers.cc
        module_tests/vbucket_test.cc
        module_tests/vbucket_durability_test.cc
        module_tests/warmup_test.cc
        $<TARGET_OBJECTS:mock_dcp>
        $<TARGET_OBJECTS:ep_objs>
        $<TARGET_OBJECTS:ep_mocks>
        $<TARGET_OBJECTS:couchstore_test_fileops>
        $<TARGET_OBJECTS:couchfile_upgrade_objects>
        ${Memcached_SOURCE_DIR}/logger/logger_test_fixture.cc)

TARGET_INCLUDE_DIRECTORIES(ep-engine_ep_unit_tests
        PUBLIC
        ${Couchstore_SOURCE_DIR})

TARGET_LINK_LIBRARIES(ep-engine_ep_unit_tests
        cbcompress
        dirutils
        engine_utilities
        ep-engine_collections
        gtest
        gmock
        hdr_histogram_static
        JSON_checker
        memcached_logger
        mcbp
        mcd_util
        mcd_tracing
        mock_server
        platform
        platform_cb_malloc_arena
        phosphor
        xattr
        ${EP_STORAGE_LIBS}
        ${MALLOC_LIBRARIES}
        ${LIBEVENT_LIBRARIES}
        ${FOLLY_LIBRARIES})

add_sanitizers(ep-engine_ep_unit_tests)

ADD_EXECUTABLE(ep-engine_atomic_ptr_test
        module_tests/atomic_ptr_test.cc
        ${EventuallyPersistentEngine_SOURCE_DIR}/src/atomic.cc)
TARGET_LINK_LIBRARIES(ep-engine_atomic_ptr_test platform platform_cb_malloc_arena)

ADD_EXECUTABLE(ep-engine_couch-fs-stats_test
        ${EventuallyPersistentEngine_SOURCE_DIR}/src/couch-kvstore/couch-fs-stats.cc
        ${EventuallyPersistentEngine_SOURCE_DIR}/src/configuration.h
        module_tests/couch-fs-stats_test.cc
        ${Couchstore_SOURCE_DIR}/src/crc32.cc
        $<TARGET_OBJECTS:couchstore_wrapped_fileops_test_framework>)
TARGET_INCLUDE_DIRECTORIES(ep-engine_couch-fs-stats_test
        PRIVATE
        ${Couchstore_SOURCE_DIR}
        ${Couchstore_SOURCE_DIR}/src)
TARGET_LINK_LIBRARIES(ep-engine_couch-fs-stats_test
        gtest
        gtest_main
        gmock
        mcd_util
        platform
        phosphor)
add_sanitizers(ep-engine_couch-fs-stats_test)

ADD_EXECUTABLE(ep-engine_misc_test module_tests/misc_test.cc)
TARGET_LINK_LIBRARIES(ep-engine_misc_test mcbp platform)

ADD_EXECUTABLE(ep-engine_string_utils_test
        module_tests/string_utils_test.cc
        ${EventuallyPersistentEngine_SOURCE_DIR}/src/string_utils.cc)
TARGET_LINK_LIBRARIES(ep-engine_string_utils_test gtest gtest_main platform)

ADD_TEST(NAME ep-engine_atomic_ptr_test COMMAND ep-engine_atomic_ptr_test)
ADD_TEST(NAME ep-engine_couch-fs-stats_test COMMAND ep-engine_couch-fs-stats_test)
ADD_TEST(NAME ep-engine_ep_unit_tests COMMAND ep-engine_ep_unit_tests)
ADD_TEST(NAME ep-engine_misc_test COMMAND ep-engine_misc_test)

ADD_EXECUTABLE(ep_testsuite
               ep_testsuite.cc
               $<TARGET_OBJECTS:ep_testsuite_objs>
               $<TARGET_OBJECTS:mock_dcp>
               $<TARGET_OBJECTS:engine_testapp>)
TARGET_LINK_LIBRARIES(ep_testsuite
                      engine_testapp_dependencies
                      engine_utilities
                      mcbp
                      mcd_util
                      ${EP_STORAGE_LIBS}
                      cbcompress
                      dirutils
                      JSON_checker
                      platform
                      xattr
                      ${LIBEVENT_LIBRARIES})
add_sanitizers(ep_testsuite)

ADD_EXECUTABLE(ep_testsuite_basic
               ep_testsuite_basic.cc
               $<TARGET_OBJECTS:ep_testsuite_objs>
               $<TARGET_OBJECTS:mock_dcp>
               $<TARGET_OBJECTS:engine_testapp>)
TARGET_LINK_LIBRARIES(ep_testsuite_basic
                      engine_testapp_dependencies
                      cbcompress
                      dirutils
                      engine_utilities
                      JSON_checker
                      mcbp
                      mcd_util
                      platform
                      ${LIBEVENT_LIBRARIES}
                      ${SNAPPY_LIBRARIES})
add_sanitizers(ep_testsuite_basic)

ADD_EXECUTABLE(ep_testsuite_dcp
               ep_testsuite_dcp.cc
               $<TARGET_OBJECTS:ep_testsuite_objs>
               $<TARGET_OBJECTS:mock_dcp>
               $<TARGET_OBJECTS:engine_testapp>)
TARGET_LINK_LIBRARIES(ep_testsuite_dcp
                      engine_testapp_dependencies
                      cbcompress
                      dirutils
                      engine_utilities
                      JSON_checker
                      mcbp
                      mcd_util
                      platform
                      ${LIBEVENT_LIBRARIES}
                      ${SNAPPY_LIBRARIES})
add_sanitizers(ep_testsuite_dcp)

ADD_EXECUTABLE(ep_testsuite_checkpoint
               ep_testsuite_checkpoint.cc
               $<TARGET_OBJECTS:ep_testsuite_objs>
               $<TARGET_OBJECTS:engine_testapp>)
TARGET_LINK_LIBRARIES(ep_testsuite_checkpoint
                      engine_testapp_dependencies
                      cbcompress
                      dirutils
                      engine_utilities
                      JSON_checker
                      mcbp
                      mcd_util
                      platform
                      ${LIBEVENT_LIBRARIES}
                      ${SNAPPY_LIBRARIES})
add_sanitizers(ep_testsuite_checkpoint)

ADD_EXECUTABLE(ep_testsuite_xdcr
               ep_testsuite_xdcr.cc
               $<TARGET_OBJECTS:ep_testsuite_objs>
               $<TARGET_OBJECTS:engine_testapp>)
TARGET_LINK_LIBRARIES(ep_testsuite_xdcr
                      engine_testapp_dependencies mcd_util engine_utilities
                      mcbp JSON_checker dirutils platform xattr
                      ${LIBEVENT_LIBRARIES} ${SNAPPY_LIBRARIES})
add_sanitizers(ep_testsuite_xdcr)

# MB-35234: Currently broken due to data race during warmup when enabling
# durability.
IF(FALSE)
    IF (EP_USE_ROCKSDB)
        ADD_TEST(NAME ep-engine-persistence-unit-tests.rocksdb
                COMMAND memcached_testapp -E ep -c "backend=rocksdb" --gtest_filter=*PersistToTest*)
        SET_TESTS_PROPERTIES(ep-engine-persistence-unit-tests.rocksdb PROPERTIES TIMEOUT 300)
    ENDIF (EP_USE_ROCKSDB)
ENDIF()
# Defines a testsuite which runs in full and value eviction
# (persistent), ephemeral buckets (which has no eviction).
FUNCTION(ADD_TESTSUITE name timeout)
    SET(_cmdline $<TARGET_FILE:${name}> -E ep)

    # MB-34445: To attempt to identify the cause of the intermittent timeouts in
    # the ephemeral testsuites, use the 'timeout' program to signal ep_testsuite
    # with SIGABRT when we timeout; to allow a core dump to be generated of
    # where the process is stuck. Use the 'timeout' program if applicable. If
    # not, we just pass the timeout value into the CTest timeout feature.
    find_program (TIMEOUT_EXE timeout)
    IF (TIMEOUT_EXE AND NOT WIN32)
        SET(_cmdline ${TIMEOUT_EXE} --preserve-status --signal=ABRT
                     ${timeout}s ${_cmdline})
        # Ideally, we would just not set the TIMEOUT property if we can use
        # the 'timeout' program, however, it defaults to the value 1500 if we
        # don't set it which may be smaller than the timeout that we pass into
        # this function. So, just double the TIMEOUT value that we set so that
        # it won't interfere with the 'timeout' programs actual timeout.
        MATH(EXPR timeout "${timeout}*2")
    ENDIF()

    ADD_TEST(NAME ${name}.value_eviction.comp_passive
            COMMAND ${_cmdline} -v -e "compression_mode=passive$<SEMICOLON>dbname=./${name}.value_eviction.comp_passive.db")
    ADD_TEST(NAME ${name}.value_eviction.comp_active
            COMMAND ${_cmdline} -v -e "compression_mode=active$<SEMICOLON>dbname=./${name}.value_eviction.comp_active.db")
    ADD_TEST(NAME ${name}.full_eviction.comp_passive
            COMMAND ${_cmdline} -v -e "compression_mode=passive$<SEMICOLON>item_eviction_policy=full_eviction\
$<SEMICOLON>dbname=./${name}.full_eviction.comp_passive.db")
    ADD_TEST(NAME ${name}.full_eviction.comp_active
            COMMAND ${_cmdline} -v -e "compression_mode=active$<SEMICOLON>item_eviction_policy=full_eviction\
$<SEMICOLON>dbname=./${name}.full_eviction.comp_active.db")
    SET_TESTS_PROPERTIES(${name}.value_eviction.comp_passive PROPERTIES TIMEOUT ${timeout})
    SET_TESTS_PROPERTIES(${name}.value_eviction.comp_active PROPERTIES TIMEOUT ${timeout})
    SET_TESTS_PROPERTIES(${name}.full_eviction.comp_passive PROPERTIES TIMEOUT ${timeout})
    SET_TESTS_PROPERTIES(${name}.full_eviction.comp_active PROPERTIES TIMEOUT ${timeout})

    ADD_TEST(NAME ${name}.ephemeral.comp_passive
            COMMAND ${_cmdline} -v -e "compression_mode=passive$<SEMICOLON>bucket_type=ephemeral\
$<SEMICOLON>dbname=./${name}.ephemeral.comp_passive.db")
    ADD_TEST(NAME ${name}.ephemeral.comp_active
            COMMAND ${_cmdline} -v -e "compression_mode=active$<SEMICOLON>bucket_type=ephemeral\
$<SEMICOLON>dbname=./${name}.ephemeral.comp_active.db")
    SET_TESTS_PROPERTIES(${name}.ephemeral.comp_passive PROPERTIES TIMEOUT ${timeout})
    SET_TESTS_PROPERTIES(${name}.ephemeral.comp_active PROPERTIES TIMEOUT ${timeout})

    IF (EP_USE_ROCKSDB)
        ADD_TEST(NAME ${name}.value_eviction.rocksdb
                COMMAND ${_cmdline} -v -e "dbname=./${name}.value_eviction.rocksdb$<SEMICOLON>backend=rocksdb")
        ADD_TEST(NAME ${name}.full_eviction.rocksdb
                COMMAND ${_cmdline} -v -e "item_eviction_policy=full_eviction$<SEMICOLON>dbname=./${name}.full_eviction.rocksdb$<SEMICOLON>backend=rocksdb")
        SET_TESTS_PROPERTIES(${name}.value_eviction.rocksdb PROPERTIES TIMEOUT ${timeout})
        SET_TESTS_PROPERTIES(${name}.full_eviction.rocksdb PROPERTIES TIMEOUT ${timeout})
    ENDIF (EP_USE_ROCKSDB)

    IF (EP_USE_MAGMA)
        ADD_TEST(NAME ${name}.value_eviction.magma
                COMMAND ${_cmdline} -v -e "dbname=./${name}.value_eviction.magma$<SEMICOLON>backend=magma")
        ADD_TEST(NAME ${name}.full_eviction.magma
                COMMAND ${_cmdline} -v -e "item_eviction_policy=full_eviction$<SEMICOLON>dbname=./${name}.full_eviction.magma$<SEMICOLON>backend=magma")
        SET_TESTS_PROPERTIES(${name}.value_eviction.magma PROPERTIES TIMEOUT ${timeout})
        SET_TESTS_PROPERTIES(${name}.full_eviction.magma PROPERTIES TIMEOUT ${timeout})
    ENDIF ()
ENDFUNCTION()

<<<<<<< HEAD
ADD_TESTSUITE(ep_testsuite 300)
=======
# MB-36252: Skipping ep_testsuite under Magma as intermittently times out on
# Windows
# MB-36322: Skipping ep_testsuite under TSan + Magma as
# intermittently timing out.
IF(WIN32 OR CB_THREADSANITIZER)
    # Increased timeout on Windows as suite is slower on CV there (IO subsystem
    # on CV machines slower?)
    ADD_TESTSUITE(ep_testsuite 600 SKIP_MAGMA)
ELSE()
    ADD_TESTSUITE(ep_testsuite 300)
ENDIF()
>>>>>>> 2df8b6cc

ADD_TESTSUITE(ep_testsuite_basic 600)

ADD_TESTSUITE(ep_testsuite_dcp 1200)

ADD_TESTSUITE(ep_testsuite_checkpoint 180)

ADD_TESTSUITE(ep_testsuite_xdcr 120)

# ================================ PERF_TESTS ================================ #
SET(_ep_perfsuite_cmdline $<TARGET_FILE:ep_perfsuite> -E ep -v)

# Micro perf tests: value-only eviction mode. Note that it makes no sense to run
# these tests in full-eviction mode as we disable persistence - see MB-19504.
ADD_CUSTOM_TARGET(test-perfsuite
        COMMAND ${_ep_perfsuite_cmdline}
        DEPENDS engine_testapp
        ep
        ep_perfsuite
        VERBATIM)
ADD_TEST(NAME ep_perfsuite.value_eviction
        COMMAND ${_ep_perfsuite_cmdline} -e "dbname=./ep_perfsuite.value_eviction.db")

ADD_TEST(NAME ep_perfsuite.ephemeral
        COMMAND ${_ep_perfsuite_cmdline} -e "bucket_type=ephemeral$<SEMICOLON>dbname=./ep_perfsuite.ephemeral.db")

# ============================================================================ #<|MERGE_RESOLUTION|>--- conflicted
+++ resolved
@@ -321,9 +321,6 @@
     ENDIF ()
 ENDFUNCTION()
 
-<<<<<<< HEAD
-ADD_TESTSUITE(ep_testsuite 300)
-=======
 # MB-36252: Skipping ep_testsuite under Magma as intermittently times out on
 # Windows
 # MB-36322: Skipping ep_testsuite under TSan + Magma as
@@ -335,7 +332,6 @@
 ELSE()
     ADD_TESTSUITE(ep_testsuite 300)
 ENDIF()
->>>>>>> 2df8b6cc
 
 ADD_TESTSUITE(ep_testsuite_basic 600)
 
