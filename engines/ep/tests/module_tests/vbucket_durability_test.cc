/* -*- Mode: C++; tab-width: 4; c-basic-offset: 4; indent-tabs-mode: nil -*- */
/*
 *     Copyright 2018 Couchbase, Inc
 *
 *   Licensed under the Apache License, Version 2.0 (the "License");
 *   you may not use this file except in compliance with the License.
 *   You may obtain a copy of the License at
 *
 *       http://www.apache.org/licenses/LICENSE-2.0
 *
 *   Unless required by applicable law or agreed to in writing, software
 *   distributed under the License is distributed on an "AS IS" BASIS,
 *   WITHOUT WARRANTIES OR CONDITIONS OF ANY KIND, either express or implied.
 *   See the License for the specific language governing permissions and
 *   limitations under the License.
 */

#include "vbucket_durability_test.h"

#include "checkpoint.h"
#include "checkpoint_manager.h"
#include "checkpoint_utils.h"
#include "durability/active_durability_monitor.h"
#include "durability/passive_durability_monitor.h"
#include "persistence_callback.h"
#include "test_helpers.h"
#include "thread_gate.h"
#include "vbucket_utils.h"

#include "../mock/mock_checkpoint_manager.h"
#include "../mock/mock_ephemeral_vb.h"

#include <folly/portability/GMock.h>
#include <thread>

using namespace std::string_literals;

void VBucketDurabilityTest::SetUp() {
    ht = &vbucket->ht;
    ckptMgr = static_cast<MockCheckpointManager*>(
            vbucket->checkpointManager.get());
    vbucket->setState(
            vbucket_state_active,
            {{"topology", nlohmann::json::array({{active, replica1}})}});
    ASSERT_EQ(2, vbucket->getActiveDM().getFirstChainSize());
}

void VBucketDurabilityTest::storeSyncWrites(
        const std::vector<SyncWriteSpec>& seqnos) {
    if (seqnos.empty()) {
        throw std::logic_error(
                "VBucketDurabilityTest::storeSyncWrites: seqnos list is empty");
    }

    // @todo: For now this function is supposed to be called once per test,
    //     expand if necessary
    ht->clear();
    ckptMgr->clear(*vbucket, 0);

    // In general we need to test SyncWrites at sparse seqnos. To achieve that
    // we have 2 options (e.g., if we want to add SyncWrites with seqnos
    // {1, 3, 5}):
    // 1) We can use the VBucket::set interface. Given that bySeqno is
    //     auto-generated then we have to add non-sync mutations with seqnos
    //     {2, 4}.
    // 2) We can call directly VBucket::processSet and provide our bySeqno. We
    //     need to set the Checkpoint snapshot boundaries manually in this case
    //     (e.g., [1, 5]), the set fails otherwise.
    // I go with the latter way, that is the reason of the the following call.
    ckptMgr->createSnapshot(seqnos.front().seqno,
                            seqnos.back().seqno,
                            {} /*HCS*/,
                            CheckpointType::Memory,
                            0);
    EXPECT_EQ(1, ckptMgr->getNumCheckpoints());

    const auto preHTCount = ht->getNumItems();
    const auto preCMCount = ckptMgr->getNumItems();
    for (const auto& write : seqnos) {
        auto key = makeStoredDocKey("key" + std::to_string(write.seqno));
        using namespace cb::durability;
        auto reqs = Requirements{write.level, write.timeout};
        auto item = makePendingItem(key, "value", reqs);
        item->setBySeqno(write.seqno);
        if (write.deletion) {
            item->setDeleted();
        }
        if (vbucket->getState() != vbucket_state_active) {
            // Non-active Vbs have prepares added as "MaybeVisible"
            item->setPreparedMaybeVisible();
        }

        VBQueueItemCtx ctx;
        ctx.genBySeqno = GenerateBySeqno::No;
        ctx.durability = DurabilityItemCtx{item->getDurabilityReqs(), cookie};
        ASSERT_EQ(MutationStatus::WasClean,
                  public_processSet(*item, 0 /*cas*/, ctx));
    }
    EXPECT_EQ(preHTCount + seqnos.size(), ht->getNumItems());
    EXPECT_EQ(preCMCount + seqnos.size(), ckptMgr->getNumItems());
}

void VBucketDurabilityTest::simulateSetVBState(vbucket_state_t to,
                                               const nlohmann::json& meta) {
    vbucket->setState(to, meta);
    vbucket->processResolvedSyncWrites();
}

void VBucketDurabilityTest::simulateLocalAck(uint64_t seqno) {
    vbucket->setPersistenceSeqno(seqno);
    vbucket->notifyPersistenceToDurabilityMonitor();
    vbucket->processResolvedSyncWrites();
}

void VBucketDurabilityTest::testAddPrepare(
        const std::vector<SyncWriteSpec>& writes) {
    {
        SCOPED_TRACE("");
        storeSyncWrites(writes);
    }

    for (auto write : writes) {
        auto key = makeStoredDocKey("key" + std::to_string(write.seqno));

        EXPECT_EQ(nullptr, ht->findOnlyCommitted(key).storedValue);
        const auto sv = ht->findForWrite(key).storedValue;
        ASSERT_NE(nullptr, sv);
        EXPECT_TRUE(sv->isPending());
        EXPECT_EQ(write.deletion, sv->isDeleted());
    }

    const auto& ckptList =
            CheckpointManagerTestIntrospector::public_getCheckpointList(
                    *ckptMgr);
    ASSERT_EQ(1, ckptList.size());
    EXPECT_EQ(writes.size(), ckptList.front()->getNumItems());
    for (const auto& qi : *ckptList.front()) {
        if (!qi->isCheckPointMetaItem()) {
            EXPECT_EQ(queue_op::pending_sync_write, qi->getOperation());
        }
    }
}

void VBucketDurabilityTest::testAddPrepareAndCommit(
        const std::vector<SyncWriteSpec>& writes) {
    testAddPrepare(writes);

    std::vector<uint64_t> cas;
    for (auto write : writes) {
        cas.push_back(
                ht->findForWrite(
                          makeStoredDocKey("key" + std::to_string(write.seqno)))
                        .storedValue->getCas());
    }

    // Simulate flush + checkpoint-removal
    ckptMgr->clear(*vbucket, ckptMgr->getHighSeqno());

    // Simulate replica and active seqno-ack
    vbucket->seqnoAcknowledged(
            folly::SharedMutex::ReadHolder(vbucket->getStateLock()),
            replica1,
            writes.back().seqno);
    simulateLocalAck(writes.back().seqno);

    int i = 0;
    for (auto write : writes) {
        auto key = makeStoredDocKey("key" + std::to_string(write.seqno));

        const auto sv =
                ht->findForRead(key, TrackReference::Yes, WantsDeleted::Yes)
                        .storedValue;
        ASSERT_NE(nullptr, sv);
        EXPECT_NE(nullptr, ht->findForWrite(key).storedValue);
        EXPECT_EQ(CommittedState::CommittedViaPrepare, sv->getCommitted());
        EXPECT_EQ(write.deletion, sv->isDeleted());
        EXPECT_EQ(cas[i], sv->getCas());
        i++;
    }

    const auto& ckptList =
            CheckpointManagerTestIntrospector::public_getCheckpointList(
                    *ckptMgr);
    ASSERT_EQ(1, ckptList.size());
    EXPECT_EQ(writes.size(), ckptList.front()->getNumItems());
    for (const auto& qi : *ckptList.front()) {
        if (!qi->isCheckPointMetaItem()) {
            EXPECT_EQ(queue_op::commit_sync_write, qi->getOperation());
        }
    }
}

TEST_P(VBucketDurabilityTest, Active_AddPrepareAndCommit_ContinuousSeqnos) {
    testAddPrepareAndCommit({1, 2, 3});
}

TEST_P(VBucketDurabilityTest,
       Active_AddPrepareAndCommit_ContinuousDeleteSeqnos) {
    testAddPrepareAndCommit({{1, true}, {2, true}, {3, true}});
}

TEST_P(VBucketDurabilityTest, Active_AddPrepareAndCommit_SparseSeqnos) {
    testAddPrepareAndCommit({1, 3, 10, 20, 30});
}

TEST_P(VBucketDurabilityTest, Active_AddPrepareAndCommit_SparseDeleteSeqnos) {
    testAddPrepareAndCommit(
            {{1, true}, {3, true}, {10, true}, {20, true}, {30, true}});
}

// Mix of Mutations and Deletions.
TEST_P(VBucketDurabilityTest, Active_AddPrepareAndCommit_SparseMixedSeqnos) {
    testAddPrepareAndCommit({{1, true}, 3, {10, true}, {20, true}, 30});
}

TEST_P(VBucketDurabilityTest, CommitSyncWriteThenWriteToSameKey) {
    auto key = makeStoredDocKey("key");
    auto pending = makePendingItem(key, "valueB");

    using namespace cb::durability;
    auto reqs = Requirements{Level::Majority, Timeout::Infinity()};
    pending->setPendingSyncWrite(reqs);

    VBQueueItemCtx ctx;
    ctx.durability = DurabilityItemCtx{reqs, cookie};

    ASSERT_EQ(MutationStatus::WasClean,
              public_processSet(*pending, 0 /*cas*/, ctx));

    auto item = makeCommittedItem(key, "value");
    ctx.durability = {};
    ASSERT_EQ(MutationStatus::IsPendingSyncWrite,
              public_processSet(*item, 0 /*cas*/, ctx));

    ASSERT_EQ(ENGINE_SUCCESS,
              vbucket->commit(key,
                              lastSeqno + 1,
                              {},
                              vbucket->lockCollections(key),
                              cookie));

    // Do a normal mutation
    EXPECT_EQ(MutationStatus::WasDirty,
              public_processSet(*item, 0 /*cas*/, ctx));

    // And another prepare
    ctx.durability = DurabilityItemCtx{reqs, cookie};
    auto status = getVbType() == VBType::Persistent ? MutationStatus::WasClean
                                                    : MutationStatus::WasDirty;
    EXPECT_EQ(status, public_processSet(*pending, 0 /*cas*/, ctx));
}

TEST_P(VBucketDurabilityTest, CommitSyncWriteLoop) {
    auto key = makeStoredDocKey("key");
    auto pending = makePendingItem(key, "valueB");

    using namespace cb::durability;
    auto reqs = Requirements{Level::Majority, Timeout::Infinity()};
    pending->setPendingSyncWrite(reqs);

    // Do 3 iterations. Why? The 1st and 2nd iterations take different paths
    // (add vs update) so we want to verify everything is correct with the 3rd.
    for (int i = 0; i < 3; i++) {
        VBQueueItemCtx ctx;
        ctx.durability = DurabilityItemCtx{reqs, cookie};

        // Do the prepare (should be clean/dirty)
        ASSERT_NE(MutationStatus::IsPendingSyncWrite,
                  public_processSet(*pending, 0 /*cas*/, ctx));
        auto item = makeCommittedItem(key, "value" + std::to_string(i));

        // Check that we block normal set
        ctx.durability = {};
        ASSERT_EQ(MutationStatus::IsPendingSyncWrite,
                  public_processSet(*item, 0 /*cas*/, ctx));

        // And commit
        ASSERT_EQ(ENGINE_SUCCESS,
                  vbucket->commit(key,
                                  lastSeqno + i * 2 + 1,
                                  {},
                                  vbucket->lockCollections(key),
                                  cookie));
    }
}

TEST_P(VBucketDurabilityTest, AbortSyncWriteLoop) {
    ht->clear();
    ckptMgr->clear(*vbucket, 0);
    auto key = makeStoredDocKey("key");
    auto pending = makePendingItem(key, "valueB");

    using namespace cb::durability;
    auto reqs = Requirements{Level::Majority, Timeout::Infinity()};
    pending->setPendingSyncWrite(reqs);

    for (int i = 0; i < 10; i++) {
        VBQueueItemCtx ctx;
        ctx.durability = DurabilityItemCtx{reqs, cookie};

        // Do the prepare (should be clean/dirty)
        ASSERT_NE(MutationStatus::IsPendingSyncWrite,
                  public_processSet(*pending, 0 /*cas*/, ctx));
        auto item = makeCommittedItem(key, "value" + std::to_string(i));

        // Check that we block normal set
        ctx.durability = {};
        ASSERT_EQ(MutationStatus::IsPendingSyncWrite,
                  public_processSet(*item, 0 /*cas*/, ctx));

        // And commit
        ASSERT_EQ(ENGINE_SUCCESS,
                  vbucket->abort(key,
                                 1 + (i * 2),
                                 {},
                                 vbucket->lockCollections(key),
                                 cookie));

        // Abort shouldn't result in any operation counts being incremented.
        EXPECT_EQ(0, vbucket->opsCreate);
        EXPECT_EQ(0, vbucket->opsUpdate);
        EXPECT_EQ(0, vbucket->opsDelete);
    }
}

// Test cases which run in both Full and Value eviction
INSTANTIATE_TEST_CASE_P(
        AllVBTypesAllEvictionModes,
        VBucketDurabilityTest,
        ::testing::Combine(
                ::testing::Values(VBucketTestBase::VBType::Persistent,
                                  VBucketTestBase::VBType::Ephemeral),
                ::testing::Values(EvictionPolicy::Value, EvictionPolicy::Full)),
        VBucketTest::PrintToStringParamName);

INSTANTIATE_TEST_CASE_P(
        Ephemeral,
        EphemeralVBucketDurabilityTest,
        ::testing::Combine(
                ::testing::Values(VBucketTestBase::VBType::Ephemeral),
                ::testing::Values(EvictionPolicy::Value)),
        VBucketTest::PrintToStringParamName);

INSTANTIATE_TEST_CASE_P(
        FullAndValueEviction,
        EPVBucketDurabilityTest,
        ::testing::Combine(
                ::testing::Values(VBucketTestBase::VBType::Persistent),
                ::testing::Values(EvictionPolicy::Value, EvictionPolicy::Full)),
        VBucketTest::PrintToStringParamName);

// Positive test for validateSetStateMeta 'topology' key - check that
// valid topology values are accepted.
TEST(VBucketDurabilityTest, validateSetStateMetaTopology) {
    using nlohmann::json;

    // Single chain, one node
    EXPECT_EQ(""s,
              VBucket::validateSetStateMeta(
                      {{"topology", json::array({{"active"}})}}));

    // Single chain, two nodes.
    EXPECT_EQ(""s,
              VBucket::validateSetStateMeta(
                      {{"topology", json::array({{"active", "replica1"}})}}));

    // Single chain, three nodes.
    EXPECT_EQ(""s,
              VBucket::validateSetStateMeta(
                      {{"topology",
                        json::array({{"active", "replica1", "replica2"}})}}));

    // Single chain, four nodes.
    EXPECT_EQ(""s,
              VBucket::validateSetStateMeta({{"topology",
                                              json::array({{"active",
                                                            "replica1",
                                                            "replica2",
                                                            "replica3"}})}}));

    // Single chain, four nodes, two undefined.
    EXPECT_EQ(""s,
              VBucket::validateSetStateMeta(
                      {{"topology",
                        json::array(
                                {{"active", "replica1", nullptr, nullptr}})}}));

    // Two chains, one node
    EXPECT_EQ(""s,
              VBucket::validateSetStateMeta(
                      {{"topology", json::array({{"activeA"}, {"activeB"}})}}));

    // Two chains, two nodes.
    EXPECT_EQ(""s,
              VBucket::validateSetStateMeta(
                      {{"topology",
                        json::array({{"activeA", "replicaA1"},
                                     {"activeB", "replicaB1"}})}}));

    // Two chains, three nodes.
    EXPECT_EQ(
            ""s,
            VBucket::validateSetStateMeta(
                    {{"topology",
                      json::array({{"activeA", "replicaA1", "replicaA2"},
                                   {"activeB", "replicaB1", "replicaB2"}})}}));

    // Two chains, four nodes.
    EXPECT_EQ(""s,
              VBucket::validateSetStateMeta({{"topology",
                                              json::array({{"activeA",
                                                            "replicaA1",
                                                            "replicaA2",
                                                            "replicaA3"},
                                                           {"activeB",
                                                            "replicaB1",
                                                            "replicaB2",
                                                            "replicaB3"}})}}));

    // Two chains, four nodes, 1 undefined in first; 2 in second.
    EXPECT_EQ(
            ""s,
            VBucket::validateSetStateMeta(
                    {{"topology",
                      json::array(
                              {{"activeA", "replicaA1", "replicaA2", nullptr},
                               {"activeB", "replicaB1", nullptr, nullptr}})}}));
}

TEST(VBucketDurabilityTest, validateSetStateMetaTopologyNegative) {
    using nlohmann::json;
    using testing::HasSubstr;

    // Too few (0) chains (empty json::array)
    EXPECT_THAT(VBucket::validateSetStateMeta({{"topology", json::array({})}}),
                HasSubstr("topology' must contain 1..2 elements"));

    // Too many (>2) chains
    EXPECT_THAT(
            VBucket::validateSetStateMeta(
                    {{"topology",
                      json::array({{"activeA"}, {"activeB"}, {"activeC"}})}}),
            HasSubstr("topology' must contain 1..2 elements"));

    // Two chains, second contains too many (5) nodes.
    EXPECT_THAT(
            VBucket::validateSetStateMeta({{"topology",
                                            json::array({{"active", "replica"},
                                                         {"active",
                                                          "replica1",
                                                          "replica2",
                                                          "replica3",
                                                          "replica4"}})}}),
            HasSubstr("chain[1] must contain 1..4 nodes"));

    // Incorrect structure - flat array not nested.
    EXPECT_THAT(VBucket::validateSetStateMeta(
                        {{"topology", json::array({"activeA", "replica"})}}),
                HasSubstr("chain[0] must be an array"));

    // Incorrect structure - elements are not strings.
    EXPECT_THAT(VBucket::validateSetStateMeta(
                        {{"topology",
                          json::array({{"activeA", "replicaA1"},
                                       {"activeB", 1.1}})}}),
                HasSubstr("chain[1] node[1] must be a string"));

    // Incorrect structure - first node (active) cannot be undefined (null).
    EXPECT_THAT(VBucket::validateSetStateMeta(
                        {{"topology",
                          json::array({{nullptr, "replicaA1"},
                                       {"activeB", "replicaB1"}})}}),
                HasSubstr("chain[0] node[0] (active) cannot be null"));
}

void VBucketDurabilityTest::testSetVBucketState_ClearTopology(
        vbucket_state_t state) {
    ASSERT_NE(nlohmann::json{}.dump(),
              vbucket->getReplicationTopology().dump());

    vbucket->setState(state);

    EXPECT_EQ(nlohmann::json{}.dump(),
              vbucket->getReplicationTopology().dump());
}

TEST_P(VBucketDurabilityTest, Replica_SetVBucketState_ClearTopology) {
    testSetVBucketState_ClearTopology(vbucket_state_replica);
}

TEST_P(VBucketDurabilityTest, Pending_SetVBucketState_ClearTopology) {
    testSetVBucketState_ClearTopology(vbucket_state_pending);
}

/**
 * Test that when the vbucket is active and topology changes (but is still
 * active) that existing tracked SyncWrites are not discarded.
 */
TEST_P(VBucketDurabilityTest, ActiveActive_SetVBucketState_KeepsTrackedWrites) {
    auto& monitor = VBucketTestIntrospector::public_getActiveDM(*vbucket);
    storeSyncWrites({10, 20});
    ASSERT_EQ(2, monitor.getNumTracked());

    simulateLocalAck(20);
    EXPECT_EQ(20, monitor.getHighPreparedSeqno());

    vbucket->setState(
            vbucket_state_active,
            {{"topology",
              nlohmann::json::array({{active, replica1, replica2}})}});

    auto& monitor2 = VBucketTestIntrospector::public_getActiveDM(*vbucket);
    EXPECT_EQ(2, monitor2.getNumTracked());
    EXPECT_EQ(20, monitor2.getHighPreparedSeqno());
}

/**
 * Test that when the vbucket is replica and changes to pending that existing
 * tracked SyncWrites are not discarded.
 */
TEST_P(VBucketDurabilityTest,
       ReplicaPending_SetVBucketState_KeepsTrackedWrites) {
    vbucket->setState(vbucket_state_replica);
    const auto& monitor =
            VBucketTestIntrospector::public_getPassiveDM(*vbucket);
    storeSyncWrites({10, 20});
    ASSERT_EQ(2, monitor.getNumTracked());
    ASSERT_EQ(0, monitor.getHighPreparedSeqno());
    // Note: simulating a snapshot:[10, 30]
    vbucket->notifyPassiveDMOfSnapEndReceived(30 /*snapEnd*/);
    EXPECT_EQ(20, monitor.getHighPreparedSeqno());

    vbucket->setState(vbucket_state_pending);

    auto& monitor2 = VBucketTestIntrospector::public_getPassiveDM(*vbucket);
    EXPECT_EQ(2, monitor2.getNumTracked());
    EXPECT_EQ(20, monitor2.getHighPreparedSeqno());

    vbucket->setState(vbucket_state_replica);

    auto& monitor3 = VBucketTestIntrospector::public_getPassiveDM(*vbucket);
    EXPECT_EQ(2, monitor3.getNumTracked());
    EXPECT_EQ(20, monitor3.getHighPreparedSeqno());
}

TEST_P(VBucketDurabilityTest, Active_Commit_MultipleReplicas) {
    auto& monitor = VBucketTestIntrospector::public_getActiveDM(*vbucket);
    monitor.setReplicationTopology(
            nlohmann::json::array({{active, replica1, replica2, replica3}}));
    ASSERT_EQ(4, monitor.getFirstChainSize());

    const int64_t preparedSeqno = 1;
    storeSyncWrites({preparedSeqno});
    ASSERT_EQ(1, monitor.getNumTracked());

    auto key = makeStoredDocKey("key1");

    const auto& ckptList =
            CheckpointManagerTestIntrospector::public_getCheckpointList(
                    *ckptMgr);

    auto checkPending = [this, &key, &ckptList, preparedSeqno]() -> void {
        EXPECT_EQ(nullptr, ht->findForRead(key).storedValue);
        const auto sv = ht->findForWrite(key).storedValue;
        ASSERT_NE(nullptr, sv);
        EXPECT_EQ(CommittedState::Pending, sv->getCommitted());
        EXPECT_EQ(1, ckptList.size());
        ASSERT_EQ(1, ckptList.front()->getNumItems());
        for (const auto& qi : *ckptList.front()) {
            if (!qi->isCheckPointMetaItem()) {
                EXPECT_EQ(queue_op::pending_sync_write, qi->getOperation());
                EXPECT_EQ(preparedSeqno, qi->getBySeqno());
                EXPECT_EQ("value", qi->getValue()->to_s());
            }
        }
    };

    auto checkCommitted = [this, &key, &ckptList, preparedSeqno]() -> void {
        const auto sv = ht->findForRead(key).storedValue;
        ASSERT_NE(nullptr, sv);
        EXPECT_NE(nullptr, ht->findForWrite(key).storedValue);
        EXPECT_EQ(CommittedState::CommittedViaPrepare, sv->getCommitted());
        EXPECT_EQ(1, ckptList.size());
        EXPECT_EQ(1, ckptList.front()->getNumItems());
        for (const auto& qi : *ckptList.front()) {
            if (!qi->isCheckPointMetaItem()) {
                EXPECT_EQ(queue_op::commit_sync_write, qi->getOperation());
                EXPECT_GT(qi->getBySeqno() /*commitSeqno*/, preparedSeqno);
                EXPECT_EQ(preparedSeqno, qi->getPrepareSeqno());
                EXPECT_EQ("value", qi->getValue()->to_s());
            }
        }
    };

    // Simulate active seqno-ack
    simulateLocalAck(preparedSeqno);

    // No replica has ack'ed yet
    checkPending();

    // replica2 acks, Durability Requirements not satisfied yet
    vbucket->seqnoAcknowledged(
            folly::SharedMutex::ReadHolder(vbucket->getStateLock()),
            replica2,
            preparedSeqno);
    checkPending();

    // replica3 acks, Durability Requirements satisfied
    // Note: ensure 1 Ckpt in CM, easier to inspect the CkptList after Commit
    ckptMgr->clear(*vbucket, ckptMgr->getHighSeqno());
    vbucket->seqnoAcknowledged(
            folly::SharedMutex::ReadHolder(vbucket->getStateLock()),
            replica3,
            preparedSeqno);
    vbucket->processResolvedSyncWrites();

    checkCommitted();
}

TEST_P(VBucketDurabilityTest, Active_PendingSkippedAtEjectionAndCommit) {
    const int64_t preparedSeqno = 1;
    storeSyncWrites({preparedSeqno});
    ASSERT_EQ(1,
              VBucketTestIntrospector::public_getActiveDM(*vbucket)
                      .getNumTracked());

    auto key = makeStoredDocKey("key1");
    const auto& ckptList =
            CheckpointManagerTestIntrospector::public_getCheckpointList(
                    *ckptMgr);

    // Note: Replica has not ack'ed yet

    // HashTable state:
    // not visible at read
    EXPECT_FALSE(ht->findForRead(key).storedValue);
    // Note: Need to release the HashBucketLock before calling again the
    //     HT::find* functions below, deadlock otherwise
    {
        // visible at write
        auto storedItem = ht->findForWrite(key);
        ASSERT_TRUE(storedItem.storedValue);
        // item pending
        EXPECT_EQ(CommittedState::Pending,
                  storedItem.storedValue->getCommitted());
        // value is resident
        ASSERT_TRUE(storedItem.storedValue->getValue());
        EXPECT_EQ("value", storedItem.storedValue->getValue()->to_s());

        // CheckpointManager state:
        // 1 checkpoint
        ASSERT_EQ(1, ckptList.size());
        // empty-item
        const auto& ckpt = *ckptList.front();
        auto it = ckpt.begin();
        ASSERT_EQ(queue_op::empty, (*it)->getOperation());
        // 1 metaitem (checkpoint-start)
        it++;
        ASSERT_EQ(1, ckpt.getNumMetaItems());
        EXPECT_EQ(queue_op::checkpoint_start, (*it)->getOperation());
        // 1 non-metaitem is pending and contains the expected value
        it++;
        ASSERT_EQ(1, ckpt.getNumItems());
        EXPECT_EQ(queue_op::pending_sync_write, (*it)->getOperation());
        EXPECT_EQ("value", (*it)->getValue()->to_s());

        // Need to clear the dirty flag to ensure that we are testing the right
        // thing, i.e. that the item is not ejected because it is Pending (not
        // because it is dirty).
        storedItem.storedValue->markClean();
        ASSERT_FALSE(ht->unlocked_ejectItem(
                storedItem.lock, storedItem.storedValue, getEvictionPolicy()));
    }

    // HashTable state:
    // not visible at read
    EXPECT_FALSE(ht->findForRead(key).storedValue);
    // visible at write
    const auto* sv = ht->findForWrite(key).storedValue;
    ASSERT_TRUE(sv);
    // item pending
    EXPECT_EQ(CommittedState::Pending, sv->getCommitted());
    // value is still resident
    EXPECT_TRUE(sv->getValue());

    // Note: ensure 1 Ckpt in CM, easier to inspect the CkptList after Commit
    ckptMgr->clear(*vbucket, ckptMgr->getHighSeqno());

    // Client never notified yet
    ASSERT_EQ(SWCompleteTrace(0 /*count*/, nullptr, ENGINE_EINVAL),
              swCompleteTrace);

    // Simulate replica and active seqno-ack
    vbucket->seqnoAcknowledged(
            folly::SharedMutex::ReadHolder(vbucket->getStateLock()),
            replica1,
            preparedSeqno);
    simulateLocalAck(preparedSeqno);

    // Commit notified
    EXPECT_EQ(SWCompleteTrace(1 /*count*/, cookie, ENGINE_SUCCESS),
              swCompleteTrace);

    // HashTable state:
    // visible at read
    sv = ht->findForRead(key).storedValue;
    ASSERT_TRUE(sv);
    // visible at write
    EXPECT_TRUE(ht->findForWrite(key).storedValue);
    // still pending
    EXPECT_EQ(CommittedState::CommittedViaPrepare, sv->getCommitted());
    // value is resident
    EXPECT_TRUE(sv->getValue());
    EXPECT_EQ("value", sv->getValue()->to_s());

    // CheckpointManager state:
    // 1 checkpoint
    ASSERT_EQ(1, ckptList.size());
    // empty-item
    const auto& ckpt = *ckptList.front();
    auto it = ckpt.begin();
    ASSERT_EQ(queue_op::empty, (*it)->getOperation());
    // 1 metaitem (checkpoint-start)
    it++;
    ASSERT_EQ(1, ckpt.getNumMetaItems());
    EXPECT_EQ(queue_op::checkpoint_start, (*it)->getOperation());
    // 1 non-metaitem is committed and contains the expected value
    it++;
    ASSERT_EQ(1, ckpt.getNumItems());
    EXPECT_EQ(queue_op::commit_sync_write, (*it)->getOperation());
    EXPECT_EQ("value", (*it)->getValue()->to_s());
}

TEST_P(VBucketDurabilityTest, NonExistingKeyAtAbort) {
    auto noentKey = makeStoredDocKey("non-existing-key");
    EXPECT_EQ(ENGINE_KEY_ENOENT,
              vbucket->abort(noentKey,
                             0 /*prepareSeqno*/,
                             {} /*abortSeqno*/,
                             vbucket->lockCollections(noentKey)));
}

TEST_P(VBucketDurabilityTest, NonPendingKeyAtAbort) {
    auto nonPendingKey = makeStoredDocKey("key1");
    auto nonPendingItem = make_item(vbucket->getId(), nonPendingKey, "value");
    EXPECT_EQ(MutationStatus::WasClean,
              public_processSet(nonPendingItem, 0 /*cas*/, VBQueueItemCtx()));
    EXPECT_EQ(1, ht->getNumItems());
    // Visible at read
    const auto* sv = ht->findForRead(nonPendingKey).storedValue;
    ASSERT_TRUE(sv);
    const int64_t bySeqno = 1001;
    ASSERT_EQ(bySeqno, sv->getBySeqno());
    EXPECT_EQ(ENGINE_EINVAL,
              vbucket->abort(nonPendingKey,
                             bySeqno /*prepareSeqno*/,
                             {} /*abortSeqno*/,
                             vbucket->lockCollections(nonPendingKey)));
}

TEST_P(VBucketDurabilityTest, NonExistingKeyAtAbortReplica) {
    vbucket->setState(vbucket_state_replica);
    // create memory snapshot initially
    ckptMgr->createSnapshot(lastSeqno + 1,
                            lastSeqno + 2,
                            {} /*HCS*/,
                            CheckpointType::Memory,
                            lastSeqno);

    auto key = makeStoredDocKey("key1");

    // nothing in the hashtable
    ASSERT_FALSE(ht->findOnlyCommitted(key).storedValue);
    ASSERT_FALSE(ht->findOnlyPrepared(key).storedValue);

    const int64_t prepareSeqno = lastSeqno + 1;
    const int64_t abortSeqno = lastSeqno + 2;

    ASSERT_GT(abortSeqno, ckptMgr->getHighSeqno());

    // try abort without preceding prepare, should fail
    EXPECT_EQ(ENGINE_EINVAL,
              vbucket->abort(key,
                             prepareSeqno /*prepareSeqno*/,
                             abortSeqno /*abortSeqno*/,
                             vbucket->lockCollections(key)));

    // flip to a disk snapshot instead
    ckptMgr->createSnapshot(lastSeqno + 1,
                            lastSeqno + 2,
                            prepareSeqno /*HCS*/,
                            CheckpointType::Disk,
                            lastSeqno);

    // now abort should be accepted because the prepare can have validly been
    // deduped.
    EXPECT_EQ(ENGINE_SUCCESS,
              vbucket->abort(key,
                             prepareSeqno /*prepareSeqno*/,
                             abortSeqno /*abortSeqno*/,
                             vbucket->lockCollections(key)));

    // no committed item still
    EXPECT_FALSE(ht->findOnlyCommitted(key).storedValue);
    const auto* abortedSv = ht->findOnlyPrepared(key).storedValue;

    if (std::get<0>(GetParam()) == VBucketTestBase::VBType::Ephemeral) {
        // completed sv is correctly stored in the hashtable
        EXPECT_TRUE(abortedSv);
        EXPECT_TRUE(abortedSv->isCompleted());
        EXPECT_EQ(abortSeqno, abortedSv->getBySeqno());
    }

    // abort was queued
    EXPECT_EQ(abortSeqno, ckptMgr->getHighSeqno());
}

TEST_P(VBucketDurabilityTest, NonPendingKeyAtAbortReplica) {
    vbucket->setState(vbucket_state_replica);
    // create memory snapshot initially
    ckptMgr->createSnapshot(lastSeqno + 1,
                            lastSeqno + 3,
                            {} /*HCS*/,
                            CheckpointType::Memory,
                            lastSeqno);

    auto key = makeStoredDocKey("key1");

    // nothing in the hashtable
    ASSERT_FALSE(ht->findOnlyCommitted(key).storedValue);
    ASSERT_FALSE(ht->findOnlyPrepared(key).storedValue);

    auto nonPendingItem = make_item(vbucket->getId(), key, "value");

    // store a normal item
    EXPECT_EQ(MutationStatus::WasClean,
              public_processSet(nonPendingItem, 0 /*cas*/, VBQueueItemCtx()));

    EXPECT_EQ(1, ht->getNumItems());
    // item is found in hashtable
    const auto* sv = ht->findForRead(key).storedValue;
    ASSERT_TRUE(sv);
    ASSERT_TRUE(sv->isCommitted());
    ASSERT_FALSE(ht->findOnlyPrepared(key).storedValue);

    const int64_t committedSeqno = sv->getBySeqno();
    EXPECT_EQ(lastSeqno + 1, committedSeqno);
    const int64_t prepareSeqno = committedSeqno + 1;
    const int64_t abortSeqno = committedSeqno + 2;

    ASSERT_GT(abortSeqno, ckptMgr->getHighSeqno());

    // try abort without preceding prepare, should fail
    EXPECT_EQ(ENGINE_EINVAL,
              vbucket->abort(key,
                             prepareSeqno /*prepareSeqno*/,
                             abortSeqno /*abortSeqno*/,
                             vbucket->lockCollections(key)));

    EXPECT_EQ(lastSeqno + 1, ckptMgr->getMaxVisibleSeqno());

    // flip to a disk snapshot instead
    ckptMgr->createSnapshot(lastSeqno + 1,
                            lastSeqno + 3,
                            prepareSeqno /*HCS*/,
                            CheckpointType::Disk,
                            lastSeqno);

    // now abort should be accepted because the prepare can have validly been
    // deduped.
    EXPECT_EQ(ENGINE_SUCCESS,
              vbucket->abort(key,
                             prepareSeqno /*prepareSeqno*/,
                             abortSeqno /*abortSeqno*/,
                             vbucket->lockCollections(key)));

    const auto* committedSv = ht->findOnlyCommitted(key).storedValue;
    const auto* abortedSv = ht->findOnlyPrepared(key).storedValue;

    // original committed item untouched
    EXPECT_EQ(sv, committedSv);
    if (std::get<0>(GetParam()) == VBucketTestBase::VBType::Ephemeral) {
        // completed sv is correctly stored in the hashtable
        EXPECT_TRUE(abortedSv);
        EXPECT_TRUE(abortedSv->isCompleted());
        EXPECT_EQ(abortSeqno, abortedSv->getBySeqno());
    }

    // abort was queued
    EXPECT_EQ(abortSeqno, ckptMgr->getHighSeqno());
}

/*
 * This test checks that at abort:
 * 1) the Pending is removed from the HashTable
 * 2) a queue_op::abort_sync_write item is enqueued into the CheckpointManager
 * 3) the abort_sync_write is not added to the DurabilityMonitor
 */
TEST_P(VBucketDurabilityTest, Active_AbortSyncWrite) {
    const int64_t preparedSeqno = 1;
    storeSyncWrites({preparedSeqno});
    ASSERT_EQ(1,
              VBucketTestIntrospector::public_getActiveDM(*vbucket)
                      .getNumTracked());

    auto key = makeStoredDocKey("key1");

    EXPECT_EQ(1, ht->getNumItems());
    // Not visible at read
    EXPECT_FALSE(ht->findForRead(key).storedValue);
    // Note: Need to release the HashBucketLock before calling VBucket::abort
    //     (which acquires the same HBL), deadlock otherwise
    {
        // Visible at write
        auto storedItem = ht->findForWrite(key);
        ASSERT_TRUE(storedItem.storedValue);
        EXPECT_EQ(CommittedState::Pending,
                  storedItem.storedValue->getCommitted());
        EXPECT_EQ(preparedSeqno, storedItem.storedValue->getBySeqno());
    }

    const auto& ckptList =
            CheckpointManagerTestIntrospector::public_getCheckpointList(
                    *ckptMgr);

    // CheckpointManager state:
    // 1 checkpoint
    ASSERT_EQ(1, ckptList.size());
    // empty-item
    const auto* ckpt = ckptList.front().get();
    auto it = ckpt->begin();
    ASSERT_EQ(queue_op::empty, (*it)->getOperation());
    // 1 metaitem (checkpoint-start)
    it++;
    ASSERT_EQ(1, ckpt->getNumMetaItems());
    EXPECT_EQ(queue_op::checkpoint_start, (*it)->getOperation());
    // 1 non-metaitem is pending and contains the expected value
    it++;
    ASSERT_EQ(1, ckpt->getNumItems());
    EXPECT_EQ(queue_op::pending_sync_write, (*it)->getOperation());
    EXPECT_EQ(preparedSeqno, (*it)->getBySeqno());
    EXPECT_EQ("value", (*it)->getValue()->to_s());

    // The Pending is tracked by the DurabilityMonitor
    const auto& monitor = VBucketTestIntrospector::public_getActiveDM(*vbucket);
    EXPECT_EQ(1, monitor.getNumTracked());

    // Note: ensure 1 Ckpt in CM, easier to inspect the CkptList after Commit
    ckptMgr->clear(*vbucket, ckptMgr->getHighSeqno());

    // Client never notified yet
    ASSERT_EQ(SWCompleteTrace(0 /*count*/, nullptr, ENGINE_EINVAL),
              swCompleteTrace);

    // Note: abort-seqno must be provided only at Replica
    EXPECT_EQ(ENGINE_SUCCESS,
              vbucket->abort(key,
                             1 /*prepareSeqno*/,
                             {} /*abortSeqno*/,
                             vbucket->lockCollections(key),
                             cookie));

    // Abort notified
    EXPECT_EQ(SWCompleteTrace(1 /*count*/, cookie, ENGINE_SYNC_WRITE_AMBIGUOUS),
              swCompleteTrace);

    // StoredValue has gone
    // Ephemeral keeps completed prepare in HashTable
    if (getVbType() == VBType::Persistent) {
        EXPECT_EQ(0, ht->getNumItems());
    } else {
        EXPECT_EQ(1, ht->getNumItems());
    }
    EXPECT_FALSE(ht->findForRead(key).storedValue);
    EXPECT_FALSE(ht->findForWrite(key).storedValue);

    // CheckpointManager state:
    // 1 checkpoint
    ASSERT_EQ(1, ckptList.size());
    // empty-item
    ckpt = ckptList.front().get();
    it = ckpt->begin();
    ASSERT_EQ(queue_op::empty, (*it)->getOperation());
    // 1 metaitem (checkpoint-start)
    it++;
    ASSERT_EQ(1, ckpt->getNumMetaItems());
    EXPECT_EQ(queue_op::checkpoint_start, (*it)->getOperation());
    // 1 non-metaitem is a deleted durable-abort item with no value
    it++;
    ASSERT_EQ(1, ckpt->getNumItems());
    EXPECT_EQ(queue_op::abort_sync_write, (*it)->getOperation());
    EXPECT_TRUE((*it)->isDeleted());
    EXPECT_FALSE((*it)->getValue());
    EXPECT_GT((*it)->getBySeqno(), preparedSeqno);
    EXPECT_EQ(preparedSeqno, (*it)->getPrepareSeqno());

    // The Aborted item is not added for tracking.
    // Note: The Pending has not been removed as we are testing at VBucket
    //     level, so num-tracked must be still 1.
    EXPECT_EQ(1, monitor.getNumTracked());
}

/*
 * Base multi-frontend-thread test for durable writes.
 * The test spawns 2 threads doing set-durable on a number of writes.
 * The aim of this test is to expose any VBucket/DurabilityMonitor
 * synchronization issue, hopefully caught by TSan at commit validation.
 *
 * This test is initially introduced for MB-33298, where we could end up with
 * queueing out-of-order seqnos into the DurabilityMonitor.
 * Note that for MB-33298:
 * - The kind of synchronization issue is not caught by TSan as it is
 *     logic-synchronization problem (details in the MB)
 * - The test is not deterministic for the specific case. The number of items is
 *     chosen such that the test always fails before the fix on local OSX, but
 *     there may be sporadic false negatives.
 *     In the specific case the problem is that, while exposing the original
 *     issue in a deterministic test is easy, after some trials it seems not
 *     feasible to have a deterministic test that fails before the fix and
 *     succeeds at fix. That is because the synchronization changes necessary
 *     at fix invalidate the test.
 */
TEST_P(VBucketDurabilityTest, Active_ParallelSet) {
    const auto numThreads = 4;
    ThreadGate tg(numThreads);
    const auto threadLoad = 1000;

    auto load = [this, &tg, threadLoad](const std::string& prefix) -> void {
        tg.threadUp();
        for (auto seqno = 1; seqno <= threadLoad; seqno++) {
            auto item = Item(makeStoredDocKey(prefix + std::to_string(seqno)),
                             0 /*flags*/,
                             0 /*exp*/,
                             "value",
                             5 /*valueSize*/,
                             PROTOCOL_BINARY_RAW_BYTES);
            using namespace cb::durability;
            item.setPendingSyncWrite(Requirements());
            VBQueueItemCtx ctx;
            ctx.durability = DurabilityItemCtx{item.getDurabilityReqs(),
                                               nullptr /*cookie*/};

            EXPECT_EQ(MutationStatus::WasClean,
                      public_processSet(item, 0 /*cas*/, ctx));
        }
    };

    // Note: The use of key-prefix is to ensure that (most of) the loaded keys
    //     fall into different HastTable partitions.
    //     That way, front-end threads do not synchronize on HashBucketLock at
    //     VBucket::queueDirty, so the test stresses the internal queueDirty
    //     synchronization.
    std::vector<std::thread> threads;
    for (auto i = 0; i < numThreads; i++) {
        threads.push_back(
                std::thread(load, "key" + std::to_string(i) + "_" /*prefix*/));
    }
    for (auto& t : threads) {
        t.join();
    }
}

void VBucketDurabilityTest::testAddPrepareInPassiveDM(
        vbucket_state_t state, const std::vector<SyncWriteSpec>& writes) {
    vbucket->setState(state);
    const auto& monitor =
            VBucketTestIntrospector::public_getPassiveDM(*vbucket);
    ASSERT_EQ(0, monitor.getNumTracked());
    ASSERT_EQ(0, monitor.getHighCompletedSeqno());
    testAddPrepare(writes);
    ASSERT_EQ(writes.size(), monitor.getNumTracked());
    ASSERT_EQ(0, monitor.getHighCompletedSeqno());
}

TEST_P(VBucketDurabilityTest, Replica_AddPrepareInPassiveDM) {
    testAddPrepareInPassiveDM(vbucket_state_replica, {1, 2, 3} /*seqnos*/);
}

TEST_P(VBucketDurabilityTest, Pending_AddPrepareInPassiveDM) {
    testAddPrepareInPassiveDM(vbucket_state_pending, {1, 2, 3} /*seqnos*/);
}

// Test adding a pending item and then committing it.
TEST_P(VBucketDurabilityTest, Commit) {
    auto key = makeStoredDocKey("key1");
    storeSyncWrites({1});

    // Check preconditions - pending item should be found as pending.
    auto result = ht->findForWrite(key).storedValue;
    ASSERT_TRUE(result);
    ASSERT_EQ(CommittedState::Pending, result->getCommitted());

    // Test
    ASSERT_EQ(ENGINE_SUCCESS,
              vbucket->commit(key,
                              result->getBySeqno(),
                              {},
                              vbucket->lockCollections(key)));

    // Check postconditions - should only have one item for that key.
    auto readView = ht->findForRead(key).storedValue;
    auto writeView = ht->findForWrite(key).storedValue;
    EXPECT_TRUE(readView);
    EXPECT_TRUE(writeView);
    EXPECT_EQ(CommittedState::CommittedViaPrepare, readView->getCommitted());
    EXPECT_EQ(*readView, *writeView);
}

void VBucketDurabilityTest::testHTCommitExisting() {
    ht->clear(false);
    ckptMgr->clear(*vbucket, 0);

    auto key = makeStoredDocKey("key");
    auto committed = makeCommittedItem(key, "valueA"s);
    ASSERT_EQ(MutationStatus::WasClean, public_processSet(*committed, 0, {}));
    ASSERT_EQ(1, ht->getNumItems());

    auto pending = makePendingItem(key, "valueB"s);
    VBQueueItemCtx ctx;
    ctx.durability = DurabilityItemCtx{pending->getDurabilityReqs(), cookie};
    ASSERT_EQ(MutationStatus::WasClean, public_processSet(*pending, 0, ctx));

    ASSERT_EQ(2, ht->getNumItems());

    // Check preconditions - item should be found as pending.
    auto result = ht->findForWrite(key).storedValue;
    ASSERT_TRUE(result);
    ASSERT_EQ(CommittedState::Pending, result->getCommitted());

    // Test
    ASSERT_EQ(ENGINE_SUCCESS,
              vbucket->commit(key, 2, {}, vbucket->lockCollections(key)));

    // Check postconditions - should only have one item for that key.
    auto readView = ht->findForRead(key).storedValue;
    auto writeView = ht->findForWrite(key).storedValue;
    EXPECT_TRUE(readView);
    EXPECT_TRUE(writeView);
    EXPECT_EQ(*readView, *writeView);

    // Should be CommittedViaPrepare
    EXPECT_EQ(CommittedState::CommittedViaPrepare, readView->getCommitted());
}

TEST_P(EPVBucketDurabilityTest, CommitExisting) {
    testHTCommitExisting();
    EXPECT_EQ(1, ht->getNumItems());
}

TEST_P(EphemeralVBucketDurabilityTest, CommitExisting) {
    testHTCommitExisting();

    // Prepare still exists in the hash table
    EXPECT_EQ(2, ht->getNumItems());
    auto key = makeStoredDocKey("key");
    auto res = ht->findForUpdate(key);
    EXPECT_TRUE(res.pending->isCompleted());

    // Check that we have the expected items in the seqList.
    // 2 items total (prepare + commit)
    auto* mockEphVb = dynamic_cast<MockEphemeralVBucket*>(vbucket.get());
    EXPECT_EQ(0, mockEphVb->public_getNumStaleItems());
    EXPECT_EQ(2, mockEphVb->public_getNumListItems());
}

TEST_P(EphemeralVBucketDurabilityTest, CommitExisting_RangeRead) {
    // Do a commit (which will remain unchanged due to range read)
    testHTCommitExisting();

    auto* mockEphVb = dynamic_cast<MockEphemeralVBucket*>(vbucket.get());
    auto range = mockEphVb->registerFakeSharedRangeLock(0, 1000);

    // Now do a commit on top of the existing commit (within the range read)
    auto key = makeStoredDocKey("key");
    auto pending = makePendingItem(key, "valueC"s);
    VBQueueItemCtx ctx;
    ctx.durability = DurabilityItemCtx{pending->getDurabilityReqs(), cookie};
    ASSERT_EQ(MutationStatus::WasClean, public_processSet(*pending, 0, ctx));

    // 1 stale prepare, 2 non-stale (commit + new prepare)
    EXPECT_EQ(1, mockEphVb->public_getNumStaleItems());
    EXPECT_EQ(3, mockEphVb->public_getNumListItems());
    // release range lock to allow stale items to be purged
    range.reset();
    EXPECT_EQ(1, mockEphVb->purgeStaleItems());

    // Prepare would exist outside the range read so we would not hit the append
    // case if we just committed now. Grab another range read to cover the
    // prepare so that we can test commit under range read.
    range = mockEphVb->registerFakeSharedRangeLock(0, 1000);
    ASSERT_EQ(ENGINE_SUCCESS,
              vbucket->commit(key, 4, {}, vbucket->lockCollections(key)));

    // Check that we have the expected items in the seqList.
    // 1 stale commit (because of the range read)
    // 1 completed prepare
    // 1 commit via prepare
    EXPECT_EQ(1, mockEphVb->public_getNumStaleItems());
    EXPECT_EQ(3, mockEphVb->public_getNumListItems());

    // release the range lock to allow stale items to be purged
    range.reset();

    // Do a purge of the stale items and check result
    EXPECT_EQ(1, mockEphVb->purgeStaleItems());
    EXPECT_EQ(0, mockEphVb->public_getNumStaleItems());
    EXPECT_EQ(2, mockEphVb->public_getNumListItems());
}

// The test case doesn't really test anything new, it just demonstrates how
// prepares work in regards to the StaleItemDeleter.
TEST_P(EphemeralVBucketDurabilityTest, PrepareOnCommitted) {
    auto key = makeStoredDocKey("key1");
    auto item = makePendingItem(key, "value");
    VBQueueItemCtx ctx;
    ctx.durability = DurabilityItemCtx{item->getDurabilityReqs(), cookie};
    ASSERT_EQ(MutationStatus::WasClean,
              public_processSet(*item, 0 /*cas*/, ctx));

    auto result = ht->findForWrite(key).storedValue;
    ASSERT_TRUE(result);
    ASSERT_EQ(CommittedState::Pending, result->getCommitted());

    // Test
    ASSERT_EQ(ENGINE_SUCCESS,
              vbucket->commit(key,
                              result->getBySeqno(),
                              {},
                              vbucket->lockCollections(key)));

    auto* mockEphVb = dynamic_cast<MockEphemeralVBucket*>(vbucket.get());
    EXPECT_EQ(0, mockEphVb->public_getNumStaleItems());
    EXPECT_EQ(2, mockEphVb->public_getNumListItems());

    ASSERT_EQ(MutationStatus::WasDirty,
              public_processSet(*item, 0 /*cas*/, ctx));

    EXPECT_EQ(0, mockEphVb->public_getNumStaleItems());
    EXPECT_EQ(2, mockEphVb->public_getNumListItems());
}

void VBucketDurabilityTest::testHTSyncDeleteCommit() {
    auto key = makeStoredDocKey("key");
    auto committed = makeCommittedItem(key, "value"s);
    ASSERT_EQ(MutationStatus::WasClean, public_processSet(*committed, 0, {}));

    // Because we called public_processSet (which calls VBucket::set) we skip
    // the call to update the collections stats using the notifyCtx. This is
    // fine for persistent buckets because we never flush anything, but for
    // Ephemeral buckets we need to manually poke the collections item counter
    // or we will throw when we attempt to decrement it below 0.
    if (getVbType() == VBType::Ephemeral) {
        auto* mockEphVb = dynamic_cast<MockEphemeralVBucket*>(vbucket.get());
        VBNotifyCtx notifyCtx;
        notifyCtx.itemCountDifference = 1;
        mockEphVb->public_doCollectionsStats(vbucket->lockCollections(key),
                                             notifyCtx);
    }

    // Do a SyncDelete
    auto* writeView = ht->findForWrite(key).storedValue;
    ASSERT_TRUE(writeView);
    VBQueueItemCtx ctx;
    ctx.durability = DurabilityItemCtx{
            cb::durability::Requirements{cb::durability::Level::Majority, {}},
            cookie};
    ASSERT_EQ(MutationStatus::WasDirty,
              public_processSoftDelete(key, ctx).first);
    EXPECT_EQ(0, vbucket->opsDelete)
            << "opsDelete should not be incremented by prepared SyncDelete";

    // Test - commit the pending SyncDelete.
    writeView = ht->findForWrite(key).storedValue;
    ASSERT_TRUE(writeView);

    auto* readView = ht->findForRead(key).storedValue;
    ASSERT_TRUE(readView);
    EXPECT_FALSE(readView->isDeleted());
    EXPECT_TRUE(readView->getValue());

    ASSERT_EQ(CommittedState::Pending, writeView->getCommitted());
    ASSERT_EQ(ENGINE_SUCCESS,
              vbucket->commit(key,
                              writeView->getBySeqno(),
                              {},
                              vbucket->lockCollections(key)));

    // Check postconditions:
    // 1. Upon commit, both read and write view should show same deleted item.
    readView = ht->findForRead(key, TrackReference::Yes, WantsDeleted::Yes)
                       .storedValue;
    ASSERT_TRUE(readView);
    writeView = ht->findForWrite(key).storedValue;
    ASSERT_TRUE(writeView);

    EXPECT_EQ(readView, writeView);
    EXPECT_TRUE(readView->isDeleted());
    EXPECT_FALSE(readView->getValue());

    EXPECT_EQ(CommittedState::CommittedViaPrepare, readView->getCommitted());
}

TEST_P(EPVBucketDurabilityTest, SyncDeleteCommit) {
    testHTSyncDeleteCommit();

    // Should just have commit
    EXPECT_EQ(1, ht->getNumItems());
}

void VBucketDurabilityTest::testSyncDeleteUpdateMaxDelRevSeqno(Resolution res) {
    // before doing any ops, the max del rel should be zero
    EXPECT_EQ(0, ht->getMaxDeletedRevSeqno());

    doSyncWriteAndCommit();

    // not changed by a non-delete op
    EXPECT_EQ(0, ht->getMaxDeletedRevSeqno());
    auto key = makeStoredDocKey("key");

    auto sv = ht->findOnlyCommitted(key).storedValue;
    ASSERT_TRUE(sv);
    // stored item should have rev seqno one greater than the seen max
    EXPECT_EQ(1, sv->getRevSeqno());

    // prepare a sync delete
    auto prepared = makePendingItem(key, "prepared");
    prepared->setDeleted(DeleteSource::Explicit);
    auto preparedSeqno = vbucket->getHighSeqno() + 1;
    prepared->setBySeqno(preparedSeqno);
    VBQueueItemCtx ctx;
    ctx.durability = DurabilityItemCtx{prepared->getDurabilityReqs(), cookie};
    ASSERT_EQ(MutationStatus::WasClean, public_processSet(*prepared, 0, ctx));

    // Storing the prepare doesn't touch the max del rev, the item isn't
    // actually deleted yet!
    EXPECT_EQ(0, ht->getMaxDeletedRevSeqno());

    sv = ht->findForWrite(key).storedValue;
    ASSERT_TRUE(sv);

    if (res == Resolution::Commit) {
        EXPECT_EQ(
                ENGINE_SUCCESS,
                vbucket->commit(
                        key, preparedSeqno, {}, vbucket->lockCollections(key)));

        // committed sync delete has rev seqno one greater than the item it
        // deleted, and has updated the max deleted rev seqno to that value
        EXPECT_EQ(2, ht->getMaxDeletedRevSeqno());

        doSyncWriteAndCommit();

        // still not changed by a non-delete op
        EXPECT_EQ(2, ht->getMaxDeletedRevSeqno());

        sv = ht->findOnlyCommitted(key).storedValue;
        ASSERT_TRUE(sv);
        // the new item again has rev seqno one greater than max del rev.
        // MB-48179: this would fail and instead be 1 as the max del rev had
        //           not been changed
        EXPECT_EQ(3, sv->getRevSeqno());
    } else {
        EXPECT_EQ(
                ENGINE_SUCCESS,
                vbucket->abort(
                        key, preparedSeqno, {}, vbucket->lockCollections(key)));

        // an aborted sync delete didn't delete anything, the max del rev
        // should be untouched
        EXPECT_EQ(0, ht->getMaxDeletedRevSeqno());

        doSyncWriteAndCommit();

        // still not changed by a non-delete op
        EXPECT_EQ(0, ht->getMaxDeletedRevSeqno());

        sv = ht->findOnlyCommitted(key).storedValue;
        ASSERT_TRUE(sv);
        // the new item is one greater than the _original_ stored value,
        // not the aborted sync delete prepare.
        EXPECT_EQ(2, sv->getRevSeqno());
    }
}

TEST_P(EPVBucketDurabilityTest, SyncDeleteIncreasesMaxDeletedRevSeqno) {
    // MB-48179: test that a committed sync delete increases the
    // maxDeletedRevSeqno. If it does not, the rev seqno might be seen to
    // go backwards.

    testSyncDeleteUpdateMaxDelRevSeqno(Resolution::Commit);
}

TEST_P(EPVBucketDurabilityTest,
       AbortedSyncDeleteDoesntIncreaseMaxDeletedRevSeqno) {
    // MB-48179: secondary test just to validate that aborts don't alter
    // the max deleted rev seqno tracked in the hashtable.

    testSyncDeleteUpdateMaxDelRevSeqno(Resolution::Abort);
}

TEST_P(EphemeralVBucketDurabilityTest, SyncDeleteCommit) {
    testHTSyncDeleteCommit();

    // Should have completed prepare and commit
    EXPECT_EQ(2, ht->getNumItems());

    // Check that we have the expected items in the seqList.
    // 1 completed prepare
    // 1 commit
    auto* mockEphVb = dynamic_cast<MockEphemeralVBucket*>(vbucket.get());
    EXPECT_EQ(0, mockEphVb->public_getNumStaleItems());
    EXPECT_EQ(2, mockEphVb->public_getNumListItems());
}

TEST_P(EphemeralVBucketDurabilityTest, SyncDeleteCommit_RangeRead) {
    testHTCommitExisting();

    // Manually bump the collections doc count as we are going to hit an
    // internal function
    auto key = makeStoredDocKey("key");
    VBNotifyCtx notifyCtx;
    notifyCtx.itemCountDifference = 1;
    auto* mockEphVb = dynamic_cast<MockEphemeralVBucket*>(vbucket.get());
    mockEphVb->public_doCollectionsStats(vbucket->lockCollections(key),
                                         notifyCtx);

    // Make our prepare outside of the range read
    VBQueueItemCtx ctx;
    ctx.durability = DurabilityItemCtx{
            cb::durability::Requirements{cb::durability::Level::Majority, {}},
            cookie};
    ASSERT_EQ(MutationStatus::WasDirty,
              public_processSoftDelete(key, ctx).first);

    // Do the SyncDelete Commit in a range read
    auto range = mockEphVb->registerFakeSharedRangeLock(0, 1000);
    ASSERT_EQ(ENGINE_SUCCESS,
              vbucket->commit(key,
                              4 /*prepareSeqno*/,
                              {},
                              vbucket->lockCollections(key)));

    // Check that we have the expected items in the seqList.
    // 1 stale value
    // 1 completed prepare
    // 1 value (committed)
    EXPECT_EQ(1, mockEphVb->public_getNumStaleItems());
    EXPECT_EQ(3, mockEphVb->public_getNumListItems());

    // release the range lock to allow stale items to be purged
    range.reset();

    // Do a purge of the stale items and check result. Can't remove everything
    // from the seqList
    EXPECT_EQ(1, mockEphVb->purgeStaleItems());
    EXPECT_EQ(0, mockEphVb->public_getNumStaleItems());
    EXPECT_EQ(2, mockEphVb->public_getNumListItems());
}

// Negative test - check it is not possible to commit a non-pending item.
TEST_P(VBucketDurabilityTest, CommitNonPendingFails) {
    auto key = makeStoredDocKey("key");
    auto committed = makeCommittedItem(key, "valueA"s);
    ASSERT_EQ(MutationStatus::WasClean, public_processSet(*committed, 0, {}));

    // Check preconditions - item should be found as committed.
    auto result = ht->findForWrite(key).storedValue;
    ASSERT_TRUE(result);
    ASSERT_EQ(CommittedState::CommittedViaMutation, result->getCommitted());

    // Test
    EXPECT_EQ(ENGINE_KEY_ENOENT,
              vbucket->commit(key,
                              result->getBySeqno(),
                              {},
                              vbucket->lockCollections(key)));
}

// Test that a normal set after a Committed SyncWrite is allowed and handled
// correctly.
TEST_P(VBucketDurabilityTest, MutationAfterCommit) {
    // Setup - Commit a SyncWrite into the HashTable.
    auto key = makeStoredDocKey("key1");
    storeSyncWrites({1});
    ASSERT_EQ(1, ht->getNumItems());

    // Check preconditions - item should be found as pending.
    auto result = ht->findForWrite(key).storedValue;
    ASSERT_TRUE(result);
    ASSERT_EQ(CommittedState::Pending, result->getCommitted());
    ASSERT_EQ(ENGINE_SUCCESS,
              vbucket->commit(key,
                              result->getBySeqno(),
                              {},
                              vbucket->lockCollections(key)));

    auto readView = ht->findForRead(key).storedValue;
    ASSERT_TRUE(readView);
    ASSERT_EQ(CommittedState::CommittedViaPrepare, readView->getCommitted());

    // Test - attempt to update with a normal Mutation (should be allowed).
    auto committed = makeCommittedItem(key, "mutation"s);
    ASSERT_EQ(MutationStatus::WasDirty, public_processSet(*committed, 0, {}));

    // Check postconditions
    // 1. Should only have 1 item (and should be same)
    readView = ht->findForRead(key).storedValue;
    auto writeView = ht->findForWrite(key).storedValue;
    EXPECT_TRUE(readView);
    EXPECT_TRUE(writeView);
    EXPECT_EQ(*readView, *writeView);

    // Should be CommittedViaMutation
    EXPECT_EQ(CommittedState::CommittedViaMutation, readView->getCommitted());
}

void VBucketDurabilityTest::doSyncWriteAndCommit() {
    auto key = makeStoredDocKey("key");
    ASSERT_EQ(MutationStatus::WasClean, doPrepareSyncSet(key, "\"valueB\""s));
    ASSERT_EQ(1, ht->getNumPreparedSyncWrites());
    auto preparedSeqno = vbucket->getHighSeqno();

    auto result = ht->findForWrite(key).storedValue;
    ASSERT_TRUE(result);
    ASSERT_EQ(ENGINE_SUCCESS,
              vbucket->commit(
                      key, preparedSeqno, {}, vbucket->lockCollections(key)));
}

// MB-36393: Test that a SyncDelete after a SyncWrite correctly sets the value
// of the prepare (and committed) SyncDelete to empty.
// (Original MB only affects Ephemeral, but we should expect no value for a
// SyncDelete irrespective so instantiate for both bucket types.)
TEST_P(VBucketDurabilityTest, SyncWriteSyncDeleteEmptyValue) {
    // Setup - prepare & commit a SyncWrite so there's a previous Prepared
    // value, prepare a SyncDelete.
    // then
    doSyncWriteAndCommit();

    VBQueueItemCtx ctx;
    ctx.durability = DurabilityItemCtx{
            cb::durability::Requirements{cb::durability::Level::Majority, {}},
            cookie};
    auto key = makeStoredDocKey("key");
    ASSERT_EQ(MutationStatus::WasDirty,
              public_processSoftDelete(key, ctx).first);

    // Test: Check the prepared item has a zero length, raw value.
    auto result = ht->findForWrite(key).storedValue;
    ASSERT_TRUE(result);

    EXPECT_TRUE(result->isDeleted());
    EXPECT_EQ(0, result->valuelen());
    EXPECT_EQ(PROTOCOL_BINARY_RAW_BYTES, result->getDatatype());
}

TEST_P(EPVBucketDurabilityTest, StatsCommittedSyncWrite) {
    doSyncWriteAndCommit();

    EXPECT_EQ(0, ht->getNumPreparedSyncWrites());
    EXPECT_EQ(1, ht->getNumItems());
}

TEST_P(EphemeralVBucketDurabilityTest, StatsCommittedSyncWrite) {
    doSyncWriteAndCommit();

    EXPECT_EQ(1, ht->getNumPreparedSyncWrites());
    EXPECT_EQ(2, ht->getNumItems());
}

void VBucketDurabilityTest::doSyncDelete() {
    // Setup
    auto key = makeStoredDocKey("key");
    auto prepared = makePendingItem(key, "prepared");
    prepared->setDeleted(DeleteSource::Explicit);
    VBQueueItemCtx ctx;
    ctx.durability = DurabilityItemCtx{prepared->getDurabilityReqs(), cookie};
    ASSERT_EQ(MutationStatus::WasClean, public_processSet(*prepared, 0, ctx));

    auto result = ht->findForWrite(key).storedValue;
    ASSERT_TRUE(result);
    ASSERT_EQ(ENGINE_SUCCESS,
              vbucket->commit(
                      key, lastSeqno + 1, {}, vbucket->lockCollections(key)));
}

MutationStatus VBucketDurabilityTest::doPrepareSyncSet(const StoredDocKey& key,
                                                       std::string value) {
    auto prepared = makePendingItem(key, value);
    prepared->setDataType(PROTOCOL_BINARY_DATATYPE_JSON);

    VBQueueItemCtx ctx;
    ctx.durability = DurabilityItemCtx{prepared->getDurabilityReqs(), cookie};
    return public_processSet(*prepared, 0, ctx);
}

AddStatus VBucketDurabilityTest::doPrepareSyncAdd(const StoredDocKey& key,
                                                  std::string value) {
    auto prepared = makePendingItem(key, value);
    prepared->setDataType(PROTOCOL_BINARY_DATATYPE_JSON);
    VBQueueItemCtx ctx;
    ctx.durability = DurabilityItemCtx{prepared->getDurabilityReqs(), cookie};
    return public_processAdd(*prepared, ctx);
}

TEST_P(EPVBucketDurabilityTest, StatsCommittedSyncDelete) {
    doSyncDelete();

    EXPECT_EQ(0, ht->getNumPreparedSyncWrites());
    EXPECT_EQ(1, ht->getNumItems());
    EXPECT_EQ(1, ht->getNumDeletedItems());
}

TEST_P(EphemeralVBucketDurabilityTest, StatsCommittedSyncDelete) {
    doSyncDelete();

    EXPECT_EQ(1, ht->getNumPreparedSyncWrites());
    EXPECT_EQ(2, ht->getNumItems());
    EXPECT_EQ(1, ht->getNumDeletedItems());
}

// Test case for doing a sync write on top of a pre-existing item.
// Stats should be tracked as follows:
// 1) Pre-existing item created (no item -> committed item)
// 2) Pending sync write created (no pending sw for item -> pending sw for item)
// 3) Commit sync write (committed item -> [removed] + pending sw -> committed)
TEST_P(EPVBucketDurabilityTest, StatsCommittedSyncWritePreExisting) {
    // Setup - set a pre-existing item
    auto key = makeStoredDocKey("key");
    StoredDocKey existing = makeStoredDocKey("existing");
    auto item = makeCommittedItem(key, "value");
    ASSERT_EQ(MutationStatus::WasClean, public_processSet(*item, 0, {}));

    doSyncWriteAndCommit();

    // We should no longer have the prepared sync write (will only fail if
    // assertions are turned off)
    EXPECT_EQ(0, ht->getNumPreparedSyncWrites());
    EXPECT_EQ(1, ht->getNumItems());
}

TEST_P(EphemeralVBucketDurabilityTest, StatsCommittedSyncWritePreExisting) {
    // Setup - set a pre-existing item
    auto key = makeStoredDocKey("key");
    StoredDocKey existing = makeStoredDocKey("existing");
    auto item = makeCommittedItem(key, "value");
    ASSERT_EQ(MutationStatus::WasClean, public_processSet(*item, 0, {}));

    doSyncWriteAndCommit();

    // We should no longer have the prepared sync write (will only fail if
    // assertions are turned off)
    EXPECT_EQ(1, ht->getNumPreparedSyncWrites());
    EXPECT_EQ(2, ht->getNumItems());
}

void VBucketDurabilityTest::testConvertPassiveDMToActiveDM(
        vbucket_state_t initialState) {
    ASSERT_TRUE(vbucket);
    vbucket->setState(initialState);

    // Queue some Prepares into the PDM
    auto& pdm = VBucketTestIntrospector::public_getPassiveDM(*vbucket);
    ASSERT_EQ(0, pdm.getNumTracked());
    const std::vector<SyncWriteSpec> seqnos{1, 2, 3};
    testAddPrepare(seqnos);
    ASSERT_EQ(seqnos.size(), pdm.getNumTracked());

    // Notify the snapshot end to move the PDM HPS so that the ADM HPS will be
    // correct post topology change
    pdm.notifySnapshotEndReceived(3);

    // VBState transitions from Replica to Active
    const nlohmann::json topology(
            {{"topology", nlohmann::json::array({{active, replica1}})}});
    vbucket->setState(vbucket_state_active, topology);
    // The old PDM is an instance of ADM now. All Prepares are retained.
    auto& adm = VBucketTestIntrospector::public_getActiveDM(*vbucket);
    EXPECT_EQ(seqnos.size(), adm.getNumTracked());
    ASSERT_EQ(seqnos.back().seqno, adm.getHighPreparedSeqno());
    EXPECT_EQ(std::unordered_set<int64_t>({1, 2, 3}), adm.getTrackedSeqnos());

    // Client never notified yet
    ASSERT_EQ(SWCompleteTrace(0 /*count*/, nullptr, ENGINE_EINVAL),
              swCompleteTrace);

    // Check that any attempts to read keys which are have Prepared SyncWrites
    // against them fail with SyncWriteReCommitting (until they are committed).
    for (const auto& spec : seqnos) {
        auto key = makeStoredDocKey("key"s + std::to_string(spec.seqno));
        auto result = vbucket->fetchValidValue(WantsDeleted::No,
                                               TrackReference::No,
                                               QueueExpired::No,
                                               vbucket->lockCollections(key));
        ASSERT_TRUE(result.storedValue);
        EXPECT_TRUE(result.storedValue->isPreparedMaybeVisible());
    }

    // Check that the SyncWrite journey now proceeds to completion as expected
    ASSERT_EQ(0, adm.getNodeWriteSeqno(replica1));
    size_t expectedNumTracked = seqnos.size();
    for (const auto s : seqnos) {
        adm.seqnoAckReceived(replica1, s.seqno);
        vbucket->processResolvedSyncWrites();

        EXPECT_EQ(--expectedNumTracked, adm.getNumTracked());
        // Nothing to notify, we don't know anything about the oldADM->client
        // connection.
        EXPECT_EQ(SWCompleteTrace(0 /*count*/, nullptr, ENGINE_EINVAL),
                  swCompleteTrace);
    }

    // After commit() check that the keys are now accessible and appear as
    // committed.
    for (const auto& spec : seqnos) {
        auto key = makeStoredDocKey("key"s + std::to_string(spec.seqno));
        auto result = vbucket->fetchValidValue(WantsDeleted::No,
                                               TrackReference::No,
                                               QueueExpired::No,
                                               vbucket->lockCollections(key));
        ASSERT_TRUE(result.storedValue);
        EXPECT_TRUE(result.storedValue->isCommitted());
    }
}

TEST_P(VBucketDurabilityTest, Replica_ConvertPassiveDMToActiveDM) {
    testConvertPassiveDMToActiveDM(vbucket_state_replica);
}

TEST_P(VBucketDurabilityTest, Pending_ConvertPassiveDMToActiveDM) {
    testConvertPassiveDMToActiveDM(vbucket_state_pending);
}

void VBucketDurabilityTest::testConvertPDMToADMWithNullTopologySetup(
        vbucket_state_t initialState, std::vector<SyncWriteSpec>& writes) {
    ASSERT_TRUE(vbucket);
    vbucket->setState(initialState);

    // Queue some Prepares into the PDM
    const auto& pdm = VBucketTestIntrospector::public_getPassiveDM(*vbucket);
    ASSERT_EQ(0, pdm.getNumTracked());

    testAddPrepare(writes);
    ASSERT_EQ(writes.size(), pdm.getNumTracked());

    // Persist only 2 of the prepares
    vbucket->setPersistenceSeqno(2);
    ASSERT_EQ(2, vbucket->getPersistenceSeqno());

    // Only move the HPS at snapshot boundary
    ASSERT_EQ(0, pdm.getHighPreparedSeqno());

    // Still got a persist level prepare we need to persist
    const_cast<PassiveDurabilityMonitor&>(pdm).notifySnapshotEndReceived(
            writes.back().seqno);
    EXPECT_EQ(writes.size(), pdm.getNumTracked());
    EXPECT_EQ(2, pdm.getHighPreparedSeqno());
    EXPECT_EQ(0, pdm.getHighCompletedSeqno());

    // VBState transitions from Replica to Active with a null topology
    vbucket->setState(vbucket_state_active, {});
    auto& adm = VBucketTestIntrospector::public_getActiveDM(*vbucket);

    EXPECT_EQ(2, adm.getHighPreparedSeqno());
    EXPECT_EQ(0, adm.getHighCompletedSeqno());
    EXPECT_EQ(writes.size(), adm.getNumTracked());
}

void VBucketDurabilityTest::testConvertPDMToADMWithNullTopology(
        vbucket_state_t initialState) {
    std::vector<SyncWriteSpec> writes{1, 2};

    testConvertPDMToADMWithNullTopologySetup(initialState, writes);

    // ns_server then sets the topology
    simulateSetVBState(
            vbucket_state_active,
            {{"topology", nlohmann::json::array({{active}, {active}})}});

    auto& adm = VBucketTestIntrospector::public_getActiveDM(*vbucket);

    // And we commit our prepares
    EXPECT_EQ(2, adm.getHighPreparedSeqno());
    EXPECT_EQ(2, adm.getHighCompletedSeqno());
    EXPECT_EQ(0, adm.getNumTracked());
}

TEST_P(VBucketDurabilityTest, Replica_ConvertPDMToADMWithNullTopology) {
    testConvertPDMToADMWithNullTopology(vbucket_state_replica);
}

TEST_P(VBucketDurabilityTest, Pending_ConvertPDMToADMWithNullTopology) {
    testConvertPDMToADMWithNullTopology(vbucket_state_pending);
}

void VBucketDurabilityTest::
        testConvertPDMToADMWithNullTopologyPersistAfterTopologyChange(
                vbucket_state_t initialState) {
    std::vector<SyncWriteSpec> writes{1, 2};
    writes.emplace_back(
            3, false /*deletion*/, cb::durability::Level::PersistToMajority);

    testConvertPDMToADMWithNullTopologySetup(initialState, writes);

    auto& adm = VBucketTestIntrospector::public_getActiveDM(*vbucket);

    // ns_server then sets the topology
    simulateSetVBState(vbucket_state_active,
                       {{"topology", nlohmann::json::array({{active}})}});

    // And we commit our prepares
    EXPECT_EQ(2, adm.getHighPreparedSeqno());
    EXPECT_EQ(2, adm.getHighCompletedSeqno());
    EXPECT_EQ(1, adm.getNumTracked());

    vbucket->setPersistenceSeqno(3);
    adm.notifyLocalPersistence();
    adm.processCompletedSyncWriteQueue();
    EXPECT_EQ(3, adm.getHighPreparedSeqno());
    EXPECT_EQ(3, adm.getHighCompletedSeqno());
    EXPECT_EQ(0, adm.getNumTracked());
}

TEST_P(EPVBucketDurabilityTest,
       Replica_ConvertPDMToADMWithNullTopologyPersistAfter) {
    testConvertPDMToADMWithNullTopologyPersistAfterTopologyChange(
            vbucket_state_replica);
}

TEST_P(EPVBucketDurabilityTest,
       Pending_ConvertPDMToADMWithNullTopologyPersistAfter) {
    testConvertPDMToADMWithNullTopologyPersistAfterTopologyChange(
            vbucket_state_pending);
}

void VBucketDurabilityTest::
        testConvertPDMToADMWithNullTopologyPersistBeforeTopologyChange(
                vbucket_state_t initialState) {
    std::vector<SyncWriteSpec> writes{1, 2};
    writes.emplace_back(
            3, false /*deletion*/, cb::durability::Level::PersistToMajority);

    testConvertPDMToADMWithNullTopologySetup(initialState, writes);

    auto& adm = VBucketTestIntrospector::public_getActiveDM(*vbucket);
    vbucket->setPersistenceSeqno(3);
    adm.notifyLocalPersistence();

    // ns_server then sets the topology
    simulateSetVBState(vbucket_state_active,
                       {{"topology", nlohmann::json::array({{active}})}});

    EXPECT_EQ(3, adm.getHighPreparedSeqno());
    EXPECT_EQ(3, adm.getHighCompletedSeqno());
    EXPECT_EQ(0, adm.getNumTracked());
}

TEST_P(EPVBucketDurabilityTest,
       Replica_ConvertPDMToADMWithNullTopologyPersistBefore) {
    testConvertPDMToADMWithNullTopologyPersistBeforeTopologyChange(
            vbucket_state_replica);
}

TEST_P(EPVBucketDurabilityTest,
       Pending_ConvertPDMToADMWithNullTopologyPersistBefore) {
    testConvertPDMToADMWithNullTopologyPersistBeforeTopologyChange(
            vbucket_state_pending);
}

void VBucketDurabilityTest::testConvertPDMToADMWithNullTopologyPostDiskSnap(
        vbucket_state_t initialState) {
    ASSERT_TRUE(vbucket);
    simulateSetVBState(initialState);

    // Queue some Prepares into the PDM
    auto& pdm = VBucketTestIntrospector::public_getPassiveDM(*vbucket);
    ASSERT_EQ(0, pdm.getNumTracked());
    const std::vector<SyncWriteSpec> seqnos{1, 2};

    testAddPrepare(seqnos);
    ASSERT_EQ(seqnos.size(), pdm.getNumTracked());

    // Need to force the high seqno to be the snap end seqno for Ephemeral as
    // the persisted seqno in Ephemeral is just high seqno.
    ckptMgr->setBySeqno(3);

    ASSERT_EQ(3, vbucket->getHighSeqno());

    // Trick the ckptMgr and PDM into thinking this is a Disk
    // snapshot/checkpoint
    ckptMgr->updateCurrentSnapshot(3, 3, CheckpointType::Disk);

    // "Persist" them too and notify the PDM.
    pdm.notifySnapshotEndReceived(3);
    vbucket->setPersistenceSeqno(3);
    pdm.notifyLocalPersistence();
    EXPECT_EQ(2, pdm.getNumTracked());
    EXPECT_EQ(3, pdm.getHighPreparedSeqno());
    EXPECT_EQ(0, pdm.getHighCompletedSeqno());

    // VBState transitions from Replica to Active with a null topology
    simulateSetVBState(vbucket_state_active, {});
    auto& adm = VBucketTestIntrospector::public_getActiveDM(*vbucket);

    EXPECT_EQ(3, adm.getHighPreparedSeqno());
    EXPECT_EQ(0, adm.getHighCompletedSeqno());
    EXPECT_EQ(2, adm.getNumTracked());

    // ns_server then sets the topology
    simulateSetVBState(vbucket_state_active,
                       {{"topology", nlohmann::json::array({{active}})}});

    // And we commit our prepares
    EXPECT_EQ(3, adm.getHighPreparedSeqno());
    EXPECT_EQ(2, adm.getHighCompletedSeqno());
    EXPECT_EQ(0, adm.getNumTracked());

    auto key = makeStoredDocKey("newPrepare");
    auto newPrepare = makePendingItem(key, "value");
    newPrepare->setBySeqno(4);

    // Adding a SyncWrite does not update the HPS
    ht->set(*newPrepare.get());
    adm.addSyncWrite(nullptr /*cookie*/, newPrepare);
    EXPECT_EQ(3, adm.getHighPreparedSeqno());
    EXPECT_EQ(2, adm.getHighCompletedSeqno());
    EXPECT_EQ(1, adm.getNumTracked());

    adm.checkForCommit();
    adm.processCompletedSyncWriteQueue();
    EXPECT_EQ(4, adm.getHighPreparedSeqno());
    EXPECT_EQ(4, adm.getHighCompletedSeqno());
    EXPECT_EQ(0, adm.getNumTracked());
}

TEST_P(VBucketDurabilityTest,
       Replica_ConvertPDMToADMWithNullTopologyPostDiskSnap) {
    testConvertPDMToADMWithNullTopologyPostDiskSnap(vbucket_state_replica);
}

TEST_P(VBucketDurabilityTest,
       Pending_ConvertPDMToADMWithNullTopologyPostDiskSnap) {
    testConvertPDMToADMWithNullTopologyPostDiskSnap(vbucket_state_pending);
}

void VBucketDurabilityTest::testConvertPassiveDMToActiveDMUnpersistedPrepare(
        vbucket_state_t initialState) {
    ASSERT_TRUE(vbucket);
    simulateSetVBState(initialState);

    // Create 1 persist level prepare
    auto& pdm = VBucketTestIntrospector::public_getPassiveDM(*vbucket);
    ASSERT_EQ(0, pdm.getNumTracked());
    std::vector<SyncWriteSpec> writes;
    using namespace cb::durability;
    writes.emplace_back(1, false /*deletion*/, Level::PersistToMajority);
    testAddPrepare(writes);
    ASSERT_EQ(1, pdm.getNumTracked());

    pdm.notifySnapshotEndReceived(2);

    // Still tracking the prepare because we must persist it
    ASSERT_EQ(1, pdm.getNumTracked());

    // VBState transitions from Replica to Active
    const nlohmann::json topology(
            {{"topology", nlohmann::json::array({{active}})}});
    simulateSetVBState(vbucket_state_active, topology);

    auto& adm = VBucketTestIntrospector::public_getActiveDM(*vbucket);

    // Still tracking prepare and HPS as 0 as we have not persisted yet
    EXPECT_EQ(1, adm.getNumTracked());
    EXPECT_EQ(0, adm.getHighPreparedSeqno());

    // Fake persistence and check again
    vbucket->setPersistenceSeqno(1);
    adm.notifyLocalPersistence();
    EXPECT_EQ(0, adm.getNumTracked());
    EXPECT_EQ(1, adm.getHighPreparedSeqno());
}

TEST_P(EPVBucketDurabilityTest,
       Replica_ConvertPassiveDMToActiveDMWithUnpersistedPrepare) {
    testConvertPassiveDMToActiveDMUnpersistedPrepare(vbucket_state_replica);
}

TEST_P(EPVBucketDurabilityTest,
       Pending_ConvertPassiveDMToActiveDMWithUnpersistedPrepare) {
    testConvertPassiveDMToActiveDMUnpersistedPrepare(vbucket_state_pending);
}

void VBucketDurabilityTest::testConvertPDMToADMMidSnapSetup(
        vbucket_state_t initialState) {
    ASSERT_TRUE(vbucket);
    simulateSetVBState(initialState);

    // Create 1 prepare
    const auto& pdm = VBucketTestIntrospector::public_getPassiveDM(*vbucket);
    ASSERT_EQ(0, pdm.getNumTracked());
    const std::vector<SyncWriteSpec> seqnos{1, 2};
    testAddPrepare(seqnos);
    ASSERT_EQ(2, pdm.getNumTracked());

    // Tell the PDM to commit the prepare
    auto key = makeStoredDocKey("key1");
    ckptMgr->updateCurrentSnapshot(4, 4, CheckpointType::Memory);
    vbucket->commit(key,
                    1 /*prepareSeqno*/,
                    3 /*commitSeqno*/,
                    vbucket->lockCollections(key));

    // Skip the receiving of the snap end
    ASSERT_EQ(2, pdm.getNumTracked());
    // We can only move HPS on snap end
    ASSERT_EQ(0, pdm.getHighPreparedSeqno());
    // We can move HCS before snap end
    ASSERT_EQ(1, pdm.getHighCompletedSeqno());
}

void VBucketDurabilityTest::testConvertPDMToADMMidSnapSetupPersistBeforeChange(
        vbucket_state_t initialState) {
    testConvertPDMToADMMidSnapSetup(initialState);

    // Persist everything.
    // @TODO MB-35308: Remove this comment
    // Note, HPS post topology change will be equal to the high persisted seqno
    // in this case as we want to advance the HPS when we make a topoology
    // change if we are awaiting persistence of a prepare.
    vbucket->setPersistenceSeqno(3);

    // VBState transitions from Replica to Active with a topology that should be
    // able to commit all in-flight SyncWrites
    const nlohmann::json topology(
            {{"topology", nlohmann::json::array({{active}})}});
    simulateSetVBState(vbucket_state_active, topology);

    // The old PDM is an instance of ADM now. All Prepares are retained.
    auto& adm = VBucketTestIntrospector::public_getActiveDM(*vbucket);

    EXPECT_EQ(0, adm.getNumTracked());
    EXPECT_EQ(3, adm.getHighPreparedSeqno());
    EXPECT_EQ(2, adm.getHighCompletedSeqno());
    EXPECT_EQ(4, vbucket->getHighSeqno());
}

TEST_P(VBucketDurabilityTest,
       Replica_ConvertPDMToADMMidSnapPersistBeforeChange) {
    testConvertPDMToADMMidSnapSetupPersistBeforeChange(vbucket_state_replica);
}

TEST_P(VBucketDurabilityTest,
       Pending_ConvertPDMToADMMidSnapPersistBeforeChange) {
    testConvertPDMToADMMidSnapSetupPersistBeforeChange(vbucket_state_pending);
}

void VBucketDurabilityTest::testConvertPDMToADMMidSnapSetupPersistAfterChange(
        vbucket_state_t initialState) {
    testConvertPDMToADMMidSnapSetup(initialState);
    // VBState transitions from Replica to Active with a topology that should be
    // able to commit all in-flight SyncWrites
    const nlohmann::json topology(
            {{"topology", nlohmann::json::array({{active}})}});
    simulateSetVBState(vbucket_state_active, topology);
    // The old PDM is an instance of ADM now. All Prepares are retained.
    auto& adm = VBucketTestIntrospector::public_getActiveDM(*vbucket);

    // Remove completed from trackedWrites at topology change
    EXPECT_EQ(1, adm.getNumTracked());
    adm.checkForCommit();
    adm.processCompletedSyncWriteQueue();

    // HPS is equal to seqno of last prepare
    EXPECT_EQ(2, adm.getHighPreparedSeqno());
    EXPECT_EQ(2, adm.getHighCompletedSeqno());
    EXPECT_EQ(0, adm.getNumTracked());
    EXPECT_EQ(4, vbucket->getHighSeqno());
}

TEST_P(EPVBucketDurabilityTest,
       Replica_ConvertPDMToADMMidSnapPersistAfterChange) {
    testConvertPDMToADMMidSnapSetupPersistAfterChange(vbucket_state_replica);
}

TEST_P(EPVBucketDurabilityTest,
       Pending_ConvertPDMToADMMidSnapPersistAfterChange) {
    testConvertPDMToADMMidSnapSetupPersistAfterChange(vbucket_state_pending);
}

void VBucketDurabilityTest::testConvertPDMToADMMidSnapAllPreparesCompleted(
        vbucket_state_t initialState) {
    testConvertPDMToADMMidSnapSetup(initialState);

    // Commit the other outstanding preparea
    ckptMgr->updateCurrentSnapshot(5, 5, CheckpointType::Memory);
    auto key = makeStoredDocKey("key2");
    vbucket->commit(key,
                    2 /*prepareSeqno*/,
                    4 /*commitSeqno*/,
                    vbucket->lockCollections(key));
    const auto& pdm = VBucketTestIntrospector::public_getPassiveDM(*vbucket);

    EXPECT_EQ(2, pdm.getNumTracked());
    EXPECT_EQ(2, pdm.getHighCompletedSeqno());

    vbucket->setPersistenceSeqno(4);
    // VBState transitions from Replica to Active with a topology that should be
    // able to commit all in-flight SyncWrites
    const nlohmann::json topology(
            {{"topology", nlohmann::json::array({{active}})}});
    simulateSetVBState(vbucket_state_active, topology);
    auto& adm = VBucketTestIntrospector::public_getActiveDM(*vbucket);
    EXPECT_EQ(4, adm.getHighPreparedSeqno());
    EXPECT_EQ(2, adm.getHighCompletedSeqno());
    EXPECT_EQ(0, adm.getNumTracked());
    EXPECT_EQ(4, vbucket->getHighSeqno());

    key = makeStoredDocKey("newPrepare");
    auto newPrepare = makePendingItem(key, "value");
    newPrepare->setBySeqno(5);

    // Adding a SyncWrite does not update the HPS
    ht->set(*newPrepare.get());
    adm.addSyncWrite(nullptr /*cookie*/, newPrepare);
    EXPECT_EQ(4, adm.getHighPreparedSeqno());
    EXPECT_EQ(2, adm.getHighCompletedSeqno());
    EXPECT_EQ(1, adm.getNumTracked());

    adm.checkForCommit();
    adm.processCompletedSyncWriteQueue();
    EXPECT_EQ(5, adm.getHighPreparedSeqno());
    EXPECT_EQ(5, adm.getHighCompletedSeqno());
    EXPECT_EQ(0, adm.getNumTracked());
}

TEST_P(VBucketDurabilityTest,
       Replica_ConvertPDMToADMMidSnapPersistAllPreparesCompleted) {
    testConvertPDMToADMMidSnapAllPreparesCompleted(vbucket_state_replica);
}

TEST_P(VBucketDurabilityTest,
       Pending_ConvertPDMToADMMidSnapPersistAllPreparesCompleted) {
    testConvertPDMToADMMidSnapAllPreparesCompleted(vbucket_state_pending);
}

void VBucketDurabilityTest::testConvertPassiveDMToActiveDMNoPrepares(
        vbucket_state_t initialState) {
    ASSERT_TRUE(vbucket);
    simulateSetVBState(initialState);

    // Create 1 prepare
    const auto& pdm = VBucketTestIntrospector::public_getPassiveDM(*vbucket);
    ASSERT_EQ(0, pdm.getNumTracked());
    const std::vector<SyncWriteSpec> seqnos{1};
    testAddPrepare(seqnos);
    ASSERT_EQ(1, pdm.getNumTracked());
    auto key = makeStoredDocKey("key1");

    // Tell the PDM to commit the prepare
    auto& nonConstPdm = const_cast<PassiveDurabilityMonitor&>(pdm);
    nonConstPdm.completeSyncWrite(
            key, PassiveDurabilityMonitor::Resolution::Commit, 1);
    // Won't remove from trackedWrites until snap end
    nonConstPdm.notifySnapshotEndReceived(2);
    ASSERT_EQ(0, pdm.getNumTracked());

    // VBState transitions from Replica to Active
    const nlohmann::json topology(
            {{"topology", nlohmann::json::array({{active, replica1}})}});
    simulateSetVBState(vbucket_state_active, topology);
    // The old PDM is an instance of ADM now. All Prepares are retained.
    auto& adm = VBucketTestIntrospector::public_getActiveDM(*vbucket);
    EXPECT_EQ(0, adm.getNumTracked());

    // The seqno ack for some other replica should not throw due to acked seqno
    // being greater than lastTrackedSeqno.
    EXPECT_NO_THROW(adm.seqnoAckReceived(replica1, 1));
}

TEST_P(VBucketDurabilityTest,
       Replica_ConvertPassiveDMToActiveDMEmptyTrackedWrites) {
    testConvertPassiveDMToActiveDMNoPrepares(vbucket_state_replica);
}

TEST_P(VBucketDurabilityTest,
       Pending_ConvertPassiveDMToActiveDMEmptyTrackedWrites) {
    testConvertPassiveDMToActiveDMNoPrepares(vbucket_state_replica);
}

// Test that conversion from ActiveDM to PassiveDM with in-flight trackedWrites
// calculated HPS correctly.
// MB-35332: During rebalance a node may go from being active to replica for
// a vBucket, resulting in ActiveDM -> PassiveDM conversion. If the ActiveDM
// had prepares which were already locally ack'd, after PassiveDM conversion
// the highPreparedSeqno iterator was in the wrong position; resulting in
// the highPreparedSeqno.lastWriteSeqno going backwards (breaking Monotonic
// invariant).
TEST_P(VBucketDurabilityTest, ConvertActiveDMToPassiveDMPreparedSyncWrites) {
    // Setup: queue two Prepares into the ADM (needs >1 to expose the bug
    // where HPS.iterator has incorrect position, resulting in attempting to
    // set HPS.lastWriteSeqno to a lower value then it was (2 -> 1).
    auto& adm = VBucketTestIntrospector::public_getActiveDM(*vbucket);
    ASSERT_EQ(0, adm.getNumTracked());
    const std::vector<SyncWriteSpec> seqnos{1, 2};
    testAddPrepare(seqnos);
    // checkForCommit will be called after every normal vBucket op and will
    // set the HPS for us
    adm.checkForCommit();

    // Test: Convert to PassiveDM (via dead as ns_server can do).
    simulateSetVBState(vbucket_state_dead);
    simulateSetVBState(vbucket_state_replica);

    // Check: seqnos on newly-created PassiveDM.
    auto& pdm = VBucketTestIntrospector::public_getPassiveDM(*vbucket);
    EXPECT_EQ(2, pdm.getHighPreparedSeqno());
    EXPECT_EQ(0, pdm.getHighCompletedSeqno());

    // Test(2): Simulate a new snapshot being received (i.e. from a DcpConsumer)
    // and the snapshot end being reached which triggers
    // updateHighPreparedSeqno()
    // - which shouldn't move HPS backwards.
    auto key = makeStoredDocKey("key3");
    auto pending = makePendingItem(key, "replica_value"s);
    VBQueueItemCtx ctx;
    using namespace cb::durability;
    ctx.durability = DurabilityItemCtx{
            Requirements{Level::Majority, Timeout::Infinity()}, cookie};
    ASSERT_EQ(MutationStatus::WasClean,
              public_processSet(*pending, 0 /*cas*/, ctx));

    pdm.notifySnapshotEndReceived(3);
    EXPECT_EQ(3, pdm.getHighPreparedSeqno());
    EXPECT_EQ(0, pdm.getHighCompletedSeqno());

    // Test(3): Now commit the prepared items.
    auto resolutionCommit = PassiveDurabilityMonitor::Resolution::Commit;
    pdm.completeSyncWrite(makeStoredDocKey("key1"), resolutionCommit, 1);
    EXPECT_EQ(1, pdm.getHighCompletedSeqno());
    pdm.completeSyncWrite(makeStoredDocKey("key2"), resolutionCommit, 2);
    EXPECT_EQ(2, pdm.getHighCompletedSeqno());
    pdm.completeSyncWrite(makeStoredDocKey("key3"), resolutionCommit, 3);
    EXPECT_EQ(3, pdm.getHighCompletedSeqno());
}

// Test that conversion from ActiveDM to PassiveDM with in-flight trackedWrites
// including at least one completed is handled correctly.
TEST_P(VBucketDurabilityTest, ConvertActiveDMToPassiveDMCompletedSyncWrites) {
    // Setup: queue three Prepares into the ADM, then complete the seqno:1.
    // (We want to end up with at least two SyncWrites in PDM - it only
    // contains uncompleted SyncWrites (i.e. seqno 2 & 3).
    auto& adm = VBucketTestIntrospector::public_getActiveDM(*vbucket);
    ASSERT_EQ(0, adm.getNumTracked());
    const std::vector<SyncWriteSpec> seqnos{1, 2, 3};
    testAddPrepare(seqnos);
    ASSERT_EQ(seqnos.size(), adm.getNumTracked());
    // checkForCommit will be called after every normal vBucket op and will
    // set the HPS for us
    adm.checkForCommit();

    // Setup: Commit the first Prepare (so we can advance HCS to non-zero and
    // test it below).
    adm.seqnoAckReceived(replica1, 1);
    vbucket->processResolvedSyncWrites();
    ASSERT_EQ(2, adm.getNumTracked());
    ASSERT_EQ(3, adm.getHighPreparedSeqno());
    ASSERT_EQ(1, adm.getHighCompletedSeqno());

    // Test: Convert to PassiveDM (via dead as ns_server can do).
    simulateSetVBState(vbucket_state_dead);
    simulateSetVBState(vbucket_state_replica);

    // Check: state on newly created PassiveDM.
    auto& pdm = VBucketTestIntrospector::public_getPassiveDM(*vbucket);
    EXPECT_EQ(2, pdm.getNumTracked());
    EXPECT_EQ(3, pdm.getHighPreparedSeqno());
    EXPECT_EQ(1, pdm.getHighCompletedSeqno());

    // Test(2): Commit the remaining outstanding prepares.
    auto resolutionCommit = PassiveDurabilityMonitor::Resolution::Commit;
    pdm.completeSyncWrite(makeStoredDocKey("key2"), resolutionCommit, 2);
    EXPECT_EQ(2, pdm.getHighCompletedSeqno());
    pdm.completeSyncWrite(makeStoredDocKey("key3"), resolutionCommit, 3);
    EXPECT_EQ(3, pdm.getHighCompletedSeqno());
    EXPECT_EQ(0, pdm.getNumTracked());
}

/**
 * Check that converting from Replica to Active back to Replica correctly
 * preserves completed SyncWrites in trackedWrites which cannot yet be removed
 * (if persistMajority and not locally persisted).
 *
 * Scenario:
 * Replica (PassiveDM):
 *     1:prepare(persistToMajority)
 *     2:prepare(majority)
 *     3:commit(1) -> cannot locally remove 1 as not persisted yet.
 *     4:commit(2) -> cannot locally remove 2 as seqno:1 not persisted yet
 *                    (in-order commit).
 *     -> trackedWrites=[1,2]
 *        HPS=0
 *        HCS=2  (want HCS higher than the first element in the trackedWrites)
 *
 * Convert to ADM (null topology):
 *     -> trackedWrites=[1,2]
 *        HPS=0
 *        HCS=2
 *     (i.e. same as previous PassiveDM)
 *
 * Convert to PDM:
 *     State should be same as it was:
 *     -> trackedWrites=[1,2]
 *        HPS=0
 *        HCS=2
 * notifyLocalPersistence -> can remove 1 and 2:
 *     -> trackedWrites=[]
 *        HPS=2
 *        HCS=2
 */
TEST_P(EPVBucketDurabilityTest, ReplicaToActiveToReplica) {
    // Setup: PassiveDM with
    // 1:PRE(persistMajority), 2:PRE(majority), 3:COMMIT(1), 4:COMMIT(2)
    simulateSetVBState(vbucket_state_replica);
    using namespace cb::durability;
    std::vector<SyncWriteSpec> seqnos{{1, false, Level::PersistToMajority}, 2};
    testAddPrepare(seqnos);
    auto& pdm = VBucketTestIntrospector::public_getPassiveDM(*vbucket);
    pdm.completeSyncWrite(makeStoredDocKey("key1"),
                          PassiveDurabilityMonitor::Resolution::Commit,
                          1);
    pdm.completeSyncWrite(makeStoredDocKey("key2"),
                          PassiveDurabilityMonitor::Resolution::Commit,
                          2);
    pdm.notifySnapshotEndReceived(4);

    // Sanity: Check PassiveDM state as expected - HPS is still zero as haven't
    // locally prepared the persistMajority, but globally that's been
    // committed (HCS=1).
    ASSERT_EQ(2, pdm.getNumTracked());
    ASSERT_EQ(0, pdm.getHighPreparedSeqno());
    ASSERT_EQ(2, pdm.getHighCompletedSeqno());

    // Setup(2): Convert to ActiveDM (null topology).
    simulateSetVBState(vbucket_state_active);
    auto& adm = VBucketTestIntrospector::public_getActiveDM(*vbucket);
    EXPECT_EQ(2, adm.getNumTracked());
    EXPECT_EQ(0, adm.getHighPreparedSeqno());
    EXPECT_EQ(2, adm.getHighCompletedSeqno());

    // Test: Convert back to PassiveDM.
    simulateSetVBState(vbucket_state_replica);
    {
        auto& pdm = VBucketTestIntrospector::public_getPassiveDM(*vbucket);
        EXPECT_EQ(2, pdm.getNumTracked());
        EXPECT_EQ(0, pdm.getHighPreparedSeqno());
        EXPECT_EQ(2, pdm.getHighCompletedSeqno());

        // Test(2): Check that notification of local persistence will remove
        // the completed items and advance HPS.

        // @todo MB-35366: This notifySnapshotEndReceived *shouldn't* be
        // necessary; calling notifyPersistenceToDurabilityMonitor (via
        // simulateLocalAck) should be sufficient to prepare.
        pdm.notifySnapshotEndReceived(4);
        simulateLocalAck(4);

        EXPECT_EQ(0, pdm.getNumTracked());
        EXPECT_EQ(2, pdm.getHighPreparedSeqno());
        EXPECT_EQ(2, pdm.getHighCompletedSeqno());
    }
}

/**
 * Check that converting from Replica to Active back to Replica correctly
 * preserves completed SyncWrites in trackedWrites which cannot yet be removed
 * (if persistMajority and not locally persisted).
 *
 * Scenario:
 * Replica (PassiveDM):
 *     1:prepare(persistToMajority)
 *     2:prepare(majority)
 *     3:commit(1) -> cannot locally remove 1 as not persisted yet.
 *     4:commit(2) -> cannot locally remove 2 as seqno:1 not persisted yet
 *                    (in-order commit).
 *     -> trackedWrites=[1,2]
 *        HPS=0
 *        HCS=2  (want HCS higher than the first element in the trackedWrites)
 *
 * Convert to ADM (null topology):
 *     -> trackedWrites=[1,2]
 *        HPS=0
 *        HCS=2
 *     (i.e. same as previous PassiveDM)
 *
 * Persist seqnos 1:
 *     Calls notifyLocalPersistence, but no-op as null topology.
 *
 * Convert to PDM:
 *     (seqnos 1 has been persisted previously...)
 *     State should be updated to reflect completion of seqno:1:
 *     -> trackedWrites=[2]
 *        HPS=2
 *        HCS=2
 */
TEST_P(EPVBucketDurabilityTest, ReplicaToActiveToReplica2) {
    // Setup: PassiveDM with
    // 1:PRE(persistMajority), 2:PRE(majority), 3:COMMIT(1), 4:COMMIT(2)
    vbucket->setState(vbucket_state_replica);
    using namespace cb::durability;
    std::vector<SyncWriteSpec> seqnos{{1, false, Level::PersistToMajority}, 2};
    testAddPrepare(seqnos);
    auto& pdm = VBucketTestIntrospector::public_getPassiveDM(*vbucket);
    pdm.completeSyncWrite(makeStoredDocKey("key1"),
                          PassiveDurabilityMonitor::Resolution::Commit,
                          1);
    pdm.completeSyncWrite(makeStoredDocKey("key2"),
                          PassiveDurabilityMonitor::Resolution::Commit,
                          2);
    pdm.notifySnapshotEndReceived(4);

    // Sanity: Check PassiveDM state as expected - HPS is still zero as haven't
    // locally prepared the persistMajority, but globally that's been
    // committed (HCS=1).
    ASSERT_EQ(2, pdm.getNumTracked());
    ASSERT_EQ(0, pdm.getHighPreparedSeqno());
    ASSERT_EQ(2, pdm.getHighCompletedSeqno());

    // Setup(2): Convert to ActiveDM (null topology).
    vbucket->setState(vbucket_state_active);
    auto& adm = VBucketTestIntrospector::public_getActiveDM(*vbucket);
    EXPECT_EQ(2, adm.getNumTracked());
    EXPECT_EQ(0, adm.getHighPreparedSeqno());
    EXPECT_EQ(2, adm.getHighCompletedSeqno());

    // Setup(3): Persist seqno 1 (so locally prepared now), but no-op
    // as without topology.
    simulateLocalAck(1);
    EXPECT_EQ(0, adm.getNumTracked());
    EXPECT_EQ(2, adm.getHighPreparedSeqno());
    EXPECT_EQ(2, adm.getHighCompletedSeqno());

    // Test: Convert back to PassiveDM. Should remove completed
    // SyncWrites from trackedWrites as have been persisted.

    // Test: Convert back to PassiveDM.
    vbucket->setState(vbucket_state_replica);
    {
        auto& pdm = VBucketTestIntrospector::public_getPassiveDM(*vbucket);
        EXPECT_EQ(0, pdm.getNumTracked());
        EXPECT_EQ(2, pdm.getHighPreparedSeqno());
        EXPECT_EQ(2, pdm.getHighCompletedSeqno());
    }
}

// Test that a double set_vb_state with identical state & topology is handled
// correctly.
// MB-35189: ns_server can send such set_vb_state messages, and in the
// aforemented MB the nodes in the replicaiton chains were not correctly
// positioned.
TEST_P(VBucketDurabilityTest, ActiveDM_DoubleSetVBState) {
    // Setup: queue two Prepares into the ADM
    auto& adm = VBucketTestIntrospector::public_getActiveDM(*vbucket);
    ASSERT_EQ(0, adm.getNumTracked());
    const std::vector<SyncWriteSpec> seqnos{1, 2};
    testAddPrepare(seqnos);
    ASSERT_EQ(seqnos.size(), adm.getNumTracked());
    // checkForCommit will be called after every normal vBucket op and will
    // set the HPS for us
    adm.checkForCommit();
    ASSERT_EQ(seqnos.back().seqno, adm.getHighPreparedSeqno());

    // Test: (re)set the topology to the same state.
    const nlohmann::json topology(
            {{"topology", nlohmann::json::array({{active, replica1}})}});
    simulateSetVBState(vbucket_state_active, topology);

    // Validate: Client never notified yet (still awaiting replica1 ACK).
    ASSERT_EQ(SWCompleteTrace(0 /*count*/, nullptr, ENGINE_EINVAL),
              swCompleteTrace);

    // Validate: Check that the SyncWrite journey now proceeds to completion as
    // expected when replica1 acks.
    ASSERT_EQ(seqnos.back().seqno, adm.getHighPreparedSeqno());
    ASSERT_EQ(0, adm.getNodeWriteSeqno(replica1));
    size_t expectedNumTracked = seqnos.size();
    for (const auto s : seqnos) {
        adm.seqnoAckReceived(replica1, s.seqno);
        vbucket->processResolvedSyncWrites();
        EXPECT_EQ(--expectedNumTracked, adm.getNumTracked());
    }
    // Client should be notified.
    EXPECT_EQ(SWCompleteTrace(2 /*count*/, cookie, ENGINE_SUCCESS),
              swCompleteTrace);

    // After commit() check that the keys are now accessible and appear as
    // committed.
    for (const auto& spec : seqnos) {
        auto key = makeStoredDocKey("key"s + std::to_string(spec.seqno));
        auto result = vbucket->fetchValidValue(WantsDeleted::No,
                                               TrackReference::No,
                                               QueueExpired::No,
                                               vbucket->lockCollections(key));
        ASSERT_TRUE(result.storedValue);
        EXPECT_TRUE(result.storedValue->isCommitted());
    }
}

TEST_P(EPVBucketDurabilityTest,
       ActiveDM_SecondChainNodeWriteSeqnoMaintainedOntopologyChange) {
    // Set a topology with 2 chains - i.e. approaching the end of a replica swap
    // rebalance
    nlohmann::json topology({{"topology",
                              nlohmann::json::array({{active, replica1},
                                                     {active, replica2}})}});
    simulateSetVBState(vbucket_state_active, topology);

    // Setup: queue two Prepares into the ADM
    auto& adm = VBucketTestIntrospector::public_getActiveDM(*vbucket);
    ASSERT_EQ(0, adm.getNumTracked());
    using namespace cb::durability;
    const std::vector<SyncWriteSpec> seqnos{
            {1, false, Level::PersistToMajority}, 2};
    testAddPrepare(seqnos);
    ASSERT_EQ(seqnos.size(), adm.getNumTracked());
    // checkForCommit will be called after every normal vBucket op and will
    // set the HPS for us
    adm.checkForCommit();

    // Prepare at seqno 1 requires persistence so we have not moved HPS
    ASSERT_EQ(0, adm.getHighPreparedSeqno());
    ASSERT_EQ(2, adm.getNumTracked());

    // We have acked replica2
    adm.seqnoAckReceived(replica2, 2);
    ASSERT_EQ(2, adm.getNodeWriteSeqno(replica2));
    ASSERT_EQ(2, adm.getNumTracked());

    // Complete the "rebalance" by settings the topology to a single chain with
    // the new replica
    topology = nlohmann::json(
            {{"topology", nlohmann::json::array({{active, replica2}})}});
    simulateSetVBState(vbucket_state_active, topology);

    // Nothing has yet been committed because the active must persist
    EXPECT_EQ(2, adm.getNumTracked());
    EXPECT_EQ(0, adm.getHighPreparedSeqno());

    // The node write seqno is transferred in the topology change
    EXPECT_EQ(2, adm.getNodeWriteSeqno(replica2));

    // Notify persistence and commit our prepares
    vbucket->setPersistenceSeqno(2);
    adm.notifyLocalPersistence();
    EXPECT_EQ(0, adm.getNumTracked());

    // Client should be notified once processed.
    adm.processCompletedSyncWriteQueue();
    EXPECT_EQ(SWCompleteTrace(2 /*count*/, cookie, ENGINE_SUCCESS),
              swCompleteTrace);

    // After commit() check that the keys are now accessible and appear as
    // committed.
    for (const auto& spec : seqnos) {
        auto key = makeStoredDocKey("key"s + std::to_string(spec.seqno));
        auto result = vbucket->fetchValidValue(WantsDeleted::No,
                                               TrackReference::No,
                                               QueueExpired::No,
                                               vbucket->lockCollections(key));
        ASSERT_TRUE(result.storedValue);
        EXPECT_TRUE(result.storedValue->isCommitted());
    }
}

TEST_P(VBucketDurabilityTest, IgnoreAckAtTakeoverDead) {
    // Queue some Prepares into the PDM
    const auto& adm = VBucketTestIntrospector::public_getActiveDM(*vbucket);
    ASSERT_EQ(0, adm.getNumTracked());
    const std::vector<SyncWriteSpec> seqnos{1, 2, 3};
    testAddPrepare(seqnos);
    ASSERT_EQ(seqnos.size(), adm.getNumTracked());

    // VBState transitions from Replica to Active
    simulateSetVBState(vbucket_state_dead, nlohmann::json{});

    EXPECT_EQ(ENGINE_SUCCESS,
              vbucket->seqnoAcknowledged(
                      folly::SharedMutex::ReadHolder(vbucket->getStateLock()),
                      "replica1",
                      3));
    // We won't have crashed and we will have ignored the ack
    EXPECT_EQ(seqnos.size(), adm.getNumTracked());
}

void VBucketDurabilityTest::setupPendingDelete(StoredDocKey key) {
    // Perform a regular mutation (so we have something to delete).
    auto committed = makeCommittedItem(key, "committed"s);
    ASSERT_EQ(MutationStatus::WasClean, ht->set(*committed));
    ASSERT_EQ(1, ht->getNumItems());

    // Test: Now delete it via a SyncDelete.
    auto result = ht->findForWrite(key).storedValue;
    ASSERT_TRUE(result);
    VBQueueItemCtx ctx;
    ctx.durability = DurabilityItemCtx{
            cb::durability::Requirements{cb::durability::Level::Majority, {}},
            cookie};
    ASSERT_EQ(MutationStatus::WasDirty,
              public_processSoftDelete(key, ctx).first);

    // Check postconditions:
    // 1. Original item should still be the same (when looking up via
    // findForRead):
    auto* readView = ht->findForRead(key).storedValue;
    ASSERT_TRUE(readView);
    EXPECT_FALSE(readView->isDeleted());
    EXPECT_EQ(committed->getValue(), readView->getValue());

    // 2. Pending delete should be visible via findForWrite:
    auto* writeView = ht->findForWrite(key).storedValue;
    ASSERT_TRUE(writeView);
    EXPECT_TRUE(writeView->isDeleted());
    EXPECT_EQ(CommittedState::Pending, writeView->getCommitted());
    EXPECT_NE(*readView, *writeView);

    // Should currently have 2 items:
    EXPECT_EQ(2, ht->getNumItems());
}

// Test that we cannot do a normal set on top of a pending SyncWrite
TEST_P(VBucketDurabilityTest, DenyReplacePendingWithCommitted) {
    auto key = makeStoredDocKey("key");
    auto pending = makePendingItem(key, "pending"s);
    VBQueueItemCtx ctx;
    ctx.durability = DurabilityItemCtx{
            cb::durability::Requirements{cb::durability::Level::Majority, {}},
            cookie};
    ASSERT_EQ(MutationStatus::WasClean,
              public_processSet(*pending, 0 /*cas*/, ctx));

    // Attempt setting the item again with a committed value.
    auto committed = makeCommittedItem(key, "committed"s);
    ASSERT_EQ(MutationStatus::IsPendingSyncWrite,
              public_processSet(*committed, 0 /*cas*/, ctx));
}

// Test that we cannot do a pending SyncWrite on top of a pending SyncWrite
TEST_P(VBucketDurabilityTest, DenyReplacePendingWithPending) {
    auto key = makeStoredDocKey("key");
    auto pending = makePendingItem(key, "pending"s);
    VBQueueItemCtx ctx;
    ctx.durability = DurabilityItemCtx{
            cb::durability::Requirements{cb::durability::Level::Majority, {}},
            cookie};
    ASSERT_EQ(MutationStatus::WasClean,
              public_processSet(*pending, 0 /*cas*/, ctx));

    // Attempt setting the item again with a committed value.
    auto pending2 = makePendingItem(key, "pending2"s);
    ASSERT_EQ(MutationStatus::IsPendingSyncWrite,
              public_processSet(*pending2, 0 /*cas*/, ctx));
}

// Positive test - check that an item can have a pending delete added
// (SyncDelete).
TEST_P(VBucketDurabilityTest, SyncDeletePending) {
    // Perform a regular mutation (so we have something to delete).
    auto key = makeStoredDocKey("key");
    setupPendingDelete(key);
}

// Negative test - check that if a key has a pending SyncDelete it cannot
// otherwise be modified.
TEST_P(VBucketDurabilityTest, PendingSyncDeleteToPendingWriteFails) {
    auto key = makeStoredDocKey("key");
    setupPendingDelete(key);

    // Test - attempt to mutate a key which has a pending SyncDelete against it
    // with a pending SyncWrite.
    auto pending = makePendingItem(key, "pending"s);
    VBQueueItemCtx ctx;
    ctx.genBySeqno = GenerateBySeqno::No;
    ctx.durability = DurabilityItemCtx{pending->getDurabilityReqs(), cookie};
    ASSERT_EQ(MutationStatus::IsPendingSyncWrite,
              public_processSet(*pending, 0 /*cas*/, ctx));
}

// Negative test - check that if a key has a pending SyncWrite it cannot
// be SyncDeleted
TEST_P(VBucketDurabilityTest, PendingSyncWriteToPendingDeleteFails) {
    auto key = makeStoredDocKey("key");

    // Test - attempt to mutate a key which has a pending SyncWrite against it
    // with a pending SyncDelete.
    auto pending = makePendingItem(key, "pending"s);
    VBQueueItemCtx ctx;
    ctx.durability = DurabilityItemCtx{
            cb::durability::Requirements{cb::durability::Level::Majority, {}},
            cookie};
    ASSERT_EQ(MutationStatus::WasClean,
              public_processSet(*pending, 0 /*cas*/, ctx));

    ASSERT_EQ(MutationStatus::IsPendingSyncWrite,
              public_processSoftDelete(key, ctx).first);
}

// Negative test - check that if a key has a pending SyncDelete it cannot
// otherwise be modified.
TEST_P(VBucketDurabilityTest, PendingSyncDeleteToPendingDeleteFails) {
    auto key = makeStoredDocKey("key");
    setupPendingDelete(key);

    // Test - attempt to mutate a key which has a pending SyncDelete against it
    // with a pending SyncDelete.
    auto result = ht->findForWrite(key).storedValue;
    ASSERT_TRUE(result);

    VBQueueItemCtx ctx;
    ctx.durability = DurabilityItemCtx{
            cb::durability::Requirements{cb::durability::Level::Majority, {}},
            cookie};
    ASSERT_EQ(MutationStatus::IsPendingSyncWrite,
              public_processSoftDelete(key, ctx).first);
}

TEST_P(VBucketDurabilityTest, TouchAfterCommitIsNormalMutation) {
    // MB-36698: Touch failed when updating an item stored through a
    // sync write.
    // Touch read the existing queue_op::commit_sync_write, updated the
    // exptime, and queueDirty'd it again. This was interpreted as a
    // commit, and an expects was thrown because durability requirements were
    // not provided (needed for prepareSeqno).
    // Touch does not support durability, so it is reasonable to alter the
    // stored item to be a plain mutation; it logically *is* a mutation of a
    // previously committed value.
    auto key = makeStoredDocKey("key");
    doSyncWriteAndCommit();

    using namespace std::chrono;
    auto expiry = system_clock::now() + seconds(10);

    GetValue gv;
    MutationStatus status;

    // prior to fix, fails expects when queueDirty-ing a
    // queue_op::commit_sync_write after fix, succeeds, stores the item as a
    // normal mutation.
    std::tie(status, gv) =
            public_getAndUpdateTtl(key, system_clock::to_time_t(expiry));

    ASSERT_EQ(MutationStatus::WasClean, status);
    EXPECT_EQ(CommittedState::CommittedViaMutation, gv.item->getCommitted());
}

void VBucketDurabilityTest::testCompleteSWInPassiveDM(vbucket_state_t state,
                                                      Resolution res) {
    const std::vector<SyncWriteSpec>& writes{1, 2, 3}; // seqnos
    testAddPrepareInPassiveDM(state, writes);
    ASSERT_EQ(writes.size(), vbucket->durabilityMonitor->getNumTracked());

    // This is just for an easier inspection of the CheckpointManager below
    ckptMgr->clear(*vbucket, ckptMgr->getHighSeqno());

    auto& pdm = VBucketTestIntrospector::public_getPassiveDM(*vbucket);

    // Commit all + check HT + check PassiveDM::completedSeqno
    // Note: At replica, snapshots are defined at PassiveStream level, need to
    //     do it manually here given that we are testing at VBucket level.
    ckptMgr->createSnapshot(writes.back().seqno + 1,
                            writes.back().seqno + 100,
                            {} /*HCS*/,
                            CheckpointType::Memory,
                            0);
    for (auto prepare : writes) {
        auto key = makeStoredDocKey("key" + std::to_string(prepare.seqno));

        switch (res) {
        case Resolution::Commit: {
            EXPECT_EQ(ENGINE_SUCCESS,
                      vbucket->commit(key,
                                      prepare.seqno,
                                      prepare.seqno + 10 /*commitSeqno*/,
                                      vbucket->lockCollections(key)));

            const auto sv = ht->findForRead(key).storedValue;
            EXPECT_TRUE(sv);
            EXPECT_EQ(CommittedState::CommittedViaPrepare, sv->getCommitted());
            EXPECT_TRUE(ht->findForWrite(key).storedValue);

            break;
        }
        case Resolution::Abort: {
            EXPECT_EQ(ENGINE_SUCCESS,
                      vbucket->abort(key,
                                     prepare.seqno,
                                     prepare.seqno + 10 /*abortSeqno*/,
                                     vbucket->lockCollections(key)));

            EXPECT_FALSE(ht->findForRead(key).storedValue);
            EXPECT_FALSE(ht->findForWrite(key).storedValue);

            break;
        }
        }

        // HCS moves
        EXPECT_EQ(prepare.seqno, pdm.getHighCompletedSeqno());
    }

    // Check CM
    const auto& ckptList =
            CheckpointManagerTestIntrospector::public_getCheckpointList(
                    *ckptMgr);
    // 1 checkpoint
    ASSERT_EQ(1, ckptList.size());
    // empty-item
    const auto& ckpt = *ckptList.front();
    auto it = ckpt.begin();
    ASSERT_EQ(queue_op::empty, (*it)->getOperation());
    // 1 metaitem (checkpoint-start)
    it++;
    ASSERT_EQ(1, ckpt.getNumMetaItems());
    EXPECT_EQ(queue_op::checkpoint_start, (*it)->getOperation());
    // 3 non-metaitem are Committed or Aborted
    ASSERT_EQ(writes.size(), ckpt.getNumItems());
    const auto expectedOp =
            (res == Resolution::Commit ? queue_op::commit_sync_write
                                       : queue_op::abort_sync_write);
    for (const auto& prepare : writes) {
        it++;
        EXPECT_EQ(expectedOp, (*it)->getOperation());
        EXPECT_GT((*it)->getBySeqno() /*commitSeqno*/, prepare.seqno);
        EXPECT_EQ(prepare.seqno, (*it)->getPrepareSeqno());
        if (expectedOp == queue_op::commit_sync_write) {
            EXPECT_EQ("value", (*it)->getValue()->to_s());
        }
    }

    // Nothing removed from PassiveDM as HPS has never moved (we have not
    // notified the PDM of snapshot-end received). Remember that we cannot
    // remove Prepares before the HPS (even the completed ones).
    EXPECT_EQ(writes.size(), vbucket->durabilityMonitor->getNumTracked());
    EXPECT_EQ(writes.back().seqno, pdm.getHighCompletedSeqno());
    EXPECT_EQ(0, pdm.getHighPreparedSeqno());

    pdm.notifySnapshotEndReceived(4 /*snap-end*/);

    // All removed from PassiveDM as HPS has moved up to covering all the
    // completed Prepares.
    EXPECT_EQ(0, vbucket->durabilityMonitor->getNumTracked());
    EXPECT_EQ(writes.back().seqno, pdm.getHighCompletedSeqno());
    EXPECT_EQ(writes.back().seqno, pdm.getHighPreparedSeqno());
}

TEST_P(VBucketDurabilityTest, Replica_Commit) {
    testCompleteSWInPassiveDM(vbucket_state_replica, Resolution::Commit);
}

TEST_P(VBucketDurabilityTest, Pending_Commit) {
    testCompleteSWInPassiveDM(vbucket_state_pending, Resolution::Commit);
}

TEST_P(EPVBucketDurabilityTest, Replica_Abort) {
    testCompleteSWInPassiveDM(vbucket_state_replica, Resolution::Abort);
}

TEST_P(VBucketDurabilityTest, Pending_Abort) {
    testCompleteSWInPassiveDM(vbucket_state_pending, Resolution::Abort);
}

void VBucketDurabilityTest::testConvertADMMakesPreparesMaybeVisible(
        vbucket_state_t toState, bool expectPreparedMaybeVisible) {
    const int64_t preparedSeqno = 1;
    storeSyncWrites({preparedSeqno});
    ASSERT_EQ(1,
              VBucketTestIntrospector::public_getActiveDM(*vbucket)
                      .getNumTracked());

    vbucket->setState(toState);

    auto prepareKey = makeStoredDocKey("key1");
    auto htRes = vbucket->ht.findForUpdate(prepareKey);

    ASSERT_TRUE(htRes.pending);
    if (expectPreparedMaybeVisible) {
        EXPECT_EQ(CommittedState::PreparedMaybeVisible,
                  htRes.pending->getCommitted());
    } else {
        EXPECT_NE(CommittedState::PreparedMaybeVisible,
                  htRes.pending->getCommitted());
    }
}

TEST_P(VBucketDurabilityTest, PreparesMaybeVisibleOnActiveToReplicaTransition) {
    testConvertADMMakesPreparesMaybeVisible(vbucket_state_replica, true);
}

TEST_P(VBucketDurabilityTest, PreparesMaybeVisibleOnActiveToDeadTransition) {
    testConvertADMMakesPreparesMaybeVisible(vbucket_state_dead, true);
}

TEST_P(VBucketDurabilityTest, PreparesMaybeVisibleOnActiveToPendingTransition) {
    testConvertADMMakesPreparesMaybeVisible(vbucket_state_pending, true);
}

TEST_P(VBucketDurabilityTest, PreparesMaybeVisibleOnActiveToActiveTransition) {
    testConvertADMMakesPreparesMaybeVisible(vbucket_state_active, false);
}

TEST_P(EphemeralVBucketDurabilityTest, Replica_Abort) {
    testCompleteSWInPassiveDM(vbucket_state_replica, Resolution::Abort);

    // Check that we have the expected items in the seqList.
    // 3 prepare
    auto* mockEphVb = dynamic_cast<MockEphemeralVBucket*>(vbucket.get());
    EXPECT_EQ(0, mockEphVb->public_getNumStaleItems());
    EXPECT_EQ(3, mockEphVb->public_getNumListItems());
}

TEST_P(EphemeralVBucketDurabilityTest, Replica_Abort_RangeRead) {
    // Register our range read
    auto* mockEphVb = dynamic_cast<MockEphemeralVBucket*>(vbucket.get());
    auto range = mockEphVb->registerFakeSharedRangeLock(0, 1000);

    testCompleteSWInPassiveDM(vbucket_state_replica, Resolution::Abort);

    // Check that we have the expected items in the seqList.
    // 3 stale prepare. We append to the seqList because of the range read.
    EXPECT_EQ(3, mockEphVb->public_getNumStaleItems());
    EXPECT_EQ(6, mockEphVb->public_getNumListItems());

    // release the range lock to allow stale items to be purged
    range.reset();

    // Do a purge of the stale items and check result. We always keep the last
    // item so it is not expected that we purge everything
    EXPECT_EQ(3, mockEphVb->purgeStaleItems());
    EXPECT_EQ(0, mockEphVb->public_getNumStaleItems());
    EXPECT_EQ(3, mockEphVb->public_getNumListItems());
}

// Test that the combination of:
// 1) a Delete and a SyncAdd (which re-creates the key),
// 2) where the Delete is persisted after the SyncAdd Prepare is added to the HT
// Gets the correct vBucket item count.
// This is a regression test for MB-38197, where the persistence callback for
// the delete did not find a Committed item in the HashTable and hence did
// not decrement the number of on-disk items.
TEST_P(EPVBucketDurabilityTest,
       MB_38197_ItemCountDeletePersistedAfterPendingSet) {
    // Setup
    // (1) Create a doc so we can delete it.
    auto key = makeStoredDocKey("key");
    setOne(key);

    // (1.1) We need the persistence cursor to move through the current
    // checkpoint and find items to run the persistence callback on.
    // (we are essentially mocking the actual flusher).
    std::vector<queued_item> items;
    vbucket->checkpointManager->getItemsForPersistence(items, 1);
    ASSERT_EQ(2, items.size()) << "Expected setVBState and SET.";

    // (1.2) Mimic flusher by running the PCB for the store at (1)
    EPTransactionContext txnCtx(global_stats, *vbucket);
    PersistenceCallback persistCb;
    persistCb(txnCtx, items.back(), KVStore::FlushStateMutation::Insert);
    EXPECT_EQ(1, vbucket->getNumItems());

    // (1.3) Delete key. StoredValue will still be present in HT as Dirty.
    softDeleteOne(key, MutationStatus::WasClean);
    if (std::get<1>(GetParam()) == EvictionPolicy::Full) {
        EXPECT_EQ(1, vbucket->getNumItems()) << "With EvictionPolicy::Full";
    } else {
        EXPECT_EQ(0, vbucket->getNumItems()) << "With EvictionPolicy::Value";
    }
    EXPECT_EQ(1, vbucket->getNumInMemoryDeletes());

    // (2) Re-add k via a SyncWrite. This will replace the Committed, Deleted,
    // Dirty SV with a Prepared, Dirty SV.
    auto prepared = makePendingItem(key, "\"valueB\""s);
    prepared->setDataType(PROTOCOL_BINARY_DATATYPE_JSON);
    VBQueueItemCtx ctx;
    ctx.durability = DurabilityItemCtx{prepared->getDurabilityReqs(), cookie};
    ASSERT_EQ(AddStatus::UnDel, public_processAdd(*prepared, ctx));
    ASSERT_EQ(1, ht->getNumPreparedSyncWrites());

    // Test
    // Run persistence callback for Delete. This should not find a Committed
    // item in the HashTable, but _should_ decrement the numTotalItems to zero.
    items.clear();
    vbucket->checkpointManager->getItemsForPersistence(items, 1);
    ASSERT_EQ(2, items.size()) << "Expected Delete and Prepared SyncWrite";
    persistCb(txnCtx, items.at(0), KVStore::FlushStateDeletion::Delete);

    EXPECT_EQ(0, vbucket->getNumItems())
            << "Should have zero items once delete persistence callback has "
               "run.";

    // Run persistence callback for prepared Add. Item count should be
    // unaffected (still zero) given this is not yet a Committed item.
    persistCb(txnCtx, items.at(1), KVStore::FlushStateMutation::Insert);

    EXPECT_EQ(0, vbucket->getNumItems())
            << "Should have zero items once set(pending) persistence callback "
               "has run.";
}

// Test that the combination of:
//   1) A SyncWrite, followed by
//   2) A Delete, followed by
//   3) A SyncAdd (which re-creates the key);
// where the persistence callback for the Commit of the SyncWrite happens
// after (3) results in the correct on-disk item count.
//
// This is a regression test for a second variant of MB-38197, where the
// persistence callback for the SET did not find a Committed item in the
// HashTable and hence did not increment the number of on-disk items.
TEST_P(EPVBucketDurabilityTest,
       MB_38197_ItemCountSyncWriteCommitPersistedAfterPendingDelete) {
    // Setup
    // (1) Prepare a SyncWrite
    auto key = makeStoredDocKey("key");
    ASSERT_EQ(MutationStatus::WasClean, doPrepareSyncSet(key, "\"valueA\""));
    ASSERT_EQ(1, ht->getNumPreparedSyncWrites());

    // (1.1) Run persistence callback for Prepare (not important, but must
    // happen before Commit occurs).
    std::vector<queued_item> items;
    vbucket->checkpointManager->getItemsForPersistence(items, 1);
    EXPECT_EQ(2, items.size());
    EXPECT_EQ(queue_op::checkpoint_start, items.at(0)->getOperation());
    EXPECT_EQ(queue_op::pending_sync_write, items.at(1)->getOperation());

    EPTransactionContext txnCtx(global_stats, *vbucket);
    PersistenceCallback persistCb;
    persistCb(txnCtx, items.back(), KVStore::FlushStateMutation::Insert);
    EXPECT_EQ(0, vbucket->getNumItems())
            << "Prepared SyncAdd should not increase numItems";

    // (1.2) Commit the SyncWrite
    auto preparedSeqno = vbucket->getHighSeqno();
    ASSERT_EQ(ENGINE_SUCCESS,
              vbucket->commit(
                      key, preparedSeqno, {}, vbucket->lockCollections(key)));

    // (1.3) Begin persistence of the SyncWrite (i.e. advance persistence
    // cursor) but don't _yet_ complete persistence.
    items.clear();
    vbucket->checkpointManager->getItemsForPersistence(items, 1);
    EXPECT_EQ(1, items.size());
    EXPECT_EQ(queue_op::commit_sync_write, items.at(0)->getOperation());

    // (1.4) Delete key. Note crucially this happens before the Commit of the
    // SyncWrite has run it's persistence callback.
    softDeleteOne(key, MutationStatus::WasDirty);
    EXPECT_EQ(0, vbucket->getNumTotalItems()) << "With EvictionPolicy::Full";
    EXPECT_EQ(1, vbucket->getNumInMemoryDeletes());

    // (1.5) Prepare a SyncAdd for the same key.
    // This will replace the committed, deleted, dirty item added at 1.4 in
    // HT with a prepare.
    ASSERT_EQ(AddStatus::UnDel, doPrepareSyncAdd(key, "\"valueB\""));
    ASSERT_EQ(1, ht->getNumPreparedSyncWrites());

    // TEST
    // Run the persistence callback for the Commit SyncWrite at (1.2).
    // This should increase the number of items on disk from 0 to 1.
    persistCb(txnCtx, items.at(0), KVStore::FlushStateMutation::Insert);
    EXPECT_EQ(1, vbucket->getNumTotalItems())
            << "Should have one item once set(Commit) persistence callback has "
               "run.";

    // Run persistence callback for Delete at (1.4). Item count should
    // be reduced to zero, but in fact underflowed in original MB, given missing
    // increment from previous Commit SyncAdd.
    items.clear();
    vbucket->checkpointManager->getItemsForPersistence(items, 1);
    EXPECT_EQ(3, items.size());
    EXPECT_EQ(queue_op::checkpoint_start, items.at(0)->getOperation());
    EXPECT_EQ(queue_op::mutation, items.at(1)->getOperation());
    EXPECT_TRUE(items.at(1)->isDeleted());
    EXPECT_EQ(queue_op::pending_sync_write, items.at(2)->getOperation());
    persistCb(txnCtx, items.at(1), KVStore::FlushStateDeletion::Delete);

    EXPECT_EQ(0, vbucket->getNumItems())
            << "Should have zero items once delete persistence callback "
               "has run.";
}

<<<<<<< HEAD
TEST_P(VBucketDurabilityTest, SyncAddUsesCommittedValueRevSeqno) {
    // MB-48713: verify that sync add uses an existing committed item's
    // rev seqno, rather than that of any existing prepare.

    // before doing any ops, the max del rel should be zero
    ASSERT_EQ(0, ht->getMaxDeletedRevSeqno());

    auto key = makeStoredDocKey("key");
    std::string value = "value";

    // store the item initially
    if (getEvictionPolicy() == EvictionPolicy::Full) {
        EXPECT_EQ(AddStatus::AddTmpAndBgFetch, doPrepareSyncAdd(key, value));
        // this is a vbucket level test, fake a bgfetch not finding anything
        // on disk
        addOneTemp(key);
        // even though there definitely is not a deleted version of this
        // item on disk, this results in UnDel, as it is replacing a
        // temporary item (which is considered "committed") with a prepare
        // This seems wrong, but is not relevant to this test.
        // Expecting it anyway, so if that is changed this test will fail and
        // be updated
        EXPECT_EQ(AddStatus::UnDel, doPrepareSyncAdd(key, value));
    } else {
        EXPECT_EQ(AddStatus::Success, doPrepareSyncAdd(key, value));
    }

    EXPECT_EQ(ENGINE_SUCCESS,
              vbucket->commit(key,
                              vbucket->getHighSeqno() /* preparedSeqno */,
                              {},
                              vbucket->lockCollections(key)));

    // max del rev not changed by a non-delete op
    EXPECT_EQ(0, ht->getMaxDeletedRevSeqno());

    auto sv = ht->findOnlyCommitted(key).storedValue;
    ASSERT_TRUE(sv);
    // stored item should have rev seqno one greater than the seen max del rev
    EXPECT_EQ(1, sv->getRevSeqno());

    // non-sync delete the item
    ASSERT_EQ(MutationStatus::WasDirty,
              public_processSoftDelete(key, {}).first);

    // committed, deleted item has rev seqno one greater than the item it
    // deleted, and has updated the max deleted rev seqno to that value
    sv = ht->findOnlyCommitted(key).storedValue;
    ASSERT_TRUE(sv);
    // stored item should have rev seqno one greater than the seen max del rev
    EXPECT_EQ(2, sv->getRevSeqno());
    EXPECT_EQ(2, ht->getMaxDeletedRevSeqno());

    if (persistent()) {
        // Persistent buckets correctly find that the prepare is replacing
        // an existing committed item, indicating that the add must
        // be logically an UnDel
        EXPECT_EQ(AddStatus::UnDel, doPrepareSyncAdd(key, value));
    } else {
        // Ephemeral does not check for the existence of a committed value
        // if a completed prepared value is found. Thus, Succcess for what is
        // logically an UnDel
        EXPECT_EQ(AddStatus::Success, doPrepareSyncAdd(key, value));
    }

    EXPECT_EQ(ENGINE_SUCCESS,
              vbucket->commit(key,
                              vbucket->getHighSeqno() /* preparedSeqno */,
                              {},
                              vbucket->lockCollections(key)));

    // still not changed by a non-delete op
    EXPECT_EQ(2, ht->getMaxDeletedRevSeqno());

    sv = ht->findOnlyCommitted(key).storedValue;
    ASSERT_TRUE(sv);
    // the new item again has rev seqno one greater than max del rev.
    // MB-48713: this would fail and instead be 2 as the second sync add prepare
    // used the first prepare's revSeqno +1, instead of using the committed
    // values.
    EXPECT_EQ(3, sv->getRevSeqno());
=======
// More targetted test for VBucket::processExpiredItem return value when we try
// to expire a committed item while there is a pending one.
TEST_P(VBucketDurabilityTest, DoNotExpireCommittedIfPending) {
    auto key = makeStoredDocKey("key");
    auto item = makeCommittedItem(key, "value");
    item->setExpTime(5);
    EXPECT_EQ(MutationStatus::WasClean,
              public_processSet(*item, 0 /*cas*/, VBQueueItemCtx()));

    auto pending = makePendingItem(key, "value");
    VBQueueItemCtx ctx;
    ctx.durability = DurabilityItemCtx{pending->getDurabilityReqs(), cookie};
    EXPECT_EQ(MutationStatus::WasClean,
              public_processSet(*pending, 0 /*cas*/, ctx));

    auto cHandle = vbucket->lockCollections(key);
    auto findUpdateResult = vbucket->ht.findForUpdate(key);
    MutationStatus status;
    StoredValue* sv;
    VBNotifyCtx notifyCtx;
    std::tie(status, sv, notifyCtx) =
            public_processExpiredItem(findUpdateResult, cHandle);
    EXPECT_EQ(MutationStatus::IsPendingSyncWrite, status);
    EXPECT_EQ(findUpdateResult.committed, sv);
    EXPECT_EQ(0, notifyCtx.bySeqno);
    EXPECT_FALSE(notifyCtx.notifyReplication);
    EXPECT_FALSE(notifyCtx.notifyFlusher);
    EXPECT_EQ(0, notifyCtx.itemCountDifference);

    EXPECT_EQ(0, vbucket->numExpiredItems);
>>>>>>> 121f613b
}<|MERGE_RESOLUTION|>--- conflicted
+++ resolved
@@ -3086,7 +3086,6 @@
                "has run.";
 }
 
-<<<<<<< HEAD
 TEST_P(VBucketDurabilityTest, SyncAddUsesCommittedValueRevSeqno) {
     // MB-48713: verify that sync add uses an existing committed item's
     // rev seqno, rather than that of any existing prepare.
@@ -3168,7 +3167,8 @@
     // used the first prepare's revSeqno +1, instead of using the committed
     // values.
     EXPECT_EQ(3, sv->getRevSeqno());
-=======
+}
+
 // More targetted test for VBucket::processExpiredItem return value when we try
 // to expire a committed item while there is a pending one.
 TEST_P(VBucketDurabilityTest, DoNotExpireCommittedIfPending) {
@@ -3199,5 +3199,4 @@
     EXPECT_EQ(0, notifyCtx.itemCountDifference);
 
     EXPECT_EQ(0, vbucket->numExpiredItems);
->>>>>>> 121f613b
 }