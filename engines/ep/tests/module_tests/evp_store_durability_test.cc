/* -*- Mode: C++; tab-width: 4; c-basic-offset: 4; indent-tabs-mode: nil -*- */
/*
 *     Copyright 2019-Present Couchbase, Inc.
 *
 *   Use of this software is governed by the Business Source License included
 *   in the file licenses/BSL-Couchbase.txt.  As of the Change Date specified
 *   in that file, in accordance with the Business Source License, use of this
 *   software will be governed by the Apache License, Version 2.0, included in
 *   the file licenses/APL2.txt.
 */

#include "evp_store_durability_test.h"
#include "../mock/mock_synchronous_ep_engine.h"
#include "checkpoint.h"
#include "checkpoint_utils.h"
#include "couch-kvstore/couch-kvstore-config.h"
#include "couch-kvstore/couch-kvstore.h"
#include "durability/active_durability_monitor.h"
#include "durability/durability_completion_task.h"
#include "durability/durability_monitor.h"
#include "ep_time.h"
#include "ep_vb.h"
#include "item.h"
#include "kv_bucket.h"
#include "src/internal.h" // this is couchstore/src/internal.h
#include "test_helpers.h"
#include "tests/test_fileops.h"
#include "thread_gate.h"
#include "vbucket_state.h"
#include "vbucket_utils.h"

#include <folly/portability/GMock.h>

#include <engines/ep/src/ephemeral_tombstone_purger.h>
#include <engines/ep/tests/mock/mock_ep_bucket.h>
#include <engines/ep/tests/mock/mock_ephemeral_bucket.h>
#include <engines/ep/tests/mock/mock_paging_visitor.h>
#include <platform/dirutils.h>
#include <programs/engine_testapp/mock_cookie.h>
#include <programs/engine_testapp/mock_server.h>

class DurabilityEPBucketTest : public STParameterizedBucketTest {
protected:
    void SetUp() override {
        STParameterizedBucketTest::SetUp();
        // Add an initial replication topology so we can accept SyncWrites.
        setVBucketToActiveWithValidTopology();
    }

    void setVBucketToActiveWithValidTopology(
            nlohmann::json topology = nlohmann::json::array({{"active",
                                                              "replica"}})) {
        setVBucketStateAndRunPersistTask(
                vbid, vbucket_state_active, {{"topology", topology}});
    }

    /// Test that a prepare of a SyncWrite / SyncDelete is correctly persisted
    /// to disk.
    void testPersistPrepare(DocumentState docState);

    /// Test that a prepare of a SyncWrite / SyncDelete, which is then aborted
    /// is correctly persisted to disk.
    void testPersistPrepareAbort(DocumentState docState);

    /**
     * Test that if a single key is prepared, aborted & re-prepared it is the
     * second Prepare which is kept on disk.
     * @param docState State to use for the second prepare (first is always
     *                 state alive).
     */
    void testPersistPrepareAbortPrepare(DocumentState docState);

    /**
     * Test that if a single key is prepared, aborted re-prepared & re-aborted
     * it is the second Abort which is kept on disk.
     * @param docState State to use for the second prepare (first is always
     *                 state alive).
     */
    void testPersistPrepareAbortX2(DocumentState docState);

    /**
     * Method to verify that a document of a given key is delete
     * @param vb the vbucket that should contain the deleted document
     * @param key the key of the document that should have been delete
     */
    void verifyDocumentIsDelete(VBucket& vb, StoredDocKey key);

    /**
     * Method to verify that a document is present in a vbucket
     * @param vb the vbucket that should contain the stored document
     * @param key the key of the stored document
     */
    void verifyDocumentIsStored(VBucket& vb, StoredDocKey key);

    /**
     * Method to create a SyncWrite by calling store, check the on disk
     * item count and collection count after calling the store
     * @param vb vbucket to perform the prepare SyncWrite to
     * @param pendingItem the new mutation that should be written to disk
     * @param expectedDiskCount expected number of items on disk after the
     * call to store
     * @param expectedCollectedCount expected number of items in the default
     * collection after the call to store
     */
    void performPrepareSyncWrite(VBucket& vb,
                                 queued_item pendingItem,
                                 uint64_t expectedDiskCount,
                                 uint64_t expectedCollectedCount);

    /**
     * Method to create a SyncDelete by calling delete on the vbucket, check
     * the on disk item count and collection count after calling the store
     * @param vb vbucket to perform the prepare SyncDelete to
     * @param key of the document to be deleted
     * @param expectedDiskCount expected number of items on disk after the
     * call to delete
     * @param expectedCollectedCount expected number of items in the default
     * collection after the call to delete
     */
    void performPrepareSyncDelete(VBucket& vb,
                                  StoredDocKey key,
                                  uint64_t expectedDiskCount,
                                  uint64_t expectedCollectedCount);

    /**
     * Method to perform a commit of a mutation for a given key and
     * check the on disk item count afterwards.
     * @param vb vbucket to perform the commit to
     * @param key StoredDockKey that we should be committing
     * @param prepareSeqno the prepare seqno of the commit
     * @param expectedDiskCount expected number of items on disk after the
     * commit
     * @param expectedCollectedCount expected number of items in the default
     * collection after the commit
     */
    void performCommitForKey(VBucket& vb,
                             StoredDocKey key,
                             uint64_t prepareSeqno,
                             uint64_t expectedDiskCount,
                             uint64_t expectedCollectedCount);

    /**
     * Method to perform an end to end SyncWrite by creating an document of
     * keyName with the value value and then performing a flush of the
     * prepare and committed mutations.
     * @param vb vbucket to perform the SyncWrite on
     * @param keyName name of the key to perform a SyncWrite too
     * @param value that should be written to the key
     */
    void testCommittedSyncWriteFlushAfterCommit(VBucket& vb,
                                                std::string keyName,
                                                std::string value);

    /**
     * Method to perform an end to end SyncDelete for the document with the key
     * keyName. We also flush the prepare and commit of the SyncDelete to disk
     * and then check that the value has been written to disk.
     * prepare and committed mutations.
     * @param vb vbucket to perform the SyncDelete on
     * @param keyName the name of the key to delete
     */
    void testSyncDeleteFlushAfterCommit(VBucket& vb, std::string keyName);

    /**
     * Method to verify a vbucket's on disk item count
     * @param vb VBucket reference that stores the on disk count that we want
     * to assert
     * @param expectedValue The value of the on disk item count that expect the
     * counter to be.
     */
    void verifyOnDiskItemCount(VBucket& vb, uint64_t expectedValue);

    /**
     * Method to verify collection's item count
     * @param vb VBucket reference that stores the on disk count that we want
     * to assert
     * @param cID The CollectionID of the collection that contains the on disk
     * count that we want to assert against the expectedValue
     * @param expectedValue The value of the on disk item count that expect the
     * counter to be.
     */
    void verifyCollectionItemCount(VBucket& vb,
                                   CollectionID cID,
                                   uint64_t expectedValue);

};

/**
 * Test fixtures for persistent bucket tests that only run under couchstore
 */
class DurabilityCouchstoreBucketTest : public DurabilityEPBucketTest {
protected:
    // Helper function for tests which require an on-disk completed prepare,
    // but without on_disk_prepare_bytes in vbstate (pre 6.6.1).
    void setupSyncWritePrepareWithoutOnDiskPrepareBytes(
            std::string keyName, std::string value, bool removePrepareBytes) {
        setVBucketToActiveWithValidTopology();
        using namespace cb::durability;

        auto key = makeStoredDocKey(keyName);
        auto req = Requirements(Level::Majority, Timeout(1000));
        auto pending = makePendingItem(key, value, req);
        EXPECT_EQ(cb::engine_errc::sync_write_pending,
                  store->set(*pending, cookie));

        auto vb = store->getVBucket(vbid);
        vb->commit(key,
                   1 /*prepareSeqno*/,
                   {} /*commitSeqno*/,
                   vb->lockCollections(key));

        flushVBucketToDiskIfPersistent(vbid, 2);

        // Check prepare state is as expected.
        auto* kvstore = store->getOneRWUnderlying();
        auto* vbstate = kvstore->getCachedVBucketState(vbid);
        ASSERT_EQ(1, vbstate->onDiskPrepares);
        ASSERT_GT(vbstate->getOnDiskPrepareBytes(), 0);

        if (removePrepareBytes) {
            modifyCouchstoreVBState(
                    vbid, test_dbname, 1, [](nlohmann::json& vbState) {
                        vbState.erase("on_disk_prepare_bytes");
                    });
        } else {
            modifyCouchstoreVBState(
                    vbid, test_dbname, 1, [](nlohmann::json& vbState) {
                        vbState["on_disk_prepare_bytes"] = "0";
                    });
        }

        // Restart and warmup to pickup the modified vbstate.
        vb.reset();
        resetEngineAndWarmup();
        kvstore = store->getOneRWUnderlying();

        // on-disk prepare count should still be one, but bytes should have
        // been reset to default of zero.
        vbstate = kvstore->getCachedVBucketState(vbid);
        ASSERT_EQ(1, vbstate->onDiskPrepares);
        ASSERT_EQ(0, vbstate->getOnDiskPrepareBytes());
    }

    /**
     * Upgrade test for MB-42306 - check the behaviour when compaction purges
     * Prepares from Couchstore files with vbucket_state prior to v4 (missing
     * "on_disk_prepare_bytes" field).
     * 1. Prepare and commit a SyncWrite to disk.
     * 2. Modify the on-disk vbState to remove "on_disk_prepare_bytes" field to
     *    simulate a pre 6.6.1 release.
     * 3. Restart and Warmup.
     * 4. Run compaction. The completed prepare should be purged.
     * 5. Check that vbstate.onDiskPrepareBytes is set and is non-negative.
     *
     * @param removePrepareBytes Specifies how to implement step (2):
     *  case 'true': "on_disk_prepare_bytes" is literally removed - simulates
     *    the scenario where compaction at step (4) runs before the upgraded
     *    node has flushed to disk for the first time, ie vbstate is still in
     *    the pre-6.6.1 format (V3)
     *  case 'false': "on_disk_prepare_bytes" is just set to 0 - simulates
     *    the scenario where compaction at step (4) runs after the upgraded
     *    node has flushed to disk for the first time, ie vbstate is already in
     *    the new format (V4) but the prepare was persisted by a pre-6.6.1 node
     */
    void testRemoveCommittedPreparesAtCompactionUpgrade(
            bool removePrepareBytes);

    /**
     * Upgrade test for MB-42306 - check the behaviour when a (completed)
     * prepare is replaced with a new, smaller prepare and the initial prepare
     * is from a Couchstore files with vbucket_state prior to v4 (missing
     * "on_disk_prepare_bytes" field).
     * 1. Prepare and commit a SyncWrite to disk.
     * 2. Modify the on-disk vbState to remove "on_disk_prepare_bytes" field to
     *    simulate a pre 6.6.1 release.
     * 3. Restart and Warmup.
     * 4. Prepare a second SyncWrite to the same key, with a smaller value.
     * 5. Check that vbstate.onDiskPrepareBytes is set and is non-negative.
     *
     * @param removePrepareBytes Specifies how to implement step (2):
     *  case 'true': "on_disk_prepare_bytes" is literally removed - simulates
     *    the scenario where compaction at step (4) runs before the upgraded
     *    node has flushed to disk for the first time, ie vbstate is still in
     *    the pre-6.6.1 format (V3)
     *  case 'false': "on_disk_prepare_bytes" is just set to 0 - simulates
     *    the scenario where compaction at step (4) runs after the upgraded
     *    node has flushed to disk for the first time, ie vbstate is already in
     *    the new format (V4) but the prepare was persisted by a pre-6.6.1 node
     */
    void testOnDiskPrepareSizeUpgrade(bool removePrepareBytes);
};

/**
 * Test fixture for Durability-related tests applicable to ephemeral and
 * persistent buckets with either eviction modes.
 */
class DurabilityBucketTest : public STParameterizedBucketTest {
protected:
    /**
     * Method to set the current vbucket to the replica state and runes the
     * persistence task
     */
    void setVBucketToReplicaAndPersistToDisk() {
        setVBucketStateAndRunPersistTask(
                vbid, vbucket_state_replica, {}, TransferVB::No);
    }

    template <typename F>
    void testDurabilityInvalidLevel(F& func);

    /**
     * MB-34770: Test that a Pending -> Active takeover (which has in-flight
     * prepared SyncWrites) is handled correctly when there isn't yet a
     * replication toplogy.
     * This is the case during takeover where the setvbstate(active) is sent
     * from the old active which doesn't know what the topology will be and
     * hence is null.
     */
    void testTakeoverDestinationHandlesPreparedSyncWrites(
            cb::durability::Level level);

    // Call a number of operations where we expect a sync_write in progress
    // error
    void checkForSyncWriteInProgess(Item& pendingItem) {
        auto* anotherClient = create_mock_cookie(engine.get());
        ASSERT_EQ(cb::engine_errc::sync_write_in_progress,
                  store->set(pendingItem, anotherClient, {}));
        ASSERT_EQ(cb::engine_errc::sync_write_in_progress,
                  store->replace(pendingItem, anotherClient, {}));
        destroy_mock_cookie(anotherClient);
    }

    /**
     * Add a prepared SyncWrite for the given key, then abort it.
     */
    void setupAbortedSyncWrite(const StoredDocKey& key) {
        auto prepared = makePendingItem(key, "value");
        ASSERT_EQ(cb::engine_errc::sync_write_pending,
                  store->set(*prepared, cookie));
        auto& vb = *store->getVBucket(vbid);
        ASSERT_EQ(cb::engine_errc::success,
                  vb.abort(key,
                           prepared->getBySeqno(),
                           {},
                           vb.lockCollections(key),
                           cookie));
    }

    /**
     * Add a prepared SyncDelete for the given key, then abort it.
     */
    void setupAbortedSyncDelete(const StoredDocKey& key) {
        uint64_t cas = 0;
        using namespace cb::durability;
        auto reqs = Requirements(Level::Majority, {});
        mutation_descr_t delInfo;
        ASSERT_EQ(cb::engine_errc::sync_write_pending,
                  store->deleteItem(
                          key, cas, vbid, cookie, reqs, nullptr, delInfo));
        auto& vb = *store->getVBucket(vbid);
        ASSERT_EQ(cb::engine_errc::success,
                  vb.abort(key,
                           delInfo.seqno,
                           {},
                           vb.lockCollections(key),
                           cookie));
    }

    // When bloom filters are turned off, a temp item needs to be
    // inserted and the BGFetcher needs to run to get that item accepted.
    // Then, we need to come back to the original item and push that out
    // with the BGFetch before the pending item is accepted.
    cb::engine_errc addPendingItem(Item& itm, const void* cookie) {
        auto rc = store->add(itm, cookie);
        if (rc == cb::engine_errc::would_block && persistent() &&
            fullEviction()) {
            runBGFetcherTask();
            rc = store->add(itm, cookie);
        }
        return rc;
    }

    /**
     * Method to get and check a replica's value
     */
    void checkReplicaValue(DocKey key,
                           std::string value,
                           get_options_t options) {
        auto getReplicaValue = store->getReplica(key, vbid, cookie, options);
        ASSERT_EQ(cb::engine_errc::success, getReplicaValue.getStatus());
        auto itemFromValue = *getReplicaValue.item;
        EXPECT_FALSE(itemFromValue.isPending());
        EXPECT_EQ(value,
                  std::string(itemFromValue.getData(),
                              itemFromValue.getNBytes()));
    }

    /**
     * Method to create a PendingMaybeVisible item to be stored in a replica
     * vbucket
     * @param key of the pending item
     * @param value of the pending item
     */
    void storePreparedMaybeVisibleItem(DocKey key, std::string& value) {
        using namespace cb::durability;
        auto& vb = *store->getVBucket(vbid);

        auto seqno = vb.getHighSeqno() + 1;

        vb.checkpointManager->createSnapshot(seqno,
                                             seqno,
                                             {} /*HCS*/,
                                             CheckpointType::Memory,
                                             vb.getHighSeqno());

        auto item = *makePendingItem(
                StoredDocKey(key),
                value,
                Requirements(Level::Majority, Timeout::Infinity()));
        item.setCas();
        item.setBySeqno(seqno);
        item.setPreparedMaybeVisible();

        EXPECT_EQ(cb::engine_errc::success, store->prepare(item, cookie));
    }

    /**
     * Test that prepares in the resolvedQueue of the ADM are returned to
     * trackedWrites when transitioning away from ADM
     */
    void testResolvedSyncWritesReturnedToTrackedWritesVBStateChange(
            vbucket_state_t newState);

    void takeoverSendsDurabilityAmbiguous(vbucket_state_t newState);

    enum class DocState : uint8_t { NOENT, RESIDENT, EJECTED };

    /**
     * Check that the correct replace semantic is still enforced if a prepare is
     * in-flight for the same doc:
     * 1) the replace is rejected with KEY_ENOENT if no committed doc exists
     *  (regardless of whether a prepare is in-flight or not)
     * 2) else, the set-phase of the replace is rejected with SW_IN_PROGRESS if
     *  a pending prepare exists in the HT
     */
    void testReplaceAtPendingSW(DocState docState);

    /**
     * Test that the Bucket Min Durability Level provided is valid this Bucket
     * instance (Persistent or Ephemeral).
     */
    void testSetMinDurabilityLevel(cb::durability::Level level);

    /**
     * Test that the Durability Level of a write is upgraded to the Bucket Min
     * Level.
     *
     * @param minLevel
     * @param writeLevel (optional)
     */
    void testUpgradeToMinDurabilityLevel(
            cb::durability::Level minLevel,
            std::optional<cb::durability::Level> writeLevel,
            EngineOp engineOp);

    /// Member to store the default options for GET and GET_REPLICA ops
    static const get_options_t options = static_cast<get_options_t>(
            QUEUE_BG_FETCH | HONOR_STATES | TRACK_REFERENCE | DELETE_TEMP |
            HIDE_LOCKED_CAS | TRACK_STATISTICS);
};

class DurabilityEphemeralBucketTest : public DurabilityBucketTest {
protected:
    template <typename F>
    void testPurgeCompletedPrepare(F& func);
};

/// Note - not single-threaded
class DurabilityRespondAmbiguousTest : public KVBucketTest {
protected:
    void SetUp() override {
        // The test should do the SetUp
    }
    void TearDown() override {
            // The test should do the TearDown
    };
};

class BackingStoreMaxVisibleSeqnoTest : public DurabilityBucketTest {
public:
    void SetUp() override {
        DurabilityBucketTest::SetUp();
        // The maxVisibleSeqno should only advance on mutations, deletions or
        // commits, not prepares or aborts.
        setVBucketToActiveWithValidTopology();

        vb = store->getVBucket(vbid);
        ASSERT_EQ(0, vb->getDurabilityMonitor().getNumTracked());

        // no commits or mutations have occurred
        EXPECT_EQ(0, getMVS());
    }

    void TearDown() override {
        vb.reset();
        DurabilityBucketTest::TearDown();
    };

    uint64_t getMVS() {
        if(persistent()) {
            KVStore* rwUnderlying = store->getRWUnderlying(vbid);
            const auto* persistedVbState =
                    rwUnderlying->getCachedVBucketState(vbid);

            return persistedVbState->maxVisibleSeqno;
        } else {
            auto& evb = dynamic_cast<const EphemeralVBucket&>(*vb);
            return gsl::narrow_cast<uint64_t>(evb.getMaxVisibleSeqno());
        }
    }

    const StoredDocKey key = makeStoredDocKey("key");
    VBucketPtr vb;
};

static void validateHighAndVisibleSeqno(VBucket& vb,
                                        uint64_t expectedHigh,
                                        uint64_t expectedVisible) {
    auto& ckptMgr = *vb.checkpointManager;
    EXPECT_EQ(expectedHigh, ckptMgr.getHighSeqno());
    EXPECT_EQ(expectedVisible, ckptMgr.getMaxVisibleSeqno());
    if (vb.getState() == vbucket_state_active) {
        EXPECT_EQ(expectedHigh, ckptMgr.getSnapshotInfo().range.getEnd());
        EXPECT_EQ(expectedVisible, ckptMgr.getVisibleSnapshotEndSeqno());
    }
}

void DurabilityEPBucketTest::testPersistPrepare(DocumentState docState) {
    setVBucketStateAndRunPersistTask(
            vbid,
            vbucket_state_active,
            {{"topology", nlohmann::json::array({{"active", "replica"}})}});

    auto key = makeStoredDocKey("key");
    auto committed = makeCommittedItem(key, "valueA");
    ASSERT_EQ(cb::engine_errc::success, store->set(*committed, cookie));
    auto& vb = *store->getVBucket(vbid);
    flushVBucketToDiskIfPersistent(vbid, 1);
    ASSERT_EQ(1, vb.getNumItems());
    auto pending = makePendingItem(key, "valueB");
    if (docState == DocumentState::Deleted) {
        pending->setDeleted(DeleteSource::Explicit);
    }
    ASSERT_EQ(cb::engine_errc::sync_write_pending,
              store->set(*pending, cookie));

    const auto& ckptMgr = *store->getVBucket(vbid)->checkpointManager;
    ASSERT_EQ(1, ckptMgr.getNumItemsForPersistence());
    const auto& ckptList =
            CheckpointManagerTestIntrospector::public_getCheckpointList(
                    ckptMgr);
    // Committed and Pending will be split in one checkpoint
    ASSERT_EQ(1, ckptList.size());

    const auto& stats = engine->getEpStats();
    ASSERT_EQ(1, stats.diskQueueSize);

    // Item must be flushed
    flushVBucketToDiskIfPersistent(vbid, 1);

    // Item must have been removed from the disk queue
    EXPECT_EQ(0, ckptMgr.getNumItemsForPersistence());
    EXPECT_EQ(0, stats.diskQueueSize);

    // The item count must not increase when flushing Pending SyncWrites
    EXPECT_EQ(1, vb.getNumItems());
    EXPECT_EQ(1, vb.opsCreate) << "pending op increased opsCreate?";
    EXPECT_EQ(0, vb.opsUpdate) << "pending op increased opsUpdate?";

    // @TODO RocksDB
    // @TODO Durability
    // TSan sporadically reports a data race when calling store->get below when
    // running this test under RocksDB. Manifests for both full and value
    // eviction but only seen after adding full eviction variants for this test.
    // Might be the case that running the couchstore full eviction variant
    // beforehand is breaking something.
#ifdef THREAD_SANITIZER
    auto bucketType = std::get<0>(GetParam());
    if (bucketType == "persistentRocksdb") {
        return;
    }
#endif

    // Check the committed item on disk.
    auto* store = vb.getShard()->getROUnderlying();
    auto gv = store->get(DiskDocKey(key), Vbid(0));
    EXPECT_EQ(cb::engine_errc::success, gv.getStatus());
    EXPECT_EQ(*committed, *gv.item);

    // Check the Prepare on disk
    DiskDocKey prefixedKey(key, true /*prepare*/);
    gv = store->get(prefixedKey, Vbid(0));
    EXPECT_EQ(cb::engine_errc::success, gv.getStatus());
    EXPECT_TRUE(gv.item->isPending());
    EXPECT_EQ(docState == DocumentState::Deleted, gv.item->isDeleted());
}

TEST_P(DurabilityEPBucketTest, PersistPrepareWrite) {
    testPersistPrepare(DocumentState::Alive);
}

TEST_P(DurabilityEPBucketTest, PersistPrepareDelete) {
    testPersistPrepare(DocumentState::Deleted);
}

void DurabilityEPBucketTest::testPersistPrepareAbort(DocumentState docState) {
    setVBucketStateAndRunPersistTask(
            vbid,
            vbucket_state_active,
            {{"topology", nlohmann::json::array({{"active", "replica"}})}});

    auto& vb = *store->getVBucket(vbid);
    ASSERT_EQ(0, vb.getNumItems());

    auto key = makeStoredDocKey("key");
    auto pending = makePendingItem(key, "value");
    if (docState == DocumentState::Deleted) {
        pending->setDeleted(DeleteSource::Explicit);
    }
    ASSERT_EQ(cb::engine_errc::sync_write_pending,
              store->set(*pending, cookie));
    // A Prepare doesn't account in curr-items
    ASSERT_EQ(0, vb.getNumItems());

    {
        auto res = vb.ht.findForWrite(key);
        ASSERT_TRUE(res.storedValue);
        ASSERT_EQ(CommittedState::Pending, res.storedValue->getCommitted());
        ASSERT_EQ(1, res.storedValue->getBySeqno());
    }
    const auto& stats = engine->getEpStats();
    ASSERT_EQ(1, stats.diskQueueSize);
    const auto& ckptMgr = *store->getVBucket(vbid)->checkpointManager;
    ASSERT_EQ(1, ckptMgr.getNumItemsForPersistence());
    const auto& ckptList =
            CheckpointManagerTestIntrospector::public_getCheckpointList(
                    ckptMgr);
    ASSERT_EQ(1, ckptList.size());
    ASSERT_EQ(checkpoint_state::CHECKPOINT_OPEN, ckptList.front()->getState());
    ASSERT_EQ(1, ckptList.front()->getNumItems());
    ASSERT_EQ(1,
              (*(--ckptList.front()->end()))->getOperation() ==
                      queue_op::pending_sync_write);

    ASSERT_EQ(cb::engine_errc::success,
              vb.abort(key,
                       1 /*prepareSeqno*/,
                       {} /*abortSeqno*/,
                       vb.lockCollections(key)));

    // We do not deduplicate Prepare and Abort (achieved by inserting them into
    // 2 different checkpoints)
    ASSERT_EQ(2, ckptList.size());
    ASSERT_EQ(checkpoint_state::CHECKPOINT_OPEN, ckptList.back()->getState());
    ASSERT_EQ(1, ckptList.back()->getNumItems());
    ASSERT_EQ(1,
              (*(--ckptList.back()->end()))->getOperation() ==
                      queue_op::abort_sync_write);
    EXPECT_EQ(2, ckptMgr.getNumItemsForPersistence());
    EXPECT_EQ(2, stats.diskQueueSize);
    validateHighAndVisibleSeqno(vb, 2, 0);

    EXPECT_EQ(2, vb.getHighSeqno());
    EXPECT_EQ(0, vb.getMaxVisibleSeqno());

    // Note: Prepare and Abort are in the same key-space, so they will be
    //     deduplicated at Flush
    flushVBucketToDiskIfPersistent(vbid, 1);

    EXPECT_EQ(0, vb.getNumItems());
    EXPECT_EQ(0, ckptMgr.getNumItemsForPersistence());
    EXPECT_EQ(0, stats.diskQueueSize);
    EXPECT_EQ(0, vb.opsCreate); // nothing committed
    EXPECT_EQ(0, vb.opsUpdate); // nothing updated
    EXPECT_EQ(0, vb.opsDelete); // nothing deleted

    // At persist-dedup, the Abort survives
    auto* store = vb.getShard()->getROUnderlying();
    DiskDocKey prefixedKey(key, true /*pending*/);
    auto gv = store->get(prefixedKey, Vbid(0));
    EXPECT_EQ(cb::engine_errc::success, gv.getStatus());
    EXPECT_TRUE(gv.item->isAbort());
    EXPECT_TRUE(gv.item->isDeleted());
    EXPECT_NE(0, gv.item->getDeleteTime());
}

TEST_P(DurabilityEPBucketTest, PersistPrepareWriteAbort) {
    testPersistPrepareAbort(DocumentState::Alive);
}

TEST_P(DurabilityEPBucketTest, PersistPrepareDeleteAbort) {
    testPersistPrepareAbort(DocumentState::Deleted);
}

void DurabilityEPBucketTest::testPersistPrepareAbortPrepare(
        DocumentState docState) {
    setVBucketStateAndRunPersistTask(
            vbid,
            vbucket_state_active,
            {{"topology", nlohmann::json::array({{"active", "replica"}})}});

    auto& vb = *store->getVBucket(vbid);

    // First prepare (always a SyncWrite) and abort.
    auto key = makeStoredDocKey("key");
    auto pending = makePendingItem(key, "value");
    ASSERT_EQ(cb::engine_errc::sync_write_pending,
              store->set(*pending, cookie));
    ASSERT_EQ(cb::engine_errc::success,
              vb.abort(key,
                       pending->getBySeqno(),
                       {} /*abortSeqno*/,
                       vb.lockCollections(key)));

    // Second prepare.
    auto pending2 = makePendingItem(key, "value2");
    if (docState == DocumentState::Deleted) {
        pending2->setDeleted(DeleteSource::Explicit);
    }
    ASSERT_EQ(cb::engine_errc::sync_write_pending,
              store->set(*pending2, cookie));

    // We do not deduplicate Prepare and Abort (achieved by inserting them into
    // different checkpoints)
    const auto& ckptMgr = *store->getVBucket(vbid)->checkpointManager;
    const auto& ckptList =
            CheckpointManagerTestIntrospector::public_getCheckpointList(
                    ckptMgr);
    ASSERT_EQ(3, ckptList.size());
    ASSERT_EQ(1, ckptList.back()->getNumItems());
    ASSERT_EQ(1,
              (*(--ckptList.back()->end()))->getOperation() ==
                      queue_op::pending_sync_write);
    EXPECT_EQ(3, ckptMgr.getNumItemsForPersistence());
    validateHighAndVisibleSeqno(vb, 3, 0);

    EXPECT_EQ(3, vb.getHighSeqno());
    EXPECT_EQ(0, vb.getMaxVisibleSeqno());

    // Note: Prepare and Abort are in the same key-space, so they will be
    //     deduplicated at Flush
    flushVBucketToDiskIfPersistent(vbid, 1);

    // At persist-dedup, the 2nd Prepare survives
    auto* store = vb.getShard()->getROUnderlying();
    DiskDocKey prefixedKey(key, true /*pending*/);
    auto gv = store->get(prefixedKey, Vbid(0));
    EXPECT_EQ(cb::engine_errc::success, gv.getStatus());
    EXPECT_TRUE(gv.item->isPending());
    EXPECT_EQ(docState == DocumentState::Deleted, gv.item->isDeleted());
    EXPECT_EQ(pending2->getBySeqno(), gv.item->getBySeqno());
}

TEST_P(DurabilityEPBucketTest, PersistPrepareAbortPrepare) {
    testPersistPrepareAbortPrepare(DocumentState::Alive);
}

TEST_P(DurabilityEPBucketTest, PersistPrepareAbortPrepareDelete) {
    testPersistPrepareAbortPrepare(DocumentState::Deleted);
}

void DurabilityEPBucketTest::testPersistPrepareAbortX2(DocumentState docState) {
    setVBucketStateAndRunPersistTask(
            vbid,
            vbucket_state_active,
            {{"topology", nlohmann::json::array({{"active", "replica"}})}});

    auto& vb = *store->getVBucket(vbid);

    // First prepare and abort.
    auto key = makeStoredDocKey("key");
    auto pending = makePendingItem(key, "value");
    ASSERT_EQ(cb::engine_errc::sync_write_pending,
              store->set(*pending, cookie));
    ASSERT_EQ(cb::engine_errc::success,
              vb.abort(key,
                       pending->getBySeqno(),
                       {} /*abortSeqno*/,
                       vb.lockCollections(key)));

    // Second prepare and abort.
    auto pending2 = makePendingItem(key, "value2");
    if (docState == DocumentState::Deleted) {
        pending2->setDeleted(DeleteSource::Explicit);
    }
    ASSERT_EQ(cb::engine_errc::sync_write_pending,
              store->set(*pending2, cookie));
    ASSERT_EQ(cb::engine_errc::success,
              vb.abort(key,
                       pending2->getBySeqno(),
                       {} /*abortSeqno*/,
                       vb.lockCollections(key)));

    // We do not deduplicate Prepare and Abort (achieved by inserting them into
    // different checkpoints)
    const auto& ckptMgr = *store->getVBucket(vbid)->checkpointManager;
    const auto& ckptList =
            CheckpointManagerTestIntrospector::public_getCheckpointList(
                    ckptMgr);
    ASSERT_EQ(4, ckptList.size());
    ASSERT_EQ(1, ckptList.back()->getNumItems());
    ASSERT_EQ(1,
              (*(--ckptList.back()->end()))->getOperation() ==
                      queue_op::abort_sync_write);
    EXPECT_EQ(4, ckptMgr.getNumItemsForPersistence());
    validateHighAndVisibleSeqno(vb, 4, 0);

    EXPECT_EQ(4, vb.getHighSeqno());
    EXPECT_EQ(0, vb.getMaxVisibleSeqno());

    // Note: Prepare and Abort are in the same key-space and hence are
    //       deduplicated at Flush.
    flushVBucketToDiskIfPersistent(vbid, 1);

    // At persist-dedup, the 2nd Abort survives
    auto* store = vb.getShard()->getROUnderlying();
    DiskDocKey prefixedKey(key, true /*pending*/);
    auto gv = store->get(prefixedKey, Vbid(0));
    EXPECT_EQ(cb::engine_errc::success, gv.getStatus());
    EXPECT_TRUE(gv.item->isAbort());
    EXPECT_TRUE(gv.item->isDeleted());
    EXPECT_EQ(pending2->getBySeqno() + 1, gv.item->getBySeqno());
}

TEST_P(DurabilityEPBucketTest, PersistPrepareAbortx2) {
    testPersistPrepareAbortX2(DocumentState::Alive);
}

TEST_P(DurabilityEPBucketTest, PersistPrepareAbortPrepareDeleteAbort) {
    testPersistPrepareAbortX2(DocumentState::Deleted);
}

/// Test persistence of a prepared & committed SyncWrite, followed by a
/// prepared & committed SyncDelete.
TEST_P(DurabilityEPBucketTest, PersistSyncWriteSyncDelete) {
    setVBucketStateAndRunPersistTask(
            vbid,
            vbucket_state_active,
            {{"topology", nlohmann::json::array({{"active", "replica"}})}});

    auto& vb = *store->getVBucket(vbid);

    // prepare SyncWrite and commit.
    auto key = makeStoredDocKey("key");
    auto pending = makePendingItem(key, "value");
    ASSERT_EQ(cb::engine_errc::sync_write_pending,
              store->set(*pending, cookie));
    ASSERT_EQ(cb::engine_errc::success,
              vb.commit(key,
                        pending->getBySeqno(),
                        {} /*commitSeqno*/,
                        vb.lockCollections(key)));

    // We do not deduplicate Prepare and Commit in CheckpointManager but they
    // can exist in a single checkpoint
    const auto& ckptMgr = *store->getVBucket(vbid)->checkpointManager;
    const auto& ckptList =
            CheckpointManagerTestIntrospector::public_getCheckpointList(
                    ckptMgr);
    ASSERT_EQ(1, ckptList.size());
    ASSERT_EQ(2, ckptList.back()->getNumItems());
    EXPECT_EQ(2, ckptMgr.getNumItemsForPersistence());

    // Note: Prepare and Commit are not in the same key-space and hence are not
    //       deduplicated at Flush.
    flushVBucketToDiskIfPersistent(vbid, 2);

    EXPECT_EQ(1, vb.opsCreate);
    EXPECT_EQ(0, vb.opsUpdate);
    EXPECT_EQ(0, vb.opsDelete);

    // prepare SyncDelete and commit.
    uint64_t cas = 0;
    using namespace cb::durability;
    auto reqs = Requirements(Level::Majority, {});
    mutation_descr_t delInfo;
    ASSERT_EQ(
            cb::engine_errc::sync_write_pending,
            store->deleteItem(key, cas, vbid, cookie, reqs, nullptr, delInfo));

    ASSERT_EQ(2, ckptList.size());
    ASSERT_EQ(1, ckptList.back()->getNumItems());
    EXPECT_EQ(1, ckptMgr.getNumItemsForPersistence());

    flushVBucketToDiskIfPersistent(vbid, 1);

    // Counts shouldn't change when preparing.
    EXPECT_EQ(1, vb.opsCreate);
    EXPECT_EQ(0, vb.opsUpdate);
    EXPECT_EQ(0, vb.opsDelete);

    ASSERT_EQ(cb::engine_errc::success,
              vb.commit(key,
                        delInfo.seqno,
                        {} /*commitSeqno*/,
                        vb.lockCollections(key)));

    ASSERT_EQ(2, ckptList.size());
    ASSERT_EQ(2, ckptList.back()->getNumItems());
    EXPECT_EQ(1, ckptMgr.getNumItemsForPersistence());
    validateHighAndVisibleSeqno(vb, 4, 4);

    EXPECT_EQ(4, vb.getHighSeqno());
    EXPECT_EQ(4, vb.getMaxVisibleSeqno());

    flushVBucketToDiskIfPersistent(vbid, 1);

    // At persist-dedup, the 2nd Prepare and Commit survive.
    auto* store = vb.getShard()->getROUnderlying();
    auto gv = store->get(DiskDocKey(key), Vbid(0));
    EXPECT_EQ(cb::engine_errc::success, gv.getStatus());
    EXPECT_TRUE(gv.item->isCommitted());
    EXPECT_TRUE(gv.item->isDeleted());
    EXPECT_EQ(delInfo.seqno + 1, gv.item->getBySeqno());

    EXPECT_EQ(1, vb.opsCreate);
    EXPECT_EQ(0, vb.opsUpdate);
    if (!isRocksDB()) {
        // TODO: opsDelete not updated correctly under RocksDB as persistence
        // callback doesn't know if the document previously existed or not.
        EXPECT_EQ(1, vb.opsDelete);
    }
}

/// Test SyncDelete on top of SyncWrite
TEST_P(DurabilityBucketTest, SyncWriteSyncDelete) {
    setVBucketStateAndRunPersistTask(
            vbid,
            vbucket_state_active,
            {{"topology", nlohmann::json::array({{"active", "replica"}})}});

    auto& vb = *store->getVBucket(vbid);

    // prepare SyncWrite and commit.
    auto key = makeStoredDocKey("key");
    auto pending = makePendingItem(key, "value");
    ASSERT_EQ(cb::engine_errc::sync_write_pending,
              store->set(*pending, cookie));

    EXPECT_EQ(0, vb.opsCreate);
    EXPECT_EQ(0, vb.opsUpdate);
    EXPECT_EQ(0, vb.opsDelete);

    ASSERT_EQ(cb::engine_errc::success,
              vb.commit(key,
                        pending->getBySeqno(),
                        {} /*commitSeqno*/,
                        vb.lockCollections(key)));

    // We do not deduplicate Prepare and Commit in CheckpointManager (achieved
    // by inserting them into different checkpoints)
    const auto& ckptMgr = *store->getVBucket(vbid)->checkpointManager;
    const auto& ckptList =
            CheckpointManagerTestIntrospector::public_getCheckpointList(
                    ckptMgr);
    ASSERT_EQ(1, ckptList.size());
    ASSERT_EQ(2, ckptList.back()->getNumItems());

    // Note: Prepare and Commit are not in the same key-space and hence are not
    //       deduplicated at Flush.
    flushVBucketToDiskIfPersistent(vbid, 2);

    EXPECT_EQ(1, vb.opsCreate);
    EXPECT_EQ(0, vb.opsUpdate);
    EXPECT_EQ(0, vb.opsDelete);

    // prepare SyncDelete and commit.
    uint64_t cas = 0;
    using namespace cb::durability;
    auto reqs = Requirements(Level::Majority, {});
    mutation_descr_t delInfo;

    EXPECT_EQ(1, vb.getNumItems());

    // Ephemeral keeps the completed prepare
    if (persistent()) {
        EXPECT_EQ(0, vb.ht.getNumPreparedSyncWrites());
    } else {
        EXPECT_EQ(1, vb.ht.getNumPreparedSyncWrites());
    }
    ASSERT_EQ(
            cb::engine_errc::sync_write_pending,
            store->deleteItem(key, cas, vbid, cookie, reqs, nullptr, delInfo));

    checkForSyncWriteInProgess(*pending);

    EXPECT_EQ(1, vb.getNumItems());
    EXPECT_EQ(1, vb.ht.getNumPreparedSyncWrites());
    EXPECT_EQ(1, vb.opsCreate);
    EXPECT_EQ(0, vb.opsUpdate);
    EXPECT_EQ(0, vb.opsDelete);

    ASSERT_EQ(2, ckptList.size());
    ASSERT_EQ(1, ckptList.back()->getNumItems());

    flushVBucketToDiskIfPersistent(vbid, 1);

    ASSERT_EQ(cb::engine_errc::success,
              vb.commit(key,
                        3 /*prepareSeqno*/,
                        {} /*commitSeqno*/,
                        vb.lockCollections(key)));
    validateHighAndVisibleSeqno(vb, 4, 4);

    EXPECT_EQ(4, vb.getHighSeqno());
    EXPECT_EQ(4, vb.getMaxVisibleSeqno());

    flushVBucketToDiskIfPersistent(vbid, 1);

    EXPECT_EQ(0, vb.getNumItems());
    EXPECT_EQ(1, vb.opsCreate);
    EXPECT_EQ(0, vb.opsUpdate);
    EXPECT_EQ(1, vb.opsDelete);

    ASSERT_EQ(2, ckptList.size());
    ASSERT_EQ(2, ckptList.back()->getNumItems());
}

// Test SyncDelete followed by a SyncWrite, where persistence of
// SyncDelete's Commit is delayed until SyncWrite prepare in HashTable (checking
// correct HashTable item is removed)
// Regression test for MB-34810.
TEST_P(DurabilityBucketTest, SyncDeleteSyncWriteDelayedPersistence) {
    // Setup: Add an initial value (so we can SyncDelete it).
    setVBucketStateAndRunPersistTask(
            vbid,
            vbucket_state_active,
            {{"topology", nlohmann::json::array({{"active", "replica"}})}});

    auto& vb = *store->getVBucket(vbid);
    auto key = makeStoredDocKey("key");
    auto committed = makeCommittedItem(key, "valueA");
    ASSERT_EQ(cb::engine_errc::success, store->set(*committed, cookie));

    // Setup: prepare SyncDelete
    uint64_t cas = 0;
    using namespace cb::durability;
    auto reqs = Requirements(Level::Majority, {});
    mutation_descr_t delInfo;
    ASSERT_EQ(
            cb::engine_errc::sync_write_pending,
            store->deleteItem(key, cas, vbid, cookie, reqs, nullptr, delInfo));

    validateHighAndVisibleSeqno(vb, 2, 1);
    // Setup: Persist SyncDelete prepare.
    flushVBucketToDiskIfPersistent(vbid, 2);

    // Setup: commit SyncDelete (but no flush yet).
    ASSERT_EQ(cb::engine_errc::success,
              vb.commit(key,
                        2 /*prepareSeqno*/,
                        {} /*commitSeqno*/,
                        vb.lockCollections(key)));

    validateHighAndVisibleSeqno(vb, 3, 3);

    // Setuo: Prepare SyncWrite
    auto pending = makePendingItem(key, "value");
    ASSERT_EQ(cb::engine_errc::sync_write_pending,
              store->set(*pending, cookie));

    validateHighAndVisibleSeqno(vb, 4, 3);

    // Test: flush items to disk. The flush of the Committed SyncDelete will
    // attempt to remove that item from the HashTable; check the correct item
    // is removed (Committed SyncDelete, not prepared SyncWrite).
    flushVBucketToDiskIfPersistent(vbid, 2);

    EXPECT_EQ(1, vb.ht.getNumPreparedSyncWrites())
            << "SyncWrite prepare should still exist";

    EXPECT_EQ(cb::engine_errc::success,
              vb.commit(key,
                        4 /*prepareSeqno*/,
                        {} /*commitSeqno*/,
                        vb.lockCollections(key)))
            << "SyncWrite commit should be possible";
    validateHighAndVisibleSeqno(vb, 5, 5);
}

/// Test delete on top of SyncWrite
TEST_P(DurabilityBucketTest, SyncWriteDelete) {
    setVBucketStateAndRunPersistTask(
            vbid,
            vbucket_state_active,
            {{"topology", nlohmann::json::array({{"active", "replica"}})}});

    auto& vb = *store->getVBucket(vbid);

    // prepare SyncWrite and commit.
    auto key = makeStoredDocKey("key");
    auto pending = makePendingItem(key, "value");
    ASSERT_EQ(cb::engine_errc::sync_write_pending,
              store->set(*pending, cookie));
    ASSERT_EQ(cb::engine_errc::success,
              vb.commit(key,
                        pending->getBySeqno(),
                        {} /*commitSeqno*/,
                        vb.lockCollections(key)));

    // We do not deduplicate Prepare and Commit in CheckpointManager (achieved
    // by inserting them into different checkpoints)
    const auto& ckptMgr = *store->getVBucket(vbid)->checkpointManager;
    const auto& ckptList =
            CheckpointManagerTestIntrospector::public_getCheckpointList(
                    ckptMgr);
    ASSERT_EQ(1, ckptList.size());
    ASSERT_EQ(2, ckptList.back()->getNumItems());

    // Note: Prepare and Commit are not in the same key-space and hence are not
    //       deduplicated at Flush.
    flushVBucketToDiskIfPersistent(vbid, 2);

    // Perform regular delete.
    uint64_t cas = 0;
    mutation_descr_t delInfo;

    EXPECT_EQ(1, vb.getNumItems());

    auto expectedNumPrepares = persistent() ? 0 : 1;
    EXPECT_EQ(expectedNumPrepares, vb.ht.getNumPreparedSyncWrites());
    ASSERT_EQ(cb::engine_errc::success,
              store->deleteItem(key, cas, vbid, cookie, {}, nullptr, delInfo));

    flushVBucketToDiskIfPersistent(vbid, 1);

    EXPECT_EQ(0, vb.getNumItems());
    EXPECT_EQ(expectedNumPrepares, vb.ht.getNumPreparedSyncWrites());

    ASSERT_EQ(2, ckptList.size());
    ASSERT_EQ(1, ckptList.back()->getNumItems());
}

TEST_P(DurabilityBucketTest, SyncWriteComparesToCorrectCas) {
    setVBucketStateAndRunPersistTask(
            vbid,
            vbucket_state_active,
            {{"topology", nlohmann::json::array({{"active", "replica"}})}});

    auto& vb = *store->getVBucket(vbid);

    // prepare SyncWrite and commit.
    auto key = makeStoredDocKey("key");
    auto pending = makePendingItem(key, "value");
    ASSERT_EQ(cb::engine_errc::sync_write_pending,
              store->set(*pending, cookie));
    ASSERT_EQ(cb::engine_errc::success,
              vb.commit(key,
                        pending->getBySeqno(),
                        {} /*commitSeqno*/,
                        vb.lockCollections(key)));

    vb.processResolvedSyncWrites();

    // Non-durable write to same key

    auto committed = makeCommittedItem(key, "some_other_value");
    ASSERT_EQ(cb::engine_errc::success, store->set(*committed, cookie));

    // get cas
    uint64_t cas = store->get(key, vbid, cookie, {}).item->getCas();

    // now do another SyncWrite with a cas
    pending = makePendingItem(key, "new_value");
    pending->setCas(cas);

    // Should succeed - has correct cas
    ASSERT_EQ(cb::engine_errc::sync_write_pending,
              store->set(*pending, cookie));
}

TEST_P(DurabilityEphemeralBucketTest, SyncAddChecksCorrectSVExists) {
    // MB-35979: test to ensure a durable add op does not erroneously succeed
    // when the item does exist, in the presence of a completed prepare.
    setVBucketStateAndRunPersistTask(
            vbid,
            vbucket_state_active,
            {{"topology", nlohmann::json::array({{"active", "replica"}})}});

    auto& vb = *store->getVBucket(vbid);

    // prepare SyncWrite  and commit.
    auto key = makeStoredDocKey("key");
    auto pending = makePendingItem(key, "value");

    ASSERT_EQ(cb::engine_errc::sync_write_pending,
              store->set(*pending, cookie));
    ASSERT_EQ(cb::engine_errc::success,
              vb.commit(key,
                        pending->getBySeqno(),
                        {} /*commitSeqno*/,
                        vb.lockCollections(key)));

    vb.processResolvedSyncWrites();

    // Non-durable write
    auto committed = makeCommittedItem(key, "some_other_value");
    ASSERT_EQ(cb::engine_errc::success, store->set(*committed, cookie));

    // now do a SyncAdd. Should FAIL as the item exists
    // This was seen to succeed due to a bug in VBucket::processAdd
    pending = makePendingItem(key, "new_value");
    ASSERT_EQ(cb::engine_errc::not_stored, store->add(*pending, cookie));
}

TEST_P(DurabilityEphemeralBucketTest, SyncAddChecksCorrectExpiry) {
    setVBucketStateAndRunPersistTask(
            vbid,
            vbucket_state_active,
            {{"topology", nlohmann::json::array({{"active", "replica"}})}});

    auto& vb = *store->getVBucket(vbid);

    // prepare SyncWrite and commit.
    auto key = makeStoredDocKey("key");
    auto pending = makePendingItem(key, "value");

    ASSERT_EQ(cb::engine_errc::sync_write_pending,
              store->set(*pending, cookie));
    ASSERT_EQ(cb::engine_errc::success,
              vb.commit(key,
                        pending->getBySeqno(),
                        {} /*commitSeqno*/,
                        vb.lockCollections(key)));

    vb.processResolvedSyncWrites();

    // Non-durable write with expiry
    auto committed = makeCommittedItem(key, "some_other_value");

    using namespace std::chrono;
    auto expiry = system_clock::now() + seconds(1);
    committed->setExpTime(system_clock::to_time_t(expiry));

    ASSERT_EQ(cb::engine_errc::success, store->set(*committed, cookie));

    // time travel to when the item has definitely expired
    TimeTraveller cooper(10);

    // now do a SyncAdd. Should succeed, as the item has expired.
    pending = makePendingItem(key, "new_value");
    ASSERT_EQ(cb::engine_errc::sync_write_pending,
              store->add(*pending, cookie));
}

TEST_P(DurabilityEphemeralBucketTest, SyncReplaceChecksCorrectSVExists) {
    setVBucketStateAndRunPersistTask(
            vbid,
            vbucket_state_active,
            {{"topology", nlohmann::json::array({{"active", "replica"}})}});

    auto& vb = *store->getVBucket(vbid);

    // prepare SyncWrite  and commit.
    auto key = makeStoredDocKey("key");
    auto pending = makePendingItem(key, "value");

    ASSERT_EQ(cb::engine_errc::sync_write_pending,
              store->set(*pending, cookie));
    ASSERT_EQ(cb::engine_errc::success,
              vb.commit(key,
                        pending->getBySeqno(),
                        {} /*commitSeqno*/,
                        vb.lockCollections(key)));

    vb.processResolvedSyncWrites();

    // Non-durable delete
    mutation_descr_t delInfo;
    uint64_t cas = 0;
    ASSERT_EQ(cb::engine_errc::success,
              store->deleteItem(key, cas, vbid, cookie, {}, nullptr, delInfo));

    // now do a SyncReplace. Should FAIL as the item was deleted
    pending = makePendingItem(key, "new_value");
    ASSERT_EQ(cb::engine_errc::no_such_key, store->replace(*pending, cookie));
}

TEST_P(DurabilityEphemeralBucketTest, SyncReplaceChecksCorrectExpiry) {
    setVBucketStateAndRunPersistTask(
            vbid,
            vbucket_state_active,
            {{"topology", nlohmann::json::array({{"active", "replica"}})}});

    auto& vb = *store->getVBucket(vbid);

    // prepare SyncWrite and commit.
    auto key = makeStoredDocKey("key");
    auto pending = makePendingItem(key, "value");

    ASSERT_EQ(cb::engine_errc::sync_write_pending,
              store->set(*pending, cookie));
    ASSERT_EQ(cb::engine_errc::success,
              vb.commit(key,
                        pending->getBySeqno(),
                        {} /*commitSeqno*/,
                        vb.lockCollections(key)));

    vb.processResolvedSyncWrites();

    // Non-durable write with expiry
    auto committed = makeCommittedItem(key, "some_other_value");

    using namespace std::chrono;
    auto expiry = system_clock::now() + seconds(1);
    committed->setExpTime(system_clock::to_time_t(expiry));

    ASSERT_EQ(cb::engine_errc::success, store->set(*committed, cookie));

    // time travel to when the item has definitely expired
    TimeTraveller abe(10);

    // now do a SyncReplace. Should fail, as the item has expired.
    pending = makePendingItem(key, "new_value");
    ASSERT_EQ(cb::engine_errc::no_such_key, store->replace(*pending, cookie));
}

TEST_P(DurabilityEphemeralBucketTest, SyncWriteChecksCorrectExpiry) {
    setVBucketStateAndRunPersistTask(
            vbid,
            vbucket_state_active,
            {{"topology", nlohmann::json::array({{"active", "replica"}})}});

    auto& vb = *store->getVBucket(vbid);

    // prepare SyncWrite and commit.
    auto key = makeStoredDocKey("key");
    auto pending = makePendingItem(key, "value");

    ASSERT_EQ(cb::engine_errc::sync_write_pending,
              store->set(*pending, cookie));
    ASSERT_EQ(cb::engine_errc::success,
              vb.commit(key,
                        pending->getBySeqno(),
                        {} /*commitSeqno*/,
                        vb.lockCollections(key)));

    vb.processResolvedSyncWrites();

    // Non-durable write with expiry
    auto committed = makeCommittedItem(key, "some_other_value");

    using namespace std::chrono;
    auto expiry = system_clock::now() + seconds(1);
    committed->setExpTime(system_clock::to_time_t(expiry));

    ASSERT_EQ(cb::engine_errc::success, store->set(*committed, cookie));

    // get cas
    uint64_t cas = store->get(key, vbid, cookie, {}).item->getCas();

    // time travel to when the item has definitely expired
    TimeTraveller cooper(10);

    // now do a SyncWrite with a cas - the item has expired so it should
    // return not found, not invalid cas
    pending = makePendingItem(key, "new_value");
    pending->setCas(cas);
    ASSERT_EQ(cb::engine_errc::no_such_key, store->set(*pending, cookie));
}

void DurabilityEPBucketTest::verifyOnDiskItemCount(VBucket& vb,
                                                   uint64_t expectedValue) {
    // skip for rocksdb as it treats every mutation as an insertion
    // and so we would expect a different item count compared with couchstore
    auto bucketType = std::get<0>(GetParam());
    if (bucketType == "persistentRocksdb") {
        return;
    }
    EXPECT_EQ(expectedValue, vb.getNumTotalItems());
}

void DurabilityEPBucketTest::verifyCollectionItemCount(VBucket& vb,
                                                       CollectionID cID,
                                                       uint64_t expectedValue) {
    // skip for rocksdb as it dose not perform item counting for collections
    auto bucketType = std::get<0>(GetParam());
    if (bucketType == "persistentRocksdb") {
        return;
    }
    {
        auto rh = vb.lockCollections();
        EXPECT_EQ(expectedValue, rh.getItemCount(cID));
    }
}

void DurabilityEPBucketTest::verifyDocumentIsStored(VBucket& vb,
                                                    StoredDocKey key) {
    auto* store = vb.getShard()->getROUnderlying();
    auto gv = store->get(DiskDocKey(key), Vbid(0));
    ASSERT_EQ(cb::engine_errc::success, gv.getStatus());
    ASSERT_FALSE(gv.item->isDeleted());
    ASSERT_TRUE(gv.item->isCommitted());
}

void DurabilityEPBucketTest::verifyDocumentIsDelete(VBucket& vb,
                                                    StoredDocKey key) {
    auto* store = vb.getShard()->getROUnderlying();
    auto gv = store->get(DiskDocKey(key), Vbid(0));
    ASSERT_EQ(cb::engine_errc::success, gv.getStatus());
    ASSERT_TRUE(gv.item->isDeleted());
    ASSERT_TRUE(gv.item->isCommitted());
}

void DurabilityEPBucketTest::performPrepareSyncWrite(
        VBucket& vb,
        queued_item pendingItem,
        uint64_t expectedDiskCount,
        uint64_t expectedCollectedCount) {
    auto cID = pendingItem->getKey().getCollectionID();
    // First prepare SyncWrite and commit for test_doc.
    ASSERT_EQ(cb::engine_errc::sync_write_pending,
              store->set(*pendingItem, cookie));
    verifyOnDiskItemCount(vb, expectedDiskCount);
    verifyCollectionItemCount(vb, cID, expectedCollectedCount);
}

void DurabilityEPBucketTest::performPrepareSyncDelete(
        VBucket& vb,
        StoredDocKey key,
        uint64_t expectedDiskCount,
        uint64_t expectedCollectedCount) {
    mutation_descr_t delInfo;
    uint64_t cas = 0;
    auto reqs =
            cb::durability::Requirements(cb::durability::Level::Majority, {});
    ASSERT_EQ(
            cb::engine_errc::sync_write_pending,
            store->deleteItem(key, cas, vbid, cookie, reqs, nullptr, delInfo));

    verifyOnDiskItemCount(vb, expectedDiskCount);
    verifyCollectionItemCount(
            vb, key.getCollectionID(), expectedCollectedCount);
}

void DurabilityEPBucketTest::performCommitForKey(
        VBucket& vb,
        StoredDocKey key,
        uint64_t prepareSeqno,
        uint64_t expectedDiskCount,
        uint64_t expectedCollectedCount) {
    ASSERT_EQ(cb::engine_errc::success,
              vb.commit(key,
                        prepareSeqno,
                        {} /*commitSeqno*/,
                        vb.lockCollections(key)));
    verifyOnDiskItemCount(vb, expectedDiskCount);
    verifyCollectionItemCount(
            vb, key.getCollectionID(), expectedCollectedCount);
}

void DurabilityEPBucketTest::testCommittedSyncWriteFlushAfterCommit(
        VBucket& vb, std::string keyName, std::string value) {
    // prepare SyncWrite and commit.
    auto key = makeStoredDocKey(keyName);
    auto keyCollectionID = key.getCollectionID();
    auto pending = makePendingItem(key, value);

    auto initOnDiskCount = vb.getNumTotalItems();
    uint64_t currentCollectionCount = 0;
    {
        auto rh = vb.lockCollections();
        currentCollectionCount = rh.getItemCount(keyCollectionID);
    }

    performPrepareSyncWrite(
            vb, pending, initOnDiskCount, currentCollectionCount);
    auto prepareSeqno = vb.getHighSeqno();
    performCommitForKey(
            vb, key, prepareSeqno, initOnDiskCount, currentCollectionCount);

    // Note: Prepare and Commit are not in the same key-space and hence are not
    //       deduplicated at Flush.
    flushVBucketToDiskIfPersistent(vbid, 2);

    // check the value is correctly set on disk
    verifyDocumentIsStored(vb, key);
}

void DurabilityEPBucketTest::testSyncDeleteFlushAfterCommit(
        VBucket& vb, std::string keyName) {
    auto key = makeStoredDocKey(keyName);
    auto keyCollectionID = key.getCollectionID();

    auto initOnDiskCount = vb.getNumTotalItems();
    uint64_t currentCollectionCount = 0;
    {
        auto rh = vb.lockCollections();
        currentCollectionCount = rh.getItemCount(keyCollectionID);
    }

    performPrepareSyncDelete(vb, key, initOnDiskCount, currentCollectionCount);
    auto prepareSeqno = vb.getHighSeqno();
    performCommitForKey(
            vb, key, prepareSeqno, initOnDiskCount, currentCollectionCount);

    // flush the prepare and commit mutations to disk
    flushVBucketToDiskIfPersistent(vbid, 2);

    // check the value is correctly deleted on disk
    verifyDocumentIsDelete(vb, key);
}

/// Test persistence of a prepared & committed SyncWrite, a second prepared
/// & committed SyncWrite, followed by a prepared & committed SyncDelete.
TEST_P(DurabilityEPBucketTest, PersistSyncWriteSyncWriteSyncDelete) {
    setVBucketStateAndRunPersistTask(
            vbid,
            vbucket_state_active,
            {{"topology", nlohmann::json::array({{"active", "replica"}})}});

    auto& vb = *store->getVBucket(vbid);
    verifyOnDiskItemCount(vb, 0);
    verifyCollectionItemCount(vb, 0, 0);

    // prepare SyncWrite and commit.
    testCommittedSyncWriteFlushAfterCommit(vb, "key", "value");
    verifyOnDiskItemCount(vb, 1);
    verifyCollectionItemCount(vb, 0, 1);

    // Second prepare SyncWrite and commit.
    testCommittedSyncWriteFlushAfterCommit(vb, "key", "value2");
    verifyOnDiskItemCount(vb, 1);
    verifyCollectionItemCount(vb, 0, 1);

    // prepare SyncDelete and commit.
    auto key = makeStoredDocKey("key");
    performPrepareSyncDelete(vb, key, 1, 1);
    auto prepareSeqno = vb.getHighSeqno();

    flushVBucketToDiskIfPersistent(vbid, 1);
    verifyOnDiskItemCount(vb, 1);
    verifyCollectionItemCount(vb, key.getCollectionID(), 1);

    performCommitForKey(vb, key, prepareSeqno, 1, 1);

    flushVBucketToDiskIfPersistent(vbid, 1);
    verifyOnDiskItemCount(vb, 0);
    verifyCollectionItemCount(vb, key.getCollectionID(), 0);

    // At persist-dedup, the 2nd Prepare and Commit survive.
    verifyDocumentIsDelete(vb, key);
}

/**
 * Test to check that our on disk count and collections count are tracked
 * correctly and do not underflow.
 *
 * This test does two rounds of SyncWrite then SyncDelete of a document with
 * the same key called "test_doc". Before the fix for MB-34094 and MB-34120 we
 * would expect our on disk counters to underflow and throw and exception.
 *
 * Note in this version of the test we flush after each commit made.
 */
TEST_P(DurabilityEPBucketTest,
       PersistSyncWriteSyncDeleteTwiceFlushAfterEachCommit) {
    setVBucketStateAndRunPersistTask(
            vbid,
            vbucket_state_active,
            {{"topology", nlohmann::json::array({{"active", "replica"}})}});

    auto& vb = *store->getVBucket(vbid);

    verifyOnDiskItemCount(vb, 0);
    verifyCollectionItemCount(vb, 0, 0);

    // First prepare SyncWrite and commit for test_doc.
    testCommittedSyncWriteFlushAfterCommit(vb, "test_doc", "{ \"run\": 1 }");
    verifyOnDiskItemCount(vb, 1);
    verifyCollectionItemCount(vb, 0, 1);

    // First prepare SyncDelete and commit.
    testSyncDeleteFlushAfterCommit(vb, "test_doc");
    verifyOnDiskItemCount(vb, 0);
    verifyCollectionItemCount(vb, 0, 0);

    // Second prepare SyncWrite and commit.
    testCommittedSyncWriteFlushAfterCommit(vb, "test_doc", "{ \"run\": 2 }");
    verifyOnDiskItemCount(vb, 1);
    verifyCollectionItemCount(vb, 0, 1);

    // Second prepare SyncDelete and commit.
    testSyncDeleteFlushAfterCommit(vb, "test_doc");
    verifyOnDiskItemCount(vb, 0);
    verifyCollectionItemCount(vb, 0, 0);
}

/**
 * Test to check that our on disk count and collections count are track
 * correctly and do not underflow.
 *
 * This test does two rounds of SyncWrite then SyncDelete of a document with
 * the same key called "test_doc". Before the fix for MB-34094 and MB-34120 we
 * would expect our on disk counters to underflow and throw and exception.
 *
 * Note in this version of the test we flush after all commits an prepares
 * have been made.
 */
TEST_P(DurabilityEPBucketTest,
       PersistSyncWriteSyncDeleteTwiceFlushAfterAllMutations) {
    setVBucketStateAndRunPersistTask(
            vbid,
            vbucket_state_active,
            {{"topology", nlohmann::json::array({{"active", "replica"}})}});
    using namespace cb::durability;
    auto& vb = *store->getVBucket(vbid);
    auto* kvstore = vb.getShard()->getROUnderlying();

    std::string keyName("test_doc");
    auto key = makeStoredDocKey(keyName);
    auto keyCollectionID = key.getCollectionID();
    auto pending = makePendingItem(key, "{ \"run\": 1 }");

    verifyOnDiskItemCount(vb, 0);
    verifyCollectionItemCount(vb, keyCollectionID, 0);

    // First prepare SyncWrite and commit for test_doc.
    performPrepareSyncWrite(vb, pending, 0, 0);
    auto prepareSeqno = vb.getHighSeqno();
    performCommitForKey(vb, key, prepareSeqno, 0, 0);

    // check the value is correctly set on disk
    auto gv = kvstore->get(DiskDocKey(key), Vbid(0));
    ASSERT_EQ(cb::engine_errc::no_such_key, gv.getStatus());

    // First prepare SyncDelete and commit.
    performPrepareSyncDelete(vb, key, 0, 0);
    prepareSeqno = vb.getHighSeqno();
    performCommitForKey(vb, key, prepareSeqno, 0, 0);

    // check the value is correctly deleted on disk
    gv = kvstore->get(DiskDocKey(key), Vbid(0));
    ASSERT_EQ(cb::engine_errc::no_such_key, gv.getStatus());

    // Second prepare SyncWrite and commit.
    pending = makePendingItem(key, "{ \"run\": 2 }");
    performPrepareSyncWrite(vb, pending, 0, 0);
    prepareSeqno = vb.getHighSeqno();
    performCommitForKey(vb, key, prepareSeqno, 0, 0);

    // check the value is correctly set on disk
    gv = kvstore->get(DiskDocKey(key), Vbid(0));
    ASSERT_EQ(cb::engine_errc::no_such_key, gv.getStatus());

    // Second prepare SyncDelete and commit.
    performPrepareSyncDelete(vb, key, 0, 0);
    prepareSeqno = vb.getHighSeqno();
    performCommitForKey(vb, key, prepareSeqno, 0, 0);

    // flush the prepare and commit mutations to disk
    flushVBucketToDiskIfPersistent(vbid, 2);
    verifyOnDiskItemCount(vb, 0);
    verifyCollectionItemCount(vb, keyCollectionID, 0);

    // check the value is correctly deleted on disk
    verifyDocumentIsDelete(vb, key);
}

/**
 * Test to check that our on disk count and collections count are track
 * correctly and do not underflow.
 *
 * This test does two rounds of SyncWrite then SyncDelete of a document with
 * the same key called "test_doc". Before the fix for MB-34094 and MB-34120 we
 * would expect our on disk counters to underflow and throw and exception.
 *
 * Note in this version of the test we flush after each commit and prepare made.
 */
TEST_P(DurabilityEPBucketTest,
       PersistSyncWriteSyncDeleteTwiceFlushAfterEachMutation) {
    setVBucketStateAndRunPersistTask(
            vbid,
            vbucket_state_active,
            {{"topology", nlohmann::json::array({{"active", "replica"}})}});
    using namespace cb::durability;
    auto& vb = *store->getVBucket(vbid);

    std::string keyName("test_doc");
    auto key = makeStoredDocKey(keyName);
    auto keyCollectionID = key.getCollectionID();
    auto pending = makePendingItem(key, "{ \"run\": 1 }");

    verifyOnDiskItemCount(vb, 0);
    verifyCollectionItemCount(vb, keyCollectionID, 0);

    // First prepare SyncWrite and commit for test_doc.
    performPrepareSyncWrite(vb, pending, 0, 0);
    auto prepareSeqno = vb.getHighSeqno();

    flushVBucketToDiskIfPersistent(vbid, 1);
    verifyOnDiskItemCount(vb, 0);
    verifyCollectionItemCount(vb, keyCollectionID, 0);

    performCommitForKey(vb, key, prepareSeqno, 0, 0);

    flushVBucketToDiskIfPersistent(vbid, 1);
    verifyOnDiskItemCount(vb, 1);
    verifyCollectionItemCount(vb, keyCollectionID, 1);

    // check the value is correctly set on disk
    verifyDocumentIsStored(vb, key);

    // First prepare SyncDelete and commit.
    performPrepareSyncDelete(vb, key, 1, 1);
    prepareSeqno = vb.getHighSeqno();

    flushVBucketToDiskIfPersistent(vbid, 1);
    verifyOnDiskItemCount(vb, 1);
    verifyCollectionItemCount(vb, keyCollectionID, 1);

    performCommitForKey(vb, key, prepareSeqno, 1, 1);

    flushVBucketToDiskIfPersistent(vbid, 1);
    verifyOnDiskItemCount(vb, 0);
    verifyCollectionItemCount(vb, keyCollectionID, 0);

    // check the value is correctly deleted on disk
    verifyDocumentIsDelete(vb, key);

    // Second prepare SyncWrite and commit.
    pending = makePendingItem(key, "{ \"run\": 2 }");
    performPrepareSyncWrite(vb, pending, 0, 0);
    prepareSeqno = vb.getHighSeqno();

    flushVBucketToDiskIfPersistent(vbid, 1);
    verifyOnDiskItemCount(vb, 0);
    verifyCollectionItemCount(vb, keyCollectionID, 0);

    performCommitForKey(vb, key, prepareSeqno, 0, 0);

    flushVBucketToDiskIfPersistent(vbid, 1);
    verifyOnDiskItemCount(vb, 1);
    verifyCollectionItemCount(vb, keyCollectionID, 1);

    // check the value is correctly set on disk
    verifyDocumentIsStored(vb, key);

    // Second prepare SyncDelete and commit.
    performPrepareSyncDelete(vb, key, 1, 1);
    prepareSeqno = vb.getHighSeqno();

    flushVBucketToDiskIfPersistent(vbid, 1);
    verifyOnDiskItemCount(vb, 1);
    verifyCollectionItemCount(vb, keyCollectionID, 1);

    performCommitForKey(vb, key, prepareSeqno, 1, 1);

    flushVBucketToDiskIfPersistent(vbid, 1);
    verifyOnDiskItemCount(vb, 0);
    verifyCollectionItemCount(vb, keyCollectionID, 0);

    // check the value is correctly deleted on disk
    verifyDocumentIsDelete(vb, key);
}

/**
 * Test to check that our on disk count and collections count are track
 * correctly and do not underflow.
 *
 * This test does 3 rounds of SyncWrite then SyncDelete of a document with
 * for a set of documents "test_doc-{0..9}". Before the fix for MB-34094 and
 * MB-34120 we would expect our on disk counters to underflow and throw and
 * exception.
 *
 * This performs multiple runs with ten documents as this allows us to perform
 * a sanity test that when we are setting and deleting more than one document
 * that our on disk accounting remain consistent.
 */
TEST_P(DurabilityEPBucketTest, PersistSyncWriteSyncDeleteTenDocs3Times) {
    setVBucketStateAndRunPersistTask(
            vbid,
            vbucket_state_active,
            {{"topology", nlohmann::json::array({{"active", "replica"}})}});
    using namespace cb::durability;
    std::string keyName("test_doc-");
    auto& vb = *store->getVBucket(vbid);

    const uint32_t numberOfRuns = 3;
    const uint32_t numberOfDocks = 10;

    // Perform multiple runs of the creating and deletion of documents named
    // "test_doc-{0..9}".
    for (uint32_t j = 0; j < numberOfRuns; j++) {
        // Set and then delete ten documents names "test_doc-{0..9}"
        for (uint32_t i = 0; i < numberOfDocks; i++) {
            // prepare SyncWrite and commit.
            testCommittedSyncWriteFlushAfterCommit(
                    vb,
                    keyName + std::to_string(i),
                    "{ \"run\":" + std::to_string(j) + " }");
            verifyOnDiskItemCount(vb, 1);
            verifyCollectionItemCount(vb, 0, 1);

            // prepare SyncDelete and commit.
            testSyncDeleteFlushAfterCommit(vb, keyName + std::to_string(i));
            verifyOnDiskItemCount(vb, 0);
            verifyCollectionItemCount(vb, 0, 0);
        }
    }
}

/// Test to check that after 20 SyncWrites and then 20 SyncDeletes
/// that on disk count is 0.
/// Sanity test to make sure our accounting is consitant when we create
/// Multiple documents on disk.
TEST_P(DurabilityEPBucketTest, PersistSyncWrite20SyncDelete20) {
    setVBucketStateAndRunPersistTask(
            vbid,
            vbucket_state_active,
            {{"topology", nlohmann::json::array({{"active", "replica"}})}});
    using namespace cb::durability;
    std::string keyName("test_doc-");
    auto& vb = *store->getVBucket(vbid);

    const uint32_t numberOfDocks = 20;
    // SyncWrite numberOfDocks docs
    for (uint32_t i = 0; i < numberOfDocks; i++) {
        // prepare SyncWrite and commit.
        testCommittedSyncWriteFlushAfterCommit(
                vb, keyName + std::to_string(i), R"({ "Hello": "World" })");

        {
            SCOPED_TRACE("flush sync write: " + std::to_string(i));
            verifyOnDiskItemCount(vb, i + 1);
            verifyCollectionItemCount(vb, 0, i + 1);
        }
    }
    // SyncDelete Docs
    for (uint32_t i = 0; i < numberOfDocks; i++) {
        testSyncDeleteFlushAfterCommit(vb, keyName + std::to_string(i));
        {
            SCOPED_TRACE("flush sync delete: " + std::to_string(i));
            verifyOnDiskItemCount(vb, numberOfDocks - i - 1);
            verifyCollectionItemCount(vb, 0, numberOfDocks - i - 1);
        }
    }
    verifyOnDiskItemCount(vb, 0);
    verifyCollectionItemCount(vb, 0, 0);
}

TEST_P(DurabilityEPBucketTest, ActiveLocalNotifyPersistedSeqno) {
    setVBucketStateAndRunPersistTask(
            vbid,
            vbucket_state_active,
            {{"topology", nlohmann::json::array({{"active", "replica"}})}});

    const cb::durability::Requirements reqs = {
            cb::durability::Level::PersistToMajority, {}};

    for (uint8_t seqno = 1; seqno <= 3; seqno++) {
        auto item = makePendingItem(
                makeStoredDocKey("key" + std::to_string(seqno)), "value", reqs);
        ASSERT_EQ(cb::engine_errc::sync_write_pending,
                  store->set(*item, cookie));
    }

    const auto& vb = store->getVBucket(vbid);
    const auto& ckptList =
            CheckpointManagerTestIntrospector::public_getCheckpointList(
                    *vb->checkpointManager);

    auto checkPending = [&ckptList]() -> void {
        ASSERT_EQ(1, ckptList.size());
        const auto& ckpt = *ckptList.front();
        EXPECT_EQ(3, ckpt.getNumItems());
        for (const auto& qi : ckpt) {
            if (!qi->isCheckPointMetaItem()) {
                EXPECT_EQ(queue_op::pending_sync_write, qi->getOperation());
            }
        }
    };

    // No replica has ack'ed yet
    checkPending();

    // Replica acks disk-seqno
    EXPECT_EQ(cb::engine_errc::success,
              vb->seqnoAcknowledged(
                      folly::SharedMutex::ReadHolder(vb->getStateLock()),
                      "replica",
                      3 /*preparedSeqno*/));
    // Active has not persisted, so Durability Requirements not satisfied yet
    checkPending();

    // Flusher runs on Active. This:
    // - persists all pendings
    // - and notifies local DurabilityMonitor of persistence
    flushVBucketToDiskIfPersistent(vbid, 3);
    vb->processResolvedSyncWrites();

    // When seqno:1 is persisted:
    //
    // - the Flusher notifies the local DurabilityMonitor
    // - seqno:1 is satisfied, so it is committed
    // - the next committed seqnos are enqueued into the same open checkpoint
    ASSERT_EQ(1, ckptList.size());
    const auto& ckpt = *ckptList.front();
    EXPECT_EQ(6, ckpt.getNumItems());
    for (const auto& qi : ckpt) {
        if (!qi->isCheckPointMetaItem()) {
            queue_op op;
            if (qi->getBySeqno() / 4 == 0) {
                // The first three non-meta items/seqnos are prepares
                op = queue_op::pending_sync_write;
            } else {
                // The rest (last 3) are commits
                op = queue_op::commit_sync_write;
            }
            EXPECT_EQ(op, qi->getOperation());
        }
    }
}

TEST_P(DurabilityBucketTest, SetDurabilityImpossible) {
    setVBucketStateAndRunPersistTask(
            vbid,
            vbucket_state_active,
            {{"topology",
              nlohmann::json::array({{"active", nullptr, nullptr}})}});

    auto key = makeStoredDocKey("key");
    auto pending = makePendingItem(key, "value");

    EXPECT_EQ(cb::engine_errc::durability_impossible,
              store->set(*pending, cookie));

    auto item = makeCommittedItem(key, "value");
    EXPECT_NE(cb::engine_errc::durability_impossible,
              store->set(*item, cookie));
}

TEST_P(DurabilityBucketTest, AddDurabilityImpossible) {
    setVBucketStateAndRunPersistTask(
            vbid,
            vbucket_state_active,
            {{"topology",
              nlohmann::json::array({{"active", nullptr, nullptr}})}});

    auto key = makeStoredDocKey("key");
    auto pending = makePendingItem(key, "value");

    EXPECT_EQ(cb::engine_errc::durability_impossible,
              store->add(*pending, cookie));

    auto item = makeCommittedItem(key, "value");
    EXPECT_NE(cb::engine_errc::durability_impossible,
              store->add(*item, cookie));
}

TEST_P(DurabilityBucketTest, ReplaceDurabilityImpossible) {
    setVBucketStateAndRunPersistTask(
            vbid,
            vbucket_state_active,
            {{"topology",
              nlohmann::json::array({{"active", nullptr, nullptr}})}});

    auto key = makeStoredDocKey("key");
    auto pending = makePendingItem(key, "value");

    EXPECT_EQ(cb::engine_errc::durability_impossible,
              store->replace(*pending, cookie));

    auto item = makeCommittedItem(key, "value");
    EXPECT_NE(cb::engine_errc::durability_impossible,
              store->replace(*item, cookie));
}

TEST_P(DurabilityBucketTest, DeleteDurabilityImpossible) {
    setVBucketStateAndRunPersistTask(
            vbid,
            vbucket_state_active,
            {{"topology",
              nlohmann::json::array({{"active", nullptr, nullptr}})}});

    auto key = makeStoredDocKey("key");

    uint64_t cas = 0;
    mutation_descr_t mutation_descr;
    cb::durability::Requirements durabilityRequirements;
    durabilityRequirements.setLevel(cb::durability::Level::Majority);
    EXPECT_EQ(cb::engine_errc::durability_impossible,
              store->deleteItem(key,
                                cas,
                                vbid,
                                cookie,
                                durabilityRequirements,
                                nullptr,
                                mutation_descr));

    durabilityRequirements.setLevel(cb::durability::Level::None);
    EXPECT_NE(cb::engine_errc::durability_impossible,
              store->deleteItem(key,
                                cas,
                                vbid,
                                cookie,
                                durabilityRequirements,
                                nullptr,
                                mutation_descr));
}

template <typename F>
void DurabilityBucketTest::testDurabilityInvalidLevel(F& func) {
    setVBucketStateAndRunPersistTask(vbid, vbucket_state_active);

    auto key = makeStoredDocKey("key");
    using namespace cb::durability;
    auto reqs = Requirements(Level::Majority, {});
    auto pending = makePendingItem(key, "value", reqs);
    EXPECT_NE(cb::engine_errc::durability_invalid_level, func(pending, cookie));

    reqs = Requirements(Level::MajorityAndPersistOnMaster, {});
    pending = makePendingItem(key, "value", reqs);
    if (persistent()) {
        EXPECT_NE(cb::engine_errc::durability_invalid_level,
                  func(pending, cookie));
    } else {
        EXPECT_EQ(cb::engine_errc::durability_invalid_level,
                  func(pending, cookie));
    }

    reqs = Requirements(Level::PersistToMajority, {});
    pending = makePendingItem(key, "value", reqs);
    if (persistent()) {
        EXPECT_NE(cb::engine_errc::durability_invalid_level,
                  func(pending, cookie));
    } else {
        EXPECT_EQ(cb::engine_errc::durability_invalid_level,
                  func(pending, cookie));
    }
}

void DurabilityBucketTest::testTakeoverDestinationHandlesPreparedSyncWrites(
        cb::durability::Level level) {
    // Setup: VBucket into pending state with one Prepared SyncWrite.
    setVBucketStateAndRunPersistTask(vbid, vbucket_state_pending);

    auto& vb = *store->getVBucket(vbid);
    vb.checkpointManager->createSnapshot(
            1, 1, {} /*HCS*/, CheckpointType::Memory, 0);
    using namespace cb::durability;
    auto requirements = Requirements(level, Timeout::Infinity());
    auto pending =
            makePendingItem(makeStoredDocKey("key"), "value", requirements);
    pending->setCas(1);
    pending->setBySeqno(1);
    ASSERT_EQ(cb::engine_errc::success, store->prepare(*pending, nullptr));
    ASSERT_EQ(1, vb.getDurabilityMonitor().getNumTracked());

    // Test: Change to active via takeover (null topology),
    // then persist (including the prepared item above). This will trigger
    // the flusher to call back into ActiveDM telling it high prepared seqno
    // has advanced.
    EXPECT_EQ(cb::engine_errc::success,
              store->setVBucketState(
                      vbid, vbucket_state_active, {}, TransferVB::Yes));
    flushVBucketToDiskIfPersistent(vbid, 1);

    EXPECT_EQ(1, vb.getDurabilityMonitor().getNumTracked())
            << "Should have 1 prepared SyncWrite if active+null topology";

    // Test: Set the topology (as ns_server does), by specifying just
    // a single node in topology should now be able to commit the prepare.
    auto meta =
            nlohmann::json{{"topology", nlohmann::json::array({{"active"}})}};
    EXPECT_EQ(cb::engine_errc::success,
              store->setVBucketState(vbid, vbucket_state_active, &meta));
    vb.processResolvedSyncWrites();

    // Given the prepare was already persisted to disk above when we first
    // changed to active, once a valid topology is set then SyncWrite should
    // be committed immediately irrespective of level.
    EXPECT_EQ(0, vb.getDurabilityMonitor().getNumTracked())
            << "Should have committed the SyncWrite if active+valid topology";
    // Should be able to flush Commit to disk.
    flushVBucketToDiskIfPersistent(vbid, 1);
}

TEST_P(DurabilityBucketTest, SetDurabilityInvalidLevel) {
    auto op = [this](queued_item pending,
                     const void* cookie) -> cb::engine_errc {
        return store->set(*pending, cookie);
    };
    testDurabilityInvalidLevel(op);
}

TEST_P(DurabilityBucketTest, AddDurabilityInvalidLevel) {
    auto op = [this](queued_item pending,
                     const void* cookie) -> cb::engine_errc {
        return store->add(*pending, cookie);
    };
    testDurabilityInvalidLevel(op);
}

TEST_P(DurabilityBucketTest, ReplaceDurabilityInvalidLevel) {
    auto op = [this](queued_item pending,
                     const void* cookie) -> cb::engine_errc {
        return store->replace(*pending, cookie);
    };
    testDurabilityInvalidLevel(op);
}

TEST_P(DurabilityBucketTest, DeleteDurabilityInvalidLevel) {
    setVBucketStateAndRunPersistTask(vbid, vbucket_state_active);

    using namespace cb::durability;
    auto durabilityRequirements = Requirements(Level::Majority, {});

    auto del = [this](cb::durability::Requirements requirements)
            -> cb::engine_errc {
        auto key = makeStoredDocKey("key");
        uint64_t cas = 0;
        mutation_descr_t mutation_descr;
        return store->deleteItem(
                key, cas, vbid, cookie, requirements, nullptr, mutation_descr);
    };
    EXPECT_NE(cb::engine_errc::durability_invalid_level,
              del(durabilityRequirements));

    durabilityRequirements =
            Requirements(Level::MajorityAndPersistOnMaster, {});
    if (persistent()) {
        EXPECT_NE(cb::engine_errc::durability_invalid_level,
                  del(durabilityRequirements));
    } else {
        EXPECT_EQ(cb::engine_errc::durability_invalid_level,
                  del(durabilityRequirements));
    }

    durabilityRequirements = Requirements(Level::PersistToMajority, {});
    if (persistent()) {
        EXPECT_NE(cb::engine_errc::durability_invalid_level,
                  del(durabilityRequirements));
    } else {
        EXPECT_EQ(cb::engine_errc::durability_invalid_level,
                  del(durabilityRequirements));
    }
}

/// MB_34012: Test that add() returns DurabilityImpossible if there's already a
/// SyncWrite in progress against a key, instead of returning EEXISTS as add()
/// would normally if it found an existing item. (Until the first SyncWrite
/// completes there's no user-visible value for the key.
TEST_P(DurabilityBucketTest, AddIfAlreadyExistsSyncWriteInProgress) {
    setVBucketToActiveWithValidTopology();

    // Setup: Add the first prepared SyncWrite.
    auto key = makeStoredDocKey("key");
    auto pending = makePendingItem(key, "value");
    EXPECT_EQ(cb::engine_errc::sync_write_pending,
              addPendingItem(*pending, cookie));

    // Test: Attempt to add a second prepared SyncWrite (different cookie i.e.
    // client).
    MockCookie secondClient(engine.get());
    auto pending2 = makePendingItem(key, "value2");
    EXPECT_EQ(cb::engine_errc::sync_write_in_progress,
              store->add(*pending2, &secondClient));
}

/// MB-35042: Test that SyncDelete returns SYNC_WRITE_IN_PROGRESS if there's
/// already a SyncDelete in progress against a key, instead of returning
/// KEY_ENOENT as delete() would normally if it didn't find an existing item.
TEST_P(DurabilityBucketTest, DeleteIfDeleteInProgressSyncWriteInProgress) {
    setVBucketToActiveWithValidTopology();

    // Setup: Create a document, then start a SyncDelete.
    auto key = makeStoredDocKey("key");
    auto committed = makeCommittedItem(key, "value");
    ASSERT_EQ(cb::engine_errc::success, store->set(*committed, cookie));
    uint64_t cas = 0;
    mutation_descr_t mutInfo;
    cb::durability::Requirements reqs{cb::durability::Level::Majority, {}};
    ASSERT_EQ(
            cb::engine_errc::sync_write_pending,
            store->deleteItem(key, cas, vbid, cookie, reqs, nullptr, mutInfo));

    // Test: Attempt to perform a second SyncDelete (different cookie i.e.
    // client).
    MockCookie secondClient(engine.get());
    cas = 0;
    EXPECT_EQ(cb::engine_errc::sync_write_in_progress,
              store->deleteItem(
                      key, cas, vbid, &secondClient, reqs, nullptr, mutInfo));
}

/// MB-35042: Test that SyncDelete returns SYNC_WRITE_IN_PROGRESS if there's
/// already a SyncWrite in progress against a key, instead of returning
/// KEY_ENOENT as delete() would normally if it found a deleted item in the
/// HashTable.
TEST_P(DurabilityBucketTest, DeleteIfSyncWriteInProgressSyncWriteInProgress) {
    setVBucketToActiveWithValidTopology();

    // Setup: start a SyncWrite.
    auto key = makeStoredDocKey("key");
    auto committed = makePendingItem(key, "value");
    ASSERT_EQ(cb::engine_errc::sync_write_pending,
              store->set(*committed, cookie));

    // Test: Attempt to perform a second SyncDelete (different cookie i.e.
    // client).
    MockCookie secondClient(engine.get());
    uint64_t cas = 0;
    mutation_descr_t mutInfo;
    cb::durability::Requirements reqs{cb::durability::Level::Majority, {}};
    EXPECT_EQ(cb::engine_errc::sync_write_in_progress,
              store->deleteItem(
                      key, cas, vbid, &secondClient, reqs, nullptr, mutInfo));
}

/// MB-35303: Test that after a SyncWrite Prepare is Aborted, a subsequent
/// SyncAdd succeeds (the abort doesn't block it).
TEST_P(DurabilityBucketTest, SyncAddAfterAbortedSyncWrite) {
    setVBucketToActiveWithValidTopology();

    // Setup: start a SyncWrite and then abort it.
    auto key = makeStoredDocKey("key");
    setupAbortedSyncWrite(key);

    // Test: Attempt to perform a SyncAdd. Should succeed as initial SyncWrite
    // was aborted.
    auto prepared2 = makePendingItem(key, "value2");
    EXPECT_EQ(cb::engine_errc::sync_write_pending,
              addPendingItem(*prepared2, cookie));

    auto& vb = *store->getVBucket(vbid);
    EXPECT_EQ(
            cb::engine_errc::success,
            vb.commit(
                    key, prepared2->getBySeqno(), {}, vb.lockCollections(key)));
}

/// MB-35303: Test that after a SyncWrite Prepare is Aborted, a subsequent
/// SyncReplace fails (the document doesn't exist yet so cannot replace).
TEST_P(DurabilityBucketTest, SyncReplaceAfterAbortedSyncWrite) {
    setVBucketToActiveWithValidTopology();

    // Setup: start a SyncWrite and then abort it.
    auto key = makeStoredDocKey("key");
    setupAbortedSyncWrite(key);

    // Test: Attempt to perform a SyncReplace. Should fails as initial SyncWrite
    // was aborted.
    auto prepared2 = makePendingItem(key, "value2");
    if (persistent() && fullEviction() && !bloomFilterEnabled()) {
        EXPECT_EQ(cb::engine_errc::would_block,
                  store->replace(*prepared2, cookie));
        runBGFetcherTask();
    }
    EXPECT_EQ(cb::engine_errc::no_such_key, store->replace(*prepared2, cookie));
}

/// MB-35303: Test that after a SyncDelete Prepare is Aborted, a subsequent
/// SyncReplace succeeds (the abort doesn't block it).
TEST_P(DurabilityBucketTest, SyncReplaceAfterAbortedSyncDelete) {
    setVBucketToActiveWithValidTopology();

    // Setup: Create an item, start a SyncDelete and then abort it.
    auto key = makeStoredDocKey("key");
    auto mutation = makeCommittedItem(key, "value");
    ASSERT_EQ(cb::engine_errc::success, store->set(*mutation, cookie));
    // prepare and then abort a SyncDelete.
    setupAbortedSyncDelete(key);

    // Test: Attempt to perform a SyncReplace. Should succeed as SyncDelete was
    // aborted (so item still exists).
    auto prepared2 = makePendingItem(key, "value2");
    EXPECT_EQ(cb::engine_errc::sync_write_pending,
              store->replace(*prepared2, cookie));
    auto& vb = *store->getVBucket(vbid);
    EXPECT_EQ(
            cb::engine_errc::success,
            vb.commit(
                    key, prepared2->getBySeqno(), {}, vb.lockCollections(key)));
}

/// MB-35303: Test that after a SyncDelete Prepare is Aborted, a subsequent
/// SyncDelete succeeds (the abort doesn't block it).
TEST_P(DurabilityBucketTest, SyncDeleteAfterAbortedSyncDelete) {
    setVBucketToActiveWithValidTopology();

    // Setup: Create an item, start a SyncDelete and then abort it.
    auto key = makeStoredDocKey("key");
    auto mutation = makeCommittedItem(key, "value");
    ASSERT_EQ(cb::engine_errc::success, store->set(*mutation, cookie));
    // prepare and then abort a SyncDelete.
    setupAbortedSyncDelete(key);

    // Test: Attempt to perform another SyncDelete. Should succeed as initial
    // SyncDelete was aborted.
    uint64_t cas = 0;
    using namespace cb::durability;
    auto reqs = Requirements(Level::Majority, {});
    mutation_descr_t delInfo;
    ASSERT_EQ(
            cb::engine_errc::sync_write_pending,
            store->deleteItem(key, cas, vbid, cookie, reqs, nullptr, delInfo));

    // Test: Should be able to Commit also.
    auto& vb = *store->getVBucket(vbid);
    EXPECT_EQ(cb::engine_errc::success,
              vb.commit(key, delInfo.seqno, {}, vb.lockCollections(key)));

    // Item should no longer exist.
    auto gv = store->get(key, vbid, cookie, get_options_t());
    EXPECT_EQ(cb::engine_errc::no_such_key, gv.getStatus());
}

/*
 * Test that add() behaves correctly when "adding" a SyncDeleted item.
 * This is a slightly obscure use-case; exposed via subdoc for transactions
 * support (see  AccessDeleted | CreateAsDeleted).
 * Such an operation should only succeed if there is neither an alive document
 * nor a deleted (tombstone) - if a deleted document exists then the operation
 * should fail.
 *
 * Tests each possible state of existing document in the VBucket.
 */

/// 1. HashTable has no committed or pending item for the key.
TEST_P(DurabilityBucketTest, AddSyncDelete_NoCommittedNoPending) {
    setVBucketToActiveWithValidTopology();
    StoredDocKey key = makeStoredDocKey("aKey");
    auto syncDelete = makePendingItem(key, "deleted value");
    syncDelete->setDeleted();
    if (persistent()) {
        EXPECT_EQ(ENGINE_EWOULDBLOCK, store->add(*syncDelete, cookie))
                << "Add() of deleted item (no alive or tombstone) should "
                   "require bgFetch to check for on-disk tombstone.";
    } else {
        EXPECT_EQ(ENGINE_SYNC_WRITE_PENDING,
                  store->add(*syncDelete, cookie))
                << "Add() of deleted item for (no alive or tombstone) for "
                   "ephemeral should succeed.";
    }
}

/// 2. HashTable has the tempInitial / tempNonExistent items present
TEST_P(DurabilityEPBucketTest, AddSyncDelete_TempItems) {
    setVBucketToActiveWithValidTopology();

    auto vb = store->getVBucket(vbid);
    StoredDocKey key = makeStoredDocKey("aKey");
    auto syncDelete = makePendingItem(key, "deleted value");
    syncDelete->setDeleted();

    // HashTable with (Committed) tempInitialItem.
    ASSERT_EQ(ENGINE_EWOULDBLOCK, store->add(*syncDelete, cookie));
    {
        auto result = vb->ht.findForWrite(key);
        ASSERT_TRUE(result.storedValue);
        ASSERT_TRUE(result.storedValue->isTempInitialItem());
    }
    EXPECT_EQ(ENGINE_EWOULDBLOCK, store->add(*syncDelete, cookie))
            << "Add() of deleted item when a temp_initial_item has been "
               "added for pending bgFetch should return would_block";

    // HashTable with (Committed) tempNonExistentItem.
    runBGFetcherTask();
    {
        auto result = vb->ht.findForWrite(key);
        ASSERT_TRUE(result.storedValue);
        ASSERT_TRUE(result.storedValue->isTempNonExistentItem());
    }
    EXPECT_EQ(ENGINE_SYNC_WRITE_PENDING,
              store->add(*syncDelete, cookie))
            << "After bgfetch finds temp_non_existent, add of SyncDelete "
               "should result in pending SyncWrite.";
}

/// 3. HashTable has tempDeleted item present
TEST_P(DurabilityEPBucketTest, AddSyncDelete_TempDeletedItem) {
    setVBucketToActiveWithValidTopology();

    auto vb = store->getVBucket(vbid);
    StoredDocKey key = makeStoredDocKey("aKey");

    // Delete a key then persist it, which triggers the removal from memory
    // of deleted items.
    auto deletedItem = make_item(vbid, key, "deleted value");
    deletedItem.setDeleted();
    ASSERT_EQ(ENGINE_SUCCESS, store->set(deletedItem, cookie));
    flushVBucketToDiskIfPersistent(vbid, 1);
    {
        const auto readHandle = vb->lockCollections();
        auto res = vb->ht.findOnlyCommitted(key);
        ASSERT_FALSE(res.storedValue);
    }

    // Issue a SyncDelete to set up for a tempDeleteItem.
    auto syncDelete = makePendingItem(key, "deleted value");
    syncDelete->setDeleted();
    ASSERT_EQ(ENGINE_EWOULDBLOCK, store->add(*syncDelete, cookie));
    runBGFetcherTask();
    {
        auto result = vb->ht.findForWrite(key);
        ASSERT_TRUE(result.storedValue);
        ASSERT_TRUE(result.storedValue->isTempDeletedItem());
    }

    auto syncDelete2 = makePendingItem(key, "deleted value 2");
    syncDelete2->setDeleted();
    EXPECT_EQ(ENGINE_NOT_STORED, store->add(*syncDelete2, cookie))
            << "After bgfetch finds temp_deleted, add of SyncDelete "
               "should fail";
}

/**
 * 4. HashTable has Delete present (i.e. committed but not yet flushed to disk,
 *    given on persistence we normally remove SyncDeletes from the HT.
 */
TEST_P(DurabilityBucketTest, AddSyncDelete_CommittedDelete) {
    setVBucketToActiveWithValidTopology();

    auto vb = store->getVBucket(vbid);
    StoredDocKey key = makeStoredDocKey("aKey");

    auto deletedItem = make_item(vbid, key, "deleted value");
    deletedItem.setDeleted();
    ASSERT_EQ(ENGINE_SUCCESS, store->set(deletedItem, cookie));

    auto syncDelete = makePendingItem(key, "deleted value 2");
    syncDelete->setDeleted();
    EXPECT_EQ(ENGINE_NOT_STORED, store->add(*syncDelete, cookie))
            << "Add() of deleted item when a Delete already present should "
               "fail.";
}

/**
 * Test that the DurabilityCompletionTask correctly deals with a vBucket going
 * away.
 */
TEST_P(DurabilityBucketTest, RunCompletionTaskNoVBucket) {
    setVBucketToActiveWithValidTopology();

    auto task = std::make_shared<DurabilityCompletionTask>(*engine);
    if (persistent()) {
        auto* mockStore = static_cast<MockEPBucket*>(store);
        mockStore->setDurabilityCompletionTask(task);
    } else {
        auto* mockStore = static_cast<MockEphemeralBucket*>(store);
        mockStore->setDurabilityCompletionTask(task);
    }

    // Schedule the task so that we can run it later
    task_executor->schedule(task);

    // Make pending
    auto key = makeStoredDocKey("key");
    using namespace cb::durability;
    auto pending = makePendingItem(key, "value");

    Vbid vbid = Vbid(0);
    pending->setVBucketId(vbid);

    // Store it
    EXPECT_EQ(cb::engine_errc::sync_write_pending,
              store->set(*pending, cookie));

    { // Scope for vbptr
        auto vb = store->getVBucket(vbid);
        auto& dm = vb->getDurabilityMonitor();

        EXPECT_EQ(0, dm.getHighCompletedSeqno());
        EXPECT_EQ(1, dm.getNumTracked());

        {
            auto rlh = folly::SharedMutex::ReadHolder(vb->getStateLock());
            vb->seqnoAcknowledged(rlh, "replica", 1);
        }

        // Not completed yet as we have not run the task
        EXPECT_EQ(0, vb->getHighCompletedSeqno());
        EXPECT_EQ(0, dm.getNumTracked());
    }

    // Delete the vBucket
    store->deleteVBucket(vbid, nullptr);

    // When the task runs, it should not segfault due to the vBucket having
    // been deleted.
    auto& taskQ = *task_executor->getLpTaskQ()[NONIO_TASK_IDX];
    runNextTask(taskQ, task->getDescription());
}

void DurabilityBucketTest::takeoverSendsDurabilityAmbiguous(
        vbucket_state_t newState) {
    setVBucketToActiveWithValidTopology();
    using namespace cb::durability;

    // Store two keys, key1 is acknowledged, key2 is not.
    auto key1 = makeStoredDocKey("ack-me");
    auto pending1 = makePendingItem(key1, "value");
    EXPECT_EQ(cb::engine_errc::sync_write_pending,
              store->set(*pending1, cookie));

    auto key2 = makeStoredDocKey("don't-ack-me");
    auto pending2 = makePendingItem(key2, "value");
    auto cookie2 = create_mock_cookie(engine.get());
    EXPECT_EQ(cb::engine_errc::sync_write_pending,
              store->set(*pending2, cookie2));

    auto vb = store->getVBucket(vbid);
    vb->seqnoAcknowledged(folly::SharedMutex::ReadHolder(vb->getStateLock()),
                          "replica",
                          pending1->getBySeqno());

    // We don't send cb::engine_errc::sync_write_pending to clients
    auto mockCookie = cookie_to_mock_cookie(cookie);
    auto mockCookie2 = cookie_to_mock_cookie(cookie2);

    EXPECT_EQ(cb::engine_errc::success, mockCookie->status);
    EXPECT_EQ(cb::engine_errc::success, mockCookie2->status);

    // Set state to dead
    EXPECT_EQ(cb::engine_errc::success, store->setVBucketState(vbid, newState));

    // We have set state to dead but we have not yet run the notification task
    EXPECT_EQ(cb::engine_errc::success, mockCookie->status);
    EXPECT_EQ(cb::engine_errc::success, mockCookie2->status);

    auto& lpAuxioQ = *task_executor->getLpTaskQ()[NONIO_TASK_IDX];
    runNextTask(lpAuxioQ);

    // We should have told client the SyncWrite is ambiguous
    EXPECT_EQ(cb::engine_errc::sync_write_ambiguous, mockCookie->status);
    EXPECT_EQ(cb::engine_errc::sync_write_ambiguous, mockCookie2->status);

    destroy_mock_cookie(cookie2);
}

TEST_P(DurabilityBucketTest, TakeoverSendsDurabilityAmbiguous_replica) {
    takeoverSendsDurabilityAmbiguous(vbucket_state_replica);
}

TEST_P(DurabilityBucketTest, TakeoverSendsDurabilityAmbiguous_pending) {
    takeoverSendsDurabilityAmbiguous(vbucket_state_pending);
}

TEST_P(DurabilityBucketTest, TakeoverSendsDurabilityAmbiguous_dead) {
    takeoverSendsDurabilityAmbiguous(vbucket_state_dead);
}

TEST_F(DurabilityRespondAmbiguousTest, RespondAmbiguousNotificationDeadLock) {
    // Anecdotally this takes between 0.5 and 1s to run on my dev machine
    // (MB Pro 2017 - PCIe SSD). The test typically hits the issue on the 1st
    // run but sometimes takes up to 5. I didn't want to increase the number
    // of iterations as the test will obviously take far longer to run. If
    // this test ever causes a timeout - a deadlock issue (probably in the
    // RespondAmbiguousNotification task) is present.
    for (int i = 0; i < 100; i++) {
        KVBucketTest::SetUp();

        // We need a mock cookie which won't signal the engine when it
        // disconnects as we try to use it after the engine is deleted (
        // the full core will delete the cookie before the engine is killed)
        destroy_mock_cookie(cookie);
        cookie = create_mock_cookie();
        auto meta = nlohmann::json{
                {"topology", nlohmann::json::array({{"active", "replica"}})}};
        EXPECT_EQ(cb::engine_errc::success,
                  store->setVBucketState(vbid, vbucket_state_active, &meta));

        auto key = makeStoredDocKey("key");
        using namespace cb::durability;
        auto pending = makePendingItem(key, "value");

        // Store it
        EXPECT_EQ(cb::engine_errc::sync_write_pending,
                  store->set(*pending, cookie));

        // We don't send cb::engine_errc::sync_write_pending to clients
        auto mockCookie = cookie_to_mock_cookie(cookie);
        EXPECT_EQ(cb::engine_errc::success, mockCookie->status);

        // Set state to dead - this will schedule the task
        EXPECT_EQ(cb::engine_errc::success,
                  store->setVBucketState(vbid, vbucket_state_dead));

        // Deleting the vBucket will set the deferred deletion flag that
        // causes deadlock when the RespondAmbiguousNotification task is
        // destroyed as part of shutdown but is the last owner of the vBucket
        // (attempts to schedule destruction and tries to recursively lock a
        // mutex)
        {
            auto ptr = store->getVBucket(vbid);
            store->deleteVBucket(vbid, nullptr);
        }

        engine->getDcpConnMap().manageConnections();

        // Should deadlock here
        engine->destroyInner(false);
        engine.reset();

        // The RespondAmbiguousNotification task requires our cookie to still be
        // valid so delete it only after it has been destroyed
        destroy_mock_cookie(cookie);

        ExecutorPool::shutdown();

        // Cleanup any files we created.
        cb::io::rmrf(test_dbname);
    }
}

// Test that if a SyncWrite times out, then a subsequent SyncWrite which
// _should_ fail does indeed fail.
// (Regression test for part of MB-34367 - after using notify_IO_complete
// to report the SyncWrite was timed out with status eambiguous, the outstanding
// cookie context was not correctly cleared.
TEST_P(DurabilityBucketTest, MutationAfterTimeoutCorrect) {
    setVBucketToActiveWithValidTopology();

    // Setup: make pending item and store it; then abort it (at VBucket) level.
    auto key = makeStoredDocKey("key");
    auto pending = makePendingItem(key, "value");
    uint64_t cas;
    ASSERT_EQ(cb::engine_errc::would_block,
              engine->store(cookie,
                            pending.get(),
                            cas,
                            StoreSemantics::Set,
                            pending->getDurabilityReqs(),
                            DocumentState::Alive,
                            false));
    ASSERT_TRUE(engine->getEngineSpecific(cookie))
            << "Expected engine specific to be set for cookie after "
               "EWOULDBLOCK";

    auto& vb = *store->getVBucket(vbid);
    ASSERT_EQ(cb::engine_errc::success,
              vb.abort(key,
                       pending->getBySeqno(),
                       {},
                       vb.lockCollections(key),
                       cookie));

    // Test: Attempt another SyncWrite, which _should_ fail (in this case just
    // use replace against the same non-existent key).
    auto rc = engine->store(cookie,
                            pending.get(),
                            cas,
                            StoreSemantics::Replace,
                            pending->getDurabilityReqs(),
                            DocumentState::Alive,
                            false);

    if (rc == cb::engine_errc::would_block && persistent() && fullEviction()) {
        runBGFetcherTask();
        rc = engine->store(cookie,
                           pending.get(),
                           cas,
                           StoreSemantics::Replace,
                           pending->getDurabilityReqs(),
                           DocumentState::Alive,
                           false);
    }
    EXPECT_EQ(cb::engine_errc::no_such_key, rc);
}

// Test a durable set with CAS works when evicted. This checks that the set
// requires at least 3 attempst.
// 1) set -> ewouldblock, set needs item meta for cas check
// 2) set -> ewouldblock, set pending durability
// 3) set -> success (not included in the test)
TEST_P(DurabilityBucketTest, DurableEvictedSetWithCas) {
    if (!fullEviction()) {
        return;
    }

    setVBucketToActiveWithValidTopology();

    // 1) Non durable store with CAS
    auto key = makeStoredDocKey("key");
    auto committed = makeCommittedItem(key, "value-1");
    uint64_t cas = 0;
    EXPECT_EQ(cb::engine_errc::success,
              engine->store(cookie,
                            committed.get(),
                            cas,
                            StoreSemantics::Set,
                            {},
                            DocumentState::Alive,
                            false));

    // flush so that the hash-table allows eviction
    flushVBucketToDiskIfPersistent(vbid, 1);

    // and evict the key
    evict_key(vbid, key);

    // 2 Now do a durable SET with CAS
    auto pending = makePendingItem(key, "value-2");
    pending->setCas(cas);
    EXPECT_EQ(cb::engine_errc::would_block,
              engine->store(cookie,
                            pending.get(),
                            cas,
                            StoreSemantics::Set,
                            pending->getDurabilityReqs(),
                            DocumentState::Alive,
                            false));

    // Must fetch at least the meta-data to process the SET with CAS
    runBGFetcherTask();

    // Now the set is accepted and pending durability
    // Prior to the resolution of MB-35932 this was returning SUCCESS
    EXPECT_EQ(cb::engine_errc::would_block,
              engine->store(cookie,
                            pending.get(),
                            cas,
                            StoreSemantics::Set,
                            pending->getDurabilityReqs(),
                            DocumentState::Alive,
                            false));
}

TEST_P(DurabilityBucketTest,
       TakeoverDestinationHandlesPreparedSyncWriteMajority) {
    testTakeoverDestinationHandlesPreparedSyncWrites(
            cb::durability::Level::Majority);
}

TEST_P(DurabilityBucketTest,
       TakeoverDestinationHandlesPreparedyncWritePersistToMajority) {
    testTakeoverDestinationHandlesPreparedSyncWrites(
            cb::durability::Level::PersistToMajority);
}

// MB-34453: Block SyncWrites if there are more than this many replicas in the
// chain as we cannot guarantee no dataloss in a particular failover+rollback
// scenario.
TEST_P(DurabilityBucketTest, BlockSyncWritesIfMoreThan2Replicas) {
    setVBucketStateAndRunPersistTask(
            vbid,
            vbucket_state_active,
            {{"topology",
              nlohmann::json::array(
                      {{"active", "replica1", "replica2", "replica3"}})}});

    auto pre1 = makePendingItem(makeStoredDocKey("set"), "value");
    EXPECT_EQ(cb::engine_errc::durability_impossible,
              store->set(*pre1, cookie));

    auto pre2 = makePendingItem(makeStoredDocKey("add"), "value");
    EXPECT_EQ(cb::engine_errc::durability_impossible,
              store->add(*pre2, cookie));

    auto pre3 = makePendingItem(makeStoredDocKey("replace"), "value");
    EXPECT_EQ(cb::engine_errc::durability_impossible,
              store->replace(*pre3, cookie));
}

class FailOnExpiryCallback : public Callback<Item&, time_t&> {
public:
    void callback(Item& item, time_t& time) override {
        FAIL() << "Item was expired, nothing should be eligible for expiry";
    }
};

TEST_P(DurabilityEPBucketTest, DoNotExpirePendingItem) {
    /* MB-34768: the expiry time field of deletes has two uses - expiry time,
     * and deletion time (for use by the tombstone purger). This is true for
     * SyncDelete Prepares do too - BUT SyncDelete Prepares are not treated
     * as deleted (they are not tombstones yet) but are ALSO not eligible
     * for expiry, despite the expiry time field being set. Check that
     * compaction does not misinterpret the state of the prepare and try to
     * expire it.
     */
    setVBucketToActiveWithValidTopology();
    using namespace cb::durability;

    auto key1 = makeStoredDocKey("key1");
    auto req = Requirements(Level::Majority, Timeout(1000));

    auto key = makeStoredDocKey("key");
    // Store item normally
    queued_item qi{new Item(key, 0, 0, "value", 5)};
    EXPECT_EQ(cb::engine_errc::success, store->set(*qi, cookie));

    // attempt to sync delete it
    auto pending = makePendingItem(key, "value", req);
    pending->setDeleted(DeleteSource::Explicit);
    // expiry time is set *now*
    EXPECT_EQ(cb::engine_errc::sync_write_pending,
              store->set(*pending, cookie));

    flushVBucketToDiskIfPersistent(vbid, 2);

    CompactionConfig config;
    auto cctx = std::make_shared<CompactionContext>(Vbid(0), config, 0);

    cctx->expiryCallback = std::make_shared<FailOnExpiryCallback>();

    // Jump slightly forward, to ensure the new current time
    // is > expiry time of the delete
    TimeTraveller tt(1);

    auto* kvstore = store->getOneRWUnderlying();

    // Compact. Nothing should be expired
    {
        auto vb = store->getLockedVBucket(vbid);
        EXPECT_TRUE(kvstore->compactDB(vb.getLock(), cctx));
    }

    // Check the committed item on disk.
    auto gv = kvstore->get(DiskDocKey(key), Vbid(0));
    EXPECT_EQ(cb::engine_errc::success, gv.getStatus());
    EXPECT_EQ(*qi, *gv.item);

    // Check the Prepare on disk
    DiskDocKey prefixedKey(key, true /*prepare*/);
    gv = kvstore->get(prefixedKey, Vbid(0));
    EXPECT_EQ(cb::engine_errc::success, gv.getStatus());
    EXPECT_TRUE(gv.item->isPending());
    EXPECT_TRUE(gv.item->isDeleted());
}

TEST_P(DurabilityBucketTest, DoNotExpireCommittedIfPending) {
    setVBucketToActiveWithValidTopology();
    using namespace cb::durability;

    auto key = makeStoredDocKey("key");
    auto item = makeCommittedItem(key, "value");
    item->setExpTime(5);
    EXPECT_EQ(cb::engine_errc::success, store->set(*item, cookie));

    auto pending = makePendingItem(key, "value");
    EXPECT_EQ(cb::engine_errc::sync_write_pending,
              store->set(*pending, cookie));

    auto vb = store->getVBucket(vbid);
    EXPECT_EQ(0, vb->numExpiredItems);

    auto options = static_cast<get_options_t>(
            QUEUE_BG_FETCH | HONOR_STATES | TRACK_REFERENCE | DELETE_TEMP |
            HIDE_LOCKED_CAS | TRACK_STATISTICS);
    auto gv = store->get(key, vbid, cookie, options);
    EXPECT_EQ(cb::engine_errc::no_such_key, gv.getStatus());

    EXPECT_EQ(0, vb->numExpiredItems);
}

// @TODO Rocksdb when we have manual compaction/compaction filtering this test
// should be made to pass.
TEST_P(DurabilityEPBucketTest,
       DontRemoveUnCommittedPreparesAtCompaction) {
    if (isRocksDB()) {
        return;
    }
    setVBucketToActiveWithValidTopology();
    using namespace cb::durability;

    auto key = makeStoredDocKey("key");
    auto req = Requirements(Level::Majority, Timeout(1000));
    auto pending = makePendingItem(key, "value", req);
    EXPECT_EQ(cb::engine_errc::sync_write_pending,
              store->set(*pending, cookie));

    auto dummyKey = makeStoredDocKey("dummyKey");
    auto dummy = makeCommittedItem(dummyKey, "dummyValue");
    EXPECT_EQ(cb::engine_errc::success, store->set(*dummy, cookie));

    flushVBucketToDiskIfPersistent(vbid, 2);

    CompactionConfig config;
    auto cctx = std::make_shared<CompactionContext>(Vbid(0), config, 0);
    cctx->expiryCallback = std::make_shared<FailOnExpiryCallback>();

    auto* kvstore = store->getOneRWUnderlying();

    // Sanity - prepare exists before compaction
    DiskDocKey prefixedKey(key, true /*prepare*/);
    auto gv = kvstore->get(prefixedKey, Vbid(0));
    EXPECT_EQ(cb::engine_errc::success, gv.getStatus());

    if (isMagma()) {
        // Magma doesn't track number of prepares
        EXPECT_EQ(0, kvstore->getCachedVBucketState(vbid)->onDiskPrepares);
        EXPECT_EQ(1, kvstore->getItemCount(vbid));
    } else {
        EXPECT_EQ(1, kvstore->getCachedVBucketState(vbid)->onDiskPrepares);
        EXPECT_EQ(2, kvstore->getItemCount(vbid));
    }

    {
        auto vb = store->getLockedVBucket(vbid);
        EXPECT_TRUE(kvstore->compactDB(vb.getLock(), cctx));
    }

    // Check the Prepare on disk
    gv = kvstore->get(prefixedKey, Vbid(0));
    EXPECT_EQ(cb::engine_errc::success, gv.getStatus());

    if (isMagma()) {
        // Magma doesn't track number of prepares
        EXPECT_EQ(0, kvstore->getCachedVBucketState(vbid)->onDiskPrepares);
        EXPECT_EQ(1, kvstore->getItemCount(vbid));
    } else {
        // Check onDiskPrepares is updated correctly too.
        EXPECT_EQ(1, kvstore->getCachedVBucketState(vbid)->onDiskPrepares);
        EXPECT_EQ(2, kvstore->getItemCount(vbid));
    }

    auto vb = store->getVBucket(vbid);
    vb.reset();
    resetEngineAndWarmup();
    kvstore = store->getOneRWUnderlying();

    if (isMagma()) {
        // Magma doesn't track number of prepares
        EXPECT_EQ(0, kvstore->getCachedVBucketState(vbid)->onDiskPrepares);
        EXPECT_EQ(1, kvstore->getItemCount(vbid));
    } else {
        EXPECT_EQ(2, kvstore->getItemCount(vbid));
        EXPECT_EQ(1, kvstore->getCachedVBucketState(vbid)->onDiskPrepares);
    }
}

// @TODO Rocksdb when we have manual compaction/compaction filtering this test
// should be made to pass.
TEST_P(DurabilityEPBucketTest, RemoveCommittedPreparesAtCompaction) {
    if (isRocksDB()) {
        return;
    }

    setVBucketToActiveWithValidTopology();
    using namespace cb::durability;

    // Sanity check preconditions.
    auto* kvstore = store->getOneRWUnderlying();
    const auto* vbstate = kvstore->getCachedVBucketState(vbid);
    ASSERT_EQ(0, vbstate->onDiskPrepares);
    ASSERT_EQ(0, vbstate->getOnDiskPrepareBytes());

    auto key = makeStoredDocKey("key");
    auto req = Requirements(Level::Majority, Timeout(1000));
    auto pending = makePendingItem(key, "value", req);
    EXPECT_EQ(cb::engine_errc::sync_write_pending,
              store->set(*pending, cookie));

    auto vb = store->getVBucket(vbid);
    vb->commit(key,
               1 /*prepareSeqno*/,
               {} /*commitSeqno*/,
               vb->lockCollections(key));

    flushVBucketToDiskIfPersistent(vbid, 2);

    CompactionConfig config;
    auto cctx = std::make_shared<CompactionContext>(Vbid(0), config, 0);
    cctx->expiryCallback = std::make_shared<FailOnExpiryCallback>();

    // Sanity - prepare exists before compaction
    DiskDocKey prefixedKey(key, true /*prepare*/);
    auto gv = kvstore->get(prefixedKey, Vbid(0));
    EXPECT_EQ(cb::engine_errc::success, gv.getStatus());
    vbstate = kvstore->getCachedVBucketState(vbid);
    if (isMagma()) {
        // Magma doesn't track number of prepares and prepareBytes
        EXPECT_EQ(0, vbstate->onDiskPrepares);
        EXPECT_EQ(0, vbstate->getOnDiskPrepareBytes());
        EXPECT_EQ(1, kvstore->getItemCount(vbid));
    } else {
        EXPECT_EQ(1, vbstate->onDiskPrepares);
        // Hard to predict the size of the prepare on-disk, given it will
        // be compressed by couchstore. For simplicity just check it's non-zero.
        EXPECT_GT(vbstate->getOnDiskPrepareBytes(), 0);
        EXPECT_EQ(2, kvstore->getItemCount(vbid));
    }

    {
        auto vb = store->getLockedVBucket(vbid);
        EXPECT_TRUE(kvstore->compactDB(vb.getLock(), cctx));
    }
    // Check the committed item on disk.
    gv = kvstore->get(DiskDocKey(key), Vbid(0));
    EXPECT_EQ(cb::engine_errc::success, gv.getStatus());
    EXPECT_EQ("value", gv.item->getValue()->to_s());

    // Check the Prepare on disk
    gv = kvstore->get(prefixedKey, Vbid(0));
    EXPECT_EQ(cb::engine_errc::no_such_key, gv.getStatus());

    // Check onDiskPrepares is updated correctly after compaction.
    vbstate = kvstore->getCachedVBucketState(vbid);
    EXPECT_EQ(0, vbstate->onDiskPrepares);
    EXPECT_EQ(0, vbstate->getOnDiskPrepareBytes());
    EXPECT_EQ(1, kvstore->getItemCount(vbid));

    vb.reset();
    resetEngineAndWarmup();
    kvstore = store->getOneRWUnderlying();
    vbstate = kvstore->getCachedVBucketState(vbid);
    EXPECT_EQ(1, kvstore->getItemCount(vbid));
    EXPECT_EQ(0, vbstate->onDiskPrepares);
    EXPECT_EQ(0, vbstate->getOnDiskPrepareBytes());
}

TEST_P(DurabilityEPBucketTest, RemoveAbortedPreparesAtCompaction) {
    if (isRocksDB()) {
        return;
    }

    setVBucketToActiveWithValidTopology();
    using namespace cb::durability;

    // Sanity check preconditions.
    auto* kvstore = store->getOneRWUnderlying();
    const auto* vbstate = kvstore->getCachedVBucketState(vbid);
    ASSERT_EQ(0, vbstate->onDiskPrepares);
    ASSERT_EQ(0, vbstate->getOnDiskPrepareBytes());

    auto key = makeStoredDocKey("key");
    auto req = Requirements(Level::Majority, Timeout(1000));
    auto pending = makePendingItem(key, "value", req);
    EXPECT_EQ(cb::engine_errc::sync_write_pending,
              store->set(*pending, cookie));

    // Flush prepare
    flushVBucketToDiskIfPersistent(vbid, 1);

    auto vb = store->getVBucket(vbid);
    vb->abort(key,
              1 /*prepareSeqno*/,
              {} /*commitSeqno*/,
              vb->lockCollections(key));

    // We can't purge the last item so write a dummy
    auto dummyKey = makeStoredDocKey("dummy");
    auto dummyItem = makeCommittedItem(dummyKey, "dummyValue");
    EXPECT_EQ(cb::engine_errc::success, store->set(*dummyItem, cookie));

    // Flush Abort and dummy
    flushVBucketToDiskIfPersistent(vbid, 2);

    EXPECT_EQ(1, kvstore->getItemCount(vbid));
    vbstate = kvstore->getCachedVBucketState(vbid);
    EXPECT_EQ(0, vbstate->onDiskPrepares);
    EXPECT_EQ(0, vbstate->getOnDiskPrepareBytes())
            << "Aborted prepares shouldn't be included in onDiskPrepareBytes "
               "(they are conceptually tombstones and cannot be purged until "
               "metadata purge interval passed.";

    CompactionConfig config;
    auto cctx = std::make_shared<CompactionContext>(Vbid(0), config, 0);
    cctx->expiryCallback = std::make_shared<FailOnExpiryCallback>();

    {
        auto vb = store->getLockedVBucket(vbid);
        EXPECT_TRUE(kvstore->compactDB(vb.getLock(), cctx));
    }

    // Check the Abort on disk. We won't remove it until the purge interval has
    // passed because we need it to ensure we can resume a replica that had an
    // outstanding prepare within the purge interval.
    DiskDocKey prefixedKey(key, true /*prepare*/);
    auto gv = kvstore->get(prefixedKey, Vbid(0));
    EXPECT_EQ(cb::engine_errc::success, gv.getStatus());

    config.purge_before_ts = std::numeric_limits<uint64_t>::max();
    cctx = std::make_shared<CompactionContext>(Vbid(0), config, 0);
    {
        auto vb = store->getLockedVBucket(vbid);
        EXPECT_TRUE(kvstore->compactDB(vb.getLock(), cctx));
    }

    // Now the Abort should be gone
    gv = kvstore->get(prefixedKey, Vbid(0));
    EXPECT_EQ(cb::engine_errc::no_such_key, gv.getStatus());
    EXPECT_EQ(1, kvstore->getItemCount(vbid));
    EXPECT_EQ(0, vbstate->onDiskPrepares);
    EXPECT_EQ(0, vbstate->getOnDiskPrepareBytes());

    vb.reset();
    resetEngineAndWarmup();
    kvstore = store->getOneRWUnderlying();
    vbstate = kvstore->getCachedVBucketState(vbid);
    EXPECT_EQ(1, kvstore->getItemCount(vbid));
    EXPECT_EQ(0, vbstate->onDiskPrepares);
    EXPECT_EQ(0, vbstate->getOnDiskPrepareBytes());
}

void DurabilityCouchstoreBucketTest::
        testRemoveCommittedPreparesAtCompactionUpgrade(
                bool removePrepareBytes) {
    setupSyncWritePrepareWithoutOnDiskPrepareBytes(
            "key", "value", removePrepareBytes);

    // Trigger compaction
    CompactionConfig config;
    auto cctx = std::make_shared<CompactionContext>(vbid, config, 0);
    cctx->expiryCallback = std::make_shared<FailOnExpiryCallback>();

    auto& kvstore = dynamic_cast<CouchKVStore&>(*store->getOneRWUnderlying());
    {
        auto vb = store->getLockedVBucket(vbid);
        EXPECT_TRUE(kvstore.compactDB(vb.getLock(), cctx));
    }

    // Check onDiskPrepares is updated correctly after compaction.
    EXPECT_EQ(1, kvstore.getItemCount(vbid));
    const auto* vbstateCached = kvstore.getCachedVBucketState(vbid);
    EXPECT_EQ(0, vbstateCached->onDiskPrepares);
    EXPECT_EQ(0, vbstateCached->getOnDiskPrepareBytes());
    const auto vbstateDisk = kvstore.getPersistedVBucketState(vbid);
    EXPECT_EQ(0, vbstateDisk.onDiskPrepares);
    EXPECT_EQ(0, vbstateDisk.getOnDiskPrepareBytes());
}

TEST_P(DurabilityCouchstoreBucketTest,
       RemoveCommittedPreparesAtCompactionUpgrade_NoPrepareBytes) {
    testRemoveCommittedPreparesAtCompactionUpgrade(true /*removePrepareBytes*/);
}

TEST_P(DurabilityCouchstoreBucketTest,
       RemoveCommittedPreparesAtCompactionUpgrade_PrepareBytesZero) {
    testRemoveCommittedPreparesAtCompactionUpgrade(
            false /*removePrepareBytes*/);
}

void DurabilityCouchstoreBucketTest::testOnDiskPrepareSizeUpgrade(
        bool removePrepareBytes) {
    std::string key("key");
    // Need a value bigger than the one written in post-6.6.1 mode. Also need
    // to "defeat" Snappy compression.
    std::string largeValue("abcdefghijklmnopqrstuvwxyz0123456789");
    setupSyncWritePrepareWithoutOnDiskPrepareBytes(
            key, largeValue, removePrepareBytes);

    // Perform a second SyncWrite with a smaller value.
    using namespace cb::durability;
    auto req = Requirements(Level::Majority, Timeout(1000));
    std::string smallValue("abc");
    auto pending = makePendingItem(makeStoredDocKey(key), smallValue, req);
    EXPECT_EQ(cb::engine_errc::sync_write_pending,
              store->set(*pending, cookie));
    flushVBucketToDiskIfPersistent(vbid, 1);

    // Check onDiskPrepares is updated correctly after flush.
    auto& kvstore = dynamic_cast<CouchKVStore&>(*store->getOneRWUnderlying());
    const auto* vbstateCached = kvstore.getCachedVBucketState(vbid);
    EXPECT_EQ(1, vbstateCached->onDiskPrepares);
    EXPECT_EQ(0, vbstateCached->getOnDiskPrepareBytes());
    const auto vbstateDisk = kvstore.getPersistedVBucketState(vbid);
    EXPECT_EQ(1, vbstateDisk.onDiskPrepares);
    EXPECT_EQ(0, vbstateDisk.getOnDiskPrepareBytes());
}

TEST_P(DurabilityCouchstoreBucketTest,
       OnDiskPrepareSizeUpgrade_NoPrepareBytes) {
    testOnDiskPrepareSizeUpgrade(true /*removePrepareBytes*/);
}

TEST_P(DurabilityCouchstoreBucketTest,
       OnDiskPrepareSizeUpgrade_PrepareBytesZero) {
    testOnDiskPrepareSizeUpgrade(false /*removePrepareBytes*/);
}

TEST_P(DurabilityCouchstoreBucketTest, MB_36739) {
    const auto& stats = engine->getEpStats();
    EXPECT_EQ(0, stats.commitFailed);
    EXPECT_EQ(1, stats.flusherCommits);

    // Replace RW kvstore and use a gmocked ops so we an inject failure
    ::testing::NiceMock<MockOps> ops(create_default_file_ops());
    replaceCouchKVStore(ops);

    // Inject one fsync error when writing the pending mutation
    //
    // Note: Since MB-42224 at sync-header failure couchstore auto-retries
    // the operation. Given that this test wants to verify a scenario where KV
    // retries persistence, then we inject a sync-data failure (ie, it is the
    // first call to fsync that fails, the second one succeeds).
    EXPECT_CALL(ops, sync(testing::_, testing::_))
            .Times(testing::AnyNumber())
            .WillOnce(testing::Return(COUCHSTORE_ERROR_WRITE))
            .WillRepeatedly(testing::Return(COUCHSTORE_SUCCESS));

    vbucket_state vbs =
            *store->getRWUnderlying(vbid)->getCachedVBucketState(vbid);

    using namespace cb::durability;
    auto key = makeStoredDocKey("key");
    auto req = Requirements(Level::Majority, Timeout(1000));
    auto pending = makePendingItem(key, "value", req);
    EXPECT_EQ(cb::engine_errc::sync_write_pending,
              store->set(*pending, cookie));

    // Flush prepare, expect fail
    auto res = dynamic_cast<EPBucket&>(*store).flushVBucket(vbid);
    EXPECT_EQ(EPBucket::MoreAvailable::Yes, res.moreAvailable);
    EXPECT_EQ(0, res.numFlushed);
    EXPECT_EQ(EPBucket::WakeCkptRemover::No, res.wakeupCkptRemover);
    EXPECT_EQ(1, stats.commitFailed);
    EXPECT_EQ(1, stats.flusherCommits);
    EXPECT_EQ(vbs, *store->getRWUnderlying(vbid)->getCachedVBucketState(vbid));

    // Then success on retry
    res = dynamic_cast<EPBucket&>(*store).flushVBucket(vbid);
    EXPECT_EQ(EPBucket::MoreAvailable::No, res.moreAvailable);
    EXPECT_EQ(1, res.numFlushed);
    EXPECT_EQ(EPBucket::WakeCkptRemover::No, res.wakeupCkptRemover);
    EXPECT_EQ(1, engine->getEpStats().commitFailed);
    EXPECT_EQ(2, engine->getEpStats().flusherCommits);

    // Now expect that the vbucket state has been mutated by the flush
    vbucket_state newState =
            *store->getRWUnderlying(vbid)->getCachedVBucketState(vbid);
    EXPECT_NE(vbs, newState);
    EXPECT_EQ(1, newState.persistedPreparedSeqno);
}

/**
 * Verify that vbstate::onDiskPrepareBytes is not updated for normal mutations.
 */
TEST_P(DurabilityCouchstoreBucketTest, MB_43964) {
    const auto& stats = engine->getEpStats();
    ASSERT_EQ(0, stats.commitFailed);
    ASSERT_EQ(1, stats.flusherCommits);

    auto* kvstore = store->getRWUnderlying(vbid);
    ASSERT_EQ(0,
              kvstore->getPersistedVBucketState(vbid).getOnDiskPrepareBytes());

    // Insert
    const auto key = makeStoredDocKey("key");
    auto item = makeCommittedItem(key, "smallValue");
    EXPECT_EQ(cb::engine_errc::success, store->set(*item, cookie));

    // Persist
    auto res = dynamic_cast<EPBucket&>(*store).flushVBucket(vbid);
    EXPECT_EQ(EPBucket::MoreAvailable::No, res.moreAvailable);
    EXPECT_EQ(1, res.numFlushed);
    EXPECT_EQ(EPBucket::WakeCkptRemover::No, res.wakeupCkptRemover);
    EXPECT_EQ(2, stats.flusherCommits);

    // Still 0
    EXPECT_EQ(0,
              kvstore->getPersistedVBucketState(vbid).getOnDiskPrepareBytes());

    // Update
    item = makeCommittedItem(key, "bigValue0123456789abcdef");
    EXPECT_EQ(cb::engine_errc::success, store->set(*item, cookie));

    // Persist
    res = dynamic_cast<EPBucket&>(*store).flushVBucket(vbid);
    EXPECT_EQ(EPBucket::MoreAvailable::No, res.moreAvailable);
    EXPECT_EQ(1, res.numFlushed);
    EXPECT_EQ(EPBucket::WakeCkptRemover::No, res.wakeupCkptRemover);
    EXPECT_EQ(3, stats.flusherCommits);

    // Still 0
    // Before the fix this is > 0
    EXPECT_EQ(0,
              kvstore->getPersistedVBucketState(vbid).getOnDiskPrepareBytes());
}

template <typename F>
void DurabilityEphemeralBucketTest::testPurgeCompletedPrepare(F& func) {
    setVBucketStateAndRunPersistTask(
            vbid,
            vbucket_state_active,
            {{"topology", nlohmann::json::array({{"active", "replica"}})}});
    auto& vb = *store->getVBucket(vbid);

    // prepare SyncWrite and commit.
    auto key = makeStoredDocKey("key");
    auto pending = makePendingItem(key, "value");
    ASSERT_EQ(cb::engine_errc::sync_write_pending,
              store->set(*pending, cookie));

    EXPECT_EQ(cb::engine_errc::success, func(vb, key));

    EXPECT_EQ(1, vb.ht.getNumPreparedSyncWrites());

    TimeTraveller avenger(10000000);

    EphemeralVBucket::HTTombstonePurger purger(0);
    auto& evb = dynamic_cast<EphemeralVBucket&>(vb);
    purger.setCurrentVBucket(evb);
    evb.ht.visit(purger);

    EXPECT_EQ(0, vb.ht.getNumPreparedSyncWrites());
}

TEST_P(DurabilityEphemeralBucketTest, PurgeCompletedPrepare) {
    auto op = [this](VBucket& vb, StoredDocKey key) -> cb::engine_errc {
        return vb.commit(key,
                         1 /*prepareSeqno*/,
                         {} /*commitSeqno*/,
                         vb.lockCollections(key));
    };
    testPurgeCompletedPrepare(op);
}

TEST_P(DurabilityEphemeralBucketTest, PurgeCompletedAbort) {
    auto op = [this](VBucket& vb, StoredDocKey key) -> cb::engine_errc {
        return vb.abort(key,
                        1 /*prepareSeqno*/,
                        {} /*abortSeqno*/,
                        vb.lockCollections(key));
    };
    testPurgeCompletedPrepare(op);
}

// Test to confirm that prepares in state PrepareCommitted are not expired
TEST_P(DurabilityEphemeralBucketTest, CompletedPreparesNotExpired) {
    setVBucketStateAndRunPersistTask(
            vbid,
            vbucket_state_active,
            {{"topology", nlohmann::json::array({{"active", "replica"}})}});
    const Vbid active_vb = Vbid(0);
    auto vb = engine->getVBucket(active_vb);

    const std::string value(1024, 'x'); // 1KB value to use for documents.

    auto key = makeStoredDocKey("key");
    auto item = makePendingItem(key, "value");

    using namespace std::chrono;
    auto expiry = system_clock::now() + seconds(1);

    item->setExpTime(system_clock::to_time_t(expiry));

    EXPECT_EQ(cb::engine_errc::sync_write_pending, store->set(*item, cookie));

    ASSERT_EQ(cb::engine_errc::success,
              vb->commit(key,
                         1 /*prepareSeqno*/,
                         {} /*commitSeqno*/,
                         vb->lockCollections(key)));

    TimeTraveller hgwells(10);

    std::shared_ptr<std::atomic<bool>> available;

    Configuration& cfg = engine->getConfiguration();
    std::unique_ptr<MockPagingVisitor> pv = std::make_unique<MockPagingVisitor>(
            *engine->getKVBucket(),
            engine->getEpStats(),
            EvictionRatios{0.0 /* active&pending */,
                           0.0 /* replica */}, // evict nothing
            available,
            EXPIRY_PAGER,
            false,
            VBucketFilter(),
            cfg.getItemEvictionAgePercentage(),
            cfg.getItemEvictionFreqCounterAgeThreshold());

    {
        auto pending = vb->ht.findForUpdate(key).pending;
        ASSERT_TRUE(pending);
        ASSERT_TRUE(pending->isPrepareCompleted());
        ASSERT_EQ(pending->getCommitted(), CommittedState::PrepareCommitted);
    }

    pv->setCurrentBucket(vb);
    for (int ii = 0; ii <= Item::initialFreqCount; ii++) {
        pv->setFreqCounterThreshold(0);
        vb->ht.visit(*pv);
        pv->update();
    }

    {
        auto pending = vb->ht.findForUpdate(key).pending;
        EXPECT_TRUE(pending);
        EXPECT_TRUE(pending->isPrepareCompleted());
    }
}

// Highlighted in MB-34997 was a situation where a vb state change meant that
// the new PDM had no knowledge of outstanding prepares that existed before the
// state change. This is fixed in VBucket by transferring the outstanding
// prepares from the ADM to the new PDM in such a switch over. This test
// demonstrates the issue and exercises the fix.
TEST_P(DurabilityBucketTest, ActiveToReplicaAndCommit) {
    setVBucketToActiveWithValidTopology();

    // seqno:1 A prepare, that does not commit yet.
    auto key = makeStoredDocKey("crikey");
    auto pending = makePendingItem(key, "pending");

    ASSERT_EQ(cb::engine_errc::sync_write_pending,
              store->set(*pending, cookie));
    ASSERT_EQ(
            cb::engine_errc::sync_write_pending,
            store->set(*makePendingItem(makeStoredDocKey("crikey2"), "value2"),
                       cookie));

    flushVBucketToDiskIfPersistent(vbid, 2);
    validateHighAndVisibleSeqno(*store->getVBucket(vbid), 2, 0);

    // Now switch over to being a replica, via dead for realism
    setVBucketStateAndRunPersistTask(vbid, vbucket_state_dead, {});

    setVBucketStateAndRunPersistTask(vbid, vbucket_state_replica, {});
    auto& vb = *store->getVBucket(vbid);

    // Now drive the VB as if a passive stream is receiving data.
    vb.checkpointManager->createSnapshot(
            1, 3, {} /*HCS*/, CheckpointType::Memory, 0 /*MVS*/);

    // seqno:3 A new prepare
    auto key1 = makeStoredDocKey("crikey3");
    auto pending3 = makePendingItem(
            key1,
            "pending",
            {cb::durability::Level::Majority, cb::durability::Timeout(5000)});
    pending3->setCas(1);
    pending3->setBySeqno(3);
    EXPECT_EQ(cb::engine_errc::success, store->prepare(*pending3, cookie));
    // Trigger update of HPS (normally called by PassiveStream).
    vb.notifyPassiveDMOfSnapEndReceived(3);

    // seqno:4 the prepare at seqno:1 is committed
    vb.checkpointManager->createSnapshot(
            4, 4, {} /*HCS*/, CheckpointType::Memory, 0);
    ASSERT_EQ(cb::engine_errc::success,
              vb.commit(key, 1, 4, vb.lockCollections(key)));
}

TEST_P(DurabilityBucketTest, CasCheckMadeForNewPrepare) {
    setVBucketToActiveWithValidTopology();

    auto key = makeStoredDocKey("key");
    auto committed = makeCommittedItem(key, "committed");

    ASSERT_EQ(cb::engine_errc::success, store->set(*committed, cookie));

    auto pending = makePendingItem(key, "pending");
    pending->setCas(123);
    EXPECT_EQ(cb::engine_errc::key_already_exists,
              store->set(*pending, cookie));

    pending->setCas(committed->getCas());
    EXPECT_EQ(cb::engine_errc::sync_write_pending,
              store->set(*pending, cookie));
}

TEST_P(DurabilityBucketTest, CompletedPreparesDoNotPreventDelWithMetaReplica) {
    // Test that a completed prepare does not prevent a deleteWithMeta
    // from correctly deleting the committed value.
    setVBucketStateAndRunPersistTask(vbid, vbucket_state_replica, {});
    const Vbid vbid = Vbid(0);
    auto vbucket = engine->getVBucket(vbid);

    uint64_t seqno = 1;
    // PREPARE
    vbucket->checkpointManager->createSnapshot(
            seqno, seqno, {}, CheckpointType::Memory, 0);

    const std::string value(1024, 'x'); // 1KB value to use for documents.

    auto key = makeStoredDocKey("key");
    auto item = makePendingItem(
            key,
            "value",
            {cb::durability::Level::Majority, cb::durability::Timeout(1)});

    item->setCas();
    item->setBySeqno(seqno);

    ASSERT_EQ(cb::engine_errc::success,
              vbucket->setWithMeta(*item,
                                   0,
                                   &seqno,
                                   cookie,
                                   *engine,
                                   CheckConflicts::No,
                                   true,
                                   GenerateBySeqno::No,
                                   GenerateCas::No,
                                   vbucket->lockCollections(key)));

    ++seqno;
    // COMMIT
    vbucket->checkpointManager->createSnapshot(
            seqno, seqno, {}, CheckpointType::Memory, seqno);

    ASSERT_EQ(cb::engine_errc::success,
              vbucket->commit(key,
                              seqno - 1 /*prepareSeqno*/,
                              seqno /*commitSeqno*/,
                              vbucket->lockCollections(key)));

    // Check completed prepare is present
    if (!persistent()) {
        auto pending = vbucket->ht.findForUpdate(key).pending;
        ASSERT_TRUE(pending);
        ASSERT_TRUE(pending->isPrepareCompleted());
        ASSERT_EQ(pending->getCommitted(), CommittedState::PrepareCommitted);
    }

    ++seqno;
    // Try to deleteWithMeta
    vbucket->checkpointManager->createSnapshot(
            seqno, seqno, {}, CheckpointType::Memory, seqno);
    // expect the seqnos to be  @ the commit (which is seqno - 1)
    validateHighAndVisibleSeqno(*store->getVBucket(vbid), seqno - 1, seqno - 1);

    uint64_t cas = 0;
    ItemMetaData metadata;
    EXPECT_EQ(cb::engine_errc::success,
              vbucket->deleteWithMeta(cas,
                                      nullptr,
                                      cookie,
                                      *engine,
                                      CheckConflicts::No,
                                      metadata,
                                      GenerateBySeqno::No,
                                      GenerateCas::No,
                                      seqno /*seqno*/,
                                      vbucket->lockCollections(key),
                                      DeleteSource::TTL));

    EXPECT_FALSE(vbucket->ht.findForRead(key).storedValue);
}

/**
 * Test that we return a committed value when GetReplica requests a key
 * in the hashtable.
 * 1. Perform a set using normal mutation
 * 2. Switch vbucket to replica status
 * 3. Create a pending item for the key in the hashtable
 * 4. Check Get returns not my vbucket
 * 5. Perform a GetReplica again on the key and we should see the original
 * value and not the pending one.
 * 6. Switch vbucket to active
 * 7. Commit the pending item
 * 8. Check the commit worked by getting the committed item that was pending
 * 9. Switch vbucket to replica
 * 10. Check that GetReplica returns the once pending value.
 */
TEST_P(DurabilityBucketTest, GetReplicaWithPendingSyncWriteOnKey) {
    setVBucketToActiveWithValidTopology();

    // 1. Perform a set using normal mutation
    auto key = makeStoredDocKey("key");
    std::string initItemValue("value");
    store_item(vbid, key, initItemValue);

    if (persistent()) {
        flush_vbucket_to_disk(vbid);
    }

    // 2. Switch vbucket to replica status
    setVBucketToReplicaAndPersistToDisk();

    // 3. Create a pending item for the key in the hashtable
    std::string pendingValue("pendingValue");
    storePreparedMaybeVisibleItem(key, pendingValue);

    // 4. Check Get returns not my vbucket
    auto getValue = store->get(key, vbid, cookie, options);
    EXPECT_EQ(cb::engine_errc::not_my_vbucket, getValue.getStatus());
    // 5. Perform a GetReplica again on the key and we should see the original
    // value and not the pending one.
    checkReplicaValue(key, initItemValue, options);

    if (persistent()) {
        flush_vbucket_to_disk(vbid);
    }

    // 6. Switch vbucket to active
    setVBucketToActiveWithValidTopology();

    // 7. Commit the pending item. Can't just call the VBucket::commit function
    // here as we need the DM to be in the correct state.
    auto& vb = *store->getVBucket(vbid);
    EXPECT_EQ(1, vb.getDurabilityMonitor().getNumTracked());
    vb.seqnoAcknowledged(
            folly::SharedMutex::ReadHolder(vb.getStateLock()), "replica", 2);
    vb.notifyActiveDMOfLocalSyncWrite();
    vb.processResolvedSyncWrites();
    EXPECT_EQ(0, vb.getDurabilityMonitor().getNumTracked());
    EXPECT_EQ(2, vb.getHighCompletedSeqno());

    // 8. Check the commit worked by getting the committed item that was pending
    auto getValueOfCommit = store->get(key, vbid, cookie, options);
    EXPECT_EQ(cb::engine_errc::success, getValueOfCommit.getStatus());
    auto itemFromValue = *getValueOfCommit.item;
    EXPECT_FALSE(itemFromValue.isPending());
    EXPECT_TRUE(itemFromValue.isCommitted());
    EXPECT_EQ(pendingValue,
              std::string(itemFromValue.getData(), itemFromValue.getNBytes()));

    if (persistent()) {
        flush_vbucket_to_disk(vbid);
    }

    // 9. Switch vbucket to replica
    setVBucketToReplicaAndPersistToDisk();
    // 10. Check that GetReplica returns the once pending value.
    checkReplicaValue(key, pendingValue, options);
}

/**
 * Test that we return a committed value from disk when GetReplica requests a
 * key that is committed value is evicted to disk but that has a prepared value
 * in the hashtable.
 * 1. Perform a set using normal mutation
 * 2. Evict the value and key to disk
 * 3. Switch vbucket to replica status
 * 4. Create a pending item for the key in the hashtable
 * 5. Check Get returns not my vbucket
 * 6. Check that without running bgfetch task that we get ewouldblock when
 * performing a GetReplica
 * 7. Run the bgfetch task
 * 8. Perform a GetReplica again on the key and we should see the original
 * value and not the pending one.
 */
TEST_P(DurabilityBucketTest, GetReplicaWithAnEvictedPendingSyncWriteOnKey) {
    if (!persistent()) {
        return;
    }
    setVBucketToActiveWithValidTopology();

    std::string initItemValue("value");
    auto key = makeStoredDocKey("key");
    store_item(vbid, key, initItemValue);

    flush_vbucket_to_disk(vbid);
    evict_key(vbid, key);

    setVBucketToReplicaAndPersistToDisk();

    std::string pendingValue("pendingValue");
    storePreparedMaybeVisibleItem(key, pendingValue);

    auto getValue = store->get(key, vbid, cookie, options);
    EXPECT_EQ(cb::engine_errc::not_my_vbucket, getValue.getStatus());

    auto getReplicaValue = store->getReplica(key, vbid, cookie, options);
    EXPECT_EQ(cb::engine_errc::would_block, getReplicaValue.getStatus());

    runBGFetcherTask();

    checkReplicaValue(key, initItemValue, options);
}

/**
 * Test to check that we return a committed item after a SyncWrite when
 * performing Get and GetReplica ops
 * 1. Create key and item and store as normal mutation
 * 2. Check we can access it
 * 3. Switch vbucket to a replica
 * 4. Perform Get to vbucket this should return not my vbucket
 * 5. Perform GetReplica to vbucket this should succeed with the committed value
 * being returned.
 */
TEST_P(DurabilityBucketTest, GetReplicaWithCommitedSyncWriteOnKey) {
    setVBucketToActiveWithValidTopology();

    std::string initItemValue("value");
    auto key = makeStoredDocKey("key");
    store_item(vbid, key, initItemValue);

    if (persistent()) {
        flush_vbucket_to_disk(vbid);
    }

    auto getValue = store->get(key, vbid, cookie, options);
    EXPECT_EQ(cb::engine_errc::success, getValue.getStatus());
    EXPECT_FALSE(getValue.item->isPending());
    EXPECT_EQ(
            initItemValue,
            std::string(getValue.item->getData(), getValue.item->getNBytes()));

    EXPECT_EQ(cb::engine_errc::success,
              store->set(*makeCommittedItem(key, "CommittedItem"), cookie));

    if (persistent()) {
        flush_vbucket_to_disk(vbid);
    }

    setVBucketToReplicaAndPersistToDisk();

    auto getSyncWriteValue = store->get(key, vbid, cookie, options);
    EXPECT_EQ(cb::engine_errc::not_my_vbucket, getSyncWriteValue.getStatus());

    checkReplicaValue(key, "CommittedItem", options);
}

/**
 * Test to check that we return the correct status codes when performing Get and
 * GetReplica ops
 * 1. Create key and item and store as normal mutation
 * 2. Switch vbucket to a replica
 * 3. Perform Get to vbucket this should return not my vbucket
 * 4. Perform GetReplica to vbucket this should succeed
 */
TEST_P(DurabilityBucketTest, GetAndGetReplica) {
    setVBucketToActiveWithValidTopology();

    auto key = makeStoredDocKey("key");
    store_item(vbid, key, "value");

    if (persistent()) {
        flush_vbucket_to_disk(vbid);
    }

    setVBucketToReplicaAndPersistToDisk();

    auto getValue = store->get(key, vbid, cookie, options);
    EXPECT_EQ(cb::engine_errc::not_my_vbucket, getValue.getStatus());

    checkReplicaValue(key, "value", options);
}

/**
 * Test to check that we return the correct status codes if we don't honor
 * states when performing Get and GetReplica ops
 * 1. Create key and item and store as normal mutation
 * 2. Switch vbucket to a replica
 * 3. Perform Get to vbucket this should succeed as we're not honoring stats
 * 4. Perform GetReplica to vbucket this should succeed
 */
TEST_P(DurabilityBucketTest, GetAndGetReplicaDontHonorStates) {
    setVBucketToActiveWithValidTopology();

    auto key = makeStoredDocKey("key");
    store_item(vbid, key, "value");

    if (persistent()) {
        flush_vbucket_to_disk(vbid);
    }

    setVBucketToReplicaAndPersistToDisk();

    auto getValue =
            store->get(key,
                       vbid,
                       cookie,
                       static_cast<get_options_t>(options ^ HONOR_STATES));
    EXPECT_EQ(cb::engine_errc::success, getValue.getStatus());
    EXPECT_FALSE(getValue.item->isPending());
    EXPECT_EQ(
            std::string("value"),
            std::string(getValue.item->getData(), getValue.item->getNBytes()));

    checkReplicaValue(key, "value", options);
}

// If a vbucket is changed from active when there are SyncWrites which have been
// resolved (i.e. we have decided to commit / abort) but *not* yet completed,
// then we need to put them back into trackedWrites. Previously we would
// complete them but this is incorrect as the DCP Stream will have already been
// set to dead so no Abort or Commit message will make it to the replica. In the
// case where this node becomes a replica, this node could have received a "re"
// Commit for the same key without having a Prepare in the DurabilityMonitor.
void DurabilityBucketTest::
        testResolvedSyncWritesReturnedToTrackedWritesVBStateChange(
                vbucket_state_t newState) {
    setVBucketToActiveWithValidTopology();

    // Setup: Make pending item, and simulate sufficient ACKs so it's in the
    // ResolvedQueue (but not yet Committed).
    using namespace cb::durability;
    ASSERT_EQ(cb::engine_errc::sync_write_pending,
              store->set(*makePendingItem(makeStoredDocKey("key"),
                                          "value",
                                          {Level::Majority, Timeout(10000)}),
                         cookie));
    flushVBucketToDiskIfPersistent(vbid, 1);
    auto vb = store->getVBucket(vbid);
    ASSERT_EQ(1, vb->getDurabilityMonitor().getNumTracked());

    // ACK, locally and remotely, but *don't* process the resolved Queue yet.
    EXPECT_EQ(cb::engine_errc::success,
              vb->seqnoAcknowledged(
                      folly::SharedMutex::ReadHolder(vb->getStateLock()),
                      "replica",
                      1 /*preparedSeqno*/));
    vb->notifyActiveDMOfLocalSyncWrite();

    // SyncWrite should now be in ResolvedQueue, but not yet Committed.
    auto key = makeStoredDocKey("key");
    {
        const auto sv = vb->ht.findForSyncWrite(key).storedValue;
        ASSERT_TRUE(sv);
        ASSERT_EQ(CommittedState::Pending, sv->getCommitted());
    }
    ASSERT_EQ(1, vb->getHighSeqno());

    // We have 0 items in trackedWrites (but 1 in the resolvedQueue)
    ASSERT_EQ(0, vb->getDurabilityMonitor().getNumTracked());

    // Test: Change vbstate to non-active (dead which is what a takeover would
    // do. This should result in the resolved SyncWrite getting completed.
    store->setVBucketState(vbid, newState);

    // Check that the item is still pending in the HashTable. It will actually
    // be PreparedMaybeVisible as we have transitioned from active to non-active
    {
        const auto sv = vb->ht.findForWrite(key).storedValue;
        ASSERT_TRUE(sv);
        EXPECT_EQ(CommittedState::PreparedMaybeVisible, sv->getCommitted());
    }
    EXPECT_EQ(1, vb->getHighSeqno());

    const auto& dm = vb->getDurabilityMonitor();
    EXPECT_EQ(1, dm.getNumTracked());
    EXPECT_EQ(1, dm.getHighPreparedSeqno());
    EXPECT_EQ(0, dm.getHighCompletedSeqno());

    // Set us back to active so that we can check a few things in regards to the
    // state of the SynWrite objects.
    setVBucketToActiveWithValidTopology();
    auto& adm = VBucketTestIntrospector::public_getActiveDM(*vb);

    EXPECT_EQ(1, adm.getNumTracked());
    EXPECT_EQ(1, adm.getHighPreparedSeqno());
    EXPECT_EQ(0, adm.getHighCompletedSeqno());

    // We should not transfer the ack count
    adm.checkForCommit();
    EXPECT_EQ(1, adm.getNumTracked());
    EXPECT_EQ(1, adm.getHighPreparedSeqno());
    EXPECT_EQ(0, adm.getHighCompletedSeqno());

    // Or the cookies
    auto cookies = adm.getCookiesForInFlightSyncWrites();
    EXPECT_TRUE(cookies.empty());

    // We SHOULD have set the timeout to infinite if we had a PDM at some point
    adm.processTimeout(std::chrono::steady_clock::now() +
                       std::chrono::seconds(70));

    // A dead vbucket will not create a PDM so the timeouts are preserved
    if (newState == vbucket_state_dead) {
        EXPECT_EQ(0, adm.getNumTracked());
        EXPECT_EQ(1, adm.getHighPreparedSeqno());
        EXPECT_EQ(0, adm.getHighCompletedSeqno());
        return;
    }

    EXPECT_EQ(1, adm.getNumTracked());
    EXPECT_EQ(1, adm.getHighPreparedSeqno());
    EXPECT_EQ(0, adm.getHighCompletedSeqno());
}

TEST_P(DurabilityBucketTest,
       ResolvedSyncWritesReturnedToTrackedWritesAtReplica) {
    testResolvedSyncWritesReturnedToTrackedWritesVBStateChange(
            vbucket_state_replica);
}

TEST_P(DurabilityBucketTest,
       ResolvedSyncWritesReturnedToTrackedWritesAtPending) {
    testResolvedSyncWritesReturnedToTrackedWritesVBStateChange(
            vbucket_state_pending);
}

TEST_P(DurabilityBucketTest, ResolvedSyncWritesReturnedToTrackedWritesAtDead) {
    testResolvedSyncWritesReturnedToTrackedWritesVBStateChange(
            vbucket_state_dead);
}

TEST_P(DurabilityBucketTest, getMetaReturnsRecommitInProgress) {
    // check that getMeta respects recommit in progress
    setVBucketToActiveWithValidTopology();

    auto key = makeStoredDocKey("key");
    auto prepare = makePendingItem(key, "value");
    prepare->setPreparedMaybeVisible();
    store->set(*prepare, cookie);

    ItemMetaData itemMeta;
    uint32_t deleted = 0;
    uint8_t datatype = 0;
    auto res = getMeta(vbid,
                       key,
                       cookie,
                       itemMeta,
                       deleted,
                       datatype,
                       false /* do not expect ewouldblock */);

    // Verify that GetMeta failed with recommit in progress
    ASSERT_EQ(cb::engine_errc::sync_write_re_commit_in_progress, res);
}

TEST_P(DurabilityEPBucketTest, ActivePersistedDurabilitySeqnosAdvanceOnSyncWrites) {
    // In general, for an active VB the HPS and PPS will both be the seqno
    // of the most recent persisted prepare.
    // (exceptions being a recently promoted replica, or if the active is
    // ever changed to be able to persist partial snapshots).
    setVBucketToActiveWithValidTopology();
    // Store pending item, and simulate sufficient ACKs
    auto vb = store->getVBucket(vbid);
    ASSERT_EQ(0, vb->getDurabilityMonitor().getNumTracked());

    store = engine->getKVBucket();
    KVStore* rwUnderlying = store->getRWUnderlying(vbid);
    const auto* persistedVbState = rwUnderlying->getCachedVBucketState(vbid);
    auto& pcs = persistedVbState->persistedCompletedSeqno;
    auto& pps = persistedVbState->persistedPreparedSeqno;
    auto& hps = persistedVbState->highPreparedSeqno;

    // everything should be zero for now, no syncwrites
    // have occurred
    EXPECT_EQ(0, pcs);
    EXPECT_EQ(0, pps);
    EXPECT_EQ(0, hps);

    using namespace cb::durability;
    ASSERT_EQ(cb::engine_errc::sync_write_pending,
              store->set(*makePendingItem(makeStoredDocKey("key"),
                                          "value",
                                          {Level::Majority, Timeout(10000)}),
                         cookie));
    flushVBucketToDiskIfPersistent(vbid, 1);

    // the prepare has not yet been completed, but has been
    // persisted to disk. the pps and hps should both
    // advance, and should be equal as the vb was active
    // at the time these values were flushed to disk.
    EXPECT_EQ(0, pcs);
    EXPECT_EQ(1, pps);
    EXPECT_EQ(1, hps);

    ASSERT_EQ(1, vb->getDurabilityMonitor().getNumTracked());

    // ACK, locally and remotely
    EXPECT_EQ(cb::engine_errc::success,
              vb->seqnoAcknowledged(
                      folly::SharedMutex::ReadHolder(vb->getStateLock()),
                      "replica",
                      1 /*preparedSeqno*/));
    vb->notifyActiveDMOfLocalSyncWrite();
    vb->processResolvedSyncWrites();

    ASSERT_EQ(0, vb->getDurabilityMonitor().getNumTracked());

    flushVBucketToDiskIfPersistent(vbid, 1);

    // the commit has been persisted, which should update the PCS
    EXPECT_EQ(1, pcs);
    EXPECT_EQ(1, pps);
    EXPECT_EQ(1, hps);
}

TEST_P(BackingStoreMaxVisibleSeqnoTest, Mutation) {
    using namespace cb::durability;
    // mutation (add)
    ASSERT_EQ(cb::engine_errc::success,
              store->set(*makeCommittedItem(key, "value"), cookie));

    flushVBucketToDiskIfPersistent(vbid, 1);

    // should move on mutation
    EXPECT_EQ(1, getMVS());

    // mutation (replace)
    ASSERT_EQ(cb::engine_errc::success,
              store->set(*makeCommittedItem(key, "value"), cookie));

    flushVBucketToDiskIfPersistent(vbid, 1);

    // should move on mutation
    EXPECT_EQ(2, getMVS());
}

TEST_P(BackingStoreMaxVisibleSeqnoTest, Deletion) {
    using namespace cb::durability;

    // mutation
    ASSERT_EQ(cb::engine_errc::success,
              store->set(*makeCommittedItem(key, "value"), cookie));

    flushVBucketToDiskIfPersistent(vbid, 1);

    // should move on mutation
    EXPECT_EQ(1, getMVS());

    // deletion
    uint64_t cas = 0;
    mutation_descr_t delInfo;

    ASSERT_EQ(cb::engine_errc::success,
              store->deleteItem(key, cas, vbid, cookie, {}, nullptr, delInfo));

    flushVBucketToDiskIfPersistent(vbid, 1);

    // should move on deletion
    EXPECT_EQ(2, getMVS());
}

TEST_P(BackingStoreMaxVisibleSeqnoTest, Expiry) {
    using namespace cb::durability;
    // mutation
    auto mutation = makeCommittedItem(key, "value");

    mutation->setExpTime(1);
    ASSERT_EQ(cb::engine_errc::success, store->set(*mutation, cookie));

    flushVBucketToDiskIfPersistent(vbid, 1);

    TimeTraveller susan{2};

    // perform get to confirm expired and trigger writing a deletion
    auto gv = store->get(key, vbid, cookie, {});
    EXPECT_EQ(cb::engine_errc::no_such_key, gv.getStatus());

    flushVBucketToDiskIfPersistent(vbid, 1);

    // should move on expiry
    EXPECT_EQ(2, getMVS());
}

TEST_P(BackingStoreMaxVisibleSeqnoTest, PrepareCommit) {
    using namespace cb::durability;

    // test with prepare & commit
    ASSERT_EQ(
            cb::engine_errc::sync_write_pending,
            store->set(*makePendingItem(
                               key, "value", {Level::Majority, Timeout(10000)}),
                       cookie));
    flushVBucketToDiskIfPersistent(vbid, 1);

    // prepare should not move maxVisibleSeqno
    EXPECT_EQ(0, getMVS());

    ASSERT_EQ(1, vb->getDurabilityMonitor().getNumTracked());

    // ACK, locally and remotely
    EXPECT_EQ(cb::engine_errc::success,
              vb->seqnoAcknowledged(
                      folly::SharedMutex::ReadHolder(vb->getStateLock()),
                      "replica",
                      1 /*preparedSeqno*/));
    vb->notifyActiveDMOfLocalSyncWrite();
    vb->processResolvedSyncWrites();

    ASSERT_EQ(0, vb->getDurabilityMonitor().getNumTracked());
    flushVBucketToDiskIfPersistent(vbid, 1);

    // commit should move maxVisibleSeqno
    EXPECT_EQ(2, getMVS());
}

TEST_P(BackingStoreMaxVisibleSeqnoTest, PrepareAbort) {
    using namespace cb::durability;

    // test with prepare & abort
    ASSERT_EQ(
            cb::engine_errc::sync_write_pending,
            store->set(*makePendingItem(
                               key, "value", {Level::Majority, Timeout(10000)}),
                       cookie));
    flushVBucketToDiskIfPersistent(vbid, 1);

    // prepare should not move maxVisibleSeqno
    EXPECT_EQ(0, getMVS());

    ASSERT_EQ(1, vb->getDurabilityMonitor().getNumTracked());

    // time out to abort
    vb->processDurabilityTimeout(std::chrono::steady_clock::now() +
                                 std::chrono::milliseconds(10001));
    vb->processResolvedSyncWrites();

    ASSERT_EQ(0, vb->getDurabilityMonitor().getNumTracked());

    if (isPersistent()) {
        EXPECT_NE(0, vb->dirtyQueueAge);
        EXPECT_EQ(1, vb->dirtyQueueSize);
    }

    flushVBucketToDiskIfPersistent(vbid, 1);

    // abort should not maxVisibleSeqno
    EXPECT_EQ(0, getMVS());
}

TEST_P(BackingStoreMaxVisibleSeqnoTest, PrepareDeleteCommit) {
    using namespace cb::durability;

    // test with prepare & commit
    auto pendingItem =
            makePendingItem(key, "value", {Level::Majority, Timeout(10000)});
    pendingItem->setDeleted(DeleteSource::Explicit);
    ASSERT_EQ(cb::engine_errc::sync_write_pending,
              store->set(*pendingItem, cookie));
    flushVBucketToDiskIfPersistent(vbid, 1);

    // prepare should not move maxVisibleSeqno
    EXPECT_EQ(0, getMVS());

    ASSERT_EQ(1, vb->getDurabilityMonitor().getNumTracked());

    // ACK, locally and remotely
    EXPECT_EQ(cb::engine_errc::success,
              vb->seqnoAcknowledged(
                      folly::SharedMutex::ReadHolder(vb->getStateLock()),
                      "replica",
                      1 /*preparedSeqno*/));
    vb->notifyActiveDMOfLocalSyncWrite();
    vb->processResolvedSyncWrites();

    ASSERT_EQ(0, vb->getDurabilityMonitor().getNumTracked());
    flushVBucketToDiskIfPersistent(vbid, 1);

    // commit should move maxVisibleSeqno
    EXPECT_EQ(2, getMVS());
}

TEST_P(BackingStoreMaxVisibleSeqnoTest, PrepareDeleteAbort) {
    using namespace cb::durability;

    // test with prepare & abort
    auto pendingItem =
            makePendingItem(key, "value", {Level::Majority, Timeout(10000)});
    pendingItem->setDeleted(DeleteSource::Explicit);
    ASSERT_EQ(cb::engine_errc::sync_write_pending,
              store->set(*pendingItem, cookie));
    flushVBucketToDiskIfPersistent(vbid, 1);

    // prepare should not move maxVisibleSeqno
    EXPECT_EQ(0, getMVS());

    ASSERT_EQ(1, vb->getDurabilityMonitor().getNumTracked());

    // time out to abort
    vb->processDurabilityTimeout(std::chrono::steady_clock::now() +
                                 std::chrono::milliseconds(10001));
    vb->processResolvedSyncWrites();

    ASSERT_EQ(0, vb->getDurabilityMonitor().getNumTracked());
    flushVBucketToDiskIfPersistent(vbid, 1);

    // abort should not maxVisibleSeqno
    EXPECT_EQ(0, getMVS());
}

TEST_P(BackingStoreMaxVisibleSeqnoTest, PrepareCommitExpire) {
    using namespace cb::durability;

    // test with prepare & commit and expire
    auto prepare =
            makePendingItem(key, "value", {Level::Majority, Timeout(10000)});

    prepare->setExpTime(1);

    ASSERT_EQ(cb::engine_errc::sync_write_pending,
              store->set(*prepare, cookie));
    flushVBucketToDiskIfPersistent(vbid, 1);

    // prepare should not move maxVisibleSeqno
    EXPECT_EQ(0, getMVS());

    ASSERT_EQ(1, vb->getDurabilityMonitor().getNumTracked());

    // ACK, locally and remotely
    EXPECT_EQ(cb::engine_errc::success,
              vb->seqnoAcknowledged(
                      folly::SharedMutex::ReadHolder(vb->getStateLock()),
                      "replica",
                      1 /*preparedSeqno*/));
    vb->notifyActiveDMOfLocalSyncWrite();
    vb->processResolvedSyncWrites();

    ASSERT_EQ(0, vb->getDurabilityMonitor().getNumTracked());
    flushVBucketToDiskIfPersistent(vbid, 1);

    // commit should move maxVisibleSeqno
    EXPECT_EQ(2, getMVS());

    TimeTraveller barbara{2};

    // perform get to confirm expired and trigger writing a deletion
    auto gv = store->get(key, vbid, cookie, {});
    EXPECT_EQ(cb::engine_errc::no_such_key, gv.getStatus());

    flushVBucketToDiskIfPersistent(vbid, 1);

    // should move on expiry
    EXPECT_EQ(3, getMVS());
}

TEST_P(DurabilityEPBucketTest, PrematureEvictionOfDirtyCommit) {
    using namespace cb::durability;

    // 1) Persist a prepare and complete it (without persisting the commit)
    auto key = makeStoredDocKey("key");
    auto prepare = makePendingItem(
            key, "value", {Level::PersistToMajority, Timeout(30)});
    ASSERT_EQ(cb::engine_errc::sync_write_pending,
              store->set(*prepare, cookie));

    flushVBucketToDiskIfPersistent(vbid, 1);

    auto vb = store->getVBucket(vbid);
    ASSERT_TRUE(vb);

    // ACK, locally and remotely
    EXPECT_EQ(cb::engine_errc::success,
              vb->seqnoAcknowledged(
                      folly::SharedMutex::ReadHolder(vb->getStateLock()),
                      "replica",
                      1 /*preparedSeqno*/));
    vb->notifyActiveDMOfLocalSyncWrite();
    vb->processResolvedSyncWrites();

    ASSERT_EQ(0, vb->getDurabilityMonitor().getNumTracked());

    // 2) Evict the commit (manually as it's easier than running the pager)
    // Can't evict the item yet as it has been marked dirty. Before the fix the
    // item would be evicted successfully and a subsequent get would perform a
    // BGFetch and return KEY_ENOENT.
    const char* msg;
    EXPECT_EQ(cb::mcbp::Status::KeyEexists, store->evictKey(key, vbid, &msg));

    // 3) Get returns the value without BGFetch (and not KEY_ENOENT)
    auto options = static_cast<get_options_t>(
            QUEUE_BG_FETCH | HONOR_STATES | TRACK_REFERENCE | DELETE_TEMP |
            HIDE_LOCKED_CAS | TRACK_STATISTICS);
    auto gv = store->get(key, vbid, cookie, options);
    EXPECT_EQ(cb::engine_errc::success, gv.getStatus());
}

TEST_P(DurabilityEPBucketTest, PrematureEvictionOfDirtyCommitExistingCommit) {
    using namespace cb::durability;

    // 1) Persist a prepare and commit to test that we don't perform a stale
    // read
    auto key = makeStoredDocKey("key");
    auto prepare = makePendingItem(
            key, "staleValue", {Level::PersistToMajority, Timeout(30)});
    ASSERT_EQ(cb::engine_errc::sync_write_pending,
              store->set(*prepare, cookie));

    flushVBucketToDiskIfPersistent(vbid, 1);

    auto vb = store->getVBucket(vbid);
    ASSERT_TRUE(vb);

    // ACK, locally and remotely
    EXPECT_EQ(cb::engine_errc::success,
              vb->seqnoAcknowledged(
                      folly::SharedMutex::ReadHolder(vb->getStateLock()),
                      "replica",
                      1 /*preparedSeqno*/));
    vb->notifyActiveDMOfLocalSyncWrite();
    vb->processResolvedSyncWrites();

    ASSERT_EQ(0, vb->getDurabilityMonitor().getNumTracked());
    flushVBucketToDiskIfPersistent(vbid, 1);

    // 2) Persist a prepare and complete it (without persisting the commit)
    prepare = makePendingItem(
            key, "value", {Level::PersistToMajority, Timeout(30)});
    ASSERT_EQ(cb::engine_errc::sync_write_pending,
              store->set(*prepare, cookie));
    flushVBucketToDiskIfPersistent(vbid, 1);

    // ACK, locally and remotely
    EXPECT_EQ(cb::engine_errc::success,
              vb->seqnoAcknowledged(
                      folly::SharedMutex::ReadHolder(vb->getStateLock()),
                      "replica",
                      3 /*preparedSeqno*/));
    vb->notifyActiveDMOfLocalSyncWrite();
    vb->processResolvedSyncWrites();

    ASSERT_EQ(0, vb->getDurabilityMonitor().getNumTracked());

    // 3) Evict the commit (manually as it's easier than running the pager)
    // Can't evict the item yet as it has been marked dirty. Before the fix the
    // item would be evicted successfully and a subsequent get would perform a
    // BGFetch and return KEY_ENOENT.
    const char* msg;
    EXPECT_EQ(cb::mcbp::Status::KeyEexists, store->evictKey(key, vbid, &msg));

    // 4) Get returns the new value without BGFetch (and does not return a stale
    // value).
    auto options = static_cast<get_options_t>(
            QUEUE_BG_FETCH | HONOR_STATES | TRACK_REFERENCE | DELETE_TEMP |
            HIDE_LOCKED_CAS | TRACK_STATISTICS);
    auto gv = store->get(key, vbid, cookie, options);
    EXPECT_EQ(cb::engine_errc::success, gv.getStatus());
    EXPECT_EQ("value", gv.item->getValue()->to_s());
}

// @TODO Rocksdb when we have manual compaction/compaction filtering this test
// should be made to pass.
TEST_P(DurabilityCouchstoreBucketTest,
       CompactionOfPrepareDoesNotAddToBloomFilter) {
    using namespace cb::durability;

    // 1) Persist a prepare but don't complete it
    auto key = makeStoredDocKey("key");
    auto prepare = makePendingItem(
            key, "value", {Level::PersistToMajority, Timeout(30)});
    ASSERT_EQ(cb::engine_errc::sync_write_pending,
              store->set(*prepare, cookie));

    flushVBucketToDiskIfPersistent(vbid, 1);

    auto vb = store->getVBucket(vbid);
    ASSERT_TRUE(vb);
    ASSERT_EQ(0, vb->getNumOfKeysInFilter());

    // Run compaction now, don't expect it to purge anything, just want to
    // process the items and swap the BloomFilters
    runCompaction(vbid);

    // Should not have added the prepare to the filter
    EXPECT_EQ(0, vb->getNumOfKeysInFilter());

    // A get should complete and return KEY_ENOENT without BGFetch
    auto options = static_cast<get_options_t>(
            QUEUE_BG_FETCH | HONOR_STATES | TRACK_REFERENCE | DELETE_TEMP |
            HIDE_LOCKED_CAS | TRACK_STATISTICS);
    auto gv = store->get(key, vbid, cookie, options);
    EXPECT_EQ(cb::engine_errc::no_such_key, gv.getStatus());
}

TEST_P(DurabilityEPBucketTest, MB_40480) {
    using namespace cb::durability;

    // 1) Persist a prepare but don't complete it yet
    auto key = makeStoredDocKey("key");
    auto prepare = makePendingItem(
        key, "original", {Level::PersistToMajority, Timeout(10000)});

    ASSERT_EQ(cb::engine_errc::sync_write_pending,
              store->set(*prepare, cookie));
    flushVBucketToDiskIfPersistent(vbid, 1);

    // 2) Now abort our prepare but don't persist it yet
    auto vb = store->getVBucket(vbid);
    ASSERT_TRUE(vb);
    vb->processDurabilityTimeout(std::chrono::steady_clock::now() +
    std::chrono::milliseconds(10001));
    vb->processResolvedSyncWrites();

    EXPECT_EQ(1, vb->getSyncWriteAbortedCount());

    // 3) Grab the abort for persistence (in EPBucket::flushVBucket) but don't
    // actually complete the flush yet (i.e. call the commitCallback(s)).
    // state.
    ThreadGate tg1(2);
    ThreadGate tg2(2);

    auto* kvstore = store->getRWUnderlying(vbid);
    kvstore->setPostFlushHook([&tg1, &tg2]() {
        tg1.threadUp();
        tg2.threadUp();
    });

    std::thread flusher {[this](){
        flushVBucketToDiskIfPersistent(vbid, 1);
    }};

    tg1.threadUp();

    // 4) Do another prepare now on the same key so that the HashTable item is
    // updated
    prepare = makePendingItem(
            key, "can't delete", {Level::PersistToMajority, Timeout(30)});
    prepare->setDeleted();
    ASSERT_EQ(cb::engine_errc::sync_write_pending,
              store->set(*prepare, cookie));

    // 5) Release the flusher thread stuck waiting to flush the abort.
    tg2.threadUp();
    flusher.join();

    // We should now have called the PersistenceCallback for the abort. Before
    // this bug was fixed we would delete the latest prepare from the HashTable
    // here causing "prepare not found" errors when we attempt to complete
    // this prepare.
    const auto res = vb->ht.findForUpdate(key);
    EXPECT_TRUE(res.pending);
    EXPECT_FALSE(res.committed);
}

TEST_P(DurabilityBucketTest, ObserveReturnsErrorIfRecommitInProgress) {
    // check that Observe respects recommit in progress
    setVBucketToActiveWithValidTopology();

    std::string keyMaybeVisible = "maybeVisible";
    std::string keyCommitted = "committed";

    // store a maybe visible prepare
    auto prepare = makePendingItem(makeStoredDocKey(keyMaybeVisible), "value");
    prepare->setPreparedMaybeVisible();
    store->set(*prepare, cookie);

    // store a committed item
    auto committed = makeCommittedItem(makeStoredDocKey(keyCommitted), "value");
    store->set(*committed, cookie);

    const auto dummyAddResponse = [](std::string_view key,
                                     std::string_view extras,
                                     std::string_view body,
                                     uint8_t datatype,
                                     cb::mcbp::Status status,
                                     uint64_t cas,
                                     const void* cookie) { return true; };

    auto requestPtr = createObserveRequest({keyCommitted});
    auto res = engine->observe(cookie, *requestPtr, dummyAddResponse);
    EXPECT_EQ(cb::engine_errc::success, res);

    // Verify that observing a maybe visble prepare causes
    // the entire Observe to fail
    requestPtr = createObserveRequest({keyMaybeVisible});
    res = engine->observe(cookie, *requestPtr, dummyAddResponse);
    EXPECT_EQ(cb::engine_errc::sync_write_re_commit_in_progress, res);

    // a request with one prepared maybe visible key should still
    // fail the entire request
    requestPtr = createObserveRequest({keyMaybeVisible, keyCommitted});
    res = engine->observe(cookie, *requestPtr, dummyAddResponse);
    EXPECT_EQ(cb::engine_errc::sync_write_re_commit_in_progress, res);
}

void DurabilityBucketTest::testReplaceAtPendingSW(DocState docState) {
    if (!persistent()) {
        return;
    }

    // 1 replica node in topology, no SyncWrite will be ever completed unless
    // manually ack'ed.
    setVBucketStateAndRunPersistTask(
            vbid,
            vbucket_state_active,
            {{"topology", nlohmann::json::array({{"active", "replica"}})}});

    auto key = makeStoredDocKey("key");
    auto item = makeCommittedItem(key, "value");

    ASSERT_TRUE(store);
    auto& vb = dynamic_cast<EPVBucket&>(*store->getVBucket(vbid));

    switch (docState) {
    case DocState::NOENT:
        break;
    case DocState::RESIDENT: {
        ASSERT_EQ(cb::engine_errc::success, store->set(*item, cookie));
        flush_vbucket_to_disk(vbid, 1 /*expectedNumFlused*/);
        break;
    }
    case DocState::EJECTED: {
        ASSERT_EQ(cb::engine_errc::success, store->set(*item, cookie));
        flush_vbucket_to_disk(vbid, 1 /*expectedNumFlused*/);
        {
            auto res = vb.ht.findForWrite(key);
            ASSERT_TRUE(res.storedValue);
        }
        auto cHandle = vb.lockCollections(key);
        ASSERT_TRUE(cHandle.valid());
        const auto buffer = std::make_unique<const char[]>(128);
        const char* msg = buffer.get();
        ASSERT_EQ(cb::mcbp::Status::Success, vb.evictKey(&msg, cHandle));
        ASSERT_TRUE(std::strcmp("Ejected.", msg) == 0);
        break;
    }
    }

    // Pending mutation for the same key
    auto pending = makePendingItem(key, "value");
    EXPECT_EQ(cb::engine_errc::sync_write_pending,
              store->set(*pending, cookie));

    cb::engine_errc expectedRes;

    {
        const auto res = vb.ht.findForUpdate(key);
        ASSERT_TRUE(res.pending);

        // Verify committed state in HT and residency
        switch (docState) {
        case DocState::NOENT: {
            ASSERT_FALSE(res.committed);
            ASSERT_EQ(0, vb.getNumTotalItems());
            if (fullEviction() && !bloomFilterEnabled()) {
                expectedRes = cb::engine_errc::would_block;
            } else {
                expectedRes = cb::engine_errc::no_such_key;
            }
            break;
        }
        case DocState::RESIDENT: {
            ASSERT_TRUE(res.committed);
            ASSERT_EQ(1, vb.getNumTotalItems());
            expectedRes = cb::engine_errc::sync_write_in_progress;
            break;
        }
        case DocState::EJECTED: {
            if (fullEviction()) {
                // The committed item is fully ejected, the bloom filter must
                // trigger a bg-fetch
                ASSERT_FALSE(res.committed);
                expectedRes = cb::engine_errc::would_block;
            } else {
                ASSERT_TRUE(res.committed);
                expectedRes = cb::engine_errc::sync_write_in_progress;
            }
            ASSERT_EQ(1, vb.getNumTotalItems());
            break;
        }
        }
    }

    EXPECT_EQ(expectedRes, store->replace(*item, cookie));
}

TEST_P(DurabilityBucketTest, ReplaceAtPendingSW_DocEnoent) {
    testReplaceAtPendingSW(DocState::NOENT);
}

TEST_P(DurabilityBucketTest, ReplaceAtPendingSW_DocResident) {
    testReplaceAtPendingSW(DocState::RESIDENT);
}

TEST_P(DurabilityBucketTest, ReplaceAtPendingSW_DocEjected) {
    testReplaceAtPendingSW(DocState::EJECTED);
}

TEST_P(DurabilityBucketTest, SetMinDurabilityLevel_UnknownLevel) {
    auto& config = engine->getConfiguration();
    try {
        config.setDurabilityMinLevel("non-existing-level");
    } catch (const std::range_error& e) {
        ASSERT_TRUE(std::string(e.what()).find(
                            "Validation Error, durability_min_level") !=
                    std::string::npos);
        return;
    }
    FAIL();
}

void DurabilityBucketTest::testSetMinDurabilityLevel(
        cb::durability::Level level) {
    using namespace cb::durability;

    ASSERT_EQ(Level::None, store->getMinDurabilityLevel());

    const auto checkSuccessfulSet = [this, level]() -> void {
        ASSERT_EQ(cb::engine_errc::success,
                  store->setMinDurabilityLevel(level));
        ASSERT_EQ(level, store->getMinDurabilityLevel());
    };

    switch (level) {
    case Level::None:
    case Level::Majority: {
        checkSuccessfulSet();
        break;
    }
    case Level::MajorityAndPersistOnMaster:
    case Level::PersistToMajority: {
        if (persistent()) {
            checkSuccessfulSet();
        } else {
            ASSERT_EQ(cb::engine_errc::durability_invalid_level,
                      store->setMinDurabilityLevel(level));
        }
        break;
    }
    }
}

TEST_P(DurabilityBucketTest, SetMinDurabilityLevel_None) {
    testSetMinDurabilityLevel(cb::durability::Level::None);
}

TEST_P(DurabilityBucketTest, SetMinDurabilityLevel_Majority) {
    testSetMinDurabilityLevel(cb::durability::Level::Majority);
}

TEST_P(DurabilityBucketTest, SetMinDurabilityLevel_MajorityAndPersistOnMaster) {
    testSetMinDurabilityLevel(
            cb::durability::Level::MajorityAndPersistOnMaster);
}

TEST_P(DurabilityBucketTest, SetMinDurabilityLevel_PersistToMajority) {
    testSetMinDurabilityLevel(cb::durability::Level::PersistToMajority);
}

void DurabilityBucketTest::testUpgradeToMinDurabilityLevel(
        cb::durability::Level minLevel,
        std::optional<cb::durability::Level> writeLevel,
        EngineOp engineOp) {
    using namespace cb::durability;

    // Do not execute Ephemeral for persistence levels
    if (ephemeral()) {
        if (minLevel > Level::Majority) {
            return;
        }
        if (writeLevel && *writeLevel > Level::Majority) {
            return;
        }
    }

    // * SETUP *
    // Avoid that Prepares are committed as soon as queued
    setVBucketToActiveWithValidTopology();
    // If we are testing Remove, the we need to add the document that is deleted
    // later in the test.
    // Need to perform this step before we set any MinLevel > None, the insert
    // would be turned into a SyncWrite otherwise
    const auto key = makeStoredDocKey("key");
    if (engineOp == EngineOp::Remove) {
        ASSERT_EQ(Level::None, store->getMinDurabilityLevel());
        const auto item = makeCommittedItem(key, "value");
        uint64_t cas = 0;
        ASSERT_EQ(cb::engine_errc::success,
                  engine->store(cookie,
                                item.get(),
                                cas,
                                StoreSemantics::Set,
                                {} /*durReqs*/,
                                DocumentState::Alive,
                                false /*preserveTtl*/));
    }
    // Set the bucket min-level that we want to test
    ASSERT_EQ(cb::engine_errc::success, store->setMinDurabilityLevel(minLevel));
    ASSERT_EQ(minLevel, store->getMinDurabilityLevel());

    // * PRE-CONDITIONS *
    auto& vb = *store->getVBucket(vbid);
    auto& ht = vb.ht;
    {
        const auto res = ht.findForUpdate(key);
        ASSERT_EQ(engineOp != EngineOp::Remove, res.committed == nullptr);
        ASSERT_FALSE(res.pending);
    }

    // * TEST - write the document *
    const auto item = makeCommittedItem(key, "value");
    // Durability Requirements for the write:
    // - Reqs{writeLevel, some-timeout} if writeLevel provided
    // - No reqs (ie, normal write) otherwise
    const auto timeout = Timeout(54321);
    const auto reqs =
            writeLevel ? std::optional<Requirements>({*writeLevel, timeout})
                       : std::optional<Requirements>();
    switch (engineOp) {
    case EngineOp::Store: {
        uint64_t cas = 0;
        ASSERT_EQ(cb::engine_errc::would_block,
                  engine->store(cookie,
                                item.get(),
                                cas,
                                StoreSemantics::Set,
                                reqs,
                                DocumentState::Alive,
                                false));
        break;
    }
    case EngineOp::StoreIf: {
        const cb::StoreIfPredicate predicate =
                [](const std::optional<item_info>&, cb::vbucket_info) {
                    return cb::StoreIfStatus::Continue;
                };
        const auto res = engine->store_if(cookie,
                                          item.get(),
                                          0 /*cas*/,
                                          StoreSemantics::Set,
                                          predicate,
                                          reqs,
                                          DocumentState::Alive,
                                          false);
        ASSERT_EQ(cb::engine_errc::would_block, res.status);
        break;
    }
    case EngineOp::Remove: {
        uint64_t cas = 0;
        mutation_descr_t info;
        ASSERT_EQ(cb::engine_errc::would_block,
                  engine->remove(cookie, key, cas, vbid, reqs, info));
        break;
    }
    }

    // * POST-CONDITIONS - item must be queued in CM with the expected DurReqs *
    ASSERT_TRUE(engine->getEngineSpecific(cookie));
    {
        const auto res = ht.findForUpdate(key);
        ASSERT_EQ(engineOp != EngineOp::Remove, res.committed == nullptr);
        ASSERT_TRUE(res.pending);
    }

    auto& manager = *vb.checkpointManager;
    const auto expectedHighSeqno = engineOp != EngineOp::Remove ? 1 : 2;
    ASSERT_EQ(expectedHighSeqno, manager.getHighSeqno());
    const auto& ckptList =
            CheckpointManagerTestIntrospector::public_getCheckpointList(
                    manager);
    ASSERT_EQ(1, ckptList.size());
    const auto& ckpt = *ckptList.front();
    ASSERT_EQ(2, ckpt.getNumMetaItems());
    const auto expectedNumItems = engineOp != EngineOp::Remove ? 1 : 2;
    ASSERT_EQ(expectedNumItems, ckpt.getNumItems());
    // Skip empty-item, checkpoint-start and set-vbstate
    auto it = ckpt.begin();
    it++;
    it++;
    it++;
    // We must have the committed from the insert if we are testing a deletion
    if (engineOp == EngineOp::Remove) {
        EXPECT_EQ(queue_op::mutation, (*it)->getOperation());
        EXPECT_EQ(1, (*it)->getBySeqno());
        EXPECT_FALSE((*it)->isDeleted());
        it++;
    }
    EXPECT_EQ(queue_op::pending_sync_write, (*it)->getOperation());
    EXPECT_EQ(expectedHighSeqno, (*it)->getBySeqno());
    EXPECT_EQ(engineOp == EngineOp::Remove, (*it)->isDeleted());

    const auto& itemReqs = (*it)->getDurabilityReqs();

    Level expectedLevel;
    Timeout expectedTimeout;
    if (!writeLevel) {
        // NormalWrite -> minLevel >= writeLevel by logic, so we expect
        // always whatever minLevel
        expectedLevel = minLevel;
        // No user-timeout for the original NormalWrite
        expectedTimeout = Timeout();
    } else {
        // SyncWrite -> we expect the max(minLevel, writeLevel)
        expectedLevel = (*writeLevel > minLevel ? *writeLevel : minLevel);
        // Timeout unchanged
        expectedTimeout = timeout;
    }
    EXPECT_EQ(expectedLevel, itemReqs.getLevel());
    EXPECT_EQ(expectedTimeout.get(), itemReqs.getTimeout().get());
}

// Representative of any combination of {minLevel, writeLevel} with
// (minLevel < writeLevel)
// Note: In this scenario, by definition the write is a SyncWrite
TEST_P(DurabilityBucketTest, UpgradeToMinLevel_None_Majority_Store) {
    using namespace cb::durability;
    testUpgradeToMinDurabilityLevel(Level::None /*minLevel*/,
                                    {Level::Majority} /*writeLevel*/,
                                    EngineOp::Store);
}
TEST_P(DurabilityBucketTest,
       UpgradeToMinLevel_None_MajorityAndPersistOnMaster_StoreIf) {
    using namespace cb::durability;
    testUpgradeToMinDurabilityLevel(Level::None,
                                    {Level::MajorityAndPersistOnMaster},
                                    EngineOp::StoreIf);
}
TEST_P(DurabilityBucketTest,
       UpgradeToMinLevel_MajorityAndPersistOnMaster_PersistToMajority_Remove) {
    using namespace cb::durability;
    testUpgradeToMinDurabilityLevel(Level::MajorityAndPersistOnMaster,
                                    {Level::PersistToMajority},
                                    EngineOp::Remove);
}

// Representative of any combination of {minLevel, writeLevel} with
// (minLevel > writeLevel) AND the write is a NormalWrite
TEST_P(DurabilityBucketTest, UpgradeToMinLevel_Majority_None_Store) {
    using namespace cb::durability;
    testUpgradeToMinDurabilityLevel(Level::Majority, {}, EngineOp::Store);
}
TEST_P(DurabilityBucketTest,
       UpgradeToMinLevel_MajorityAndPersistOnMaster_None_StoreIf) {
    using namespace cb::durability;
    testUpgradeToMinDurabilityLevel(
            Level::MajorityAndPersistOnMaster, {}, EngineOp::StoreIf);
}
TEST_P(DurabilityBucketTest, UpgradeToMinLevel_PersistToMajority_None_Remove) {
    using namespace cb::durability;
    testUpgradeToMinDurabilityLevel(
            Level::PersistToMajority, {}, EngineOp::Remove);
}

// Representative of any combination of {minLevel, writeLevel} with
// (minLevel > writeLevel) AND the write is a SyncWrite
TEST_P(DurabilityBucketTest,
       UpgradeToMinLevel_PersistToMajority_Majority_Store) {
    using namespace cb::durability;
    testUpgradeToMinDurabilityLevel(Level::MajorityAndPersistOnMaster,
                                    Level::Majority,
                                    EngineOp::Store);
}
TEST_P(DurabilityBucketTest,
       UpgradeToMinLevel_PersistToMajority_MajorityAndPersistOnMaster_StoreIf) {
    using namespace cb::durability;
    testUpgradeToMinDurabilityLevel(Level::PersistToMajority,
                                    Level::MajorityAndPersistOnMaster,
                                    EngineOp::StoreIf);
}
TEST_P(DurabilityBucketTest,
       UpgradeToMinLevel_PersistToMajority_Majority_Remove) {
    using namespace cb::durability;
    testUpgradeToMinDurabilityLevel(
            Level::PersistToMajority, Level::Majority, EngineOp::Remove);
}

TEST_P(DurabilityBucketTest, PrepareDoesNotExpire) {
    using namespace cb::durability;

    // Avoid that Prepares are committed as soon as queued
    setVBucketToActiveWithValidTopology();

    auto& vb = *store->getVBucket(vbid);
    auto& ht = vb.ht;
    const auto key = makeStoredDocKey("key");
    {
        const auto res = ht.findForUpdate(key);
        ASSERT_FALSE(res.committed);
        ASSERT_FALSE(res.pending);
    }

    // Load a SyncWrite with exptime != 0
    const auto item = makePendingItem(
            key, "value", Requirements(Level::Majority, Timeout::Infinity()));
    item->setExpTime(ep_real_time() + 3600);
    item->setPreparedMaybeVisible();
    uint64_t cas = 0;
    ASSERT_EQ(cb::engine_errc::would_block,
              engine->store(cookie,
                            item.get(),
                            cas,
                            StoreSemantics::Set,
                            item->getDurabilityReqs(),
                            DocumentState::Alive,
                            false /*preserveTTL*/));

    {
        const auto res = ht.findForRead(key);
        ASSERT_TRUE(res.storedValue);
        EXPECT_TRUE(res.storedValue->isPreparedMaybeVisible());
        EXPECT_FALSE(res.storedValue->isDeleted());
    }

    // Now access the StoredValue via the expiry code path, must NOT expire has
    // TTL not reached
    const auto checkNotExpired = [&vb, &key]() -> void {
        auto res = vb.fetchValidValue(WantsDeleted::No,
                                      TrackReference::No,
                                      QueueExpired::Yes,
                                      vb.lockCollections(key));
        ASSERT_TRUE(res.storedValue);
        EXPECT_TRUE(res.storedValue->isPreparedMaybeVisible());
        EXPECT_FALSE(res.storedValue->isDeleted());
    };
    checkNotExpired();

    // TimeTravel to expire
    TimeTraveller tt(3601);

    // Again, must NOT expire as the still in pending Prepare state.
    checkNotExpired();

    ASSERT_EQ(cb::engine_errc::success,
              vb.commit(key, 1 /*prepareSeqno*/, {}, vb.lockCollections(key)));

    // Note: The next call to VBucket::fetchValidValue needs the test engine in
    // ObjectRegistry as it makes a call to
    // ObjectRegistry::getCurrentEngine()->getServerApi()->doc->pre_expiry(item)
    ObjectRegistry::onSwitchThread(engine.get());

    // Item committed, TTL must kick in
    auto res = vb.fetchValidValue(WantsDeleted::Yes,
                                  TrackReference::No,
                                  QueueExpired::Yes,
                                  vb.lockCollections(key));
    ASSERT_TRUE(res.storedValue);
    EXPECT_TRUE(res.storedValue->isCommitted());
    EXPECT_TRUE(res.storedValue->isDeleted());
    EXPECT_EQ(DeleteSource::TTL, res.storedValue->getDeletionSource());
}

TEST_P(DurabilityBucketTest, MB_46272) {
    using namespace cb::durability;
    setVBucketToActiveWithValidTopology();

    auto vb = store->getVBucket(vbid);
    auto& adm = VBucketTestIntrospector::public_getActiveDM(*vb);

    // 1. Two writes, one to abort after 5 seconds, one to abort after 10
    auto keyA = makeStoredDocKey("keyA");
    ASSERT_EQ(
            cb::engine_errc::sync_write_pending,
            store->set(*makePendingItem(
                               keyA, "value", {Level::Majority, Timeout(4000)}),
                       cookie));
    auto keyB = makeStoredDocKey("keyB");
    ASSERT_EQ(
            cb::engine_errc::sync_write_pending,
            store->set(*makePendingItem(
                               keyB, "value", {Level::Majority, Timeout(9000)}),
                       cookie));
    // 2. Flush the two prepares
    flushVBucketToDiskIfPersistent(vbid, 2);

    // 3. timeout keyA which should generate an abort
    adm.processTimeout(std::chrono::steady_clock::now() +
                       std::chrono::seconds(5));
    // 4. cancel the inflight sync-writes returning to the client as ambiguous
    engine->cancel_all_operations_in_ewb_state();
    // Now check that logically we would be in a consistent state if the
    // durability timeout or completion tasks where to run

    // 5. Timeout keyB which should generate an abort
    adm.processTimeout(std::chrono::steady_clock::now() +
                       std::chrono::seconds(10));
    // 6. Process resolved sync-writes this should cause us to add two aborts
    //    to the checkpoint manager first for keyA then keyB
    vb->processResolvedSyncWrites();
    const auto& ckptList =
            CheckpointManagerTestIntrospector::public_getCheckpointList(
                    *vb->checkpointManager);
    const auto& ckpt = *ckptList.back();
    auto it = ckpt.begin();
    it++; // skip the empty-item
    it++; // skip checkpoint_start
    // 7. Check keyA's abort
    EXPECT_EQ(keyA, (*it)->getKey());
    EXPECT_EQ(queue_op::abort_sync_write, (*it)->getOperation());
    EXPECT_EQ(3, (*it)->getBySeqno());
    it++; // move to keyB's abort
    // 8. Check keyB's abort
    EXPECT_EQ(keyB, (*it)->getKey());
    EXPECT_EQ(4, (*it)->getBySeqno());
    EXPECT_EQ(queue_op::abort_sync_write, (*it)->getOperation());
    // 9. Flush the two aborts to disk
    flushVBucketToDiskIfPersistent(vbid, 2);
}

/**
 * MB-46787: Test that GET_RANDOM works when finding a complete prepare
 */
TEST_P(DurabilityEphemeralBucketTest, GetRandomCompletedPrepare) {
    using namespace cb::durability;

    setVBucketToActiveWithValidTopology();

    // Need an extra item so that the collection item count > 1
    auto unrelatedKey = makeStoredDocKey("unrelated");
    EXPECT_EQ(cb::engine_errc::success,
              store->set(*makeCommittedItem(unrelatedKey, "value"), cookie));

    // SyncWrite that we will complete
    auto key = makeStoredDocKey("key");
    EXPECT_EQ(
            cb::engine_errc::sync_write_pending,
            store->set(*makePendingItem(
                               key, "value", {Level::Majority, Timeout(4000)}),
                       cookie));

    // Commit it
    auto vb = store->getVBucket(vbid);
    ASSERT_EQ(
            cb::engine_errc::success,
            vb->commit(key, 2 /*prepareSeqno*/, {}, vb->lockCollections(key)));

    // Delete the committed value (making it in-eligible) which is required
    // as the commit is earlier in the chain than the prepare
    mutation_descr_t delInfo;
    uint64_t cas = 0;
    ASSERT_EQ(cb::engine_errc::success,
              store->deleteItem(key, cas, vbid, cookie, {}, nullptr, delInfo));

    auto gv = store->getRandomKey(CollectionID::Default, cookie);
    EXPECT_EQ(cb::engine_errc::success, gv.getStatus());
}

// Test cases which run against couchstore
INSTANTIATE_TEST_SUITE_P(AllBackends,
                         DurabilityCouchstoreBucketTest,
                         STParameterizedBucketTest::couchstoreConfigValues(),
                         STParameterizedBucketTest::PrintToStringParamName);

// Test cases which run against all persistent storage backends.
INSTANTIATE_TEST_SUITE_P(
        AllBackends,
        DurabilityEPBucketTest,
        STParameterizedBucketTest::persistentAllBackendsConfigValues(),
        STParameterizedBucketTest::PrintToStringParamName);

// Test cases which run against all ephemeral.
<<<<<<< HEAD
INSTANTIATE_TEST_SUITE_P(AllBackends,
                         DurabilityEphemeralBucketTest,
                         STParameterizedBucketTest::ephConfigValues(),
                         STParameterizedBucketTest::PrintToStringParamName);
=======
INSTANTIATE_TEST_CASE_P(AllEphemeral,
                        DurabilityEphemeralBucketTest,
                        STParameterizedBucketTest::ephConfigValues(),
                        STParameterizedBucketTest::PrintToStringParamName);
>>>>>>> 3e1d1cbc

// Test cases which run against all configurations.
INSTANTIATE_TEST_SUITE_P(AllBackends,
                         DurabilityBucketTest,
                         STParameterizedBucketTest::allConfigValues(),
                         STParameterizedBucketTest::PrintToStringParamName);

// maxVisibleSeqno tests run against all persistent storage backends.
INSTANTIATE_TEST_SUITE_P(AllBackends,
                         BackingStoreMaxVisibleSeqnoTest,
                         STParameterizedBucketTest::allConfigValues(),
                         STParameterizedBucketTest::PrintToStringParamName);<|MERGE_RESOLUTION|>--- conflicted
+++ resolved
@@ -2333,11 +2333,11 @@
     auto syncDelete = makePendingItem(key, "deleted value");
     syncDelete->setDeleted();
     if (persistent()) {
-        EXPECT_EQ(ENGINE_EWOULDBLOCK, store->add(*syncDelete, cookie))
+        EXPECT_EQ(cb::engine_errc::would_block, store->add(*syncDelete, cookie))
                 << "Add() of deleted item (no alive or tombstone) should "
                    "require bgFetch to check for on-disk tombstone.";
     } else {
-        EXPECT_EQ(ENGINE_SYNC_WRITE_PENDING,
+        EXPECT_EQ(cb::engine_errc::sync_write_pending,
                   store->add(*syncDelete, cookie))
                 << "Add() of deleted item for (no alive or tombstone) for "
                    "ephemeral should succeed.";
@@ -2354,13 +2354,13 @@
     syncDelete->setDeleted();
 
     // HashTable with (Committed) tempInitialItem.
-    ASSERT_EQ(ENGINE_EWOULDBLOCK, store->add(*syncDelete, cookie));
+    ASSERT_EQ(cb::engine_errc::would_block, store->add(*syncDelete, cookie));
     {
         auto result = vb->ht.findForWrite(key);
         ASSERT_TRUE(result.storedValue);
         ASSERT_TRUE(result.storedValue->isTempInitialItem());
     }
-    EXPECT_EQ(ENGINE_EWOULDBLOCK, store->add(*syncDelete, cookie))
+    EXPECT_EQ(cb::engine_errc::would_block, store->add(*syncDelete, cookie))
             << "Add() of deleted item when a temp_initial_item has been "
                "added for pending bgFetch should return would_block";
 
@@ -2371,7 +2371,7 @@
         ASSERT_TRUE(result.storedValue);
         ASSERT_TRUE(result.storedValue->isTempNonExistentItem());
     }
-    EXPECT_EQ(ENGINE_SYNC_WRITE_PENDING,
+    EXPECT_EQ(cb::engine_errc::sync_write_pending,
               store->add(*syncDelete, cookie))
             << "After bgfetch finds temp_non_existent, add of SyncDelete "
                "should result in pending SyncWrite.";
@@ -2388,7 +2388,7 @@
     // of deleted items.
     auto deletedItem = make_item(vbid, key, "deleted value");
     deletedItem.setDeleted();
-    ASSERT_EQ(ENGINE_SUCCESS, store->set(deletedItem, cookie));
+    ASSERT_EQ(cb::engine_errc::success, store->set(deletedItem, cookie));
     flushVBucketToDiskIfPersistent(vbid, 1);
     {
         const auto readHandle = vb->lockCollections();
@@ -2399,7 +2399,7 @@
     // Issue a SyncDelete to set up for a tempDeleteItem.
     auto syncDelete = makePendingItem(key, "deleted value");
     syncDelete->setDeleted();
-    ASSERT_EQ(ENGINE_EWOULDBLOCK, store->add(*syncDelete, cookie));
+    ASSERT_EQ(cb::engine_errc::would_block, store->add(*syncDelete, cookie));
     runBGFetcherTask();
     {
         auto result = vb->ht.findForWrite(key);
@@ -2409,7 +2409,7 @@
 
     auto syncDelete2 = makePendingItem(key, "deleted value 2");
     syncDelete2->setDeleted();
-    EXPECT_EQ(ENGINE_NOT_STORED, store->add(*syncDelete2, cookie))
+    EXPECT_EQ(cb::engine_errc::not_stored, store->add(*syncDelete2, cookie))
             << "After bgfetch finds temp_deleted, add of SyncDelete "
                "should fail";
 }
@@ -2426,11 +2426,11 @@
 
     auto deletedItem = make_item(vbid, key, "deleted value");
     deletedItem.setDeleted();
-    ASSERT_EQ(ENGINE_SUCCESS, store->set(deletedItem, cookie));
+    ASSERT_EQ(cb::engine_errc::success, store->set(deletedItem, cookie));
 
     auto syncDelete = makePendingItem(key, "deleted value 2");
     syncDelete->setDeleted();
-    EXPECT_EQ(ENGINE_NOT_STORED, store->add(*syncDelete, cookie))
+    EXPECT_EQ(cb::engine_errc::not_stored, store->add(*syncDelete, cookie))
             << "Add() of deleted item when a Delete already present should "
                "fail.";
 }
@@ -4996,17 +4996,10 @@
         STParameterizedBucketTest::PrintToStringParamName);
 
 // Test cases which run against all ephemeral.
-<<<<<<< HEAD
-INSTANTIATE_TEST_SUITE_P(AllBackends,
+INSTANTIATE_TEST_SUITE_P(AllEphemeral,
                          DurabilityEphemeralBucketTest,
                          STParameterizedBucketTest::ephConfigValues(),
                          STParameterizedBucketTest::PrintToStringParamName);
-=======
-INSTANTIATE_TEST_CASE_P(AllEphemeral,
-                        DurabilityEphemeralBucketTest,
-                        STParameterizedBucketTest::ephConfigValues(),
-                        STParameterizedBucketTest::PrintToStringParamName);
->>>>>>> 3e1d1cbc
 
 // Test cases which run against all configurations.
 INSTANTIATE_TEST_SUITE_P(AllBackends,
