/* -*- Mode: C++; tab-width: 4; c-basic-offset: 4; indent-tabs-mode: nil -*- */
/*
 *     Copyright 2016 Couchbase, Inc
 *
 *   Licensed under the Apache License, Version 2.0 (the "License");
 *   you may not use this file except in compliance with the License.
 *   You may obtain a copy of the License at
 *
 *       http://www.apache.org/licenses/LICENSE-2.0
 *
 *   Unless required by applicable law or agreed to in writing, software
 *   distributed under the License is distributed on an "AS IS" BASIS,
 *   WITHOUT WARRANTIES OR CONDITIONS OF ANY KIND, either express or implied.
 *   See the License for the specific language governing permissions and
 *   limitations under the License.
 */
#include "kvstore_test.h"

#include <platform/dirutils.h>

#include "bucket_logger.h"
#include "collections/vbucket_manifest.h"
#include "couch-kvstore/couch-kvstore.h"
#include "item.h"
#include "kvstore.h"
#include "kvstore_config.h"
#include "vb_commit.h"
#ifdef EP_USE_ROCKSDB
#include "rocksdb-kvstore/rocksdb-kvstore_config.h"
#endif
#include "collections/collection_persisted_stats.h"
#ifdef EP_USE_MAGMA
#include "magma-kvstore/magma-kvstore_config.h"
#endif
#include "programs/engine_testapp/mock_server.h"
#include "src/internal.h"
#include "src/rollback_result.h"
#include "test_helpers.h"
#include "tests/module_tests/test_helpers.h"
#include "tests/test_fileops.h"
#include "thread_gate.h"
#include "tools/couchfile_upgrade/input_couchfile.h"
#include "tools/couchfile_upgrade/output_couchfile.h"
#include "vbucket_bgfetch_item.h"
#include "vbucket_state.h"
#include "workload.h"

#include <folly/portability/GMock.h>
#include <folly/portability/GTest.h>
#include <kvstore.h>
#include <thread>
#include <unordered_map>
#include <vector>

using namespace std::string_literals;

class KVStoreTestCacheCallback : public StatusCallback<CacheLookup> {
public:
    KVStoreTestCacheCallback(int64_t s, int64_t e, Vbid vbid)
        : start(s), end(e), vb(vbid) {
    }

    void callback(CacheLookup &lookup) {
        EXPECT_EQ(vb, lookup.getVBucketId());
        EXPECT_LE(start, lookup.getBySeqno());
        EXPECT_LE(lookup.getBySeqno(), end);
    }

private:
    int64_t start;
    int64_t end;
    Vbid vb;
};

class GetCallback : public StatusCallback<GetValue> {
public:
    GetCallback(ENGINE_ERROR_CODE _expectedErrorCode = ENGINE_SUCCESS) :
        expectCompressed(false),
        expectedErrorCode(_expectedErrorCode) { }

    GetCallback(bool expect_compressed,
                ENGINE_ERROR_CODE _expectedErrorCode = ENGINE_SUCCESS) :
        expectCompressed(expect_compressed),
        expectedErrorCode(_expectedErrorCode) { }

    void callback(GetValue &result) {
        EXPECT_EQ(expectedErrorCode, result.getStatus());
        if (result.getStatus() == ENGINE_SUCCESS) {
            if (expectCompressed) {
                EXPECT_EQ(PROTOCOL_BINARY_DATATYPE_SNAPPY,
                          result.item->getDataType());
                result.item->decompressValue();
            }

            EXPECT_EQ(0,
                      strncmp("value",
                              result.item->getData(),
                              result.item->getNBytes()));
        }
    }

private:
    bool expectCompressed;
    ENGINE_ERROR_CODE expectedErrorCode;
};

struct WriteCallback {
    void operator()(TransactionContext, KVStore::MutationSetResultState) {
    }
};

struct DeleteCallback {
public:
    void operator()(TransactionContext&, KVStore::MutationStatus) {
    }
};

void checkGetValue(GetValue& result,
                   ENGINE_ERROR_CODE expectedErrorCode = ENGINE_SUCCESS,
                   bool expectCompressed = false) {
    EXPECT_EQ(expectedErrorCode, result.getStatus());
    if (result.getStatus() == ENGINE_SUCCESS) {
        if (expectCompressed) {
            EXPECT_EQ(PROTOCOL_BINARY_DATATYPE_SNAPPY,
                      result.item->getDataType());
            result.item->decompressValue();
        }

        EXPECT_EQ(0,
                  strncmp("value",
                          result.item->getData(),
                          result.item->getNBytes()));
    }
}

class ExpiryCallback : public Callback<Item&, time_t&> {
public:
    ExpiryCallback() {}
    void callback(Item&, time_t&) override {
    }
};

/**
 * Utility template for generating callbacks for various
 * KVStore functions from a lambda/std::function
 */
template <typename... RV>
class CustomCallback : public StatusCallback<RV...> {
public:
    CustomCallback(std::function<void(RV...)> _cb)
        : cb(_cb) {}
    CustomCallback()
        : cb([](RV... val){}) {}

    void callback(RV&...result) {
        cb(std::forward<RV>(result)...);
        processed++;
    }

    uint32_t getProcessedCount() {
        return processed;
    }

protected:
    std::function<void(RV...)> cb;

private:
    uint32_t processed = 0;
};

/**
 * Callback that can be given a lambda to use, specifically
 * for the Rollback callback
 */
class CustomRBCallback : public RollbackCB {
public:
    CustomRBCallback(std::function<void(GetValue)> _cb)
        : cb(_cb) {}
    CustomRBCallback()
        : cb([](GetValue val){}) {}

    void callback(GetValue &result) {
        cb(std::move(result));
    }

protected:
    std::function<void(GetValue)> cb;
};

// Initializes a KVStore
static void initialize_kv_store(KVStore* kvstore, Vbid vbid = Vbid(0)) {
    // simulate the setVbState by incrementing the rev
    kvstore->prepareToCreate(vbid);
    vbucket_state state;
    state.transition.state = vbucket_state_active;
    // simulate the setVbState by incrementing the rev
    kvstore->prepareToCreate(vbid);
    kvstore->snapshotVBucket(
            vbid, state, VBStatePersist::VBSTATE_PERSIST_WITHOUT_COMMIT);
}

// Creates and initializes a KVStore with the given config
static std::unique_ptr<KVStore> setup_kv_store(KVStoreConfig& config,
                                               std::vector<Vbid> vbids = {
                                                       Vbid(0)}) {
    auto kvstore = KVStoreFactory::create(config);
    for (auto vbid : vbids) {
        initialize_kv_store(kvstore.rw.get(), vbid);
    }
    return std::move(kvstore.rw);
}

/* Test callback for stats handling.
 * 'cookie' is a std::unordered_map<std::string, std::string) which stats
 * are accumulated in.
 */
static void add_stat_callback(cb::const_char_buffer key,
                              cb::const_char_buffer value,
                              gsl::not_null<const void*> cookie) {
    auto* map = reinterpret_cast<std::map<std::string, std::string>*>(
            const_cast<void*>(cookie.get()));
    ASSERT_NE(nullptr, map);
    map->insert(std::make_pair(std::string(key.data(), key.size()),
                               std::string(value.data(), value.size())));
}

KVStoreTest::KVStoreTest() : flush(manifest) {
}

void KVStoreTest::SetUp() {
    auto* info = ::testing::UnitTest::GetInstance()->current_test_info();
    data_dir = std::string(info->test_case_name()) + "_" + info->name() + ".db";
    if (cb::io::isDirectory(data_dir)) {
        try {
            cb::io::rmrf(data_dir);
        } catch (std::system_error& e) {
            throw e;
        }
    }
}

void KVStoreTest::TearDown() {
    cb::io::rmrf(data_dir);
}

/// Test fixture for tests which run only on Couchstore.
class CouchKVStoreTest : public KVStoreTest {
public:
    CouchKVStoreTest() : KVStoreTest() {
    }
};

class KVStoreParamTestSkipRocks : public KVStoreParamTest {
public:
    KVStoreParamTestSkipRocks() : KVStoreParamTest() {
    }
};

// Rocks doesn't support returning compressed values.
TEST_P(KVStoreParamTestSkipRocks, CompressedTest) {
    kvstore->begin(std::make_unique<TransactionContext>(vbid));

    for (int i = 1; i <= 5; i++) {
        std::string key("key" + std::to_string(i));
        auto qi = makeCommittedItem(makeStoredDocKey(key), "value");
        qi->setBySeqno(5);
        kvstore->set(qi);
    }
    // Ensure a valid vbstate is committed
    flush.proposedVBState.lastSnapEnd = 5;
    kvstore->commit(flush);

    auto cb = std::make_shared<GetCallback>(true /*expectcompressed*/);
    auto cl = std::make_shared<KVStoreTestCacheCallback>(1, 5, Vbid(0));
    ScanContext* scanCtx;
    scanCtx = kvstore->initScanContext(cb,
                                       cl,
                                       Vbid(0),
                                       1,
                                       DocumentFilter::ALL_ITEMS,
                                       ValueFilter::VALUES_COMPRESSED);

    ASSERT_NE(nullptr, scanCtx);
    EXPECT_EQ(scan_success, kvstore->scan(scanCtx));
    kvstore->destroyScanContext(scanCtx);
}

// Verify the stats returned from operations are accurate.
TEST_F(CouchKVStoreTest, StatsTest) {
    KVStoreConfig config(1024, 4, data_dir, "couchdb", 0);
    auto kvstore = setup_kv_store(config);

    // Perform a transaction with a single mutation (set) in it.
    kvstore->begin(std::make_unique<TransactionContext>(vbid));
    const std::string key{"key"};
    const std::string value{"value"};
    kvstore->set(makeCommittedItem(makeStoredDocKey(key), value));

    EXPECT_TRUE(kvstore->commit(flush));

    // Check statistics are correct.
    std::map<std::string, std::string> stats;
    kvstore->addStats(add_stat_callback, &stats, "");
    EXPECT_EQ("1", stats["rw_0:io_num_write"]);
    const size_t io_write_bytes = stoul(stats["rw_0:io_document_write_bytes"]);
    // 1 (for the namespace)
    EXPECT_EQ(1 + key.size() + value.size() +
                      MetaData::getMetaDataSize(MetaData::Version::V1),
              io_write_bytes);

    // Hard to determine exactly how many bytes should have been written, but
    // expect non-zero, and least as many as the actual documents.
    const size_t io_total_write_bytes = stoul(stats["rw_0:io_total_write_bytes"]);
    EXPECT_GT(io_total_write_bytes, 0);
    EXPECT_GE(io_total_write_bytes, io_write_bytes);
}

// Verify the compaction stats returned from operations are accurate.
TEST_F(CouchKVStoreTest, CompactStatsTest) {
    KVStoreConfig config(1, 4, data_dir, "couchdb", 0);
    auto kvstore = setup_kv_store(config);

    // Perform a transaction with a single mutation (set) in it.
    kvstore->begin(std::make_unique<TransactionContext>(vbid));
    const std::string key{"key"};
    const std::string value{"value"};
    kvstore->set(makeCommittedItem(makeStoredDocKey(key), value));

    EXPECT_TRUE(kvstore->commit(flush));

    CompactionConfig compactionConfig;
    compactionConfig.purge_before_seq = 0;
    compactionConfig.purge_before_ts = 0;
    compactionConfig.drop_deletes = 0;
    compactionConfig.db_file_id = Vbid(0);
    compaction_ctx cctx(compactionConfig, 0);
    cctx.curr_time = 0;

    EXPECT_TRUE(kvstore->compactDB(&cctx));
    // Check statistics are correct.
    std::map<std::string, std::string> stats;
    kvstore->addStats(add_stat_callback, &stats, "");
    EXPECT_EQ("1", stats["rw_0:io_num_write"]);
    const size_t io_write_bytes = stoul(stats["rw_0:io_document_write_bytes"]);

    // Hard to determine exactly how many bytes should have been written, but
    // expect non-zero, and at least twice as many as the actual documents for
    // the total and once as many for compaction alone.
    const size_t io_total_write_bytes = stoul(stats["rw_0:io_total_write_bytes"]);
    const size_t io_compaction_write_bytes = stoul(stats["rw_0:io_compaction_write_bytes"]);
    EXPECT_GT(io_total_write_bytes, 0);
    EXPECT_GT(io_compaction_write_bytes, 0);
    EXPECT_GT(io_total_write_bytes, io_compaction_write_bytes);
    EXPECT_GE(io_total_write_bytes, io_write_bytes * 2);
    EXPECT_GE(io_compaction_write_bytes, io_write_bytes);
}

// Regression test for MB-17517 - ensure that if a couchstore file has a max
// CAS of -1, it is detected and reset to zero when file is loaded.
TEST_F(CouchKVStoreTest, MB_17517MaxCasOfMinus1) {
    KVStoreConfig config(1024, 4, data_dir, "couchdb", 0);
    auto kvstore = KVStoreFactory::create(config);
    ASSERT_NE(nullptr, kvstore.rw);

    // Activate vBucket.
    vbucket_state state;
    state.transition.state = vbucket_state_active;
    state.maxCas = -1;
    EXPECT_TRUE(kvstore.rw->snapshotVBucket(
            Vbid(0), state, VBStatePersist::VBSTATE_PERSIST_WITHOUT_COMMIT));
    EXPECT_EQ(~0ull, kvstore.rw->listPersistedVbuckets()[0]->maxCas);

    // Close the file, then re-open.
    kvstore = KVStoreFactory::create(config);
    EXPECT_NE(nullptr, kvstore.rw);

    // Check that our max CAS was repaired on startup.
    EXPECT_EQ(0u, kvstore.rw->listPersistedVbuckets()[0]->maxCas);
}

// Regression test for MB-19430 - ensure that an attempt to get the
// item count from a file which doesn't exist yet propagates the
// error so the caller can detect (and retry as necessary).
TEST_F(CouchKVStoreTest, MB_18580_ENOENT) {
    KVStoreConfig config(1024, 4, data_dir, "couchdb", 0);
    // Create a read-only kvstore (which disables item count caching), then
    // attempt to get the count from a non-existent vbucket.
    auto kvstore = KVStoreFactory::create(config);
    ASSERT_NE(nullptr, kvstore.ro);

    // Expect to get a system_error (ENOENT)
    EXPECT_THROW(kvstore.ro->getDbFileInfo(Vbid(0)), std::system_error);
}

class CollectionsOfflineUpgadeCallback : public StatusCallback<CacheLookup> {
public:
    CollectionsOfflineUpgadeCallback(CollectionID cid) : expectedCid(cid) {
    }

    void callback(CacheLookup& lookup) {
        EXPECT_EQ(expectedCid, lookup.getKey().getDocKey().getCollectionID());
        callbacks++;
    }

    int callbacks = 0;
    CollectionID expectedCid;
};

class CollectionsOfflineGetCallback : public StatusCallback<GetValue> {
public:
    CollectionsOfflineGetCallback(std::pair<int, int> deletedRange)
        : deletedRange(deletedRange) {
    }

    void callback(GetValue& result) {
        EXPECT_EQ(ENGINE_SUCCESS, result.getStatus());

        if (result.item->isDeleted()) {
            DocKey dk = result.item->getKey();
            EXPECT_EQ(500, dk.getCollectionID());
            auto noCollection = dk.makeDocKeyWithoutCollectionID();
            EXPECT_EQ(2, noCollection.size());
            std::string str(reinterpret_cast<const char*>(noCollection.data()),
                            noCollection.size());
            auto index = std::stoi(str);
            EXPECT_GE(index, deletedRange.first);
            EXPECT_LE(index, deletedRange.second);

            if (index & 1) {
                // The odd deleted docs have no body to validate
                return;
            } else {
                EXPECT_TRUE(result.item->getDataType() &
                            PROTOCOL_BINARY_DATATYPE_XATTR);
            }
        }
        EXPECT_TRUE(PROTOCOL_BINARY_DATATYPE_SNAPPY &
                    result.item->getDataType());
        result.item->decompressValue();

        EXPECT_EQ(0,
                  strncmp("valuable",
                          result.item->getData(),
                          result.item->getNBytes()));
    }

private:
    std::pair<int, int> deletedRange;
};

// Test the InputCouchFile/OutputCouchFile objects (in a simple test) to
// check they do what we expect, that is create a new couchfile with all keys
// moved into a specified collection.
TEST_F(CouchKVStoreTest, CollectionsOfflineUpgade) {
    KVStoreConfig config1(1024, 4, data_dir, "couchdb", 0);

    KVStoreConfig config2(1024, 4, data_dir, "couchdb", 0);

    // Test setup, create a new file
    auto kvstore = setup_kv_store(config1);
    kvstore->begin(std::make_unique<TransactionContext>(vbid));

    // The key count is large enough to ensure the count uses more than 1 byte
    // of leb storage so we validate that leb encode/decode works on this path
    const int keys = 129;
    const int deletedKeys = 14;

    for (int i = 0; i < keys; i++) {
        auto key = std::to_string(i);
        // create Item and use a raw key, but say it has a cid encoded so that
        // the constructor doesn't push this key into the default collection.
        // If we don't do this, the source file won't be representative of real
        // source files when the upgrade is deployed
        std::unique_ptr<Item> item = std::make_unique<Item>(
                DocKey(key, DocKeyEncodesCollectionId::Yes),
                0,
                0,
                "valuable",
                8,
                PROTOCOL_BINARY_RAW_BYTES,
                0,
                i + 1);
        kvstore->set(queued_item(std::move(item)));
    }

    kvstore->commit(flush);
    EXPECT_EQ(keys, kvstore->getLastPersistedSeqno(vbid));

    kvstore->begin(std::make_unique<TransactionContext>(vbid));

    // Delete some keys. With and without a value (like xattr)
    for (int i = 18, j = 1; i < 18 + deletedKeys; ++i, ++j) {
        std::unique_ptr<Item> item;
        auto key = std::to_string(i);
        if (i & 1) {
            item.reset(Item::makeDeletedItem(
                    DeleteSource::Explicit,
                    DocKey(key, DocKeyEncodesCollectionId::Yes),
                    0,
                    0,
                    nullptr,
                    0));
        } else {
            // Note: this is not really xattr, just checking the datatype is
            // preserved on upgrade
            item.reset(Item::makeDeletedItem(
                    DeleteSource::Explicit,
                    DocKey(key, DocKeyEncodesCollectionId::Yes),
                    0,
                    0,
                    "valuable",
                    8,
                    PROTOCOL_BINARY_DATATYPE_XATTR));
        }
        item->setBySeqno(keys + j);
        kvstore->del(queued_item(std::move(item)));
    }
    kvstore->commit(flush);
    EXPECT_EQ(keys + deletedKeys, kvstore->getLastPersistedSeqno(vbid));

    rewriteCouchstoreVBState(Vbid(0), data_dir, 2, false /*no namespaces*/);

    // Use the upgrade tool's objects to run an upgrade
    // setup_kv_store will have progressed the rev to .2
    Collections::InputCouchFile input({}, data_dir + "/0.couch.2");
    CollectionID cid = 500;
    Collections::OutputCouchFile output({},
                                        data_dir + "/0.couch.3",
                                        cid /*collection-id*/,
                                        1024 * 1024 /*buffersize*/);
    input.upgrade(output);
    output.writeUpgradeComplete(input);
    output.commit();

    auto kvstore2 = KVStoreFactory::create(config2);
    auto cb = std::make_shared<CollectionsOfflineGetCallback>(
            std::pair<int, int>{18, 18 + deletedKeys});
    auto cl = std::make_shared<CollectionsOfflineUpgadeCallback>(cid);
    ScanContext* scanCtx;
    scanCtx = kvstore2.rw->initScanContext(
            cb,
            cl,
            Vbid(0),
            1,
            DocumentFilter::ALL_ITEMS_AND_DROPPED_COLLECTIONS,
            ValueFilter::VALUES_COMPRESSED);

    ASSERT_NE(nullptr, scanCtx);
    EXPECT_EQ(scan_success, kvstore2.rw->scan(scanCtx));
    kvstore2.rw->destroyScanContext(scanCtx);
    EXPECT_EQ(keys, cl->callbacks);

    // Check item count
    auto kvstoreContext = kvstore2.rw->makeFileHandle(Vbid(0));
    auto stats = kvstore2.rw->getCollectionStats(*kvstoreContext, cid);
    EXPECT_EQ(keys - deletedKeys, stats.itemCount);
    EXPECT_EQ(keys + deletedKeys, stats.highSeqno);
}

/**
 * The CouchKVStoreErrorInjectionTest cases utilise GoogleMock to inject
 * errors into couchstore as if they come from the filesystem in order
 * to observe how CouchKVStore handles the error and logs it.
 *
 * The GoogleMock framework allows expectations to be set on how an object
 * will be called and how it will respond. Generally we will set a Couchstore
 * FileOps instance to return an error code on the 'nth' call as follows:
 *
 *      EXPECT_CALL(ops, open(_, _, _, _)).Times(AnyNumber());
 *      EXPECT_CALL(ops, open(_, _, _, _))
 *          .WillOnce(Return(COUCHSTORE_ERROR_OPEN_FILE)).RetiresOnSaturation();
 *      EXPECT_CALL(ops, open(_, _, _, _)).Times(n).RetiresOnSaturation();
 *
 * We will additionally set an expectation on the LoggerMock regarding how it
 * will be called by CouchKVStore. In this instance we have set an expectation
 * that the logger will be called with a logging level greater than or equal
 * to info, and the log message will contain the error string that corresponds
 * to `COUCHSTORE_ERROR_OPEN_FILE`.
 *
 *      EXPECT_CALL(logger, mlog(_, _)).Times(AnyNumber());
 *      EXPECT_CALL(logger, mlog(Ge(EXTENSION_LOG_WARNING),
 *                               VCE(COUCHSTORE_ERROR_OPEN_FILE))
 *      ).Times(1).RetiresOnSaturation();
 */

using namespace testing;

/**
 * The MockBucket Logger is used to verify that the logger is called with
 * certain parameters / messages.
 *
 * The MockBucketLogger calls the log method as normal, and intercepts the
 * _sink_it call by overriding it to determine the correctness of the logging
 */
class MockBucketLogger : public BucketLogger {
public:
    MockBucketLogger(std::string name) : BucketLogger(name) {
        // Set the log level of the BucketLogger to trace to ensure messages
        // make it through to the sink it method. Does not alter the logging
        // level of the underlying spdlogger so we will not see console
        // output during the test.
        set_level(spdlog::level::level_enum::trace);
        ON_CALL(*this, mlog(_, _))
                .WillByDefault(Invoke([](spdlog::level::level_enum sev,
                                         const std::string& msg) {}));
    }

    // Mock a method taking a logging level and formatted message to test log
    // outputs.
    MOCK_CONST_METHOD2(mlog,
                       void(spdlog::level::level_enum severity,
                            const std::string& message));

protected:
    // Override the sink_it_ method to redirect to the mocked method
    // Must call the mlog method to check the message details as they are
    // bundled in the log_msg object. Beware, msg.raw is not null terminated.
    // In these test cases however we just search for a substring within the log
    // message so this is okay.
    void sink_it_(spdlog::details::log_msg& msg) override {
        mlog(msg.level, msg.raw.data());
    }
};

/**
 * VCE: Verify Couchstore Error
 *
 * This is a GoogleMock matcher which will match against a string
 * which has the corresponding message for the passed couchstore
 * error code in it. e.g.
 *
 *     VCE(COUCHSTORE_ERROR_WRITE)
 *
 * will match against a string which contains 'error writing to file'.
 */
MATCHER_P(VCE, value, "is string of %(value)") {
    return arg.find(couchstore_strerror(value)) != std::string::npos;
}

/**
 * CouchKVStoreErrorInjectionTest is used for tests which verify
 * log messages from error injection in couchstore.
 */
class CouchKVStoreErrorInjectionTest : public ::testing::Test {
public:
    CouchKVStoreErrorInjectionTest()
        : data_dir("CouchKVStoreErrorInjectionTest.db"),
          ops(create_default_file_ops()),
          logger("couchKVStoreTest"),
          config(1024, 4, data_dir, "couchdb", 0),
          flush(manifest) {
        config.setLogger(logger);
        config.setBuffered(false);
        try {
            cb::io::rmrf(data_dir.c_str());
        } catch (std::system_error& e) {
            if (e.code() != std::error_code(ENOENT, std::system_category())) {
                throw e;
            }
        }
        kvstore.reset(new CouchKVStore(config, ops));
        initialize_kv_store(kvstore.get());
    }
    ~CouchKVStoreErrorInjectionTest() {
        cb::io::rmrf(data_dir.c_str());
    }

protected:
    void generate_items(size_t count) {
        for(unsigned i(0); i < count; i++) {
            std::string key("key" + std::to_string(i));
            auto qi = makeCommittedItem(makeStoredDocKey(key), "value");
            qi->setBySeqno(i + 1);
            items.push_back(qi);
        }
    }

    void populate_items(size_t count) {
        generate_items(count);
        kvstore->begin(std::make_unique<TransactionContext>(vbid));
        for(const auto& item: items) {
            kvstore->set(item);
        }
        // Ensure a valid vbstate is committed
        flush.proposedVBState.lastSnapEnd = items.back().getBySeqno();
        kvstore->commit(flush);
    }

    vb_bgfetch_queue_t make_bgfetch_queue() {
        vb_bgfetch_queue_t itms;
        for(const auto& item: items) {
            vb_bgfetch_item_ctx_t ctx;
            ctx.isMetaOnly = GetMetaOnly::No;
            itms[DiskDocKey{*item}] = std::move(ctx);
        }
        return itms;
    }


    const std::string data_dir;

    ::testing::NiceMock<MockOps> ops;
    ::testing::NiceMock<MockBucketLogger> logger;

    KVStoreConfig config;
    std::unique_ptr<CouchKVStore> kvstore;
    std::vector<queued_item> items;
    Collections::VB::Manifest manifest;
    VB::Commit flush;
    Vbid vbid = Vbid(0);
};

/**
 * Injects error during CouchKVStore::openDB_retry/couchstore_open_db_ex
 */
TEST_F(CouchKVStoreErrorInjectionTest, openDB_retry_open_db_ex) {
    generate_items(1);

    kvstore->begin(std::make_unique<TransactionContext>(vbid));
    kvstore->set(items.front());
    {
        EXPECT_CALL(logger, mlog(_, _)).Times(AnyNumber());
        EXPECT_CALL(logger,
                    mlog(Ge(spdlog::level::level_enum::info),
                         VCE(COUCHSTORE_ERROR_OPEN_FILE)))
                .Times(1)
                .RetiresOnSaturation();

        /* Establish FileOps expectation */
        EXPECT_CALL(ops, open(_, _, _, _)).Times(AnyNumber());
        EXPECT_CALL(ops, open(_, _, _, _))
            .WillOnce(Return(COUCHSTORE_ERROR_OPEN_FILE)).RetiresOnSaturation();

        kvstore->commit(flush);
    }
}

/**
 * Injects error during CouchKVStore::openDB/couchstore_open_db_ex
 */
TEST_F(CouchKVStoreErrorInjectionTest, openDB_open_db_ex) {
    generate_items(1);

    kvstore->begin(std::make_unique<TransactionContext>(vbid));
    kvstore->set(items.front());
    {
        /* Establish Logger expectation */
        EXPECT_CALL(logger, mlog(_, _)).Times(AnyNumber());
        EXPECT_CALL(logger,
                    mlog(Ge(spdlog::level::level_enum::warn),
                         VCE(COUCHSTORE_ERROR_OPEN_FILE)))
                .Times(1)
                .RetiresOnSaturation();

        /* Establish FileOps expectation */
        EXPECT_CALL(ops, open(_, _, _, _))
            .WillRepeatedly(Return(COUCHSTORE_ERROR_OPEN_FILE)).RetiresOnSaturation();

        kvstore->commit(flush);
    }
}

/**
 * Injects error during CouchKVStore::commit/couchstore_save_documents
 */
TEST_F(CouchKVStoreErrorInjectionTest, commit_save_documents) {
    generate_items(1);

    kvstore->begin(std::make_unique<TransactionContext>(vbid));
    kvstore->set(items.front());
    {
        /* Establish Logger expectation */
        EXPECT_CALL(logger, mlog(_, _)).Times(AnyNumber());
        EXPECT_CALL(logger,
                    mlog(Ge(spdlog::level::level_enum::warn),
                         VCE(COUCHSTORE_ERROR_WRITE)))
                .Times(1)
                .RetiresOnSaturation();

        /* Establish FileOps expectation */
        EXPECT_CALL(ops, pwrite(_, _, _, _, _))
            .WillOnce(Return(COUCHSTORE_ERROR_WRITE)).RetiresOnSaturation();

        kvstore->commit(flush);
    }

}

/**
 * Injects error during CouchKVStore::commit/couchstore_save_local_document
 */
TEST_F(CouchKVStoreErrorInjectionTest, commit_save_local_document) {
    generate_items(1);

    kvstore->begin(std::make_unique<TransactionContext>(vbid));
    kvstore->set(items.front());
    {
        /* Establish Logger expectation */
        EXPECT_CALL(logger, mlog(_, _)).Times(AnyNumber());
        EXPECT_CALL(logger,
                    mlog(Ge(spdlog::level::level_enum::warn),
                         VCE(COUCHSTORE_ERROR_WRITE)))
                .Times(1)
                .RetiresOnSaturation();

        /* Establish FileOps expectation */
        EXPECT_CALL(ops, pwrite(_, _, _, _, _))
            .WillOnce(Return(COUCHSTORE_ERROR_WRITE)).RetiresOnSaturation();
        EXPECT_CALL(ops, pwrite(_, _, _, _, _)).Times(5).RetiresOnSaturation();

        kvstore->commit(flush);
    }

}

/**
 * Injects error during CouchKVStore::commit/couchstore_commit
 */
TEST_F(CouchKVStoreErrorInjectionTest, commit_commit) {
    generate_items(1);

    kvstore->begin(std::make_unique<TransactionContext>(vbid));
    kvstore->set(items.front());
    {
        /* Establish Logger expectation */
        EXPECT_CALL(logger, mlog(_, _)).Times(AnyNumber());
        EXPECT_CALL(logger,
                    mlog(Ge(spdlog::level::level_enum::warn),
                         VCE(COUCHSTORE_ERROR_WRITE)))
                .Times(1)
                .RetiresOnSaturation();

        /* Establish FileOps expectation */
        EXPECT_CALL(ops, pwrite(_, _, _, _, _))
            .WillOnce(Return(COUCHSTORE_ERROR_WRITE)).RetiresOnSaturation();
        EXPECT_CALL(ops, pwrite(_, _, _, _, _)).Times(8).RetiresOnSaturation();

        kvstore->commit(flush);
    }
}

/**
 * Injects error during CouchKVStore::get/couchstore_docinfo_by_id
 */
TEST_F(CouchKVStoreErrorInjectionTest, get_docinfo_by_id) {
    populate_items(1);
    GetValue gv;
    {
        /* Establish Logger expectation */
        EXPECT_CALL(logger, mlog(_, _)).Times(AnyNumber());
        EXPECT_CALL(logger,
                    mlog(Ge(spdlog::level::level_enum::warn),
                         VCE(COUCHSTORE_ERROR_READ)))
                .Times(1)
                .RetiresOnSaturation();

        /* Establish FileOps expectation */
        EXPECT_CALL(ops, pread(_, _, _, _, _))
            .WillOnce(Return(COUCHSTORE_ERROR_READ)).RetiresOnSaturation();
        EXPECT_CALL(ops, pread(_, _, _, _, _)).Times(3).RetiresOnSaturation();
        gv = kvstore->get(DiskDocKey{*items.front()}, Vbid(0));
    }
    EXPECT_EQ(ENGINE_TMPFAIL, gv.getStatus());
}

/**
 * Injects error during CouchKVStore::get/couchstore_open_doc_with_docinfo
 */
TEST_F(CouchKVStoreErrorInjectionTest, get_open_doc_with_docinfo) {
    populate_items(1);
    GetValue gv;
    {
        /* Establish Logger expectation */
        EXPECT_CALL(logger, mlog(_, _)).Times(AnyNumber());
        EXPECT_CALL(logger,
                    mlog(Ge(spdlog::level::level_enum::warn),
                         VCE(COUCHSTORE_ERROR_READ)))
                .Times(1)
                .RetiresOnSaturation();

        /* Establish FileOps expectation */
        EXPECT_CALL(ops, pread(_, _, _, _, _))
            .WillOnce(Return(COUCHSTORE_ERROR_READ)).RetiresOnSaturation();
        EXPECT_CALL(ops, pread(_, _, _, _, _)).Times(5).RetiresOnSaturation();
        gv = kvstore->get(DiskDocKey{*items.front()}, Vbid(0));
    }
    EXPECT_EQ(ENGINE_TMPFAIL, gv.getStatus());
}

/**
 * Injects error during CouchKVStore::getMulti/couchstore_docinfos_by_id
 */
TEST_F(CouchKVStoreErrorInjectionTest, getMulti_docinfos_by_id) {
    populate_items(1);
    vb_bgfetch_queue_t itms(make_bgfetch_queue());
    {

        /* Establish Logger expectation */
        EXPECT_CALL(logger, mlog(_, _)).Times(AnyNumber());
        EXPECT_CALL(logger,
                    mlog(Ge(spdlog::level::level_enum::warn),
                         VCE(COUCHSTORE_ERROR_READ)))
                .Times(1)
                .RetiresOnSaturation();

        /* Establish FileOps expectation */
        EXPECT_CALL(ops, pread(_, _, _, _, _))
            .WillOnce(Return(COUCHSTORE_ERROR_READ)).RetiresOnSaturation();
        EXPECT_CALL(ops, pread(_, _, _, _, _)).Times(3).RetiresOnSaturation();
        kvstore->getMulti(Vbid(0), itms);
    }
    EXPECT_EQ(ENGINE_TMPFAIL, itms[DiskDocKey{*items.at(0)}].value.getStatus());
}


/**
 * Injects error during CouchKVStore::getMulti/couchstore_open_doc_with_docinfo
 */
TEST_F(CouchKVStoreErrorInjectionTest, getMulti_open_doc_with_docinfo) {
    populate_items(1);
    vb_bgfetch_queue_t itms(make_bgfetch_queue());
    {
        /* Check preconditions */
        ASSERT_EQ(0, kvstore->getKVStoreStat().numGetFailure);

        /* Establish FileOps expectation */
        EXPECT_CALL(ops, pread(_, _, _, _, _))
            .WillOnce(Return(COUCHSTORE_ERROR_READ)).RetiresOnSaturation();
        EXPECT_CALL(ops, pread(_, _, _, _, _)).Times(5).RetiresOnSaturation();
        kvstore->getMulti(Vbid(0), itms);

        EXPECT_EQ(1, kvstore->getKVStoreStat().numGetFailure);
    }
    EXPECT_EQ(ENGINE_TMPFAIL, itms[DiskDocKey{*items.at(0)}].value.getStatus());
}

/**
 * Injects error during CouchKVStore::compactDB/couchstore_compact_db_ex
 */
TEST_F(CouchKVStoreErrorInjectionTest, compactDB_compact_db_ex) {
    populate_items(1);

    CompactionConfig config;
    config.purge_before_seq = 0;
    config.purge_before_ts = 0;
    config.drop_deletes = 0;
    config.db_file_id = Vbid(0);
    compaction_ctx cctx(config, 0);
    cctx.curr_time = 0;

    {
        /* Establish Logger expectation */
        EXPECT_CALL(logger, mlog(_, _)).Times(AnyNumber());
        EXPECT_CALL(logger,
                    mlog(Ge(spdlog::level::level_enum::warn),
                         VCE(COUCHSTORE_ERROR_OPEN_FILE)))
                .Times(1)
                .RetiresOnSaturation();

        /* Establish FileOps expectation */
        EXPECT_CALL(ops, open(_, _, _, _))
            .WillOnce(Return(COUCHSTORE_ERROR_OPEN_FILE)).RetiresOnSaturation();
        EXPECT_CALL(ops, open(_, _, _, _)).Times(1).RetiresOnSaturation();
        kvstore->compactDB(&cctx);
    }
}

/**
 * Injects error during CouchKVStore::reset/couchstore_commit
 */
TEST_F(CouchKVStoreErrorInjectionTest, reset_commit) {
    populate_items(1);
    {
        /* Establish Logger expectation */
        EXPECT_CALL(logger, mlog(_, _)).Times(AnyNumber());
        EXPECT_CALL(logger,
                    mlog(Ge(spdlog::level::level_enum::warn),
                         VCE(COUCHSTORE_ERROR_READ)))
                .Times(1)
                .RetiresOnSaturation();

        /* Establish FileOps expectation */
        EXPECT_CALL(ops, sync(_, _))
            .WillOnce(Return(COUCHSTORE_ERROR_READ)).RetiresOnSaturation();

        kvstore->reset(Vbid(0));
    }
}

/**
 * Injects error during CouchKVStore::initScanContext/couchstore_changes_count
 */
TEST_F(CouchKVStoreErrorInjectionTest, initScanContext_changes_count) {
    populate_items(1);
    auto cb(std::make_shared<CustomCallback<GetValue>>());
    auto cl(std::make_shared<CustomCallback<CacheLookup>>());
    {
        /* Establish FileOps expectation */
        EXPECT_CALL(ops, pread(_, _, _, _, _))
            .WillOnce(Return(COUCHSTORE_ERROR_READ)).RetiresOnSaturation();
        EXPECT_CALL(ops, pread(_, _, _, _, _)).Times(3).RetiresOnSaturation();

        ScanContext* scanCtx = nullptr;
        scanCtx = kvstore->initScanContext(cb,
                                           cl,
                                           Vbid(0),
                                           0,
                                           DocumentFilter::ALL_ITEMS,
                                           ValueFilter::VALUES_DECOMPRESSED);
        EXPECT_EQ(nullptr, scanCtx)
                << "kvstore->initScanContext(cb, cl, 0, 0, "
                   "DocumentFilter::ALL_ITEMS, "
                   "ValueFilter::VALUES_DECOMPRESSED); should "
                   "have returned NULL";

        kvstore->destroyScanContext(scanCtx);
    }
}

/**
 * Injects error during CouchKVStore::scan/couchstore_changes_since
 */
TEST_F(CouchKVStoreErrorInjectionTest, scan_changes_since) {
    populate_items(1);
    auto cb(std::make_shared<CustomCallback<GetValue>>());
    auto cl(std::make_shared<CustomCallback<CacheLookup>>());
    auto scan_context =
            kvstore->initScanContext(cb,
                                     cl,
                                     Vbid(0),
                                     0,
                                     DocumentFilter::ALL_ITEMS,
                                     ValueFilter::VALUES_DECOMPRESSED);
    {
        /* Establish Logger expectation */
        EXPECT_CALL(logger, mlog(_, _)).Times(AnyNumber());
        EXPECT_CALL(logger,
                    mlog(Ge(spdlog::level::level_enum::warn),
                         VCE(COUCHSTORE_ERROR_READ)))
                .Times(1)
                .RetiresOnSaturation();

        /* Establish FileOps expectation */
        EXPECT_CALL(ops, pread(_, _, _, _, _))
            .WillOnce(Return(COUCHSTORE_ERROR_READ)).RetiresOnSaturation();

        kvstore->scan(scan_context);
    }

    kvstore->destroyScanContext(scan_context);
}

/**
 * Injects error during CouchKVStore::recordDbDump/couchstore_open_doc_with_docinfo
 */
TEST_F(CouchKVStoreErrorInjectionTest, recordDbDump_open_doc_with_docinfo) {
    populate_items(1);
    auto cb(std::make_shared<CustomCallback<GetValue>>());
    auto cl(std::make_shared<CustomCallback<CacheLookup>>());
    auto scan_context =
            kvstore->initScanContext(cb,
                                     cl,
                                     Vbid(0),
                                     0,
                                     DocumentFilter::ALL_ITEMS,
                                     ValueFilter::VALUES_DECOMPRESSED);
    {
        /* Establish Logger expectation */
        EXPECT_CALL(logger, mlog(_, _)).Times(AnyNumber());
        EXPECT_CALL(logger,
                    mlog(Ge(spdlog::level::level_enum::warn),
                         VCE(COUCHSTORE_ERROR_READ)))
                .Times(1)
                .RetiresOnSaturation();

        /* Establish FileOps expectation */
        EXPECT_CALL(ops, pread(_, _, _, _, _))
            .WillOnce(Return(COUCHSTORE_ERROR_READ)).RetiresOnSaturation();
        EXPECT_CALL(ops, pread(_, _, _, _, _)).Times(2).RetiresOnSaturation();

        kvstore->scan(scan_context);
    }

    kvstore->destroyScanContext(scan_context);
}

/**
 * Injects error during CouchKVStore::rollback/couchstore_changes_count/1
 */
TEST_F(CouchKVStoreErrorInjectionTest, rollback_changes_count1) {
    generate_items(6);

    for(const auto item: items) {
        kvstore->begin(std::make_unique<TransactionContext>(vbid));
        kvstore->set(item);
        kvstore->commit(flush);
    }

    auto rcb(std::make_shared<CustomRBCallback>());
    {
        /* Establish Logger expectation */
        EXPECT_CALL(logger, mlog(_, _)).Times(AnyNumber());
        EXPECT_CALL(logger,
                    mlog(Ge(spdlog::level::level_enum::warn),
                         VCE(COUCHSTORE_ERROR_READ)))
                .Times(1)
                .RetiresOnSaturation();

        /* Establish FileOps expectation */
        EXPECT_CALL(ops, pread(_, _, _, _, _))
            .WillOnce(Return(COUCHSTORE_ERROR_READ)).RetiresOnSaturation();
        EXPECT_CALL(ops, pread(_, _, _, _, _)).Times(3).RetiresOnSaturation();

        kvstore->rollback(Vbid(0), 5, rcb);
    }
}

/**
 * Injects error during CouchKVStore::rollback/couchstore_rewind_header
 */
TEST_F(CouchKVStoreErrorInjectionTest, rollback_rewind_header) {
    generate_items(6);

    for(const auto item: items) {
        kvstore->begin(std::make_unique<TransactionContext>(vbid));
        kvstore->set(item);
        kvstore->commit(flush);
    }

    auto rcb(std::make_shared<CustomRBCallback>());
    {
        /* Establish Logger expectation */
        EXPECT_CALL(logger, mlog(_, _)).Times(AnyNumber());
        EXPECT_CALL(logger,
                    mlog(Ge(spdlog::level::level_enum::warn),
                         VCE(COUCHSTORE_ERROR_DB_NO_LONGER_VALID)))
                .Times(1)
                .RetiresOnSaturation();

        /* Establish FileOps expectation */
        EXPECT_CALL(ops, pread(_, _, _, _, _))
            /* Doing an ALLOC_FAIL as Couchstore will just
             * keep rolling back otherwise */
            .WillOnce(Return(COUCHSTORE_ERROR_ALLOC_FAIL)).RetiresOnSaturation();
        EXPECT_CALL(ops, pread(_, _, _, _, _)).Times(9).RetiresOnSaturation();

        kvstore->rollback(Vbid(0), 5, rcb);
    }
}

/**
 * Injects error during CouchKVStore::rollback/couchstore_changes_count/2
 */
TEST_F(CouchKVStoreErrorInjectionTest, rollback_changes_count2) {
    generate_items(6);

    for(const auto item: items) {
        kvstore->begin(std::make_unique<TransactionContext>(vbid));
        kvstore->set(item);
        kvstore->commit(flush);
    }

    auto rcb(std::make_shared<CustomRBCallback>());
    {
        /* Establish Logger expectation */
        EXPECT_CALL(logger, mlog(_, _)).Times(AnyNumber());
        EXPECT_CALL(logger,
                    mlog(Ge(spdlog::level::level_enum::warn),
                         VCE(COUCHSTORE_ERROR_READ)))
                .Times(1)
                .RetiresOnSaturation();

        /* Establish FileOps expectation */
        EXPECT_CALL(ops, pread(_, _, _, _, _))
            .WillOnce(Return(COUCHSTORE_ERROR_READ)).RetiresOnSaturation();
        EXPECT_CALL(ops, pread(_, _, _, _, _)).Times(11).RetiresOnSaturation();

        kvstore->rollback(Vbid(0), 5, rcb);
    }
}

/**
 * Injects error during CouchKVStore::readVBState/couchstore_open_local_document
 */
TEST_F(CouchKVStoreErrorInjectionTest, readVBState_open_local_document) {
    generate_items(6);

    for(const auto item: items) {
        kvstore->begin(std::make_unique<TransactionContext>(vbid));
<<<<<<< HEAD
        kvstore->set(item, set_callback);
        // Commit a valid vbstate
        flush.proposedVBState.lastSnapEnd = item.getBySeqno();
=======
        kvstore->set(item);
>>>>>>> f9b60cd8
        kvstore->commit(flush);
    }

    auto rcb(std::make_shared<CustomRBCallback>());
    {
        /* Establish Logger expectation */
        EXPECT_CALL(logger, mlog(_, _)).Times(AnyNumber());
        EXPECT_CALL(logger,
                    mlog(Ge(spdlog::level::level_enum::warn),
                         VCE(COUCHSTORE_ERROR_READ)))
                .Times(1)
                .RetiresOnSaturation();

        /* Establish FileOps expectation */
        // Called twice, once when we read the vbstate from disk in
        // initScanContext, and again when we read the vbstate as part of
        // rollback.
        EXPECT_CALL(ops, pread(_, _, _, _, _))
                .Times(2)
                .WillRepeatedly(Return(COUCHSTORE_ERROR_READ))
                .RetiresOnSaturation();
        EXPECT_CALL(ops, pread(_, _, _, _, _)).Times(20).RetiresOnSaturation();

        EXPECT_EQ(false, kvstore->rollback(Vbid(0), 5, rcb).success);
    }
}

/**
 * Injects error during CouchKVStore::getAllKeys/couchstore_all_docs
 */
TEST_F(CouchKVStoreErrorInjectionTest, getAllKeys_all_docs) {
    populate_items(1);

    auto adcb(std::make_shared<CustomCallback<const DiskDocKey&>>());
    auto start = makeDiskDocKey("");
    {
        /* Establish Logger expectation */
        EXPECT_CALL(logger, mlog(_, _)).Times(AnyNumber());
        EXPECT_CALL(logger,
                    mlog(Ge(spdlog::level::level_enum::warn),
                         VCE(COUCHSTORE_ERROR_READ)))
                .Times(1)
                .RetiresOnSaturation();

        /* Establish FileOps expectation */
        EXPECT_CALL(ops, pread(_, _, _, _, _))
            .WillOnce(Return(COUCHSTORE_ERROR_READ)).RetiresOnSaturation();
        EXPECT_CALL(ops, pread(_, _, _, _, _)).Times(3).RetiresOnSaturation();

        kvstore->getAllKeys(Vbid(0), start, 1, adcb);
    }
}

/**
 * Injects error during CouchKVStore::closeDB/couchstore_close_file
 */
TEST_F(CouchKVStoreErrorInjectionTest, closeDB_close_file) {
    {
        /* Establish Logger expectation */
        EXPECT_CALL(logger, mlog(_, _)).Times(AnyNumber());
        EXPECT_CALL(logger,
                    mlog(Ge(spdlog::level::level_enum::warn),
                         VCE(COUCHSTORE_ERROR_FILE_CLOSE)))
                .Times(1)
                .RetiresOnSaturation();

        /* Establish FileOps expectation */
        EXPECT_CALL(ops, close(_, _)).Times(AnyNumber());
        EXPECT_CALL(ops, close(_, _))
                .WillOnce(DoAll(IgnoreResult(Invoke(ops.get_wrapped(),
                                                    &FileOpsInterface::close)),
                                Return(COUCHSTORE_ERROR_FILE_CLOSE)))
                .RetiresOnSaturation();

        populate_items(1);
    }
}

/**
 * Injects error during CouchKVStore::saveDocs/couchstore_docinfos_by_id
 */
TEST_F(CouchKVStoreErrorInjectionTest, savedocs_doc_infos_by_id) {
    // Insert some items into the B-Tree
    generate_items(6);

    for (const auto item : items) {
        kvstore->begin(std::make_unique<TransactionContext>(vbid));
        kvstore->set(item);
        kvstore->commit(flush);
    }

    {
        generate_items(1);

        kvstore->begin(std::make_unique<TransactionContext>(vbid));
        kvstore->set(items.front());
        {
            /* Establish Logger expectation */
            EXPECT_CALL(logger, mlog(_, _)).Times(AnyNumber());
            EXPECT_CALL(logger,
                        mlog(Ge(spdlog::level::level_enum::warn),
                             VCE(COUCHSTORE_ERROR_READ)))
                    .Times(1)
                    .RetiresOnSaturation();

            /* Establish FileOps expectation */
            EXPECT_CALL(ops, pread(_, _, _, _, _))
                    .WillOnce(Return(COUCHSTORE_ERROR_READ))
                    .RetiresOnSaturation();
            EXPECT_CALL(ops, pread(_, _, _, _, _))
                    .Times(4)
                    .RetiresOnSaturation();

            kvstore->commit(flush);
        }
    }
}

/**
 * Verify the failed compaction statistic is accurate.
 */
TEST_F(CouchKVStoreErrorInjectionTest, CompactFailedStatsTest) {
    populate_items(1);

    CompactionConfig config;
    compaction_ctx cctx(config, 0);
    cctx.curr_time = 0;

    {
        /* Establish FileOps expectation */
        EXPECT_CALL(ops, open(_, _, _, _)).WillOnce(
                Return(COUCHSTORE_ERROR_OPEN_FILE)).RetiresOnSaturation();
        EXPECT_CALL(ops, open(_, _, _, _)).Times(1).RetiresOnSaturation();
        kvstore->compactDB(&cctx);
    }

    // Check the fail compaction statistic is correct.
    std::map<std::string, std::string> stats;
    kvstore->addStats(add_stat_callback, &stats, "");

    EXPECT_EQ("1", stats["rw_0:failure_compaction"]);
}

/**
 * Injects corruption (invalid header length) during
 * CouchKVStore::readVBState/couchstore_open_local_document
 */
TEST_F(CouchKVStoreErrorInjectionTest, corruption_get_open_doc_with_docinfo) {
    // Create a couchstore file with an item in it.
    populate_items(1);

    // Attempt to read the item.
    GetValue gv;
    {
        // Should see a sequence of preads - the penultimate one is a read
        // of the value's chunk length. For that we corrupt it so to check
        // that checksum fail is detected and reported correctly.
        {
            // ProTip: These values should be stable; but if they are not (and
            // test starts to fail after unrelated changes) then run with
            // "--gmock_verbose=info" to show a trace of what parameters pread
            // is being called with.
            using ::testing::Sequence;
            InSequence s;
            // 2 bytes - detect block type
            EXPECT_CALL(ops, pread(_, _, _, 2, _));
            // 8 bytes - file header
            EXPECT_CALL(ops, pread(_, _, _, 8, _));
            // <variable> - byId tree root
            EXPECT_CALL(ops, pread(_, _, _, _, _));
            // 8 bytes - header
            EXPECT_CALL(ops, pread(_, _, _, 8, _));
            // <variable - seqno tree root
            EXPECT_CALL(ops, pread(_, _, _, _, _));

            // chunk header - we want to corrupt the length (1st 32bit word)
            // so the checksum fails.
            EXPECT_CALL(ops, pread(_, _, _, 8, _))
                    .WillOnce(Invoke([this](couchstore_error_info_t* errinfo,
                                            couch_file_handle handle,
                                            void* buf,
                                            size_t nbytes,
                                            cs_off_t offset) -> ssize_t {
                        // First perform the real pread():
                        auto res = ops.get_wrapped()->pread(
                                errinfo, handle, buf, nbytes, offset);
                        // Now check and modify the return value.
                        auto* length_ptr = reinterpret_cast<uint32_t*>(buf);
                        EXPECT_EQ(0x80000007, htonl(*length_ptr))
                                << "Unexpected chunk.length for value chunk";

                        // assumptions pass; now make length too small so CRC32
                        // should mismatch.
                        *length_ptr = ntohl(0x80000006);
                        return res;
                    }));
            // Final read of the value's data (should be size 6 given we
            // changed the chunk.length above).
            EXPECT_CALL(ops, pread(_, _, _, 6, _));
        }

        // As a result, expect to see a CHECKSUM_FAIL log message
        EXPECT_CALL(logger, mlog(_, _)).Times(AnyNumber());
        EXPECT_CALL(logger,
                    mlog(Ge(spdlog::level::level_enum::warn),
                         VCE(COUCHSTORE_ERROR_CHECKSUM_FAIL)))
                .Times(1)
                .RetiresOnSaturation();

        // Trigger the get().
        gv = kvstore->get(DiskDocKey{*items.front()}, Vbid(0));
    }
    EXPECT_EQ(ENGINE_TMPFAIL, gv.getStatus());
}

class MockCouchRequest : public CouchRequest {
public:
    class MetaData {
    public:
        MetaData()
            : cas(0),
              expiry(0),
              flags(0),
              ext1(0),
              ext2(0),
              legacyDeleted(0) {
        }

        uint64_t cas;
        uint32_t expiry;
        uint32_t flags;
        uint8_t ext1;
        uint8_t ext2;
        uint8_t legacyDeleted; // allow testing via 19byte meta document

        static const size_t sizeofV0 = 16;
        static const size_t sizeofV1 = 18;
        static const size_t sizeofV2 = 19;
    };

    MockCouchRequest(const queued_item it) : CouchRequest(it) {
    }

    // Update what will be written as 'metadata'
    void writeMetaData(MetaData& meta, size_t size) {
        std::memcpy(dbDocInfo.rev_meta.buf, &meta, size);
        dbDocInfo.rev_meta.size = size;
    }
};

class MockCouchKVStore : public CouchKVStore {
public:
    MockCouchKVStore(KVStoreConfig& config) : CouchKVStore(config) {
    }

    /**
     * Mocks original code but returns the IORequest for fuzzing.
     *
     * NOTE: Returned pointer is only valid until the next request is added to
     * the pendingReqsQ.
     */
    MockCouchRequest* setAndReturnRequest(queued_item& itm) {
        if (isReadOnly()) {
            throw std::logic_error("MockCouchKVStore::set: Not valid on a read-only "
                            "object.");
        }
        if (!intransaction) {
            throw std::invalid_argument("MockCouchKVStore::set: intransaction must be "
                            "true to perform a set operation.");
        }

        // each req will be de-allocated after commit
        pendingReqsQ.emplace_back(itm);
        return static_cast<MockCouchRequest*>(&pendingReqsQ.back());
    }

    bool compactDBInternal(compaction_ctx* hook_ctx,
                           couchstore_docinfo_hook dhook) {
        return CouchKVStore::compactDBInternal(hook_ctx, dhook);
    }
};

//
// Explicitly test couchstore (not valid for other KVStores)
// Intended to ensure we can read and write couchstore files and
// parse metadata we store in them.
//
class CouchstoreTest : public ::testing::Test {
public:
    CouchstoreTest()
        : data_dir("CouchstoreTest.db"),
          vbid(0),
          config(1024, 4, data_dir, "couchdb", 0),
          flush(manifest) {
        config.setBuffered(false);
        try {
            cb::io::rmrf(data_dir.c_str());
        } catch (std::system_error& e) {
            if (e.code() != std::error_code(ENOENT, std::system_category())) {
                throw e;
            }
        }
        kvstore.reset(new MockCouchKVStore(config));
        std::string failoverLog("");
        // simulate a setVBState - increment the rev and then persist the
        // state
        kvstore->prepareToCreateImpl(vbid);
        vbucket_state state;
        state.transition.state = vbucket_state_active;
        // simulate a setVBState - increment the dbFile revision
        kvstore->prepareToCreateImpl(vbid);
        kvstore->snapshotVBucket(
                vbid, state, VBStatePersist::VBSTATE_PERSIST_WITHOUT_COMMIT);
    }

    ~CouchstoreTest() {
        cb::io::rmrf(data_dir.c_str());
    }

protected:
    std::string data_dir;
    std::unique_ptr<MockCouchKVStore> kvstore;
    Vbid vbid;
    KVStoreConfig config;
    Collections::VB::Manifest manifest;
    VB::Commit flush;
};

template<class T>
class MockedGetCallback : public Callback<T> {
    public:
        MockedGetCallback() {}

        void callback(GetValue& value){
            status(value.getStatus());
            if (value.getStatus() == ENGINE_SUCCESS) {
                EXPECT_CALL(*this, value("value"));
                cas(value.item->getCas());
                expTime(value.item->getExptime());
                flags(value.item->getFlags());
                datatype(protocol_binary_datatype_t(value.item->getDataType()));
                this->value(std::string(value.item->getData(),
                                        value.item->getNBytes()));
                savedValue = std::move(value);
            }
        }

        Item* getValue() {
            return savedValue.item.get();
        }

        /*
         * Define a number of mock methods that will be invoked by the
         * callback method. Functions can then setup expectations of the
         * value of each method e.g. expect cas to be -1
         */
        MOCK_METHOD1_T(status, void(ENGINE_ERROR_CODE));
        MOCK_METHOD1_T(cas, void(uint64_t));
        MOCK_METHOD1_T(expTime, void(uint32_t));
        MOCK_METHOD1_T(flags, void(uint32_t));
        MOCK_METHOD1_T(datatype, void(protocol_binary_datatype_t));
        MOCK_METHOD1_T(value, void(std::string));
    private:
        GetValue savedValue;
};

/*
 * The overall aim of these tests is to create an Item, write it to disk
 * then read it back from disk and look at various fields which are
 * built from the couchstore rev_meta feature.
 *
 * Validation of the Item read from disk is performed by the GetCallback.
 * A number of validators can be called upon which compare the disk Item
 * against an expected Item.
 *
 * The MockCouchKVStore exposes some of the internals of the class so we
 * can inject custom metadata by using ::setAndReturnRequest instead of ::set
 *
 */
TEST_F(CouchstoreTest, noMeta) {
    StoredDocKey key = makeStoredDocKey("key");
    auto item = makeCommittedItem(key, "value");
    kvstore->begin(std::make_unique<TransactionContext>(vbid));
    auto* request = kvstore->setAndReturnRequest(item);

    // Now directly mess with the metadata of the value which will be written
    MockCouchRequest::MetaData meta;
    request->writeMetaData(meta, 0); // no meta!

    kvstore->commit(flush);

    GetValue gv = kvstore->get(DiskDocKey{key}, Vbid(0));
    checkGetValue(gv, ENGINE_TMPFAIL);
}

TEST_F(CouchstoreTest, shortMeta) {
    StoredDocKey key = makeStoredDocKey("key");
    auto item = makeCommittedItem(key, "value");
    kvstore->begin(std::make_unique<TransactionContext>(vbid));
    auto* request = kvstore->setAndReturnRequest(item);

    // Now directly mess with the metadata of the value which will be written
    MockCouchRequest::MetaData meta;
    request->writeMetaData(meta, 4); // not enough meta!
    kvstore->commit(flush);

    GetValue gv = kvstore->get(DiskDocKey{key}, Vbid(0));
    checkGetValue(gv, ENGINE_TMPFAIL);
}

TEST_F(CouchstoreTest, testV0MetaThings) {
    StoredDocKey key = makeStoredDocKey("key");
    // Baseline test, just writes meta things and reads them
    // via standard interfaces
    // Ensure CAS, exptime and flags are set to something.
    queued_item item(std::make_unique<Item>(key,
                                            0x01020304 /*flags*/,
                                            0xaa00bb11 /*expiry*/,
                                            "value",
                                            5,
                                            PROTOCOL_BINARY_RAW_BYTES,
                                            0xf00fcafe11225566ull));

    kvstore->begin(std::make_unique<TransactionContext>(vbid));
    kvstore->set(item);
    kvstore->commit(flush);

    MockedGetCallback<GetValue> gc;
    EXPECT_CALL(gc, status(ENGINE_SUCCESS));
    EXPECT_CALL(gc, cas(0xf00fcafe11225566ull));
    EXPECT_CALL(gc, expTime(0xaa00bb11));
    EXPECT_CALL(gc, flags(0x01020304));
    EXPECT_CALL(gc, datatype(PROTOCOL_BINARY_RAW_BYTES));
    GetValue gv = kvstore->get(DiskDocKey{key}, Vbid(0));
    gc.callback(gv);
}

TEST_F(CouchstoreTest, testV1MetaThings) {
    // Baseline test, just writes meta things and reads them
    // via standard interfaces
    // Ensure CAS, exptime and flags are set to something.
    uint8_t datatype = PROTOCOL_BINARY_DATATYPE_JSON; //lies, but non-zero
    StoredDocKey key = makeStoredDocKey("key");
    queued_item item(std::make_unique<Item>(key,
                                            0x01020304 /*flags*/,
                                            0xaa00bb11, /*expiry*/
                                            "value",
                                            5,
                                            datatype,
                                            0xf00fcafe11225566ull));
    EXPECT_NE(0, datatype); // make sure we writing non-zero
    kvstore->begin(std::make_unique<TransactionContext>(vbid));
    kvstore->set(item);
    kvstore->commit(flush);

    MockedGetCallback<GetValue> gc;
    EXPECT_CALL(gc, status(ENGINE_SUCCESS));
    EXPECT_CALL(gc, cas(0xf00fcafe11225566ull));
    EXPECT_CALL(gc, expTime(0xaa00bb11));
    EXPECT_CALL(gc, flags(0x01020304));
    EXPECT_CALL(gc, datatype(PROTOCOL_BINARY_DATATYPE_JSON));

    GetValue gv = kvstore->get(DiskDocKey{key}, Vbid(0));
    gc.callback(gv);
}

TEST_F(CouchstoreTest, fuzzV0) {
    StoredDocKey key = makeStoredDocKey("key");
    auto item = makeCommittedItem(key, "value");
    kvstore->begin(std::make_unique<TransactionContext>(vbid));
    auto* request = kvstore->setAndReturnRequest(item);

    // Now directly mess with the metadata of the value which will be written
    MockCouchRequest::MetaData meta;
    meta.cas = 0xf00fcafe11225566ull;
    meta.expiry = 0xaa00bb11;
    meta.flags = 0x01020304;
    request->writeMetaData(meta, MockCouchRequest::MetaData::sizeofV0);
    kvstore->commit(flush);

    // CAS is byteswapped when read back
    MockedGetCallback<GetValue> gc;
    EXPECT_CALL(gc, status(ENGINE_SUCCESS));
    EXPECT_CALL(gc, cas(htonll(0xf00fcafe11225566ull)));
    EXPECT_CALL(gc, expTime(htonl(0xaa00bb11)));
    EXPECT_CALL(gc, flags(0x01020304));
    EXPECT_CALL(gc, datatype(PROTOCOL_BINARY_RAW_BYTES));
    GetValue gv = kvstore->get(DiskDocKey{key}, Vbid(0));
    gc.callback(gv);
}

TEST_F(CouchstoreTest, fuzzV1) {
    StoredDocKey key = makeStoredDocKey("key");
    auto item = makeCommittedItem(key, "value");
    kvstore->begin(std::make_unique<TransactionContext>(vbid));
    auto* request = kvstore->setAndReturnRequest(item);

    // Now directly mess with the metadata of the value which will be written
    MockCouchRequest::MetaData meta;
    meta.cas = 0xf00fcafe11225566ull;
    meta.expiry = 0xaa00bb11;
    meta.flags = 0x01020304;
    meta.ext1 = 2;
    meta.ext2 = 33;
    request->writeMetaData(meta, MockCouchRequest::MetaData::sizeofV1);
    kvstore->commit(flush);
    MockedGetCallback<GetValue> gc;
    uint8_t expectedDataType = 33;
    EXPECT_CALL(gc, status(ENGINE_SUCCESS));
    EXPECT_CALL(gc, cas(htonll(0xf00fcafe11225566ull)));
    EXPECT_CALL(gc, expTime(htonl(0xaa00bb11)));
    EXPECT_CALL(gc, flags(0x01020304));
    EXPECT_CALL(gc, datatype(protocol_binary_datatype_t(expectedDataType)));
    GetValue gv = kvstore->get(DiskDocKey{key}, Vbid(0));
    gc.callback(gv);
}

TEST_F(CouchstoreTest, testV0WriteReadWriteRead) {
    // Ensure CAS, exptime and flags are set to something.
    uint8_t datatype = PROTOCOL_BINARY_DATATYPE_JSON; //lies, but non-zero
    StoredDocKey key = makeStoredDocKey("key");
    queued_item item(std::make_unique<Item>(key,
                                            0x01020304 /*flags*/,
                                            0xaa00bb11, /*expiry*/
                                            "value",
                                            5,
                                            datatype,
                                            0xf00fcafe11225566ull));

    EXPECT_NE(0, datatype); // make sure we writing non-zero values

    // Write an item with forced (valid) V0 meta
    MockCouchRequest::MetaData meta;
    meta.cas = 0xf00fcafe11225566ull;
    meta.expiry = 0xaa00bb11;
    meta.flags = 0x01020304;

    kvstore->begin(std::make_unique<TransactionContext>(vbid));
    auto* request = kvstore->setAndReturnRequest(item);

    // Force the meta to be V0
    request->writeMetaData(meta, MockCouchRequest::MetaData::sizeofV0);

    // Commit it
    kvstore->commit(flush);

    // Read back, are V1 fields sane?
    MockedGetCallback<GetValue> gc;
    EXPECT_CALL(gc, status(ENGINE_SUCCESS));
    EXPECT_CALL(gc, cas(htonll(0xf00fcafe11225566ull)));
    EXPECT_CALL(gc, expTime(htonl(0xaa00bb11)));
    EXPECT_CALL(gc, flags(0x01020304));
    EXPECT_CALL(gc, datatype(protocol_binary_datatype_t(meta.ext2)));
    GetValue gv = kvstore->get(DiskDocKey{key}, Vbid(0));
    gc.callback(gv);

    // Write back the item we read (this will write out V1 meta)
    kvstore->begin(std::make_unique<TransactionContext>(vbid));
    queued_item qi(std::make_unique<Item>(*gc.getValue()));
    kvstore->set(queued_item(qi));
    kvstore->commit(flush);

    // Read back, is conf_res_mode sane?
    MockedGetCallback<GetValue> gc2;
    EXPECT_CALL(gc2, status(ENGINE_SUCCESS));
    EXPECT_CALL(gc2, cas(htonll(0xf00fcafe11225566ull)));
    EXPECT_CALL(gc2, expTime(htonl(0xaa00bb11)));
    EXPECT_CALL(gc2, flags(0x01020304));
    EXPECT_CALL(gc2, datatype(protocol_binary_datatype_t(meta.ext2)));
    GetValue gv2 = kvstore->get(DiskDocKey{key}, Vbid(0));
    gc2.callback(gv2);
}

TEST_F(CouchstoreTest, testV2WriteRead) {
    // Ensure CAS, exptime and flags are set to something.
    uint8_t datatype = PROTOCOL_BINARY_DATATYPE_JSON; //lies, but non-zero
    StoredDocKey key = makeStoredDocKey("key");
    queued_item item(std::make_unique<Item>(key,
                                            0x01020304 /*flags*/,
                                            0xaa00bb11, /*expiry*/
                                            "value",
                                            5,
                                            datatype,
                                            0xf00fcafe11225566ull));

    EXPECT_NE(0, datatype); // make sure we writing non-zero values

    // Write an item with forced (valid) V2 meta
    // In 4.6 we removed the extra conflict resolution byte, so be sure we
    // operate correctly if a document has V2 meta.
    MockCouchRequest::MetaData meta;
    meta.cas = 0xf00fcafe11225566ull;
    meta.expiry = 0xaa00bb11;
    meta.flags = 0x01020304;
    meta.ext1 = FLEX_META_CODE;
    meta.ext2 = datatype;
    meta.legacyDeleted = 0x01;

    kvstore->begin(std::make_unique<TransactionContext>(vbid));
    auto* request = kvstore->setAndReturnRequest(item);

    // Force the meta to be V2 (19 bytes)
    request->writeMetaData(meta, MockCouchRequest::MetaData::sizeofV2);

    // Commit it
    kvstore->commit(flush);

    // Read back successful, the extra byte will of been dropped.
    MockedGetCallback<GetValue> gc;
    EXPECT_CALL(gc, status(ENGINE_SUCCESS));
    EXPECT_CALL(gc, cas(htonll(0xf00fcafe11225566ull)));
    EXPECT_CALL(gc, expTime(htonl(0xaa00bb11)));
    EXPECT_CALL(gc, flags(0x01020304));
    EXPECT_CALL(gc, datatype(protocol_binary_datatype_t(meta.ext2)));
    GetValue gv = kvstore->get(DiskDocKey{key}, Vbid(0));
    gc.callback(gv);
}

static int testCompactionUpgradeHook(DocInfo** info, const sized_buf* item) {
    // Examine the metadata of the doc, we expect that the first compaction
    // upgraded us to V1
    EXPECT_EQ(MetaDataFactory::createMetaData((*info)->rev_meta)
                      ->getVersionInitialisedFrom(),
              MetaData::Version::V1);
    return 0;
}

TEST_F(CouchstoreTest, testV0CompactionUpgrade) {
    // Ensure CAS, exptime and flags are set to something.
    uint8_t datatype = PROTOCOL_BINARY_DATATYPE_JSON; // lies, but non-zero
    StoredDocKey key = makeStoredDocKey("key");
    queued_item item(std::make_unique<Item>(key,
                                            0x01020304 /*flags*/,
                                            0xaa00bb11, /*expiry*/
                                            "value",
                                            5,
                                            datatype,
                                            0xf00fcafe11225566ull));

    EXPECT_NE(0, datatype); // make sure we writing non-zero values

    // Write an item with forced (valid) V0 meta
    MockCouchRequest::MetaData meta;
    meta.cas = 0xf00fcafe11225566ull;
    meta.expiry = 0xaa00bb11;
    meta.flags = 0x01020304;

    kvstore->begin(std::make_unique<TransactionContext>(vbid));
    auto* request = kvstore->setAndReturnRequest(item);

    // Force the meta to be V0
    request->writeMetaData(meta, MockCouchRequest::MetaData::sizeofV0);

    // Commit it
    kvstore->commit(flush);

    CompactionConfig config;
    compaction_ctx cctx(config, 0);
    cctx.curr_time = 0;
    cctx.expiryCallback = std::make_shared<ExpiryCallback>();
    EXPECT_TRUE(kvstore->compactDB(&cctx));

    // Now use the test dhook
    EXPECT_TRUE(kvstore->compactDBInternal(&cctx, testCompactionUpgradeHook));

    // Read back successful, the extra byte will of been dropped.
    MockedGetCallback<GetValue> gc;
    EXPECT_CALL(gc, status(ENGINE_SUCCESS));
    EXPECT_CALL(gc, cas(htonll(0xf00fcafe11225566ull)));
    EXPECT_CALL(gc, expTime(htonl(0xaa00bb11)));
    EXPECT_CALL(gc, flags(0x01020304));
    EXPECT_CALL(gc, datatype(protocol_binary_datatype_t(meta.ext2)));
    GetValue gv = kvstore->get(DiskDocKey{key}, Vbid(0));
    gc.callback(gv);
}

TEST_F(CouchstoreTest, testV2CompactionUpgrade) {
    // Ensure CAS, exptime and flags are set to something.
    uint8_t datatype = PROTOCOL_BINARY_DATATYPE_JSON; // lies, but non-zero
    StoredDocKey key = makeStoredDocKey("key");
    queued_item item(std::make_unique<Item>(key,
                                            0x01020304 /*flags*/,
                                            0xaa00bb11, /*expiry*/
                                            "value",
                                            5,
                                            datatype,
                                            0xf00fcafe11225566ull));

    EXPECT_NE(0, datatype); // make sure we writing non-zero values

    // Write an item with forced (valid) V2 meta
    MockCouchRequest::MetaData meta;
    meta.cas = 0xf00fcafe11225566ull;
    meta.expiry = 0xaa00bb11;
    meta.flags = 0x01020304;
    meta.ext1 = FLEX_META_CODE;
    meta.ext2 = datatype;
    meta.legacyDeleted = 1;

    kvstore->begin(std::make_unique<TransactionContext>(vbid));
    auto* request = kvstore->setAndReturnRequest(item);

    // Force the meta to be V2
    request->writeMetaData(meta, MockCouchRequest::MetaData::sizeofV2);

    // Commit it
    kvstore->commit(flush);

    CompactionConfig config;
    compaction_ctx cctx(config, 0);
    cctx.curr_time = 0;

    cctx.expiryCallback = std::make_shared<ExpiryCallback>();
    EXPECT_TRUE(kvstore->compactDB(&cctx));

    // Now use the test dhook
    EXPECT_TRUE(kvstore->compactDBInternal(&cctx, testCompactionUpgradeHook));

    // Read back successful, the extra byte will of been dropped.
    MockedGetCallback<GetValue> gc;
    EXPECT_CALL(gc, status(ENGINE_SUCCESS));
    EXPECT_CALL(gc, cas(htonll(0xf00fcafe11225566ull)));
    EXPECT_CALL(gc, expTime(htonl(0xaa00bb11)));
    EXPECT_CALL(gc, flags(0x01020304));
    EXPECT_CALL(gc, datatype(protocol_binary_datatype_t(meta.ext2)));
    GetValue gv = kvstore->get(DiskDocKey{key}, Vbid(0));
    gc.callback(gv);
}

class CouchKVStoreMetaData : public ::testing::Test {
};

TEST_F(CouchKVStoreMetaData, basic) {
    // Lock down the size assumptions.
    EXPECT_EQ(16, MetaData::getMetaDataSize(MetaData::Version::V0));
    EXPECT_EQ(16 + 2, MetaData::getMetaDataSize(MetaData::Version::V1));
    EXPECT_EQ(16 + 2 + 1, MetaData::getMetaDataSize(MetaData::Version::V2));
    EXPECT_EQ(16 + 2 + 7, MetaData::getMetaDataSize(MetaData::Version::V3));
}

TEST_F(CouchKVStoreMetaData, overlay) {
    std::vector<char> data(16);
    sized_buf meta;
    meta.buf = data.data();
    meta.size = data.size();
    auto metadata = MetaDataFactory::createMetaData(meta);
    EXPECT_EQ(MetaData::Version::V0, metadata->getVersionInitialisedFrom());

    data.resize(16 + 2);
    meta.buf = data.data();
    meta.size = data.size();
    metadata = MetaDataFactory::createMetaData(meta);
    EXPECT_EQ(MetaData::Version::V1, metadata->getVersionInitialisedFrom());

    // Even with a 19 byte (v2) meta, the expectation is we become V1
    data.resize(16 + 2 + 1);
    meta.buf = data.data();
    meta.size = data.size();
    metadata = MetaDataFactory::createMetaData(meta);
    EXPECT_EQ(MetaData::Version::V1, metadata->getVersionInitialisedFrom());

    // Increase to size of V3; should create V3.
    data.resize(16 + 2 + 7);
    meta.buf = data.data();
    meta.size = data.size();
    metadata = MetaDataFactory::createMetaData(meta);
    EXPECT_EQ(MetaData::Version::V3, metadata->getVersionInitialisedFrom());

    // Buffers too large and small
    data.resize(MetaData::getMetaDataSize(MetaData::Version::V3) + 1);
    meta.buf = data.data();
    meta.size = data.size();
    EXPECT_THROW(MetaDataFactory::createMetaData(meta), std::logic_error);

    data.resize(MetaData::getMetaDataSize(MetaData::Version::V0) - 1);
    meta.buf = data.data();
    meta.size = data.size();
    EXPECT_THROW(MetaDataFactory::createMetaData(meta), std::logic_error);
}

TEST_F(CouchKVStoreMetaData, overlayExpands1) {
    std::vector<char> data(16);
    sized_buf meta;
    sized_buf out;
    meta.buf = data.data();
    meta.size = data.size();

    // V0 in yet V1 "moved out"
    auto metadata = MetaDataFactory::createMetaData(meta);
    EXPECT_EQ(MetaData::Version::V0, metadata->getVersionInitialisedFrom());
    out.size = MetaData::getMetaDataSize(MetaData::Version::V1);
    out.buf = new char[out.size];
    metadata->copyToBuf(out);
    EXPECT_EQ(out.size, MetaData::getMetaDataSize(MetaData::Version::V1));

    // We created a copy of the metadata so we must cleanup
    delete [] out.buf;
}

TEST_F(CouchKVStoreMetaData, overlayExpands2) {
    std::vector<char> data(16 + 2);
    sized_buf meta;
    sized_buf out;
    meta.buf = data.data();
    meta.size = data.size();

    // V1 in V1 "moved out"
    auto metadata = MetaDataFactory::createMetaData(meta);
    EXPECT_EQ(MetaData::Version::V1, metadata->getVersionInitialisedFrom());
    out.size = MetaData::getMetaDataSize(MetaData::Version::V1);
    out.buf = new char[out.size];
    metadata->copyToBuf(out);
    EXPECT_EQ(out.size, MetaData::getMetaDataSize(MetaData::Version::V1));

    // We created a copy of the metadata so we must cleanup
    delete [] out.buf;
}

TEST_F(CouchKVStoreMetaData, overlayExpands3) {
    std::vector<char> data(16 + 2 + 7);
    sized_buf meta;
    sized_buf out;
    meta.buf = data.data();
    meta.size = data.size();

    // V1 in V1 "moved out"
    auto metadata = MetaDataFactory::createMetaData(meta);
    EXPECT_EQ(MetaData::Version::V3, metadata->getVersionInitialisedFrom());
    out.size = MetaData::getMetaDataSize(MetaData::Version::V3);
    out.buf = new char[out.size];
    metadata->copyToBuf(out);
    EXPECT_EQ(out.size, MetaData::getMetaDataSize(MetaData::Version::V3));

    // We created a copy of the metadata so we must cleanup
    delete[] out.buf;
}

TEST_F(CouchKVStoreMetaData, writeToOverlay) {
    std::vector<char> data(16);
    sized_buf meta;
    sized_buf out;
    meta.buf = data.data();
    meta.size = data.size();

    // Test that we can initialise from V0 but still set
    // all fields of all versions
    auto metadata = MetaDataFactory::createMetaData(meta);
    EXPECT_EQ(MetaData::Version::V0, metadata->getVersionInitialisedFrom());

    uint64_t cas = 0xf00f00ull;
    uint32_t exp = 0xcafe1234;
    uint32_t flags = 0xc0115511;
    DeleteSource deleteSource = DeleteSource::Explicit;
    metadata->setCas(cas);
    metadata->setExptime(exp);
    metadata->setFlags(flags);
    metadata->setDeleteSource(deleteSource);
    metadata->setDataType(PROTOCOL_BINARY_DATATYPE_JSON);
    constexpr auto level = cb::durability::Level::Majority;
    metadata->setDurabilityOp(queue_op::pending_sync_write);
    metadata->setPrepareProperties(level, /*isSyncDelete*/ false);

    // Check they all read back
    EXPECT_EQ(cas, metadata->getCas());
    EXPECT_EQ(exp, metadata->getExptime());
    EXPECT_EQ(flags, metadata->getFlags());
    EXPECT_EQ(FLEX_META_CODE, metadata->getFlexCode());
    EXPECT_EQ(deleteSource, metadata->getDeleteSource());
    EXPECT_EQ(PROTOCOL_BINARY_DATATYPE_JSON, metadata->getDataType());
    EXPECT_EQ(level, metadata->getDurabilityLevel());
    EXPECT_EQ(queue_op::pending_sync_write, metadata->getDurabilityOp());

    metadata->setDurabilityOp(queue_op::commit_sync_write);
    metadata->setCompletedProperties(1234);
    EXPECT_EQ(queue_op::commit_sync_write, metadata->getDurabilityOp());
    EXPECT_EQ(1234, metadata->getPrepareSeqno());

    // Now we move the metadata out, this will give back a V1 structure
    out.size = MetaData::getMetaDataSize(MetaData::Version::V1);
    out.buf = new char[out.size];
    metadata->copyToBuf(out);
    metadata = MetaDataFactory::createMetaData(out);
    EXPECT_EQ(MetaData::Version::V1, metadata->getVersionInitialisedFrom()); // Is it V1?

    // All the written fields should be the same
    // Check they all read back
    EXPECT_EQ(cas, metadata->getCas());
    EXPECT_EQ(exp, metadata->getExptime());
    EXPECT_EQ(flags, metadata->getFlags());
    EXPECT_EQ(FLEX_META_CODE, metadata->getFlexCode());
    EXPECT_EQ(deleteSource, metadata->getDeleteSource());
    EXPECT_EQ(PROTOCOL_BINARY_DATATYPE_JSON, metadata->getDataType());
    EXPECT_EQ(out.size, MetaData::getMetaDataSize(MetaData::Version::V1));

    // Now expand to V3; check fields are read / written correctly.

    delete[] out.buf;
    out.size = MetaData::getMetaDataSize(MetaData::Version::V3);
    out.buf = new char[out.size];
    metadata->copyToBuf(out);
    metadata = MetaDataFactory::createMetaData(out);
    EXPECT_EQ(MetaData::Version::V3,
              metadata->getVersionInitialisedFrom()); // Is it V1?

    // We moved the metadata so we must cleanup
    delete [] out.buf;
}

//
// Test that assignment operates as expected (we use this in edit_docinfo_hook)
//
TEST_F(CouchKVStoreMetaData, assignment) {
    std::vector<char> data(16);
    sized_buf meta;
    meta.buf = data.data();
    meta.size = data.size();
    auto metadata = MetaDataFactory::createMetaData(meta);
    uint64_t cas = 0xf00f00ull;
    uint32_t exp = 0xcafe1234;
    uint32_t flags = 0xc0115511;
    DeleteSource deleteSource = DeleteSource::TTL;
    metadata->setCas(cas);
    metadata->setExptime(exp);
    metadata->setFlags(flags);
    metadata->setDeleteSource(deleteSource);
    metadata->setDataType( PROTOCOL_BINARY_DATATYPE_JSON);

    // Create a second metadata to write into
    auto copy = MetaDataFactory::createMetaData();

    // Copy overlaid into managed
    *copy = *metadata;

    // Test that the copy doesn't write to metadata
    copy->setExptime(100);
    EXPECT_EQ(exp, metadata->getExptime());

    EXPECT_EQ(cas, copy->getCas());
    EXPECT_EQ(100, copy->getExptime());
    EXPECT_EQ(flags, copy->getFlags());
    EXPECT_EQ(FLEX_META_CODE, copy->getFlexCode());
    EXPECT_EQ(deleteSource, copy->getDeleteSource());
    EXPECT_EQ(PROTOCOL_BINARY_DATATYPE_JSON, copy->getDataType());

    // And a final assignment
    auto copy2 = MetaDataFactory::createMetaData();
    *copy2 = *copy;

    // test that copy2 doesn't update copy
    copy2->setCas(99);
    EXPECT_NE(99, copy->getCas());

    // Yet copy2 did
    EXPECT_EQ(99, copy2->getCas());
    EXPECT_EQ(100, copy2->getExptime());
    EXPECT_EQ(flags, copy2->getFlags());
    EXPECT_EQ(FLEX_META_CODE, copy2->getFlexCode());
    EXPECT_EQ(deleteSource, copy2->getDeleteSource());
    EXPECT_EQ(PROTOCOL_BINARY_DATATYPE_JSON, copy2->getDataType());
}

class PersistenceCallbacks {
public:
    virtual ~PersistenceCallbacks() {
    }

    // Actual operator() methods which will be called by the storage layer.
    // GMock cannot mock these directly, so instead provide named 'callback'
    // methods which these functions call.
    void operator()(TransactionContext& txCtx,
                    KVStore::MutationSetResultState result) {
        callback(txCtx, result);
    }
    void operator()(TransactionContext& txCtx, KVStore::MutationStatus value) {
        callback(txCtx, value);
    }

    // SET callback.
    virtual void callback(TransactionContext& txCtx,
                          KVStore::MutationSetResultState& result) = 0;

    // DEL callback.
    // @param value number of items that the underlying storage has deleted
    virtual void callback(TransactionContext& txCtx,
                          KVStore::MutationStatus& result) = 0;
};

class MockPersistenceCallbacks : public PersistenceCallbacks {
public:
    MOCK_METHOD2(callback,
                 void(TransactionContext& txCtx,
                      KVStore::MutationSetResultState& result));
    MOCK_METHOD2(callback,
                 void(TransactionContext& txCtx,
                      KVStore::MutationStatus& value));
};

class MockTransactionContext : public TransactionContext {
public:
    MockTransactionContext(Vbid vb) : TransactionContext(vb) {
    }

    MOCK_METHOD2(setCallback,
                 void(const queued_item& item,
                      KVStore::MutationSetResultState result));
    MOCK_METHOD2(deleteCallback,
                 void(const queued_item& item, KVStore::MutationStatus value));
};

void KVStoreParamTest::SetUp() {
    KVStoreTest::SetUp();
    Configuration config;
    // `GetParam` returns the string parameter representing the KVStore
    // implementation.
    auto configStr = "dbname="s + data_dir + ";backend="s + GetParam();
    config.parseConfiguration(configStr.c_str(), get_mock_server_api());
    WorkLoadPolicy workload(config.getMaxNumWorkers(),
                            config.getMaxNumShards());

    if (config.getBackend() == "couchdb") {
        kvstoreConfig = std::make_unique<KVStoreConfig>(
                config, workload.getNumShards(), 0 /*shardId*/);
    }
#ifdef EP_USE_ROCKSDB
    else if (config.getBackend() == "rocksdb") {
        kvstoreConfig = std::make_unique<RocksDBKVStoreConfig>(
                config, workload.getNumShards(), 0 /*shardId*/);
    }
#endif
#ifdef EP_USE_MAGMA
    else if (config.getBackend() == "magma") {
        kvstoreConfig = std::make_unique<MagmaKVStoreConfig>(
                config, workload.getNumShards(), 0 /*shardId*/);
    }
#endif
    kvstore = setup_kv_store(*kvstoreConfig);
}

void KVStoreParamTest::TearDown() {
    // Under RocksDB, removing the database folder (which is equivalent to
    // calling rocksdb::DestroyDB()) for a live DB is an undefined
    // behaviour. So, close the DB before destroying it.
    kvstore.reset();
    KVStoreTest::TearDown();
}

class KVStoreParamTestSkipMagma : public KVStoreParamTest {
public:
    KVStoreParamTestSkipMagma() : KVStoreParamTest() {
    }
};

// Test basic set / get of a document
TEST_P(KVStoreParamTest, BasicTest) {
    kvstore->begin(std::make_unique<TransactionContext>(vbid));
    StoredDocKey key = makeStoredDocKey("key");
    auto qi = makeCommittedItem(key, "value");
    qi->setBySeqno(1);
    kvstore->set(qi);

    EXPECT_TRUE(kvstore->commit(flush));

    GetValue gv = kvstore->get(DiskDocKey{key}, Vbid(0));
    checkGetValue(gv);
}

TEST_P(KVStoreParamTest, TestPersistenceCallbacksForSet) {
    // Grab a pointer to our MockTransactionContext so that we can establish
    // expectations on it throughout the test. We consume our unique_ptr to it
    // in KVStore::begin but our raw pointer will remain.
    std::unique_ptr<TransactionContext> tc =
            std::make_unique<MockTransactionContext>(Vbid(0));
    auto mutationStatus = KVStore::MutationSetResultState::Insert;
    auto* mockTC = dynamic_cast<MockTransactionContext*>(tc.get());

    kvstore->begin(std::move(tc));

    // Expect that the SET callback will not be called just after `set`
    EXPECT_CALL(*mockTC, setCallback(_, mutationStatus)).Times(0);

    auto key = makeStoredDocKey("key");
    auto qi = makeCommittedItem(key, "value");
    qi->setBySeqno(1);
    kvstore->set(qi);

    // Expect that the SET callback will be called once after `commit`
    EXPECT_CALL(*mockTC, setCallback(_, mutationStatus)).Times(1);

    EXPECT_TRUE(kvstore->commit(flush));
}

// This test does not work under RocksDB because we assume that every
// deletion is to an item that does not exist
TEST_P(KVStoreParamTestSkipRocks, TestPersistenceCallbacksForDel) {
    // Store an item
    auto key = makeStoredDocKey("key");
    auto qi = makeCommittedItem(key, "value");
    qi->setBySeqno(1);
    kvstore->begin(std::make_unique<TransactionContext>(vbid));
    kvstore->set(qi);
    kvstore->commit(flush);

    // Grab a pointer to our MockTransactionContext so that we can establish
    // expectations on it throughout the test. We consume our unique_ptr to it
    // in KVStore::begin but our raw pointer will remain.
    std::unique_ptr<TransactionContext> tc =
            std::make_unique<MockTransactionContext>(Vbid(0));
    auto* mockTC = dynamic_cast<MockTransactionContext*>(tc.get());

    kvstore->begin(std::move(tc));
    // Expect that the DEL callback will not be called just after `del`
    auto status = KVStore::MutationStatus::Success;
    EXPECT_CALL(*mockTC, deleteCallback(_, status)).Times(0);

    qi->setDeleted();
    qi->setBySeqno(2);
    kvstore->del(qi);

    // Expect that the DEL callback will be called once after `commit`
    EXPECT_CALL(*mockTC, deleteCallback(_, status)).Times(1);

    EXPECT_TRUE(kvstore->commit(flush));
}

TEST_P(KVStoreParamTest, TestDataStoredInTheRightVBucket) {
    std::string value = "value";
    std::vector<Vbid> vbids = {Vbid(0), Vbid(1)};
    uint64_t seqno = 1000;

    // For this test we need to initialize both VBucket 0 and VBucket 1.
    // In the case of RocksDB we need to release the DB
    // already opened in 'kvstore'
    if (kvstoreConfig->getBackend() == "rocksdb") {
        kvstore.reset();
        // For magma, we need to delete the vbucket since
        // we are going to reuse it.
    } else if (kvstoreConfig->getBackend() == "magma") {
        auto kvsRev = kvstore->prepareToDelete(Vbid(0));
        kvstore->delVBucket(Vbid(0), kvsRev);
    }

    kvstore = setup_kv_store(*kvstoreConfig, vbids);

    // Store an item into each VBucket
    for (auto vbid : vbids) {
        kvstore->begin(std::make_unique<TransactionContext>(vbid));
        auto key = makeStoredDocKey("key-" + std::to_string(vbid.get()));
        auto qi = makeCommittedItem(key, value);
        qi->setBySeqno(seqno++);
        kvstore->set(qi);
        kvstore->commit(flush);
    }

    // Check that each item has been stored in the right VBucket
    for (auto vbid : vbids) {
        GetValue gv = kvstore->get(
                makeDiskDocKey("key-" + std::to_string(vbid.get())), vbid);
        checkGetValue(gv);
    }

    // Check that an item is not found in a different VBucket
    GetValue gv = kvstore->get(makeDiskDocKey("key-0"), Vbid(1));
    checkGetValue(gv, ENGINE_KEY_ENOENT);
    gv = kvstore->get(makeDiskDocKey("key-1"), Vbid(0));
    checkGetValue(gv, ENGINE_KEY_ENOENT);
}

// Verify thread-safeness for 'delVBucket' concurrent operations.
// Expect ThreadSanitizer to pick this.
// Rocks has race condition issues
TEST_P(KVStoreParamTestSkipRocks, DelVBucketConcurrentOperationsTest) {
    // MB-37159: Skipping for magma as this has been seen to timeout
    if (kvstoreConfig->getBackend() == "magma") {
        return;
    }

    std::atomic<bool> stop{false};
    bool okToDelete{false};
    uint32_t deletes{0};
    uint32_t minNumDeletes = 25;
    std::mutex delMutex;
    std::condition_variable delWait;

    ThreadGate tg(3);

    auto set = [&] {
        int64_t seqno = 1;
        while (!stop.load()) {
            kvstore->begin(std::make_unique<TransactionContext>(vbid));
            auto qi = makeCommittedItem(makeStoredDocKey("key"), "value");
            qi->setBySeqno(seqno++);
            kvstore->set(qi);
            auto ok = kvstore->commit(flush);

            // Everytime we get a successful commit, that
            // means we have a vbucket we can drop.
            if (ok) {
                std::lock_guard<std::mutex> lock(delMutex);
                okToDelete = true;
                delWait.notify_one();
            }
        }
    };

    auto delVBucket = [&] {
        tg.threadUp();
        while (!stop.load()) {
            {
                std::unique_lock<std::mutex> lock(delMutex);
                delWait.wait(lock, [&okToDelete] { return okToDelete; });
                okToDelete = false;
            }
            kvstore->delVBucket(Vbid(0), 0);
            if (deletes++ > minNumDeletes) {
                stop = true;
            }
        }
    };

    auto get = [&] {
        tg.threadUp();
        auto key = makeDiskDocKey("key");
        while (!stop.load()) {
            kvstore->get(key, Vbid(0));
        }
    };

    auto initScan = [&] {
        tg.threadUp();
        while (!stop.load()) {
            auto cb = std::make_shared<GetCallback>(true);
            auto cl = std::make_shared<KVStoreTestCacheCallback>(1, 5, Vbid(0));
            ScanContext* scanCtx = nullptr;
            scanCtx = kvstore->initScanContext(cb,
                                               cl,
                                               Vbid(0),
                                               1,
                                               DocumentFilter::ALL_ITEMS,
                                               ValueFilter::VALUES_COMPRESSED);
            if (scanCtx) {
                kvstore->destroyScanContext(scanCtx);
            }
        }
    };

    std::vector<std::thread> workers;

    auto tid = std::thread(set);
    workers.push_back(std::move(tid));
    tid = std::thread(delVBucket);
    workers.push_back(std::move(tid));
    tid = std::thread(get);
    workers.push_back(std::move(tid));
    tid = std::thread(initScan);
    workers.push_back(std::move(tid));

    for (auto& tid : workers) {
        tid.join();
    }
    EXPECT_LT(minNumDeletes, deletes);
}

// MB-27963 identified that compaction and scan are racing with respect to
// the current view of the fileMap causing scan to fail.
TEST_P(KVStoreParamTest, CompactAndScan) {
<<<<<<< HEAD
    WriteCallback wc;
    int64_t seqno = 0;
    for (int i = 1; i < 10; i++) {
        kvstore->begin(std::make_unique<TransactionContext>(vbid));
        auto item = make_item(
                Vbid(0), makeStoredDocKey(std::string(i, 'k')), "value");
        item.setBySeqno(++seqno);
        kvstore->set(item, wc);
        // Ensure a valid vbstate is committed
        flush.proposedVBState.lastSnapEnd = seqno;
=======
    int64_t seqno = 1;
    for (int i = 1; i < 10; i++) {
        kvstore->begin(std::make_unique<TransactionContext>(vbid));
        auto key = makeStoredDocKey(std::string(i, 'k'));
        auto qi = makeCommittedItem(key, "value");
        qi->setBySeqno(seqno++);
        kvstore->set(qi);
>>>>>>> f9b60cd8
        kvstore->commit(flush);
    }

    ThreadGate tg(3);

    auto initScan = [this, &tg] {
        tg.threadUp();
        for (int i = 0; i < 10; i++) {
            auto cb = std::make_shared<GetCallback>(true /*expectcompressed*/);
            auto cl = std::make_shared<KVStoreTestCacheCallback>(1, 5, Vbid(0));
            ScanContext* scanCtx;
            scanCtx = kvstore->initScanContext(cb,
                                               cl,
                                               Vbid(0),
                                               1,
                                               DocumentFilter::ALL_ITEMS,
                                               ValueFilter::VALUES_COMPRESSED);
            if (scanCtx == nullptr) {
                FAIL() << "initScanContext returned nullptr";
                return;
            }
            kvstore->destroyScanContext(scanCtx);
        }
    };
    auto compact = [this, &tg] {
        tg.threadUp();
        CompactionConfig config;
        config.purge_before_seq = 0;
        config.purge_before_ts = 0;

        config.drop_deletes = 0;
        config.db_file_id = Vbid(0);
        compaction_ctx cctx(config, 0);
        cctx.curr_time = 0;
        for (int i = 0; i < 10; i++) {
            EXPECT_TRUE(kvstore->compactDB(&cctx));
        }
    };

    std::thread t1(compact);
    std::thread t2(initScan);
    std::thread t3(initScan);
    t1.join();
    t2.join();
    t3.join();
}

TEST_P(KVStoreParamTest, HighSeqnoCorrectlyStoredForCommitBatch) {
    auto key = makeStoredDocKey("key");
    std::string value = "value";
    Vbid vbid = Vbid(0);

    // Upsert an item 10 times in a single transaction (we want to test that
    // the VBucket state is updated with the highest seqno found in a commit
    // batch)
    kvstore->begin(std::make_unique<TransactionContext>(vbid));
    for (int i = 1; i <= 10; i++) {
        auto qi = makeCommittedItem(key, value);
        qi->setBySeqno(i);
        kvstore->set(qi);
    }
    // Ensure a valid vbstate is committed
    flush.proposedVBState.lastSnapEnd = 10;
    kvstore->commit(flush);
    // KVStore::commit does not update in-memory vbstate, so manually do it
    kvstore->setVBucketState(vbid, flush.proposedVBState);

    GetValue gv = kvstore->get(DiskDocKey{key}, vbid);
    checkGetValue(gv);
    EXPECT_EQ(kvstore->getVBucketState(vbid)->highSeqno, 10);
}

// Test the getRange() function
TEST_P(KVStoreParamTest, GetRangeBasic) {
    // Setup: store 5 keys, a, b, c, d, e (with matching values)
    kvstore->begin(std::make_unique<TransactionContext>(vbid));
    int64_t seqno = 1;
    for (char k = 'a'; k < 'f'; k++) {
        auto item = makeCommittedItem(makeStoredDocKey({k}),
                                      "value_"s + std::string{k});
        item->setBySeqno(seqno++);
        kvstore->set(item);
    }
    kvstore->commit(flush);

    // Test: Ask for keys in the range [b,d]. Should return b & c.
    std::vector<GetValue> results;
    kvstore->getRange(
            Vbid{0},
            makeDiskDocKey("b"),
            makeDiskDocKey("d"),
            [&results](GetValue&& cb) { results.push_back(std::move(cb)); });
    ASSERT_EQ(2, results.size());
    EXPECT_EQ("b"s, results.at(0).item->getKey().c_str());
    EXPECT_EQ("value_b"s, results.at(0).item->getValue()->to_s());
    EXPECT_EQ("c"s, results.at(1).item->getKey().c_str());
    EXPECT_EQ("value_c"s, results.at(1).item->getValue()->to_s());
}

// Test the getRange() function skips deleted items.
TEST_P(KVStoreParamTest, GetRangeDeleted) {
    // Setup: 1) store 8 keys, a, b, c, d, e, f, g (with matching values)
    //        2) delete 3 of them (b, d, f)
    kvstore->begin(std::make_unique<TransactionContext>(vbid));
    int64_t seqno = 1;
    for (char k = 'a'; k < 'h'; k++) {
        auto item = makeCommittedItem(makeStoredDocKey({k}),
                                      "value_"s + std::string{k});
        item->setBySeqno(seqno++);
        kvstore->set(item);
    }
    kvstore->commit(flush);

    kvstore->begin(std::make_unique<TransactionContext>(vbid));
    for (char k = 'b'; k < 'g'; k += 2) {
        auto item = makeCommittedItem(makeStoredDocKey({k}),
                                      "value_"s + std::string{k});
        item->setDeleted(DeleteSource::Explicit);
        item->setBySeqno(seqno++);
        kvstore->del(item);
    }
    kvstore->commit(flush);

    // Test: Ask for keys in the range [b,f]. Should return c and e.
    std::vector<GetValue> results;
    kvstore->getRange(
            Vbid{0},
            makeDiskDocKey("b"),
            makeDiskDocKey("f"),
            [&results](GetValue&& cb) { results.push_back(std::move(cb)); });
    ASSERT_EQ(2, results.size());
    EXPECT_EQ("c"s, results.at(0).item->getKey().c_str());
    EXPECT_EQ("value_c"s, results.at(0).item->getValue()->to_s());
    EXPECT_EQ("e"s, results.at(1).item->getKey().c_str());
    EXPECT_EQ("value_e"s, results.at(1).item->getValue()->to_s());
}

TEST_P(KVStoreParamTest, Durability_PersistPrepare) {
    StoredDocKey key = makeStoredDocKey("key");
    auto qi = makePendingItem(key, "value");
    qi->setBySeqno(1);

    kvstore->begin(std::make_unique<TransactionContext>(vbid));
    kvstore->set(qi);
    kvstore->commit(flush);

    GetValue gv = kvstore->get(DiskDocKey{key}, Vbid(0));
    EXPECT_EQ(ENGINE_KEY_ENOENT, gv.getStatus());

    DiskDocKey prefixedKey(key, true /*prepare*/);
    gv = kvstore->get(prefixedKey, Vbid(0));
    EXPECT_EQ(ENGINE_SUCCESS, gv.getStatus());
    EXPECT_TRUE(gv.item->isPending());
    EXPECT_FALSE(gv.item->isDeleted());
}

TEST_P(KVStoreParamTest, Durability_PersistAbort) {
    StoredDocKey key = makeStoredDocKey("key");
    auto qi = makePendingItem(key, "value");
    qi->setAbortSyncWrite();
    qi->setDeleted();
    qi->setPrepareSeqno(999);

    kvstore->begin(std::make_unique<TransactionContext>(vbid));
    kvstore->del(qi);
    kvstore->commit(flush);

    GetValue gv = kvstore->get(DiskDocKey{key}, Vbid(0));
    EXPECT_EQ(ENGINE_KEY_ENOENT, gv.getStatus());

    // Note: Aborts are in the DurabilityPrepare namespace.
    DiskDocKey prefixedKey(key, true /*pending*/);
    gv = kvstore->get(prefixedKey, Vbid(0));
    EXPECT_EQ(ENGINE_SUCCESS, gv.getStatus());
    EXPECT_TRUE(gv.item->isAbort());
    EXPECT_TRUE(gv.item->isDeleted());
    EXPECT_EQ(999, gv.item->getPrepareSeqno());
}

TEST_P(KVStoreParamTest, OptimizeWrites) {
    std::vector<queued_item> items;
    std::vector<StoredDocKey> keys;
    keys.resize(3);

    for (int i = 2; i >= 0; i--) {
        std::string key("foo" + std::to_string(i));
        keys[i] = makeStoredDocKey(key);
        items.push_back(makeCommittedItem(keys[i], "value"));
    }

    // sort the items
    kvstore->optimizeWrites(items);

    for (int i = 0; i < 3; i++) {
        EXPECT_EQ(0, keys[i].compare(items[i]->getKey()));
    }
}

TEST_P(KVStoreParamTestSkipRocks, GetAllKeysSanity) {
    kvstore->begin(std::make_unique<TransactionContext>(vbid));
    int keys = 20;
    for (int i = 0; i < keys; i++) {
        std::string key("key" + std::to_string(i));
        auto qi = makeCommittedItem(makeStoredDocKey("key"), "value");
        qi->setBySeqno(5);
        kvstore->set(qi);
    }

    kvstore->commit(flush);
    auto cb(std::make_shared<CustomCallback<const DiskDocKey&>>());
    DiskDocKey start(nullptr, 0);
    kvstore->getAllKeys(Vbid(0), start, 20, cb);
    EXPECT_EQ(keys, int(cb->getProcessedCount()));
}

static std::string kvstoreTestParams[] = {
#ifdef EP_USE_MAGMA
        "magma",
#endif
#ifdef EP_USE_ROCKSDB
        "rocksdb",
#endif
        "couchdb"};

INSTANTIATE_TEST_CASE_P(KVStoreParam,
                        KVStoreParamTest,
                        ::testing::ValuesIn(kvstoreTestParams),
                        [](const ::testing::TestParamInfo<std::string>& info) {
                            return info.param;
                        });

static std::string kvstoreTestParamsSkipMagma[] = {
#ifdef EP_USE_ROCKSDB
        "rocksdb",
#endif
        "couchdb"};

INSTANTIATE_TEST_CASE_P(KVStoreParam,
                        KVStoreParamTestSkipMagma,
                        ::testing::ValuesIn(kvstoreTestParamsSkipMagma),
                        [](const ::testing::TestParamInfo<std::string>& info) {
                            return info.param;
                        });

static std::string kvstoreTestParamsSkipRocks[] = {
#ifdef EP_USE_MAGMA
        "magma",
#endif
        "couchdb"};

INSTANTIATE_TEST_CASE_P(KVStoreParam,
                        KVStoreParamTestSkipRocks,
                        ::testing::ValuesIn(kvstoreTestParamsSkipRocks),
                        [](const ::testing::TestParamInfo<std::string>& info) {
                            return info.param;
                        });

#ifdef EP_USE_ROCKSDB
// Test fixture for tests which run only on RocksDB.
class RocksDBKVStoreTest : public KVStoreTest {
protected:
    void SetUp() override {
        KVStoreTest::SetUp();
        Configuration config;
        config.parseConfiguration(
                ("dbname="s + data_dir + ";backend=rocksdb").c_str(),
                get_mock_server_api());
        WorkLoadPolicy workload(config.getMaxNumWorkers(),
                                config.getMaxNumShards());

        kvstoreConfig = std::make_unique<RocksDBKVStoreConfig>(
                config, workload.getNumShards(), 0 /*shardId*/);
        kvstore = setup_kv_store(*kvstoreConfig);
    }

    void TearDown() override {
        // Under RocksDB, removing the database folder (which is equivalent to
        // calling rocksdb::DestroyDB()) for a live DB is an undefined
        // behaviour. So, close the DB before destroying it.
        kvstore.reset();
        KVStoreTest::TearDown();
    }

    std::unique_ptr<KVStoreConfig> kvstoreConfig;
    std::unique_ptr<KVStore> kvstore;
};

// Verify that RocksDB internal stats are returned
TEST_F(RocksDBKVStoreTest, StatsTest) {
    size_t value;

    // Memory Usage
    EXPECT_TRUE(kvstore->getStat("kMemTableTotal", value));
    EXPECT_TRUE(kvstore->getStat("kMemTableUnFlushed", value));
    EXPECT_TRUE(kvstore->getStat("kTableReadersTotal", value));
    EXPECT_TRUE(kvstore->getStat("kCacheTotal", value));

    // MemTable Size per CF
    EXPECT_TRUE(kvstore->getStat("default_kSizeAllMemTables", value));
    EXPECT_TRUE(kvstore->getStat("seqno_kSizeAllMemTables", value));

    // Block Cache
    Configuration config;

    // Note: we need to switch-on DB Statistics
    auto configStr = ("dbname="s + data_dir +
                      ";backend=rocksdb;rocksdb_stats_level=kAll");
    config.parseConfiguration(configStr.c_str(), get_mock_server_api());
    WorkLoadPolicy workload(config.getMaxNumWorkers(),
                            config.getMaxNumShards());

    kvstoreConfig = std::make_unique<RocksDBKVStoreConfig>(
            config, workload.getNumShards(), 0 /*shardId*/);
    // Close the opened DB instance
    kvstore.reset();
    // Re-open with the new configuration
    kvstore = setup_kv_store(*kvstoreConfig);
    EXPECT_TRUE(kvstore->getStat("rocksdb.block.cache.hit", value));
    EXPECT_TRUE(kvstore->getStat("rocksdb.block.cache.miss", value));
    EXPECT_TRUE(kvstore->getStat("rocksdb.block.cache.data.hit", value));
    EXPECT_TRUE(kvstore->getStat("rocksdb.block.cache.data.miss", value));
    EXPECT_TRUE(kvstore->getStat("rocksdb.block.cache.index.hit", value));
    EXPECT_TRUE(kvstore->getStat("rocksdb.block.cache.index.miss", value));
    EXPECT_TRUE(kvstore->getStat("rocksdb.block.cache.filter.hit", value));
    EXPECT_TRUE(kvstore->getStat("rocksdb.block.cache.filter.miss", value));

    // Disk Usage per-CF
    EXPECT_TRUE(kvstore->getStat("default_kTotalSstFilesSize", value));
    EXPECT_TRUE(kvstore->getStat("seqno_kTotalSstFilesSize", value));

    // Scan stats
    EXPECT_TRUE(kvstore->getStat("scan_totalSeqnoHits", value));
    EXPECT_TRUE(kvstore->getStat("scan_oldSeqnoHits", value));
}

// Verify that a wrong value of 'rocksdb_statistics_option' is caught
TEST_F(RocksDBKVStoreTest, StatisticsOptionWrongValueTest) {
    Configuration config;
    const auto baseConfig = "dbname="s + data_dir + ";backend=rocksdb";

    // Test wrong value
    config.parseConfiguration(
            (baseConfig + ";rocksdb_stats_level=wrong_value").c_str(),
            get_mock_server_api());
    WorkLoadPolicy workload(config.getMaxNumWorkers(),
                            config.getMaxNumShards());
    kvstoreConfig = std::make_unique<RocksDBKVStoreConfig>(
            config, workload.getNumShards(), 0 /*shardId*/);

    // Close the opened DB instance
    kvstore.reset();
    // Re-open with the new configuration
    EXPECT_THROW(kvstore = setup_kv_store(*kvstoreConfig),
                 std::invalid_argument);

    // Test one right value
    config.parseConfiguration(
            (baseConfig + ";rocksdb_stats_level=kAll").c_str(),
            get_mock_server_api());
    kvstoreConfig = std::make_unique<RocksDBKVStoreConfig>(
            config, workload.getNumShards(), 0 /*shardId*/);
    // Close the opened DB instance
    kvstore.reset();
    // Re-open with the new configuration
    kvstore = setup_kv_store(*kvstoreConfig);
}
#endif

#ifdef EP_USE_MAGMA
// Test fixture for tests which run only on Magma.
class MagmaKVStoreTest : public KVStoreTest {
protected:
    void SetUp() override {
        KVStoreTest::SetUp();

        auto configStr = "dbname="s + data_dir + ";backend=magma"s;
        // need to set these for Rollback test
        configStr += ";magma_commit_point_every_batch=true"s +
                     ";magma_commit_point_interval=0"s;
        Configuration config;
        config.parseConfiguration(configStr.c_str(), get_mock_server_api());
        WorkLoadPolicy workload(config.getMaxNumWorkers(),
                                config.getMaxNumShards());
        kvstoreConfig = std::make_unique<MagmaKVStoreConfig>(
                config, workload.getNumShards(), 0 /*shardId*/);
        kvstore = setup_kv_store(*kvstoreConfig);
    }

    void TearDown() override {
        kvstore.reset();
        KVStoreTest::TearDown();
    }

    std::unique_ptr<KVStoreConfig> kvstoreConfig;
    std::unique_ptr<KVStore> kvstore;
};

TEST_F(MagmaKVStoreTest, Rollback) {
    WriteCallback wc;
    uint64_t seqno = 1;

    for (int i = 0; i < 2; i++) {
        kvstore->begin(std::make_unique<TransactionContext>(vbid));
        for (int j = 0; j < 5; j++) {
            Item item(makeStoredDocKey("key" + std::to_string(seqno)),
                      0,
                      0,
                      "value",
                      5);
            item.setBySeqno(seqno++);
            kvstore->set(item, wc);
        }
        kvstore->commit(flush);
    }

    auto rv = kvstore->get(makeDiskDocKey("key5"), Vbid(0));
    EXPECT_EQ(rv.getStatus(), ENGINE_SUCCESS);
    rv = kvstore->get(makeDiskDocKey("key6"), Vbid(0));
    EXPECT_EQ(rv.getStatus(), ENGINE_SUCCESS);

    auto rcb(std::make_shared<CustomRBCallback>());
    kvstore->rollback(Vbid(0), 5, rcb);

    rv = kvstore->get(makeDiskDocKey("key1"), Vbid(0));
    EXPECT_EQ(rv.getStatus(), ENGINE_SUCCESS);
    rv = kvstore->get(makeDiskDocKey("key5"), Vbid(0));
    EXPECT_EQ(rv.getStatus(), ENGINE_SUCCESS);
    rv = kvstore->get(makeDiskDocKey("key6"), Vbid(0));
    EXPECT_EQ(rv.getStatus(), ENGINE_KEY_ENOENT);
    rv = kvstore->get(makeDiskDocKey("key10"), Vbid(0));
    EXPECT_EQ(rv.getStatus(), ENGINE_KEY_ENOENT);

    auto vbs = kvstore->getVBucketState(Vbid(0));
    ASSERT_EQ(uint64_t(5), vbs->highSeqno);
    ASSERT_EQ(size_t(5), kvstore->getItemCount(Vbid(0)));
}

TEST_F(MagmaKVStoreTest, RollbackNoValidCommitPoint) {
    WriteCallback wc;
    uint64_t seqno = 1;

    auto cfg = reinterpret_cast<MagmaKVStoreConfig*>(kvstoreConfig.get());
    auto maxCommitPoints = cfg->getMagmaMaxCommitPoints();

    for (int i = 0; i < int(maxCommitPoints) + 1; i++) {
        kvstore->begin(std::make_unique<TransactionContext>(vbid));
        for (int j = 0; j < 5; j++) {
            Item item(makeStoredDocKey("key" + std::to_string(seqno)),
                      0,
                      0,
                      "value",
                      5);
            item.setBySeqno(seqno++);
            kvstore->set(item, wc);
        }
        kvstore->commit(flush);
    }

    auto rcb(std::make_shared<CustomRBCallback>());
    auto rollbackResult = kvstore->rollback(Vbid(0), 5, rcb);
    ASSERT_FALSE(rollbackResult.success);
}

TEST_F(MagmaKVStoreTest, prepareToCreate) {
    EXPECT_THROW(kvstore->prepareToCreate(Vbid(0)), std::logic_error);
    auto kvsRev = kvstore->prepareToDelete(Vbid(0));
    ASSERT_EQ(1, int(kvsRev));
    EXPECT_NO_THROW(kvstore->prepareToCreate(Vbid(0)));
}

TEST_F(MagmaKVStoreTest, getStat) {
    size_t val;
    ASSERT_FALSE(kvstore->getStat("foobar", val));
    ASSERT_TRUE(kvstore->getStat("memory_quota", val));
}

TEST_F(MagmaKVStoreTest, setMaxDataSize) {
    uint64_t seqno{1};
    WriteCallback wc;

    // Magma's memory quota is recalculated on each commit batch.
    kvstore->begin(std::make_unique<TransactionContext>(Vbid{0}));
    Item item(makeStoredDocKey("key"), 0, 0, "value", 5);
    item.setBySeqno(seqno++);
    kvstore->set(item, wc);
    kvstore->commit(flush);

    size_t memQuota;
    ASSERT_TRUE(kvstore->getStat("memory_quota", memQuota));
    size_t writeCacheQuota;
    ASSERT_TRUE(kvstore->getStat("write_cache_quota", writeCacheQuota));

    kvstore->setMaxDataSize(memQuota / 10);

    // Magma's memory quota is recalculated on each commit batch.
    kvstore->begin(std::make_unique<TransactionContext>(Vbid{0}));
    item.setBySeqno(seqno++);
    kvstore->set(item, wc);
    kvstore->commit(flush);

    size_t memQuotaAfter;
    ASSERT_TRUE(kvstore->getStat("memory_quota", memQuotaAfter));
    ASSERT_LT(memQuotaAfter, memQuota);

    size_t writeCacheQuotaAfter;
    ASSERT_TRUE(kvstore->getStat("write_cache_quota", writeCacheQuotaAfter));
    ASSERT_LT(writeCacheQuotaAfter, writeCacheQuota);
}
#endif<|MERGE_RESOLUTION|>--- conflicted
+++ resolved
@@ -484,7 +484,6 @@
     }
 
     kvstore->commit(flush);
-    EXPECT_EQ(keys, kvstore->getLastPersistedSeqno(vbid));
 
     kvstore->begin(std::make_unique<TransactionContext>(vbid));
 
@@ -516,7 +515,6 @@
         kvstore->del(queued_item(std::move(item)));
     }
     kvstore->commit(flush);
-    EXPECT_EQ(keys + deletedKeys, kvstore->getLastPersistedSeqno(vbid));
 
     rewriteCouchstoreVBState(Vbid(0), data_dir, 2, false /*no namespaces*/);
 
@@ -682,7 +680,7 @@
             kvstore->set(item);
         }
         // Ensure a valid vbstate is committed
-        flush.proposedVBState.lastSnapEnd = items.back().getBySeqno();
+        flush.proposedVBState.lastSnapEnd = items.back()->getBySeqno();
         kvstore->commit(flush);
     }
 
@@ -1187,13 +1185,9 @@
 
     for(const auto item: items) {
         kvstore->begin(std::make_unique<TransactionContext>(vbid));
-<<<<<<< HEAD
-        kvstore->set(item, set_callback);
         // Commit a valid vbstate
-        flush.proposedVBState.lastSnapEnd = item.getBySeqno();
-=======
+        flush.proposedVBState.lastSnapEnd = item->getBySeqno();
         kvstore->set(item);
->>>>>>> f9b60cd8
         kvstore->commit(flush);
     }
 
@@ -2459,26 +2453,14 @@
 // MB-27963 identified that compaction and scan are racing with respect to
 // the current view of the fileMap causing scan to fail.
 TEST_P(KVStoreParamTest, CompactAndScan) {
-<<<<<<< HEAD
-    WriteCallback wc;
-    int64_t seqno = 0;
-    for (int i = 1; i < 10; i++) {
-        kvstore->begin(std::make_unique<TransactionContext>(vbid));
-        auto item = make_item(
-                Vbid(0), makeStoredDocKey(std::string(i, 'k')), "value");
-        item.setBySeqno(++seqno);
-        kvstore->set(item, wc);
-        // Ensure a valid vbstate is committed
-        flush.proposedVBState.lastSnapEnd = seqno;
-=======
-    int64_t seqno = 1;
     for (int i = 1; i < 10; i++) {
         kvstore->begin(std::make_unique<TransactionContext>(vbid));
         auto key = makeStoredDocKey(std::string(i, 'k'));
         auto qi = makeCommittedItem(key, "value");
-        qi->setBySeqno(seqno++);
+        qi->setBySeqno(i);
         kvstore->set(qi);
->>>>>>> f9b60cd8
+        // Ensure a valid vbstate is committed
+        flush.proposedVBState.lastSnapEnd = i;
         kvstore->commit(flush);
     }
 
@@ -2682,7 +2664,7 @@
     int keys = 20;
     for (int i = 0; i < keys; i++) {
         std::string key("key" + std::to_string(i));
-        auto qi = makeCommittedItem(makeStoredDocKey("key"), "value");
+        auto qi = makeCommittedItem(makeStoredDocKey(key), "value");
         qi->setBySeqno(5);
         kvstore->set(qi);
     }
@@ -2877,21 +2859,17 @@
 };
 
 TEST_F(MagmaKVStoreTest, Rollback) {
-    WriteCallback wc;
     uint64_t seqno = 1;
 
     for (int i = 0; i < 2; i++) {
-        kvstore->begin(std::make_unique<TransactionContext>(vbid));
-        for (int j = 0; j < 5; j++) {
-            Item item(makeStoredDocKey("key" + std::to_string(seqno)),
-                      0,
-                      0,
-                      "value",
-                      5);
-            item.setBySeqno(seqno++);
-            kvstore->set(item, wc);
-        }
-        kvstore->commit(flush);
+      kvstore->begin(std::make_unique<TransactionContext>(vbid));
+      for (int j = 0; j < 5; j++) {
+        auto key = makeStoredDocKey("key" + std::to_string(seqno));
+        auto qi = makeCommittedItem(key, "value");
+        qi->setBySeqno(seqno++);
+        kvstore->set(qi);
+      }
+      kvstore->commit(flush);
     }
 
     auto rv = kvstore->get(makeDiskDocKey("key5"), Vbid(0));
@@ -2917,24 +2895,20 @@
 }
 
 TEST_F(MagmaKVStoreTest, RollbackNoValidCommitPoint) {
-    WriteCallback wc;
     uint64_t seqno = 1;
 
     auto cfg = reinterpret_cast<MagmaKVStoreConfig*>(kvstoreConfig.get());
     auto maxCommitPoints = cfg->getMagmaMaxCommitPoints();
 
     for (int i = 0; i < int(maxCommitPoints) + 1; i++) {
-        kvstore->begin(std::make_unique<TransactionContext>(vbid));
-        for (int j = 0; j < 5; j++) {
-            Item item(makeStoredDocKey("key" + std::to_string(seqno)),
-                      0,
-                      0,
-                      "value",
-                      5);
-            item.setBySeqno(seqno++);
-            kvstore->set(item, wc);
-        }
-        kvstore->commit(flush);
+      kvstore->begin(std::make_unique<TransactionContext>(vbid));
+      for (int j = 0; j < 5; j++) {
+        auto key = makeStoredDocKey("key" + std::to_string(seqno));
+        auto qi = makeCommittedItem(key, "value");
+        qi->setBySeqno(seqno++);
+        kvstore->set(qi);
+      }
+      kvstore->commit(flush);
     }
 
     auto rcb(std::make_shared<CustomRBCallback>());
@@ -2957,13 +2931,12 @@
 
 TEST_F(MagmaKVStoreTest, setMaxDataSize) {
     uint64_t seqno{1};
-    WriteCallback wc;
 
     // Magma's memory quota is recalculated on each commit batch.
     kvstore->begin(std::make_unique<TransactionContext>(Vbid{0}));
-    Item item(makeStoredDocKey("key"), 0, 0, "value", 5);
-    item.setBySeqno(seqno++);
-    kvstore->set(item, wc);
+    auto qi = makeCommittedItem(makeStoredDocKey("key"), "value");
+    qi->setBySeqno(seqno++);
+    kvstore->set(qi);
     kvstore->commit(flush);
 
     size_t memQuota;
@@ -2975,8 +2948,8 @@
 
     // Magma's memory quota is recalculated on each commit batch.
     kvstore->begin(std::make_unique<TransactionContext>(Vbid{0}));
-    item.setBySeqno(seqno++);
-    kvstore->set(item, wc);
+    qi->setBySeqno(seqno++);
+    kvstore->set(qi);
     kvstore->commit(flush);
 
     size_t memQuotaAfter;
