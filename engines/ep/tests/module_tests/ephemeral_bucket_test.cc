/* -*- Mode: C++; tab-width: 4; c-basic-offset: 4; indent-tabs-mode: nil -*- */
/*
 *     Copyright 2017 Couchbase, Inc
 *
 *   Licensed under the Apache License, Version 2.0 (the "License");
 *   you may not use this file except in compliance with the License.
 *   You may obtain a copy of the License at
 *
 *       http://www.apache.org/licenses/LICENSE-2.0
 *
 *   Unless required by applicable law or agreed to in writing, software
 *   distributed under the License is distributed on an "AS IS" BASIS,
 *   WITHOUT WARRANTIES OR CONDITIONS OF ANY KIND, either express or implied.
 *   See the License for the specific language governing permissions and
 *   limitations under the License.
 */

#include "ephemeral_bucket_test.h"

#include <utility>

#include "checkpoint_manager.h"
#include "collections/vbucket_manifest_handles.h"
#include "dcp/backfill-manager.h"
#include "dcp/dcpconnmap.h"
#include "dcp/response.h"
#include "ephemeral_bucket.h"
#include "ephemeral_tombstone_purger.h"
#include "ephemeral_vb.h"
#include "test_helpers.h"

#include "../mock/mock_checkpoint_manager.h"
#include "../mock/mock_dcp_consumer.h"
#include "../mock/mock_dcp_producer.h"
#include "../mock/mock_stream.h"
#include "../mock/mock_synchronous_ep_engine.h"
#include <programs/engine_testapp/mock_server.h>

/*
 * Test statistics related to an individual VBucket's sequence list.
 */

void EphemeralBucketStatTest::addDocumentsForSeqListTesting(Vbid vb) {
    // Add some documents to the vBucket to use to test the stats.
    store_item(vb, makeStoredDocKey("deleted"), "value");
    delete_item(vb, makeStoredDocKey("deleted"));
    store_item(vb, makeStoredDocKey("doc"), "value");
    store_item(vb, makeStoredDocKey("doc"), "value 2");
}

TEST_F(EphemeralBucketStatTest, VBSeqlistStats) {
    // Check preconditions.
    auto stats = get_stat("vbucket-details 0");
    ASSERT_EQ("0", stats.at("vb_0:seqlist_high_seqno"));

    // Add some documents to the vBucket to use to test the stats.
    addDocumentsForSeqListTesting(vbid);

    stats = get_stat("vbucket-details 0");

    EXPECT_EQ("0", stats.at("vb_0:auto_delete_count"));
    EXPECT_EQ("2", stats.at("vb_0:seqlist_count"))
        << "Expected both current and deleted documents";
    EXPECT_EQ("1", stats.at("vb_0:seqlist_deleted_count"));
    EXPECT_EQ("4", stats.at("vb_0:seqlist_high_seqno"));
    EXPECT_EQ("4", stats.at("vb_0:seqlist_highest_deduped_seqno"));
    EXPECT_EQ("0", stats.at("vb_0:seqlist_range_read_begin"));
    EXPECT_EQ("0", stats.at("vb_0:seqlist_range_read_end"));
    EXPECT_EQ("0", stats.at("vb_0:seqlist_range_read_count"));
    EXPECT_EQ("0", stats.at("vb_0:seqlist_stale_count"));
    EXPECT_EQ("0", stats.at("vb_0:seqlist_stale_value_bytes"));
    EXPECT_EQ("0", stats.at("vb_0:seqlist_stale_metadata_bytes"));

    // Trigger the "automatic" deletion of an item by paging it out.
    auto vb = store->getVBucket(vbid);
    auto key = makeStoredDocKey("doc");

    // Test visitor which pages out our key
    struct Visitor : public HashTableVisitor {
        Visitor(VBucket& vb, StoredDocKey key) : vb(vb), key(std::move(key)) {
        }

        bool visit(const HashTable::HashBucketLock& lh,
                   StoredValue& v) override {
            if (v.getKey() == key) {
                StoredValue* vPtr = &v;
                EXPECT_TRUE(vb.pageOut(readHandle, lh, vPtr));
            }
            return true;
        }

        void setUpHashBucketVisit() override {
            // Need to lock collections before we visit each SV.
            readHandle = vb.lockCollections();
        }

        void tearDownHashBucketVisit() override {
            readHandle.unlock();
        }

        VBucket& vb;
        StoredDocKey key;
        Collections::VB::ReadHandle readHandle;
    };

    // Invoke the visitor so the item gets paged out.
    Visitor visitor(*vb, key);
    vb->ht.visit(visitor);

    stats = get_stat("vbucket-details 0");
    EXPECT_EQ("1", stats.at("vb_0:auto_delete_count"));
    EXPECT_EQ("2", stats.at("vb_0:seqlist_deleted_count"));
    EXPECT_EQ("5", stats.at("vb_0:seqlist_high_seqno"));
}

<<<<<<< HEAD
TEST_F(SingleThreadedEphemeralTest, RangeIteratorVBDeleteRaceTest) {
=======
TEST_F(EphemeralBucketStatTest, ReplicaMemoryTracking) {
    // test that replicaHTMemory is correctly updated for
    // inserts/updates/deletes/tombstone removal.
    auto replicaVB = Vbid(0);
    setVBucketStateAndRunPersistTask(replicaVB, vbucket_state_replica);

    auto cookie = create_mock_cookie();

    auto& stats = engine->getEpStats();
    EXPECT_EQ(0, stats.replicaHTMemory);

    auto key = makeStoredDocKey("item2");

    std::string value = "value";
    auto item = make_item(replicaVB, key, value);

    // Store an item in a replica VB and confirm replicaHTMemory increases
    item.setCas(1);
    uint64_t seqno;
    ASSERT_EQ(ENGINE_SUCCESS,
              store->setWithMeta(std::ref(item),
                                 0,
                                 &seqno,
                                 cookie,
                                 {vbucket_state_replica},
                                 CheckConflicts::No,
                                 /*allowExisting*/ true));

    // avoids checking exact values to be resilient to changes (e.g.) in stored
    // value size.
    auto smallItemMem = stats.replicaHTMemory;
    EXPECT_GT(smallItemMem, 80);

    // Replace the existing item with a _larger_ item and confirm
    // replicaHTMemory increases further
    std::string largerValue = "valuevaluevaluevaluevaluevalue";
    auto largerItem = make_item(replicaVB, key, largerValue);
    largerItem.setCas(1);
    ASSERT_EQ(ENGINE_SUCCESS,
              store->setWithMeta(std::ref(largerItem),
                                 0,
                                 &seqno,
                                 cookie,
                                 {vbucket_state_replica},
                                 CheckConflicts::No,
                                 /*allowExisting*/ true));

    auto largerItemMem = smallItemMem + largerValue.size() - value.size();
    EXPECT_EQ(largerItemMem, stats.replicaHTMemory);

    // Delete the item, confirm replicaHTMemory decreases (tombstone
    // remains).
    ItemMetaData meta;
    uint64_t cas = 1;
    meta.cas = cas;
    ASSERT_EQ(ENGINE_SUCCESS,
              store->deleteWithMeta(
                      key,
                      cas,
                      nullptr,
                      replicaVB,
                      cookie,
                      {vbucket_state_replica},
                      CheckConflicts::No,
                      meta,
                      GenerateBySeqno::Yes,
                      GenerateCas::No,
                      store->getVBucket(replicaVB)->getHighSeqno() + 1,
                      nullptr /* extended metadata */,
                      DeleteSource::Explicit));

    EXPECT_LT(stats.replicaHTMemory, largerItemMem);
    EXPECT_GT(stats.replicaHTMemory, 0);

    // now remove the tombstone and confirm the replicaHTMemory is now 0
    auto& replica = *store->getVBucket(replicaVB);

    EphemeralVBucket::HTTombstonePurger purger(
            0 /* remove tombstones of any age */);
    purger.setCurrentVBucket(replica);
    replica.ht.visit(purger);

    EXPECT_EQ(0, stats.replicaHTMemory);

    destroy_mock_cookie(cookie);
}

TEST_F(EphemeralBucketStatTest, ReplicaMemoryTrackingNotUpdatedForActive) {
    // replicaHTMemory should not be updated by storing items in active
    // vbuckets
    auto activeVB = Vbid(0);
    setVBucketStateAndRunPersistTask(activeVB, vbucket_state_active);

    auto& stats = engine->getEpStats();
    EXPECT_EQ(0, stats.replicaHTMemory);
    EXPECT_EQ(0, stats.replicaCheckpointOverhead);

    // Confirm replicaHTMemory is _not_ affected by storing an item to an
    // active vb.
    store_item(activeVB, makeStoredDocKey("item"), "value");
    EXPECT_EQ(0, stats.replicaHTMemory);
    EXPECT_EQ(0, stats.replicaCheckpointOverhead);
}

TEST_F(EphemeralBucketStatTest, ReplicaMemoryTrackingStateChange) {
    // Check that replicaHTMemory is increased/decreased as vbuckets change
    // state to/from replica
    setVBucketStateAndRunPersistTask(vbid, vbucket_state_active);

    auto key = makeStoredDocKey("item");

    auto& stats = engine->getEpStats();
    EXPECT_EQ(0, stats.replicaHTMemory);
    EXPECT_EQ(0, stats.replicaCheckpointOverhead);

    store_item(vbid, key, "value");

    EXPECT_EQ(0, stats.replicaHTMemory);
    EXPECT_EQ(0, stats.replicaCheckpointOverhead);

    setVBucketStateAndRunPersistTask(vbid, vbucket_state_replica);

    // check that the mem usage has gone up by some amount - not
    // checking it is an exact value to avoid a brittle test
    EXPECT_GT(stats.replicaHTMemory, 80);
    EXPECT_GT(stats.replicaCheckpointOverhead, 80);

    // changing back to active should return replicaHTMemory to 0
    setVBucketStateAndRunPersistTask(vbid, vbucket_state_active);

    EXPECT_EQ(0, stats.replicaHTMemory);
    EXPECT_LT(stats.replicaCheckpointOverhead, 80);
}

TEST_F(EphemeralBucketStatTest, ReplicaCheckpointMemoryTracking) {
    // test that replicaCheckpointOverhead is correctly updated
    auto replicaVB = Vbid(0);
    setVBucketStateAndRunPersistTask(replicaVB, vbucket_state_replica);

    auto cookie = create_mock_cookie();

    auto& replica = *store->getVBucket(replicaVB);
    auto& cpm = *replica.checkpointManager;

    // remove the checkpoint containing the set vbstate to get a clean
    // baseline memory usage
    cpm.createNewCheckpoint(true /*force*/);
    bool newCkptCreated = false;
    cpm.removeClosedUnrefCheckpoints(replica, newCkptCreated);

    auto& stats = engine->getEpStats();
    const auto initialMem = stats.replicaCheckpointOverhead;

    const auto keyA = makeStoredDocKey("itemA");
    const auto keyB = makeStoredDocKey("itemB");

    const std::string value = "value";
    auto item1 = make_item(replicaVB, keyA, value);

    // Store an item in a replica VB and confirm replicaCheckpointOverhead
    // increases
    item1.setCas(1);
    uint64_t seqno;
    ASSERT_EQ(ENGINE_SUCCESS,
              store->setWithMeta(std::ref(item1),
                                 0,
                                 &seqno,
                                 cookie,
                                 {vbucket_state_replica},
                                 CheckConflicts::No,
                                 /*allowExisting*/ true));

    // avoids checking exact values to be resilient to changes (e.g.) in stored
    // value size.
    const auto item1Mem = stats.replicaCheckpointOverhead;
    EXPECT_GT(item1Mem, initialMem + 20);

    // Store the item again and confirm replicaCheckpointOverhead
    // _does not increase_. This matches existing checkpoint memory tracking;
    // in the event of an existing item, checkpoint memory usage is _not_
    // adjusted, even though the old and new item could be of different sizes
    const std::string largerValue = "valuevaluevaluevaluevaluevaluevaluevalue";
    auto item2 = make_item(replicaVB, keyA, value);
    item2.setCas(1);
    ASSERT_EQ(ENGINE_SUCCESS,
              store->setWithMeta(std::ref(item2),
                                 0,
                                 &seqno,
                                 cookie,
                                 {vbucket_state_replica},
                                 CheckConflicts::No,
                                 /*allowExisting*/ true));
    // tracked memory unchanged
    EXPECT_EQ(item1Mem, stats.replicaCheckpointOverhead);

    // Store an item with a different key, confirm checkpoint mem increases
    auto item3 = make_item(replicaVB, keyB, value);
    item3.setCas(1);
    ASSERT_EQ(ENGINE_SUCCESS,
              store->setWithMeta(std::ref(item3),
                                 0,
                                 &seqno,
                                 cookie,
                                 {vbucket_state_replica},
                                 CheckConflicts::No,
                                 /*allowExisting*/ true));

    const auto item3Mem = stats.replicaCheckpointOverhead;
    EXPECT_GT(item3Mem, item1Mem);

    // now remove the checkpoint and confirm the replicaCheckpointOverhead is
    // now back to the initial value.
    cpm.createNewCheckpoint();
    cpm.removeClosedUnrefCheckpoints(replica, newCkptCreated);

    EXPECT_EQ(initialMem, stats.replicaCheckpointOverhead);

    destroy_mock_cookie(cookie);
}

TEST_F(SingleThreadedEphemeralBackfillTest, RangeIteratorVBDeleteRaceTest) {
>>>>>>> 9f741825
    /* The destructor of RangeIterator attempts to release locks in the
     * seqList, which is owned by the Ephemeral VB. If the evb is
     * destructed before the iterator, unexepected behaviour will arise.
     * In MB-24631 the destructor spun trying to acquire a lock which
     * was now garbage data after the memory was reused.
     *
     * Due to the variable results of this, the test alone does not
     * confirm the absence of this issue, but AddressSanitizer should
     * report heap-use-after-free.
     */

    // Make vbucket active.
    setVBucketStateAndRunPersistTask(vbid, vbucket_state_active);

    auto vb = store->getVBuckets().getBucket(vbid);
    ASSERT_NE(nullptr, vb.get());

    // prep data
    store_item(vbid, makeStoredDocKey("key1"), "value");
    store_item(vbid, makeStoredDocKey("key2"), "value");

    auto& ckpt_mgr =
            *(static_cast<MockCheckpointManager*>(vb->checkpointManager.get()));
    ASSERT_EQ(1, ckpt_mgr.getNumCheckpoints());

    // make checkpoint to cause backfill later rather than straight to in-memory
    ckpt_mgr.createNewCheckpoint();
    bool new_ckpt_created;
    ASSERT_EQ(2, ckpt_mgr.removeClosedUnrefCheckpoints(*vb, new_ckpt_created));

    // Create a Mock Dcp producer
    const std::string testName("test_producer");
    auto producer = std::make_shared<MockDcpProducer>(*engine,
                                                      cookie,
                                                      testName,
                                                      /*flags*/ 0);

    // Since we are creating a mock active stream outside of
    // DcpProducer::streamRequest(), and we want the checkpt processor task,
    // create it explicitly here
    producer->createCheckpointProcessorTask();
    producer->scheduleCheckpointProcessorTask();

    // Create a Mock Active Stream
    auto mock_stream = std::make_shared<MockActiveStream>(
            static_cast<EventuallyPersistentEngine*>(engine.get()),
            producer,
            /*flags*/ 0,
            /*opaque*/ 0,
            *vb,
            /*st_seqno*/ 0,
            /*en_seqno*/ ~0,
            /*vb_uuid*/ 0xabcd,
            /*snap_start_seqno*/ 0,
            /*snap_end_seqno*/ ~0,
            IncludeValue::Yes,
            IncludeXattrs::Yes);

    ASSERT_TRUE(mock_stream->isPending()) << "stream state should be Pending";

    mock_stream->transitionStateToBackfilling();

    ASSERT_TRUE(mock_stream->isBackfilling())
            << "stream state should have transitioned to Backfilling";

    size_t byteLimit = engine->getConfiguration().getDcpScanByteLimit();

    auto& manager = producer->getBFM();

    /* Hack to make DCPBackfillMemoryBuffered::create construct the range
     * iterator, but DCPBackfillMemoryBuffered::scan /not/ complete the
     * backfill immediately - we pretend the buffer is full. This is
     * reset in manager->backfill() */
    manager.bytesCheckAndRead(byteLimit + 1);

    // Directly run backfill once, to create the range iterator
    manager.backfill();

    const char* vbDeleteTaskName = "Removing (dead) vb:0 from memory";
    ASSERT_FALSE(
            task_executor->isTaskScheduled(NONIO_TASK_IDX, vbDeleteTaskName));

    /* Bin the vbucket. This will eventually lead to the destruction of
     * the seqList. If the vb were to be destroyed *now*,
     * AddressSanitizer would report heap-use-after-free when the
     * DCPBackfillMemoryBuffered is destroyed (it owns a range iterator)
     * This should no longer happen, as the backfill now hold a
     * shared_ptr to the evb.
     */
    store->deleteVBucket(vbid, nullptr);
    vb.reset();

    // vb can't yet be deleted, there is a range iterator over it still!
    EXPECT_FALSE(
            task_executor->isTaskScheduled(NONIO_TASK_IDX, vbDeleteTaskName));

    // Now bin the producer
    producer->cancelCheckpointCreatorTask();
    /* Checkpoint processor task finishes up and releases its producer
       reference */
    auto& lpNonIoQ = *task_executor->getLpTaskQ()[NONIO_TASK_IDX];
    runNextTask(lpNonIoQ, "Process checkpoint(s) for DCP producer " + testName);

    engine->getDcpConnMap().shutdownAllConnections();
    mock_stream.reset();
    producer.reset();

    // run the backfill task so the backfill can reach state
    // backfill_finished and be destroyed destroying the range iterator
    // in the process
    auto& lpAuxioQ = *task_executor->getLpTaskQ()[AUXIO_TASK_IDX];
    runNextTask(lpAuxioQ, "Backfilling items for a DCP Connection");

    // Now the backfill is gone, the evb can be deleted
    EXPECT_TRUE(
            task_executor->isTaskScheduled(NONIO_TASK_IDX, vbDeleteTaskName));
}

TEST_F(SingleThreadedEphemeralTest, Commit_RangeRead) {
    setVBucketStateAndRunPersistTask(
            vbid,
            vbucket_state_active,
            {{"topology", nlohmann::json::array({{"active", "replica"}})}});

    // prepare:1 + commit:2
    auto key = makeStoredDocKey("key");
    store_item(vbid,
               key,
               "value",
               0 /*exptime*/,
               {cb::engine_errc::sync_write_pending},
               PROTOCOL_BINARY_RAW_BYTES,
               cb::durability::Requirements(),
               false /*deleted*/);
    auto& vb = *store->getVBuckets().getBucket(vbid);
    auto& ht = vb.ht;
    {
        auto res = ht.findForUpdate(key);
        ASSERT_TRUE(res.pending);
        ASSERT_EQ(1, res.pending->getBySeqno());
        ASSERT_FALSE(res.committed);
    }
    ASSERT_EQ(ENGINE_SUCCESS, vb.commit(key, 1, {}, vb.lockCollections(key)));
    {
        auto res = ht.findForUpdate(key);
        ASSERT_TRUE(res.pending);
        ASSERT_EQ(1, res.pending->getBySeqno());
        ASSERT_EQ(CommittedState::PrepareCommitted,
                  res.pending->getCommitted());
        ASSERT_TRUE(res.committed);
        ASSERT_EQ(2, res.committed->getBySeqno());
        ASSERT_EQ(CommittedState::CommittedViaPrepare,
                  res.committed->getCommitted());
    }

    // Prepare:3
    store_item(vbid,
               key,
               "value",
               0 /*exptime*/,
               {cb::engine_errc::sync_write_pending},
               PROTOCOL_BINARY_RAW_BYTES,
               cb::durability::Requirements(),
               false /*deleted*/);
    {
        auto res = ht.findForUpdate(key);
        ASSERT_TRUE(res.pending);
        ASSERT_EQ(3, res.pending->getBySeqno());
        ASSERT_TRUE(res.committed);
        ASSERT_EQ(2, res.committed->getBySeqno());
    }

    /*
     * Simulate a stream-req that ends up in a backfill
     */

    // Remove all checkpoints to cause a backfill
    auto& ckptMgr =
            *(static_cast<MockCheckpointManager*>(vb.checkpointManager.get()));
    ASSERT_EQ(2, ckptMgr.getNumCheckpoints());
    ckptMgr.createNewCheckpoint();
    bool newCkptCreated;
    ckptMgr.removeClosedUnrefCheckpoints(vb, newCkptCreated);
    ASSERT_EQ(1, ckptMgr.getNumCheckpoints());

    // Create producer and stream, enable SyncRepl
    auto producer = std::make_shared<MockDcpProducer>(
            *engine, cookie, "test_producer", 0 /*flags*/);
    producer->setSyncReplication(SyncReplication::SyncReplication);
    auto stream = std::make_shared<MockActiveStream>(
            static_cast<EventuallyPersistentEngine*>(engine.get()),
            producer,
            /*flags*/ 0,
            /*opaque*/ 0,
            vb,
            /*st_seqno*/ 0,
            /*en_seqno*/ ~0,
            /*vb_uuid*/ 0xabcd,
            /*snap_start_seqno*/ 0,
            /*snap_end_seqno*/ ~0,
            IncludeValue::Yes,
            IncludeXattrs::Yes);
    ASSERT_TRUE(stream->public_supportSyncReplication());
    ASSERT_TRUE(stream->isPending()) << "Stream state should be Pending";
    stream->transitionStateToBackfilling();
    ASSERT_TRUE(stream->isBackfilling())
            << "Stream state should be Backfilling";

    // Manually drive a backfill
    auto& bfMgr = producer->getBFM();
    // Create the range iterator
    ASSERT_EQ(backfill_success, bfMgr.backfill());
    // SnapMarker in the readyQ
    auto& readyQ = stream->public_readyQ();
    ASSERT_EQ(1, readyQ.size());
    ASSERT_EQ(DcpResponse::Event::SnapshotMarker, readyQ.front()->getEvent());

    // Commit:4
    ASSERT_EQ(ENGINE_SUCCESS, vb.commit(key, 3, {}, vb.lockCollections(key)));
    {
        auto res = ht.findForUpdate(key);
        ASSERT_TRUE(res.pending);
        ASSERT_EQ(3, res.pending->getBySeqno());
        ASSERT_EQ(CommittedState::PrepareCommitted,
                  res.pending->getCommitted());
        ASSERT_TRUE(res.committed);
        ASSERT_EQ(4, res.committed->getBySeqno());
        ASSERT_EQ(CommittedState::CommittedViaPrepare,
                  res.committed->getCommitted());
    }

    // Verify that the RR snapshot contains only commit:2 and prepare:3 (ie, not
    // prepare:1)
    // Note: Before http://review.couchbase.org/c/kv_engine/+/109841 we would
    //  end up sending also prepare:1, which means same key twice in a snapshot.
    //  Side effect would be (1) breaking deduplication and (2) failing with
    //  QueueDirtyStatus::FailureDuplicateItem status at replica
    ASSERT_EQ(backfill_success, bfMgr.backfill());
    ASSERT_EQ(3, readyQ.size());
    auto resp = stream->public_nextQueuedItem();
    ASSERT_TRUE(resp);
    ASSERT_EQ(DcpResponse::Event::SnapshotMarker, resp->getEvent());
    ASSERT_EQ(2, readyQ.size());
    resp = stream->public_nextQueuedItem();
    // Note: commit:2 sent as mutation in a backfill snapshot
    ASSERT_EQ(DcpResponse::Event::Mutation, resp->getEvent());
    ASSERT_EQ(2, resp->getBySeqno());
    ASSERT_EQ(1, readyQ.size());
    resp = stream->public_nextQueuedItem();
    ASSERT_EQ(DcpResponse::Event::Prepare, resp->getEvent());
    ASSERT_EQ(3, resp->getBySeqno());
}

class SingleThreadedEphemeralPurgerTest : public SingleThreadedKVBucketTest {
protected:
    void SetUp() override {
        config_string +=
                "bucket_type=ephemeral;"
                "max_vbuckets=" + std::to_string(numVbs) + ";"
                "ephemeral_metadata_purge_age=0;"
                "ephemeral_metadata_purge_stale_chunk_duration=0";
        SingleThreadedKVBucketTest::SetUp();

        /* Set up 4 vbuckets */
        for (int vbid = 0; vbid < numVbs; ++vbid) {
            setVBucketStateAndRunPersistTask(Vbid(vbid), vbucket_state_active);
        }

        // 'vbid' used for some durability related test
        setVBucketStateAndRunPersistTask(
                vbid,
                vbucket_state_active,
                {{"topology", nlohmann::json::array({{"active", "replica"}})}});
    }

    bool checkAllPurged(uint64_t expPurgeUpto) {
        for (int vbid = 0; vbid < numVbs; ++vbid) {
            if (store->getVBucket(Vbid(vbid))->getPurgeSeqno() < expPurgeUpto) {
                return false;
            }
        }
        return true;
    }
    const int numVbs = 4;
};

TEST_F(SingleThreadedEphemeralPurgerTest, PurgeAcrossAllVbuckets) {
    /* Set 100 item in all vbuckets. We need hundred items atleast because
       our ProgressTracker checks whether to pause only after
       INITIAL_VISIT_COUNT_CHECK = 100 */
    const int numItems = 100;
    for (int vbid = 0; vbid < numVbs; ++vbid) {
        for (int i = 0; i < numItems; ++i) {
            const std::string key("key" + std::to_string(vbid) +
                                  std::to_string(i));
            store_item(Vbid(vbid), makeStoredDocKey(key), "value");
        }
    }

    /* Add and delete an item in every vbucket */
    for (int vbid = 0; vbid < numVbs; ++vbid) {
        const std::string key("keydelete" + std::to_string(vbid));
        storeAndDeleteItem(Vbid(vbid), makeStoredDocKey(key), "value");
    }

    /* We have added an item at seqno 100 and deleted it immediately */
    const uint64_t expPurgeUpto = numItems + 2;

    /* Add another item as we do not purge last element in the list */
    for (int vbid = 0; vbid < numVbs; ++vbid) {
        const std::string key("afterdelete" + std::to_string(vbid));
        store_item(Vbid(vbid), makeStoredDocKey(key), "value");
    }

    /* Run the HTCleaner task, so that we can wake up the stale item deleter */
    auto* bucket = dynamic_cast<EphemeralBucket*>(store);
    bucket->enableTombstonePurgerTask();
    bucket->attemptToFreeMemory(); // this wakes up the HTCleaner task

    auto& lpNonIoQ = *task_executor->getLpTaskQ()[NONIO_TASK_IDX];
    /* Run the HTCleaner and EphTombstoneStaleItemDeleter tasks. We expect
       pause and resume of EphTombstoneStaleItemDeleter atleast once and we run
       until all the deleted items across all the vbuckets are purged */
    int numPaused = 0;
    while (!checkAllPurged(expPurgeUpto)) {
        runNextTask(lpNonIoQ);
        ++numPaused;
    }
    EXPECT_GT(numPaused, 2 /* 1 run of 'HTCleaner' and more than 1 run of
                              'EphTombstoneStaleItemDeleter' */);
}

TEST_F(SingleThreadedEphemeralPurgerTest, HTCleanerSkipsPrepares) {
    // Test relies on that the HTCleaner does its work when it runs
    ASSERT_EQ(0, engine->getConfiguration().getEphemeralMetadataPurgeAge());

    // Store a SyncDelete
    auto key = makeStoredDocKey("key");
    store_item(vbid,
               key,
               "value",
               0 /*exptime*/,
               {cb::engine_errc::sync_write_pending},
               PROTOCOL_BINARY_RAW_BYTES,
               cb::durability::Requirements(),
               true /*deleted*/);

    auto& vb = *store->getVBucket(vbid);
    {
        auto res = vb.ht.findForUpdate(key);
        ASSERT_TRUE(res.pending);
        ASSERT_TRUE(res.pending->isDeleted());
        ASSERT_EQ(1, res.pending->getBySeqno());
        ASSERT_FALSE(res.committed);
    }

    // Run the HTCleaner
    auto* bucket = dynamic_cast<EphemeralBucket*>(store);
    bucket->enableTombstonePurgerTask();
    bucket->attemptToFreeMemory(); // This wakes up the HTCleaner
    auto& queue = *task_executor->getLpTaskQ()[NONIO_TASK_IDX];
    const std::string expectedTaskName = "Eph tombstone hashtable cleaner";
    runNextTask(queue, expectedTaskName);

    // Core of the test: Verify Prepare still in the HT
    {
        auto res = vb.ht.findForUpdate(key);
        ASSERT_TRUE(res.pending);
        ASSERT_EQ(CommittedState::Pending, res.pending->getCommitted());
        ASSERT_TRUE(res.pending->isDeleted());
        ASSERT_EQ(1, res.pending->getBySeqno());
        ASSERT_FALSE(res.committed);
    }

    // Proceed with checking that everything behaves as expected at Prepare
    // completion.
    ASSERT_EQ(ENGINE_SUCCESS,
              vb.commit(key, 1 /*prepareSeqno*/, {}, vb.lockCollections(key)));

    // Verify Prepare and Commit in the HT
    {
        auto res = vb.ht.findForUpdate(key);
        ASSERT_TRUE(res.pending);
        ASSERT_EQ(CommittedState::PrepareCommitted,
                  res.pending->getCommitted());
        ASSERT_TRUE(res.pending->isDeleted());
        ASSERT_EQ(1, res.pending->getBySeqno());
        ASSERT_TRUE(res.committed);
        ASSERT_EQ(CommittedState::CommittedViaPrepare,
                  res.committed->getCommitted());
        ASSERT_TRUE(res.committed->isDeleted());
        ASSERT_EQ(2, res.committed->getBySeqno());
    }

    // Run the StaleItemDeleter (scheduled by the first run of the HTCleaner)
    runNextTask(queue, "Eph tombstone stale item deleter");
    // Run the HTCleaner again
    bucket->scheduleTombstonePurgerTask();
    bucket->attemptToFreeMemory();
    runNextTask(queue, expectedTaskName);

    // Verify that the HTCleaner behaves as expected:
    // - Prepare removed as Committed
    // - Committed removed as it is a tombstone
    {
        auto res = vb.ht.findForUpdate(key);
        ASSERT_FALSE(res.pending);
        ASSERT_FALSE(res.committed);
    }
}<|MERGE_RESOLUTION|>--- conflicted
+++ resolved
@@ -34,6 +34,7 @@
 #include "../mock/mock_dcp_producer.h"
 #include "../mock/mock_stream.h"
 #include "../mock/mock_synchronous_ep_engine.h"
+#include <programs/engine_testapp/mock_cookie.h>
 #include <programs/engine_testapp/mock_server.h>
 
 /*
@@ -113,9 +114,6 @@
     EXPECT_EQ("5", stats.at("vb_0:seqlist_high_seqno"));
 }
 
-<<<<<<< HEAD
-TEST_F(SingleThreadedEphemeralTest, RangeIteratorVBDeleteRaceTest) {
-=======
 TEST_F(EphemeralBucketStatTest, ReplicaMemoryTracking) {
     // test that replicaHTMemory is correctly updated for
     // inserts/updates/deletes/tombstone removal.
@@ -336,8 +334,7 @@
     destroy_mock_cookie(cookie);
 }
 
-TEST_F(SingleThreadedEphemeralBackfillTest, RangeIteratorVBDeleteRaceTest) {
->>>>>>> 9f741825
+TEST_F(SingleThreadedEphemeralTest, RangeIteratorVBDeleteRaceTest) {
     /* The destructor of RangeIterator attempts to release locks in the
      * seqList, which is owned by the Ephemeral VB. If the evb is
      * destructed before the iterator, unexepected behaviour will arise.
