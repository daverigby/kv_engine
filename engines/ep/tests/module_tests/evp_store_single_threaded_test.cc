/* -*- Mode: C++; tab-width: 4; c-basic-offset: 4; indent-tabs-mode: nil -*- */
/*
 *     Copyright 2013-Present Couchbase, Inc.
 *
 *   Use of this software is governed by the Business Source License included
 *   in the file licenses/BSL-Couchbase.txt.  As of the Change Date specified
 *   in that file, in accordance with the Business Source License, use of this
 *   software will be governed by the Apache License, Version 2.0, included in
 *   the file licenses/APL2.txt.
 */

#include "evp_store_single_threaded_test.h"

#include "../couchstore/src/internal.h"
#include "../mock/mock_checkpoint_manager.h"
#include "../mock/mock_couch_kvstore.h"
#include "../mock/mock_dcp.h"
#include "../mock/mock_dcp_conn_map.h"
#include "../mock/mock_dcp_consumer.h"
#include "../mock/mock_dcp_producer.h"
#include "../mock/mock_ep_bucket.h"
#include "../mock/mock_item_freq_decayer.h"
#include "../mock/mock_stream.h"
#include "bgfetcher.h"
#include "checkpoint_manager.h"
#include "checkpoint_utils.h"
#include "collections/vbucket_manifest_handles.h"
#include "couch-kvstore/couch-kvstore-config.h"
#include "couch-kvstore/couch-kvstore.h"
#include "dcp/active_stream_checkpoint_processor_task.h"
#include "dcp/backfill-manager.h"
#include "dcp/response.h"
#include "ep_bucket.h"
#include "ep_time.h"
#include "ep_vb.h"
#include "ephemeral_bucket.h"
#include "ephemeral_tombstone_purger.h"
#include "ephemeral_vb.h"
#include "failover-table.h"
#include "fakes/fake_executorpool.h"
#include "flusher.h"
#include "item_freq_decayer_visitor.h"
#ifdef EP_USE_MAGMA
#include "../mock/mock_magma_kvstore.h"
#include "magma-kvstore/magma-kvstore_config.h"
#endif
#include "programs/engine_testapp/mock_cookie.h"
#include "programs/engine_testapp/mock_server.h"
#include "taskqueue.h"
#include "tests/module_tests/collections/collections_test_helpers.h"
#include "tests/module_tests/test_helpers.h"
#include "tests/module_tests/test_task.h"
#include "tests/module_tests/thread_gate.h"
#include "tests/test_fileops.h"
#include "vb_commit.h"
#include "vbucket_state.h"
#include "warmup.h"
#include <utilities/test_manifest.h>

#include <folly/synchronization/Baton.h>
#include <platform/dirutils.h>
#include <string_utilities.h>
#include <xattr/blob.h>
#include <xattr/utils.h>

#include <thread>

using FlushResult = EPBucket::FlushResult;
using MoreAvailable = EPBucket::MoreAvailable;
using WakeCkptRemover = EPBucket::WakeCkptRemover;

std::chrono::steady_clock::time_point SingleThreadedKVBucketTest::runNextTask(
        TaskQueue& taskQ, const std::string& expectedTaskName) {
    CheckedExecutor executor(task_executor, taskQ);

    // Run the task
    executor.runCurrentTask(expectedTaskName);
    return executor.completeCurrentTask();
}

std::chrono::steady_clock::time_point SingleThreadedKVBucketTest::runNextTask(
        TaskQueue& taskQ) {
    CheckedExecutor executor(task_executor, taskQ);

    // Run the task
    executor.runCurrentTask();
    return executor.completeCurrentTask();
}

void SingleThreadedKVBucketTest::SetUp() {
    SingleThreadedExecutorPool::replaceExecutorPoolWithFake();

    // Disable warmup - we don't want to have to run/wait for the Warmup tasks
    // to complete (and there's nothing to warmup from anyways).
    if (!config_string.empty()) {
        config_string += ";";
    }
    config_string += "warmup=false";

    // Set the chk_period to be a large value so that a slow test doesn't create
    // checkpoints (and may fail if checkpoint state is tested). This parameter
    // is 'seconds' and 86400 is 1 day.
    config_string += ";chk_period=86400";

    KVBucketTest::SetUp();

    task_executor = reinterpret_cast<SingleThreadedExecutorPool*>
    (ExecutorPool::get());
}

void SingleThreadedKVBucketTest::TearDown() {
    shutdownAndPurgeTasks(engine.get());
    KVBucketTest::TearDown();
}

void SingleThreadedKVBucketTest::setVBucketState(Vbid vbid,
                                                 vbucket_state_t newState,
                                                 const nlohmann::json& meta,
                                                 TransferVB transfer) {
    const auto* metaPtr = meta.empty() ? nullptr : &meta;
    EXPECT_EQ(cb::engine_errc::success,
              store->setVBucketState(vbid, newState, metaPtr, transfer));
}

void SingleThreadedKVBucketTest::setVBucketStateAndRunPersistTask(
        Vbid vbid,
        vbucket_state_t newState,
        const nlohmann::json& meta,
        TransferVB transfer) {
    setVBucketState(vbid, newState, meta, transfer);

    if (isPersistent()) {
        // Trigger the flusher to flush state to disk.
        const auto res = dynamic_cast<EPBucket&>(*store).flushVBucket(vbid);
        EXPECT_EQ(MoreAvailable::No, res.moreAvailable);
        EXPECT_EQ(0, res.numFlushed);
    }
}

void SingleThreadedKVBucketTest::setVBucketToActiveWithValidTopology(
        nlohmann::json topology) {
    setVBucketStateAndRunPersistTask(
            vbid, vbucket_state_active, {{"topology", topology}});
}

void SingleThreadedKVBucketTest::shutdownAndPurgeTasks(
        EventuallyPersistentEngine* ep) {
    ep->getEpStats().isShutdown = true;
    task_executor->cancelAndClearAll();

    for (task_type_t t :
         {WRITER_TASK_IDX, READER_TASK_IDX, AUXIO_TASK_IDX, NONIO_TASK_IDX}) {

        // Define a lambda to drive all tasks from the queue, if hpTaskQ
        // is implemented then trivial to add a second call to runTasks.
        auto runTasks = [=](TaskQueue& queue) {
            while (queue.getFutureQueueSize() > 0 || queue.getReadyQueueSize() > 0) {
                runNextTask(queue);
            }
        };
        runTasks(*task_executor->getLpTaskQ()[t]);
    }
}

void SingleThreadedKVBucketTest::cancelAndPurgeTasks() {
    task_executor->cancelAll();
    for (task_type_t t :
        {WRITER_TASK_IDX, READER_TASK_IDX, AUXIO_TASK_IDX, NONIO_TASK_IDX}) {

        // Define a lambda to drive all tasks from the queue, if hpTaskQ
        // is implemented then trivial to add a second call to runTasks.
        auto runTasks = [=](TaskQueue& queue) {
            while (queue.getFutureQueueSize() > 0 || queue.getReadyQueueSize() > 0) {
                runNextTask(queue);
            }
        };
        runTasks(*task_executor->getLpTaskQ()[t]);
    }
}

void SingleThreadedKVBucketTest::runReadersUntilWarmedUp() {
    auto& readerQueue = *task_executor->getLpTaskQ()[READER_TASK_IDX];
    while (engine->getKVBucket()->isWarmingUp()) {
        runNextTask(readerQueue);
    }
}

std::string SingleThreadedKVBucketTest::buildNewWarmupConfig(
        std::string new_config) {
    std::string config = config_string;

    // check if warmup=false needs replacing with warmup=true
    size_t pos;
    std::string warmupT = "warmup=true";
    std::string warmupF = "warmup=false";
    if ((pos = config.find(warmupF)) != std::string::npos) {
        config.replace(pos, warmupF.size(), warmupT);
    } else {
        config += warmupT;
    }

    if (new_config.length() > 0) {
        config += ";";
        config += new_config;
    }
    return config;
}

void SingleThreadedKVBucketTest::resetEngine(std::string new_config,
                                             bool force) {
    shutdownAndPurgeTasks(engine.get());
    reinitialise(buildNewWarmupConfig(new_config), force);
}

/**
 * Destroy engine and replace it with a new engine that can be warmed up.
 * Finally, run warmup.
 */
void SingleThreadedKVBucketTest::resetEngineAndEnableWarmup(
        std::string new_config, bool force) {
    resetEngine(new_config, force);

    if (isPersistent()) {
        static_cast<EPBucket*>(engine->getKVBucket())->initializeWarmupTask();
        static_cast<EPBucket*>(engine->getKVBucket())->startWarmupTask();
    }
}

/**
 * Destroy engine and replace it with a new engine that can be warmed up.
 * Finally, run warmup.
 */
void SingleThreadedKVBucketTest::resetEngineAndWarmup(std::string new_config,
                                                      bool force) {
    resetEngineAndEnableWarmup(new_config, force);

    // Now get the engine warmed up
    runReadersUntilWarmedUp();
}

std::shared_ptr<MockDcpProducer> SingleThreadedKVBucketTest::createDcpProducer(
        const void* cookie,
        IncludeDeleteTime deleteTime) {
    int flags = cb::mcbp::request::DcpOpenPayload::IncludeXattrs;
    if (deleteTime == IncludeDeleteTime::Yes) {
        flags |= cb::mcbp::request::DcpOpenPayload::IncludeDeleteTimes;
    }
    auto newProducer = std::make_shared<MockDcpProducer>(*engine,
                                                         cookie,
                                                         "test_producer",
                                                         flags,
                                                         false /*startTask*/);

    // Create the task object, but don't schedule
    newProducer->createCheckpointProcessorTask();

    // Need to enable NOOP for XATTRS (and collections).
    newProducer->setNoopEnabled(true);

    return newProducer;
}

void SingleThreadedKVBucketTest::runBackfill() {
    // Run the backfill task, which has a number of steps to complete
    auto& lpAuxioQ = *task_executor->getLpTaskQ()[AUXIO_TASK_IDX];
    // backfill:create()
    runNextTask(lpAuxioQ);
    // backfill:scan()
    runNextTask(lpAuxioQ);

    // 1 Extra step for persistent backfill
    if (isPersistent()) {
        // backfill:finished()
        runNextTask(lpAuxioQ);
    }
}

void SingleThreadedKVBucketTest::notifyAndRunToCheckpoint(
        MockDcpProducer& producer,
        MockDcpMessageProducers& producers,
        bool fromMemory) {
    auto vb = store->getVBucket(vbid);
    ASSERT_NE(nullptr, vb.get());

    if (fromMemory) {
        producer.notifySeqnoAvailable(
                vbid, vb->getHighSeqno(), SyncWriteOperation::No);
        runCheckpointProcessor(producer, producers);
    } else {
        runBackfill();
    }
}

void SingleThreadedKVBucketTest::notifyAndStepToCheckpoint(
        MockDcpProducer& producer,
        MockDcpMessageProducers& producers,
        cb::mcbp::ClientOpcode expectedOp,
        bool fromMemory) {
    notifyAndRunToCheckpoint(producer, producers, fromMemory);

    // Next step which will process a snapshot marker and then the caller
    // should now be able to step through the checkpoint
    if (expectedOp != cb::mcbp::ClientOpcode::Invalid) {
        EXPECT_EQ(cb::engine_errc::success,
                  producer.stepWithBorderGuard(producers));
        EXPECT_EQ(expectedOp, producers.last_op);
        if (expectedOp == cb::mcbp::ClientOpcode::DcpSnapshotMarker) {
            if (fromMemory) {
                EXPECT_EQ(MARKER_FLAG_MEMORY,
                          producers.last_flags & MARKER_FLAG_MEMORY);
            } else {
                EXPECT_EQ(MARKER_FLAG_DISK,
                          producers.last_flags & MARKER_FLAG_DISK);
            }
        }
    } else {
        EXPECT_EQ(cb::engine_errc::would_block,
                  producer.stepWithBorderGuard(producers));
    }
}

void SingleThreadedKVBucketTest::runCheckpointProcessor(
        MockDcpProducer& producer, DcpMessageProducersIface& producers) {
    // Step which will notify the snapshot task
    EXPECT_EQ(cb::engine_errc::would_block, producer.step(producers));

    EXPECT_EQ(1, producer.getCheckpointSnapshotTask()->queueSize());

    // Now call run on the snapshot task to move checkpoint into DCP
    // stream
    producer.getCheckpointSnapshotTask()->run();
}

static cb::engine_errc dcpAddFailoverLog(
        const std::vector<vbucket_failover_t>&) {
    return cb::engine_errc::success;
}
void SingleThreadedKVBucketTest::createDcpStream(MockDcpProducer& producer) {
    createDcpStream(producer, vbid);
}

void SingleThreadedKVBucketTest::createDcpStream(MockDcpProducer& producer,
                                                 Vbid vbid) {
    uint64_t rollbackSeqno;
    ASSERT_EQ(cb::engine_errc::success,
              producer.streamRequest(0, // flags
                                     1, // opaque
                                     vbid,
                                     0, // start_seqno
                                     ~0ull, // end_seqno
                                     0, // vbucket_uuid,
                                     0, // snap_start_seqno,
                                     0, // snap_end_seqno,
                                     &rollbackSeqno,
                                     &dcpAddFailoverLog,
                                     {}));
}

void SingleThreadedKVBucketTest::runCompaction(Vbid id,
                                               uint64_t purgeBeforeSeq,
                                               bool dropDeletes) {
    CompactionConfig compactConfig;
    compactConfig.purge_before_seq = purgeBeforeSeq;
    compactConfig.drop_deletes = dropDeletes;
    store->scheduleCompaction(
            id, compactConfig, nullptr, std::chrono::seconds(0));
    // run the compaction task
    std::string taskDescription = "Compact DB file " + std::to_string(id.get());
    runNextTask(*task_executor->getLpTaskQ()[WRITER_TASK_IDX], taskDescription);
}

void SingleThreadedKVBucketTest::scheduleAndRunCollectionsEraser(Vbid id) {
    if (isPersistent()) {
        store->scheduleCompaction(id, {}, nullptr, std::chrono::seconds(0));
        std::string task = "Compact DB file " + std::to_string(id.get());
        runNextTask(*task_executor->getLpTaskQ()[WRITER_TASK_IDX], task);
        auto [status, dropped] = store->getVBucket(id)
                                         ->getShard()
                                         ->getRWUnderlying()
                                         ->getDroppedCollections(id);
        ASSERT_TRUE(status);
        EXPECT_TRUE(dropped.empty());
    } else {
        auto* bucket = dynamic_cast<EphemeralBucket*>(store);
        bucket->scheduleTombstonePurgerTask();
        bucket->attemptToFreeMemory(); // this wakes up the HTCleaner task

        auto& lpAuxioQ = *task_executor->getLpTaskQ()[NONIO_TASK_IDX];
        // 2 tasks to run to complete a purge
        // EphTombstoneHTCleaner
        // EphTombstoneStaleItemDeleter
        runNextTask(lpAuxioQ, "Eph tombstone hashtable cleaner");
        runNextTask(lpAuxioQ, "Eph tombstone stale item deleter");
    }
}

void SingleThreadedKVBucketTest::runCollectionsEraser(Vbid id) {
    // Check that the task has already been scheduled by the caller
    if (isPersistent()) {
        auto* mockEPBucket = dynamic_cast<MockEPBucket*>(store);
        Expects(mockEPBucket);
        auto task = mockEPBucket->getCompactionTask(id);
        if (!task) {
            throw std::logic_error("No compaction scheduled for " +
                                   id.to_string());
        }
    }

    // Collection's eraser gets scheduled when we persist a drop with a
    // multi-second delay. We don't want to wait around for it so kick it
    // into action by rescheduling without delay.
    scheduleAndRunCollectionsEraser(id);
}

size_t SingleThreadedKVBucketTest::getFutureQueueSize(task_type_t type) const {
    return (*task_executor->getLpTaskQ()[type]).getFutureQueueSize();
}

size_t SingleThreadedKVBucketTest::getReadyQueueSize(task_type_t type) const {
    return (*task_executor->getLpTaskQ()[type]).getReadyQueueSize();
}

void SingleThreadedKVBucketTest::replaceCouchKVStoreWithMock() {
    ASSERT_EQ(engine->getConfiguration().getBucketType(), "persistent");
    ASSERT_EQ(engine->getConfiguration().getBackend(), "couchdb");
    auto rwro = store->takeRWRO(0);
    auto& config = const_cast<CouchKVStoreConfig&>(
            dynamic_cast<const CouchKVStoreConfig&>(rwro.rw->getConfig()));
    auto rw = std::make_unique<MockCouchKVStore>(config);
    store->setRWRO(0, std::move(rw), std::move(rwro.ro));
}

void SingleThreadedKVBucketTest::runEphemeralHTCleaner() {
    auto& bucket = dynamic_cast<EphemeralBucket&>(*store);
    bucket.enableTombstonePurgerTask();
    auto& queue = *task_executor->getLpTaskQ()[NONIO_TASK_IDX];
    bucket.attemptToFreeMemory(); // This wakes up the HTCleaner
    runNextTask(queue, "Eph tombstone hashtable cleaner");
    // Scheduled by HTCleaner
    runNextTask(queue, "Eph tombstone stale item deleter");
}

std::optional<failover_entry_t>
SingleThreadedKVBucketTest::getLatestFailoverTableEntry() const {
    auto vb = engine->getVBucket(vbid);
    if (vb) {
        return {vb->failovers->getLatestEntry()};
    }
    return {};
}

cb::engine_errc SingleThreadedKVBucketTest::setCollections(
        const void* c,
        const CollectionsManifest& manifest,
        cb::engine_errc status1) {
    std::string json{manifest};

    auto status = engine->set_collection_manifest(c, json);
    if (!isPersistent()) {
        return status;
    }
    EXPECT_EQ(status1, status);

    if (status != cb::engine_errc::would_block) {
        return status;
    }

    auto& lpAuxioQ = *task_executor->getLpTaskQ()[AUXIO_TASK_IDX];

    cookie_to_mock_cookie(c)->status = cb::engine_errc::failed;

    runNextTask(lpAuxioQ);

    // Cookie now success
    EXPECT_EQ(cb::engine_errc::success, cookie_to_mock_cookie(c)->status);

    status = engine->set_collection_manifest(c, json);
    EXPECT_EQ(cb::engine_errc::success, status);
    return status;
}

void STParameterizedBucketTest::SetUp() {
    if (!config_string.empty()) {
        config_string += ";";
    }
    auto bucketType = std::get<0>(GetParam());
    if (bucketType == "persistentRocksdb") {
        config_string += "bucket_type=persistent;backend=rocksdb";
    } else if (bucketType == "persistentMagma") {
        config_string += "bucket_type=persistent;backend=magma";
    } else {
        config_string += "bucket_type=" + bucketType;
    }
    auto evictionPolicy = std::get<1>(GetParam());

    if (!evictionPolicy.empty()) {
        if (persistent()) {
            config_string += ";item_eviction_policy=" + evictionPolicy;
        } else {
            config_string += ";ephemeral_full_policy=" + evictionPolicy;
        }
    }

    SingleThreadedKVBucketTest::SetUp();
}

/// @returns a string representing this tests' parameters.
std::string STParameterizedBucketTest::PrintToStringParamName(
        const ::testing::TestParamInfo<ParamType>& info) {
    auto bucket = std::get<0>(info.param);

    auto evictionPolicy = std::get<1>(info.param);
    if (evictionPolicy.empty()) {
        return bucket;
    }
    return bucket + "_" + evictionPolicy;
}

/**
 * Regression test for MB-45255 - a crash due to a dereference of a null
 * DcpProducer::backfillMgr if a streamRequest occurs during bucket shutdown:
 *
 * 1. Start with 1 producer and an existing stream (so DcpProducer is not
 *    paused).
 * 2. DcpProducer::streamRequest starts, succeeds but _doesn’t get as far as
 *    adding to DCP conn map.
 * 3. DcpConnMap::closeStreams (due to bucket shutdown)
 *    1. closes all streams for each producer via DcpProducer::closeAllStreams
 *    2. which resets backfillMgr ptr.
 * 4. DcpProducer::streamRequest continues; adds new stream into map.
 * 5. DcpConnMap::disconnect called, calls DcpProducer::closeAllStreams again
 *    - which calls ActiveStream::setDead; attempts to dereference null
 *    backfillMgr ptr (if in backfilling state).
 *
 * This is a similar issue to MB-37702 and MB-38521 - the difference being
 * exactly when the streamRequest occurs relative to closeAllStreams.
 */
TEST_P(STParameterizedBucketTest,
       MB45255_StreamRequestDuringShutdownNullBackfillMgr) {
    // Setup /////////////////////////////////////////////////////////////////

    // 1) Create Producer and ensure it is in the ConnMap so that we can
    // emulate the shutdown
    auto producer =
            std::make_shared<MockDcpProducer>(*engine, cookie, "MB_45255", 0);
    producer->createCheckpointProcessorTask();
    auto& mockConnMap = static_cast<MockDcpConnMap&>(engine->getDcpConnMap());
    mockConnMap.addConn(cookie, producer);

    // 2) (Implementation detail) Get the Dcp Producer into a non-paused state,
    // so when we later call DcpConnMap::manageConnections (via
    // DcpConnMap::shutdownAllConnections) we don't notify the connection. This
    // doesn't directly matter for the bug in question, but if we notify
    // then we need to acquire the cookie mutex which will deadlock the test.
    //
    // Do this by:
    //     storing some items into vb:0
    //     creating a stream on that vb:0
    //     advancing producer so it is no longer paused.
    auto& kvBucket = *engine->getKVBucket();
    kvBucket.setVBucketState(vbid, vbucket_state_active);
    store_item(vbid, makeStoredDocKey("key1"), "value");

    uint64_t rollbackSeqno;
    auto result = producer->streamRequest(0,
                                          0,
                                          Vbid{0},
                                          0,
                                          ~0,
                                          0,
                                          0,
                                          0,
                                          &rollbackSeqno,
                                          mock_dcp_add_failover_log,
                                          {});
    ASSERT_EQ(cb::engine_errc::success, result);

    auto stream = producer->findStream(Vbid{0});
    auto nextItem = stream->next(*producer);
    ASSERT_FALSE(nextItem);
    ASSERT_TRUE(stream->isInMemory())
            << vbid << " should be state:in-memory at start";

    MockDcpMessageProducers mockMsgProducers;
    runCheckpointProcessor(*producer, mockMsgProducers);
    producer->step(mockMsgProducers);
    ASSERT_FALSE(producer->isPaused());

    // 3) Setup second stream - we need to perform a second streamRequest which
    // must be backfilling (to backfillMgr is attempted to be accessed, so add
    // one item to vb:1, then flush and remove checkpoint so required to
    // backfill from disk.
    const auto vbid1 = Vbid{1};
    kvBucket.setVBucketState(vbid1, vbucket_state_active);
    store_item(vbid1, makeStoredDocKey("key"), "value");
    flushVBucketToDiskIfPersistent(vbid1, 1);
    removeCheckpoint(*kvBucket.getVBucket(vbid1), 1);

    // 4) Configure hook in updateStreamsMap so just before our 2nd
    // DcpProducer::streamRequest (below) adds the created stream to
    // DcpProducer::streams, shutdownAllConnections runs.
    folly::Baton shutdownAllConnectionsStart;
    folly::Baton shutdownAllConnectionsFinished;
    producer->updateStreamsMapHook = [&] {
        // Post to allow shutdownAllConnections to begin (cannot set
        // DcpProducer disconnect = true before streamRequest has constructed
        // stream and about to add to map).
        shutdownAllConnectionsStart.post();

        // Wait until shutdownAllCollections has finished, and
        // DcpProducer::disconnect has been set (and backfillMgr set
        // to nullptr.
        shutdownAllConnectionsFinished.wait();
    };

    // 5. Create parallel thread which will perform the streamRequest
    // concurrently with shutdownAllConnections.
    std::thread frontend_thread_streamRequest{[&]() {
        // Frontend thread always runs with the cookie locked, so
        // lock here to match.
        lock_mock_cookie(cookie);

        uint64_t rollbackSeqno;
        auto result = producer->streamRequest(0,
                                              0,
                                              vbid1,
                                              0,
                                              ~0,
                                              0,
                                              0,
                                              0,
                                              &rollbackSeqno,
                                              mock_dcp_add_failover_log,
                                              {});
        EXPECT_EQ(cb::engine_errc::success, result);
        unlock_mock_cookie(cookie);

        auto stream = producer->findStream(vbid1);
        ASSERT_TRUE(stream->isBackfilling());

        lock_mock_cookie(cookie);
        engine->handleDisconnect(cookie);
        unlock_mock_cookie(cookie);
    }};

    // TEST: Trigger a shutdown. In original bug (with the sequence of
    // operations setup above) this would result in a nullptr dereference of
    // backfillMgr.
    shutdownAllConnectionsStart.wait();
    mockConnMap.shutdownAllConnections();
    shutdownAllConnectionsFinished.post();

    frontend_thread_streamRequest.join();

    // DcpConnMap.manageConnections() will reset our cookie so we need to
    // recreate it for the normal test TearDown to work
    cookie = create_mock_cookie();
}

/**
 * MB-37702 highlighted a potential race condition during bucket shutdown. This
 * race condition is as follows:
 *
 * 1) Bucket shutdown starts (due to hard failover has we need DcpConsumers to
 *    still consider KV to be "up". This has to then reach the point where it
 *    starts to tear down DCP connections.
 *
 * 2) In DcpProducer we need to set all of our streams to dead but not yet
 *    destroy the backfill manager.
 *
 * 3) A stream request now needs to come in and enter a backfilling state.
 *
 * 4) Bucket shutdown continues and destroys the backfill manager object for the
 *    DcpProducer.
 *
 * 5) Memcached attempts to disconnect the DcpProducer again as we will tell it
 *    to step the connection (but bucket shutdown is in progress) and then we
 *    will seg fault as we attempt to destroy the stream because the backfill
 *    manager has been reset.
 */
TEST_P(STParameterizedBucketTest, StreamReqAcceptedAfterBucketShutdown) {
    auto& mockConnMap =
            static_cast<MockDcpConnMap&>(engine->getDcpConnMap());
    engine->getKVBucket()->setVBucketState(vbid, vbucket_state_active);
    auto vb = engine->getKVBucket()->getVBucket(vbid);

    // 1) Store an item and ensure it isn't in the CheckpointManager so that our
    // stream will enter backfilling state later
    store_item(vbid, makeStoredDocKey("key"), "value");
    flushVBucketToDiskIfPersistent(vbid, 1);
    removeCheckpoint(*vb, 1);

    // 2) Create Producer and ensure it is in the ConnMap so that we can emulate
    // the shutdown
    auto producer = std::make_shared<MockDcpProducer>(*engine,
                                                      cookie,
                                                      "test_producer",
                                                      /*flags*/ 0);
    producer->createCheckpointProcessorTask();
    mockConnMap.addConn(cookie, producer);

    // 3) Set our hook to perform a StreamRequest after we remove the streams
    // from the Producer but before we reset the backfillMgr.
    producer->setCloseAllStreamsHook([this, &producer]() {
        producer->createCheckpointProcessorTask();
        uint64_t rollbackSeqno;
        EXPECT_EQ(cb::engine_errc::disconnect,
                  producer->streamRequest(/*flags*/ 0,
                                          /*opaque*/ 0,
                                          vbid,
                                          /*st_seqno*/ 0,
                                          /*en_seqno*/ ~0,
                                          /*vb_uuid*/ 0xabcd,
                                          /*snap_start_seqno*/ 0,
                                          /*snap_end_seqno*/ ~0,
                                          &rollbackSeqno,
                                          fakeDcpAddFailoverLog,
                                          {}));

        // Stream should not have been created
        auto stream = std::dynamic_pointer_cast<ActiveStream>(
                producer->findStream(vbid));
        ASSERT_FALSE(stream);
    });

    // 4) Emulate the shutdown
    mockConnMap.shutdownAllConnections();

    // 5) Emulate memcached disconnecting the connection. Before the bug-fix we
    // would segfault at this line in ActiveStream::endStream() when we call
    // BackfillManager::bytesSent(...)
    mockConnMap.disconnect(cookie);

    producer->cancelCheckpointCreatorTask();
    producer.reset();
    mockConnMap.manageConnections();

    // DcpConnMapp.manageConnections() will reset our cookie so we need to
    // recreate it for the normal test TearDown to work
    cookie = create_mock_cookie();
}

TEST_P(STParameterizedBucketTest, ConcurrentProducerCloseAllStreams) {
    auto& mockConnMap = static_cast<MockDcpConnMap&>(engine->getDcpConnMap());
    engine->getKVBucket()->setVBucketState(vbid, vbucket_state_active);
    auto vb = engine->getKVBucket()->getVBucket(vbid);

    // 1) Store an item and ensure it isn't in the CheckpointManager so that our
    // stream will enter backfilling state later
    store_item(vbid, makeStoredDocKey("key"), "value");
    flushVBucketToDiskIfPersistent(vbid, 1);
    removeCheckpoint(*vb, 1);

    // 2) Create Producer and ensure it is in the ConnMap so that we can emulate
    // the shutdown
    auto producer = std::make_shared<MockDcpProducer>(*engine,
                                                      cookie,
                                                      "test_producer",
                                                      /*flags*/ 0);
    producer->createCheckpointProcessorTask();
    mockConnMap.addConn(cookie, producer);

    // Break in closeAllStreams after we have taken the lock
    // of the first vBucket.
    std::thread thread1;
    ThreadGate tg1{2};

    producer->setCloseAllStreamsPostLockHook(
            [this, &producer, &mockConnMap, &thread1, &tg1]() {
                if (!tg1.isComplete()) {
                    producer->setCloseAllStreamsPreLockHook(
                            [&tg1] { tg1.threadUp(); });

                    // First hit of this will spawn a second thread that will
                    // call disconnect and try to enter the same block of code
                    // concurrently.
                    thread1 = std::thread{[this, &mockConnMap]() {
                        mockConnMap.disconnect(cookie);
                    }};

                    tg1.threadUp();
                } else {
                    // Before the fix we would fail here
                    EXPECT_FALSE(producer->getBFMPtr());
                }
            });

    // 3) Segfault would normally happen here as we exit
    // DcpProducer::closeAllStreams (for the second time).
    mockConnMap.shutdownAllConnections();

    thread1.join();

    // Reset the hook or we will call it again when we disconnect our cookie as
    // part of TearDown
    producer->setCloseAllStreamsPostLockHook([]() {});

    producer->cancelCheckpointCreatorTask();
    producer.reset();
    mockConnMap.manageConnections();

    // DcpConnMap.manageConnections() will reset our cookie so we need to
    // recreate it for the normal test TearDown to work
    cookie = create_mock_cookie();
}

/**
 * MB-37827 highlighted a potential race condition during bucket shutdown. This
 * race condition is as follows:
 *
 * 1) Bucket shutdown starts but has not yet destroyed streams of our given
 *    producer.
 *
 * 2) A seqno ack comes in and gets partially processed. We find the stream in
 *    the producer but not yet process the ack.
 *
 * 3) Bucket shutdown continues and destroys the stream object by removing the
 *    owning shared_ptr in DcpProducer::closeALlStreams
 *
 * 4) Seqno ack processing continues and segfaults when attempting to access the
 *    stream.
 */
TEST_P(STParameterizedBucketTest, SeqnoAckAfterBucketShutdown) {
    auto& mockConnMap = static_cast<MockDcpConnMap&>(engine->getDcpConnMap());
    engine->getKVBucket()->setVBucketState(vbid, vbucket_state_active);
    auto vb = engine->getKVBucket()->getVBucket(vbid);

    // 1) Create Producer and ensure it is in the ConnMap so that we can emulate
    // the shutdown
    auto producer = std::make_shared<MockDcpProducer>(*engine,
                                                      cookie,
                                                      "test_producer",
                                                      /*flags*/ 0);
    mockConnMap.addConn(cookie, producer);

    // 2) Need to enable sync rep for seqno acking and create our stream
    producer->control(0, "consumer_name", "consumer");
    producer->setSyncReplication(SyncReplication::SyncReplication);

    uint64_t rollbackSeqno;
    EXPECT_EQ(cb::engine_errc::success,
              producer->streamRequest(/*flags*/ 0,
                                      /*opaque*/ 0,
                                      vbid,
                                      /*st_seqno*/ 0,
                                      /*en_seqno*/ ~0,
                                      /*vb_uuid*/ 0xabcd,
                                      /*snap_start_seqno*/ 0,
                                      /*snap_end_seqno*/ ~0,
                                      &rollbackSeqno,
                                      fakeDcpAddFailoverLog,
                                      {}));

    // 3) Set our hook, we just need to simulate bucket shutdown in the hook
    producer->setSeqnoAckHook(
            [&mockConnMap]() { mockConnMap.shutdownAllConnections(); });

    // 4) Seqno ack. Previously this would segfault due to the stream being
    // destroyed mid seqno ack.
    EXPECT_EQ(cb::engine_errc::success,
              producer->seqno_acknowledged(0, vbid, 0));

    mockConnMap.disconnect(cookie);
    mockConnMap.manageConnections();
    producer.reset();

    // DcpConnMapp.manageConnections() will reset our cookie so we need to
    // recreate it for the normal test TearDown to work
    cookie = create_mock_cookie();
}

cb::engine_errc STParameterizedBucketTest::checkKeyExists(
        StoredDocKey& key, Vbid vbid, get_options_t options) {
    auto rc = store->get(key, vbid, cookie, options).getStatus();
    if (needBGFetch(rc)) {
        rc = store->get(key, vbid, cookie, options).getStatus();
    }
    return rc;
}

cb::engine_errc STParameterizedBucketTest::setItem(Item& itm,
                                                   const void* cookie) {
    auto rc = store->set(itm, cookie);
    if (needBGFetch(rc)) {
        rc = store->set(itm, cookie);
    }
    return rc;
}

cb::engine_errc STParameterizedBucketTest::addItem(Item& itm,
                                                   const void* cookie) {
    auto rc = store->add(itm, cookie);
    if (needBGFetch(rc)) {
        rc = store->add(itm, cookie);
    }
    return rc;
}

/*
 * MB-31175
 * The following test checks to see that when we call handleSlowStream in an
 * in memory state and drop the cursor/schedule a backfill as a result, the
 * resulting backfill checks the purgeSeqno and tells the stream to rollback
 * if purgeSeqno > startSeqno.
 */
TEST_P(STParameterizedBucketTest, SlowStreamBackfillPurgeSeqnoCheck) {
    // Make vbucket active.
    setVBucketStateAndRunPersistTask(vbid, vbucket_state_active);
    auto vb = store->getVBuckets().getBucket(vbid);
    ASSERT_TRUE(vb.get());

    // Store two items
    std::array<std::string, 2> initialKeys = {{"k1", "k2"}};
    for (const auto& key : initialKeys) {
        store_item(vbid, makeStoredDocKey(key), key);
    }
    flushVBucketToDiskIfPersistent(vbid, initialKeys.size());

    // Delete the items so that we can advance the purgeSeqno using
    // compaction later
    for (const auto& key : initialKeys) {
        delete_item(vbid, makeStoredDocKey(key));
    }
    flushVBucketToDiskIfPersistent(vbid, initialKeys.size());

    auto& ckpt_mgr =
            *(static_cast<MockCheckpointManager*>(vb->checkpointManager.get()));

    // Create a Mock Dcp producer
    // Create the Mock Active Stream with a startSeqno of 1
    // as a startSeqno is always valid
    auto producer = std::make_shared<MockDcpProducer>(*engine,
                                                      cookie,
                                                      "test_producer",
                                                      /*flags*/ 0);
    producer->createCheckpointProcessorTask();
    producer->scheduleCheckpointProcessorTask();

    // Create a Mock Active Stream
    auto mock_stream = producer->mockActiveStreamRequest(/*flags*/ 0,
                                                         /*opaque*/ 0,
                                                         *vb,
                                                         /*st_seqno*/ 1,
                                                         /*en_seqno*/ ~0,
                                                         /*vb_uuid*/ 0xabcd,
                                                         /*snap_start_seqno*/ 0,
                                                         /*snap_end_seqno*/ ~0,
                                                         IncludeValue::Yes,
                                                         IncludeXattrs::Yes);

    ASSERT_TRUE(mock_stream->isInMemory())
    << "stream state should have transitioned to InMemory";

    // Check number of expected cursors (might not have persistence cursor)
    int expectedCursors = persistent() ? 2 : 1;
    EXPECT_EQ(expectedCursors, ckpt_mgr.getNumOfCursors());

    EXPECT_TRUE(mock_stream->handleSlowStream());
    EXPECT_TRUE(mock_stream->public_getPendingBackfill());

    // Might not have persistence cursor
    expectedCursors = persistent() ? 1 : 0;
    EXPECT_EQ(expectedCursors, ckpt_mgr.getNumOfCursors())
    << "stream cursor should have been dropped";

    // Remove checkpoint, forcing the stream to Backfill.
    removeCheckpoint(*vb, 2);

    // This will schedule the backfill
    mock_stream->transitionStateToBackfilling();
    ASSERT_TRUE(mock_stream->isBackfilling());

    // Advance the purgeSeqno
    if (persistent()) {
        TimeTraveller jordan(
                engine->getConfiguration().getPersistentMetadataPurgeAge() + 1);
        runCompaction(vbid, 3);
    } else {
        EphemeralVBucket::HTTombstonePurger purger(0);
        auto vbptr = store->getVBucket(vbid);
        auto* evb = dynamic_cast<EphemeralVBucket*>(vbptr.get());
        purger.setCurrentVBucket(*evb);
        evb->ht.visit(purger);

        evb->purgeStaleItems();
    }

    ASSERT_EQ(3, vb->getPurgeSeqno());

    // Run the backfill we scheduled when we transitioned to the backfilling
    // state
    auto& bfm = producer->getBFM();
    bfm.backfill();

    // The backfill should have set the stream state to dead because
    // purgeSeqno > startSeqno
    EXPECT_TRUE(mock_stream->isDead());

    // Stop Producer checkpoint processor task
    producer->cancelCheckpointCreatorTask();

    cancelAndPurgeTasks();
}

TEST_F(SingleThreadedEPBucketTest, FlusherBatchSizeLimitLimitChange) {
    auto& bucket = getEPBucket();
    auto writers = ExecutorPool::get()->getNumWriters();

    // This is the default value
    ASSERT_EQ(4, writers);

    auto totalLimit = engine->getConfiguration().getFlusherTotalBatchLimit();

    auto expected = totalLimit / writers;
    EXPECT_EQ(expected, bucket.getFlusherBatchSplitTrigger());

    totalLimit = 40000;
    bucket.setFlusherBatchSplitTrigger(totalLimit);
    expected = totalLimit / writers;
    EXPECT_EQ(expected, bucket.getFlusherBatchSplitTrigger());
}

TEST_F(SingleThreadedEPBucketTest, FlusherBatchSizeLimitWritersChange) {
    auto& bucket = getEPBucket();
    auto writers = ExecutorPool::get()->getNumWriters();

    // This is the default value
    ASSERT_EQ(4, writers);

    auto totalLimit = engine->getConfiguration().getFlusherTotalBatchLimit();

    auto expected = totalLimit / writers;
    EXPECT_EQ(expected, bucket.getFlusherBatchSplitTrigger());

    engine->set_num_writer_threads(ThreadPoolConfig::ThreadCount(writers * 2));
    writers = ExecutorPool::get()->getNumWriters();

    expected = totalLimit / writers;
    EXPECT_EQ(expected, bucket.getFlusherBatchSplitTrigger());
}

/*
 * The following test checks to see if we call handleSlowStream when in a
 * backfilling state, but the backfillTask is not running, we
 * drop the existing cursor and set pendingBackfill to true.
 */
TEST_F(SingleThreadedEPBucketTest, MB22421_backfilling_but_task_finished) {
    // Make vbucket active.
     setVBucketStateAndRunPersistTask(vbid, vbucket_state_active);
     auto vb = store->getVBuckets().getBucket(vbid);
     ASSERT_NE(nullptr, vb.get());
     auto& ckpt_mgr = *(
             static_cast<MockCheckpointManager*>(vb->checkpointManager.get()));

     // Create a Mock Dcp producer
     auto producer = std::make_shared<MockDcpProducer>(*engine,
                                                       cookie,
                                                       "test_producer",
                                                       /*notifyOnly*/ false);
     // Create a Mock Active Stream
     auto mock_stream = std::make_shared<MockActiveStream>(
             static_cast<EventuallyPersistentEngine*>(engine.get()),
             producer,
             /*flags*/ 0,
             /*opaque*/ 0,
             *vb,
             /*st_seqno*/ 0,
             /*en_seqno*/ ~0,
             /*vb_uuid*/ 0xabcd,
             /*snap_start_seqno*/ 0,
             /*snap_end_seqno*/ ~0,
             IncludeValue::Yes,
             IncludeXattrs::Yes);

     mock_stream->transitionStateToBackfilling();
     ASSERT_TRUE(mock_stream->isInMemory())
         << "stream state should have transitioned to InMemory";
     // Have a persistence cursor and DCP cursor
     ASSERT_EQ(2, ckpt_mgr.getNumOfCursors());
     // Set backfilling task to true so can transition to Backfilling State
     mock_stream->public_setBackfillTaskRunning(true);
     mock_stream->transitionStateToBackfilling();
     ASSERT_TRUE(mock_stream->isBackfilling())
            << "stream state should not have transitioned to Backfilling";
     // Set backfilling task to false for test
     mock_stream->public_setBackfillTaskRunning(false);
     mock_stream->handleSlowStream();
     // The call to handleSlowStream should result in setting pendingBackfill
     // flag to true and the DCP cursor being dropped
     EXPECT_TRUE(mock_stream->public_getPendingBackfill());
     EXPECT_EQ(1, ckpt_mgr.getNumOfCursors());

     // Stop Producer checkpoint processor task
     producer->cancelCheckpointCreatorTask();
}

/*
 * The following test checks to see if a cursor is re-registered after it is
 * dropped in handleSlowStream. In particular the test is for when
 * scheduleBackfill_UNLOCKED is called however the backfill task does not need
 * to be scheduled and therefore the cursor is not re-registered in
 * markDiskSnapshot.  The cursor must therefore be registered from within
 * scheduleBackfill_UNLOCKED.
 *
 * At the end of the test we should have 2 cursors: 1 persistence cursor and 1
 * DCP stream cursor.
 */
TEST_F(SingleThreadedEPBucketTest, MB22421_reregister_cursor) {
    // Make vbucket active.
    setVBucketStateAndRunPersistTask(vbid, vbucket_state_active);
    auto vb = store->getVBuckets().getBucket(vbid);
    ASSERT_NE(nullptr, vb.get());
    auto& ckpt_mgr = *(
            static_cast<MockCheckpointManager*>(vb->checkpointManager.get()));

    // Create a Mock Dcp producer
    auto producer = std::make_shared<MockDcpProducer>(*engine,
                                                      cookie,
                                                      "test_producer",
                                                      /*flags*/ 0);
    // Create a Mock Active Stream
    auto mock_stream = std::make_shared<MockActiveStream>(
            static_cast<EventuallyPersistentEngine*>(engine.get()),
            producer,
            /*flags*/ 0,
            /*opaque*/ 0,
            *vb,
            /*st_seqno*/ 0,
            /*en_seqno*/ ~0,
            /*vb_uuid*/ 0xabcd,
            /*snap_start_seqno*/ 0,
            /*snap_end_seqno*/ ~0,
            IncludeValue::Yes,
            IncludeXattrs::Yes);

    mock_stream->transitionStateToBackfilling();
    EXPECT_TRUE(mock_stream->isInMemory())
        << "stream state should have transitioned to StreamInMemory";
    // Have a persistence cursor and DCP cursor
    EXPECT_EQ(2, ckpt_mgr.getNumOfCursors());

    mock_stream->public_setBackfillTaskRunning(true);
    mock_stream->transitionStateToBackfilling();
    EXPECT_TRUE(mock_stream->isBackfilling())
           << "stream state should not have transitioned to StreamBackfilling";
    mock_stream->handleSlowStream();
    // The call to handleSlowStream should result in setting pendingBackfill
    // flag to true and the DCP cursor being dropped
    EXPECT_TRUE(mock_stream->public_getPendingBackfill());
    EXPECT_EQ(1, ckpt_mgr.getNumOfCursors());

    mock_stream->public_setBackfillTaskRunning(false);

    //schedule a backfill
    mock_stream->next(*producer);
    // Calling scheduleBackfill_UNLOCKED(reschedule == true) will not actually
    // schedule a backfill task because backfillStart (is lastReadSeqno + 1) is
    // 1 and backfillEnd is 0, however the cursor still needs to be
    // re-registered.
    EXPECT_EQ(2, ckpt_mgr.getNumOfCursors());

    // Stop Producer checkpoint processor task
    producer->cancelCheckpointCreatorTask();
}

/**
 * The following test checks to see that if a cursor drop (and subsequent
 * re-registration) is a safe operation in that the background checkpoint
 * processor task cannot advance the streams cursor whilst backfilling is
 * occurring.
 *
 * Check to see that cursor dropping correctly handles the following scenario:
 *
 * 1. vBucket is state:in-memory. Cursor dropping occurs
 *    (ActiveStream::handleSlowStream)
 *   a. Cursor is removed
 *   b. pendingBackfill is set to true.
 * 2. However, assume that ActiveStreamCheckpointProcessorTask has a pending
 *    task for this vbid.
 * 3. ActiveStream changes from state:in-memory to state:backfilling.
 * 4. Backfill starts, re-registers cursor (ActiveStream::markDiskSnapshot) to
 *    resume from after the end of the backfill.
 * 5. ActiveStreamCheckpointProcessorTask wakes up, and finds the pending task
 *    for this vb. At this point the newly woken task should be blocked from
 *    doing any work (and return early).
 */
class MB29369_SingleThreadedEPBucketTest : public SingleThreadedEPBucketTest {
protected:
    MB29369_SingleThreadedEPBucketTest() {
        // Need dcp_producer_snapshot_marker_yield_limit + 1 (11) vBuckets for
        // this test.
        config_string = "max_vbuckets=11";
    }
};

// @TODO get working for magma
TEST_F(MB29369_SingleThreadedEPBucketTest,
       CursorDroppingPendingCkptProcessorTask) {
    // Create a Mock Dcp producer and schedule on executorpool.
    auto producer = createDcpProducer(cookie, IncludeDeleteTime::Yes);
    producer->scheduleCheckpointProcessorTask();

    auto& lpNonIoQ = *task_executor->getLpTaskQ()[NONIO_TASK_IDX];
    EXPECT_EQ(1, lpNonIoQ.getFutureQueueSize())
            << "Expected to have ActiveStreamCheckpointProcessorTask in NonIO "
               "Queue";

    // Create dcp_producer_snapshot_marker_yield_limit + 1 streams -
    // this means that we don't process all pending vBuckets on a single
    // execution of ActiveStreamCheckpointProcessorTask - which can result
    // in vBIDs being "left over" in ActiveStreamCheckpointProcessorTask::queue
    // after an execution.
    // This means that subsequently when we drop the cursor for this vb,
    // there's a "stale" job queued for it.
    const auto iterationLimit =
            engine->getConfiguration().getDcpProducerSnapshotMarkerYieldLimit();
    std::shared_ptr<MockActiveStream> stream;
    for (size_t id = 0; id < iterationLimit + 1; id++) {
        Vbid vbid = Vbid(id);
        setVBucketStateAndRunPersistTask(vbid, vbucket_state_active);
        auto vb = store->getVBucket(vbid);
        stream = producer->mockActiveStreamRequest(/*flags*/ 0,
                                                   /*opaque*/ 0,
                                                   *vb,
                                                   /*st_seqno*/ 0,
                                                   /*en_seqno*/ ~0,
                                                   /*vb_uuid*/ 0xabcd,
                                                   /*snap_start_seqno*/ 0,
                                                   /*snap_end_seqno*/ ~0);

        // Request an item from each stream, so they all advance from
        // backfilling to in-memory
        auto result = stream->next(*producer);
        EXPECT_FALSE(result);
        EXPECT_TRUE(stream->isInMemory())
                << vbid << " should be state:in-memory at start";

        // Create an item, create a new checkpoint and then flush to disk.
        // This ensures that:
        // a) ActiveStream::nextCheckpointItem will have data available when
        //    call next() - and will add vb to
        //    ActiveStreamCheckpointProcessorTask's queue.
        // b) After cursor is dropped we can remove the previously closed and
        //    flushed checkpoint to force ActiveStream into backfilling state.
        EXPECT_TRUE(queueNewItem(*vb, "key1"));
        vb->checkpointManager->createNewCheckpoint();
        EXPECT_EQ(FlushResult(MoreAvailable::No, 1, WakeCkptRemover::No),
                  getEPBucket().flushVBucket(vbid));

        // And then request another item, to add the VBID to
        // ActiveStreamCheckpointProcessorTask's queue.
        result = stream->next(*producer);
        EXPECT_FALSE(result);
        EXPECT_EQ(id + 1, producer->getCheckpointSnapshotTask()->queueSize())
                << "Should have added " << vbid << " to ProcessorTask queue";
    }

    // Should now have dcp_producer_snapshot_marker_yield_limit + 1 items
    // in ActiveStreamCheckpointProcessorTask's pending VBs.
    EXPECT_EQ(iterationLimit + 1,
              producer->getCheckpointSnapshotTask()->queueSize())
            << "Should have all vBuckets in ProcessorTask queue";

    // Use last Stream as the one we're going to drop the cursor on (this is
    // also at the back of the queue).
    auto vb = store->getVBuckets().getBucket(Vbid(iterationLimit));
    auto& ckptMgr = *(
            static_cast<MockCheckpointManager*>(vb->checkpointManager.get()));

    // 1. Now trigger cursor dropping for this stream.
    EXPECT_TRUE(stream->handleSlowStream());
    EXPECT_TRUE(stream->isInMemory())
            << "should be state:in-memory immediately after handleSlowStream";
    EXPECT_EQ(1, ckptMgr.getNumOfCursors()) << "Should only have persistence "
                                               "cursor registered after "
                                               "cursor dropping.";

    // Remove the closed checkpoint to force stream to backfill.
    removeCheckpoint(*vb, 1);

    // 2. Request next item from stream. Will transition to backfilling as part
    // of this.
    auto result = stream->next(*producer);
    EXPECT_FALSE(result);
    EXPECT_TRUE(stream->isBackfilling()) << "should be state:backfilling "
                                            "after next() following "
                                            "handleSlowStream";

    // *Key point*:
    //
    // ActiveStreamCheckpointProcessorTask and Backfilling task are both
    // waiting to run. However, ActiveStreamCheckpointProcessorTask
    // has more than iterationLimit VBs in it, so when it runs it won't
    // handle them all; and will sleep with the last VB remaining.
    // If the Backfilling task then runs, which returns a disk snapshot and
    // re-registers the cursor; we still have an
    // ActiveStreamCheckpointProcessorTask outstanding with the vb in the queue.
    EXPECT_EQ(1, lpNonIoQ.getFutureQueueSize());
    auto& lpAuxioQ = *task_executor->getLpTaskQ()[AUXIO_TASK_IDX];
    EXPECT_EQ(1, lpAuxioQ.getFutureQueueSize());

    // Run the ActiveStreamCheckpointProcessorTask; which should re-schedule
    // due to having items outstanding.
    runNextTask(lpNonIoQ,
                "Process checkpoint(s) for DCP producer test_producer");

    // Now run backfilling task.
    runNextTask(lpAuxioQ, "Backfilling items for a DCP Connection");

    // After Backfilltask scheduled create(); should have received a disk
    // snapshot; which in turn calls markDiskShapshot to re-register cursor.
    EXPECT_EQ(2, ckptMgr.getNumOfCursors()) << "Expected both persistence and "
                                               "replication cursors after "
                                               "markDiskShapshot";

    result = stream->next(*producer);
    ASSERT_TRUE(result);
    EXPECT_EQ(DcpResponse::Event::SnapshotMarker, result->getEvent())
            << "Expected Snapshot marker after running backfill task.";

    // Add another item to the VBucket; after the cursor has been re-registered.
    EXPECT_TRUE(queueNewItem(*vb, "key2"));

    // Now run chkptProcessorTask to complete it's queue. With the bug, this
    // results in us discarding the last item we just added to vBucket.
    runNextTask(lpNonIoQ,
                "Process checkpoint(s) for DCP producer test_producer");

    // Let the backfill task complete running (it requires multiple steps to
    // complete).
    runNextTask(lpAuxioQ, "Backfilling items for a DCP Connection");
    runNextTask(lpAuxioQ, "Backfilling items for a DCP Connection");
    runNextTask(lpAuxioQ, "Backfilling items for a DCP Connection");

    // Validate. We _should_ get two mutations: key1 & key2, but we have to
    // respin the checkpoint task for key2
    result = stream->next(*producer);
    if (result && result->getEvent() == DcpResponse::Event::Mutation) {
        auto* mutation = dynamic_cast<MutationResponse*>(result.get());
        EXPECT_STREQ("key1", mutation->getItem()->getKey().c_str());
    } else {
        FAIL() << "Expected Event::Mutation named 'key1'";
    }

    // No items ready, but this should of rescheduled vb10
    EXPECT_EQ(nullptr, stream->next(*producer));
    EXPECT_EQ(1, producer->getCheckpointSnapshotTask()->queueSize())
            << "Should have 1 vBucket in ProcessorTask queue";

    // Now run chkptProcessorTask to complete it's queue, this will now be able
    // to access the checkpoint and get key2
    runNextTask(lpNonIoQ,
                "Process checkpoint(s) for DCP producer test_producer");

    result = stream->next(*producer);
    ASSERT_TRUE(result);
    EXPECT_EQ(DcpResponse::Event::SnapshotMarker, result->getEvent())
            << "Expected Snapshot marker after running snapshot task.";
    result = stream->next(*producer);

    if (result && result->getEvent() == DcpResponse::Event::Mutation) {
        auto* mutation = dynamic_cast<MutationResponse*>(result.get());
        EXPECT_STREQ("key2", mutation->getItem()->getKey().c_str());
    } else {
        FAIL() << "Expected second Event::Mutation named 'key2'";
    }

    result = stream->next(*producer);
    EXPECT_FALSE(result) << "Expected no more than 2 mutatons.";

    // Stop Producer checkpoint processor task
    producer->cancelCheckpointCreatorTask();
}

// Test is demonstrating that if a checkpoint processor scheduled by a stream
// that is subsequently closed/re-created, if that checkpoint processor runs
// whilst the new stream is backfilling, it can't interfere with the new stream.
// This issue was raised by MB-29585 but is fixed by MB-29369
TEST_P(STParamPersistentBucketTest, MB29585_backfilling_whilst_snapshot_runs) {
    auto producer = createDcpProducer(cookie, IncludeDeleteTime::Yes);
    producer->scheduleCheckpointProcessorTask();
    setVBucketStateAndRunPersistTask(vbid, vbucket_state_active);

    auto& lpAuxioQ = *task_executor->getLpTaskQ()[AUXIO_TASK_IDX];
    auto& lpNonIoQ = *task_executor->getLpTaskQ()[NONIO_TASK_IDX];
    EXPECT_EQ(1, lpNonIoQ.getFutureQueueSize())
            << "Expected to have ActiveStreamCheckpointProcessorTask in NonIO "
               "Queue";

    // Create first stream
    auto vb = store->getVBucket(vbid);
    auto stream = producer->mockActiveStreamRequest(/*flags*/ 0,
                                                    /*opaque*/ 0,
                                                    *vb,
                                                    /*st_seqno*/ 0,
                                                    /*en_seqno*/ ~0,
                                                    /*vb_uuid*/ 0xabcd,
                                                    /*snap_start_seqno*/ 0,
                                                    /*snap_end_seqno*/ ~0);

    // Write an item
    EXPECT_TRUE(queueNewItem(*vb, "key1"));
    EXPECT_EQ(FlushResult(MoreAvailable::No, 1, WakeCkptRemover::No),
              getEPBucket().flushVBucket(vbid));

    // Request an item from the stream, so it advances from to in-memory
    auto result = stream->next(*producer);
    EXPECT_FALSE(result);
    EXPECT_TRUE(stream->isInMemory());

    // Now step the in-memory stream to schedule the checkpoint task
    result = stream->next(*producer);
    EXPECT_FALSE(result);
    EXPECT_EQ(1, producer->getCheckpointSnapshotTask()->queueSize());

    // Now close the stream
    EXPECT_EQ(cb::engine_errc::success,
              producer->closeStream(0 /*opaque*/, vbid));

    // Next we to ensure the recreated stream really does a backfill, so drop
    // in-memory items
    bool newcp;
    vb->checkpointManager->createNewCheckpoint();
    // Force persistence into new CP
    queueNewItem(*vb, "key2");
    EXPECT_EQ(FlushResult(MoreAvailable::No, 1, WakeCkptRemover::Yes),
              getEPBucket().flushVBucket(vbid));
    EXPECT_EQ(1,
              vb->checkpointManager->removeClosedUnrefCheckpoints(*vb, newcp));

    // Now store another item, without MB-29369 fix we would lose this item
    store_item(vbid, makeStoredDocKey("key3"), "value");

    // Re-create the new stream
    stream = producer->mockActiveStreamRequest(/*flags*/ 0,
                                               /*opaque*/ 0,
                                               *vb,
                                               /*st_seqno*/ 0,
                                               /*en_seqno*/ ~0,
                                               /*vb_uuid*/ 0xabcd,
                                               /*snap_start_seqno*/ 0,
                                               /*snap_end_seqno*/ ~0);

    // Step the stream which will now schedule a backfill
    result = stream->next(*producer);
    EXPECT_FALSE(result);
    EXPECT_TRUE(stream->isBackfilling());

    // Next we must deque, but not run the snapshot task, we will interleave it
    // with backfill later
    CheckedExecutor checkpointTask(task_executor, lpNonIoQ);
    EXPECT_STREQ("Process checkpoint(s) for DCP producer test_producer",
                 checkpointTask.getTaskName().data());

    // Now start the backfilling task.
    runNextTask(lpAuxioQ, "Backfilling items for a DCP Connection");

    // After Backfilltask scheduled create(); should have received a disk
    // snapshot; which in turn calls markDiskShapshot to re-register cursor.
    auto* checkpointManager =
            static_cast<MockCheckpointManager*>(vb->checkpointManager.get());

    EXPECT_EQ(2, checkpointManager->getNumOfCursors())
            << "Expected persistence + replication cursors after "
               "markDiskShapshot";

    result = stream->next(*producer);
    ASSERT_TRUE(result);
    EXPECT_EQ(DcpResponse::Event::SnapshotMarker, result->getEvent())
            << "Expected Snapshot marker after running backfill task.";

    // Let the backfill task complete running through its various states
    runNextTask(lpAuxioQ, "Backfilling items for a DCP Connection");
    runNextTask(lpAuxioQ, "Backfilling items for a DCP Connection");

    // Now run the checkpoint processor task, whilst still backfilling
    // With MB-29369 this should be safe
    checkpointTask.runCurrentTask(
            "Process checkpoint(s) for DCP producer test_producer");
    checkpointTask.completeCurrentTask();

    // Poke another item in
    store_item(vbid, makeStoredDocKey("key4"), "value");

    // Finally read back all the items and we should get two snapshots and
    // key1/key2 key3/key4
    result = stream->next(*producer);
    if (result && result->getEvent() == DcpResponse::Event::Mutation) {
        auto* mutation = dynamic_cast<MutationResponse*>(result.get());
        EXPECT_STREQ("key1", mutation->getItem()->getKey().c_str());
    } else {
        FAIL() << "Expected Event::Mutation named 'key1'";
    }

    result = stream->next(*producer);
    if (result && result->getEvent() == DcpResponse::Event::Mutation) {
        auto* mutation = dynamic_cast<MutationResponse*>(result.get());
        EXPECT_STREQ("key2", mutation->getItem()->getKey().c_str());
    } else {
        FAIL() << "Expected Event::Mutation named 'key2'";
    }

    runNextTask(lpNonIoQ,
                "Process checkpoint(s) for DCP producer test_producer");

    result = stream->next(*producer);
    ASSERT_TRUE(result);
    EXPECT_EQ(DcpResponse::Event::SnapshotMarker, result->getEvent())
            << "Expected Snapshot marker after running snapshot task.";

    result = stream->next(*producer);
    if (result && result->getEvent() == DcpResponse::Event::Mutation) {
        auto* mutation = dynamic_cast<MutationResponse*>(result.get());
        EXPECT_STREQ("key3", mutation->getItem()->getKey().c_str());
    } else {
        FAIL() << "Expected Event::Mutation named 'key3'";
    }

    result = stream->next(*producer);
    if (result && result->getEvent() == DcpResponse::Event::Mutation) {
        auto* mutation = dynamic_cast<MutationResponse*>(result.get());
        EXPECT_STREQ("key4", mutation->getItem()->getKey().c_str());
    } else {
        FAIL() << "Expected Event::Mutation named 'key4'";
    }

    // Stop Producer checkpoint processor task
    producer->cancelCheckpointCreatorTask();
}

/*
 * The following test checks to see if data is lost after a cursor is
 * re-registered after being dropped.
 *
 * It first sets-up an active stream associated with the active vbucket 0.  We
 * then move the stream into a StreamInMemory state, which results in creating
 * a DCP cursor (in addition to the persistence cursor created on construction
 * of the stream).
 *
 * We then add two documents closing the previous checkpoint and opening a new
 * one after each add.  This means that after adding 2 documents we have 3
 * checkpoints, (and 2 cursors).
 *
 * We then call handleSlowStream which results in the DCP cursor being dropped,
 * the steam being moved into the StreamBackfilling state and, the
 * pendingBackfill flag being set.
 *
 * As the DCP cursor is dropped we can remove the first checkpoint which the
 * persistence cursor has moved past.  As the DCP stream no longer has its own
 * cursor it will use the persistence cursor.  Therefore we need to schedule a
 * backfill task, which clears the pendingBackfill flag.
 *
 * The key part of the test is that we now move the persistence cursor on by
 * adding two more documents, and again closing the previous checkpoint and
 * opening a new one after each add.
 *
 * Now that the persistence cursor has moved on we can remove the earlier
 * checkpoints.
 *
 * We now run the backfill task that we scheduled for the active stream.
 * And the key result of the test is whether it backfills all 4 documents.
 * If it does then we have demonstrated that data is not lost.
 *
 */

// This callback function is called every time a backfill is performed on
// test MB22960_cursor_dropping_data_loss.
void MB22960callbackBeforeRegisterCursor(
        EPBucket* store,
        MockActiveStreamWithOverloadedRegisterCursor& mock_stream,
        VBucketPtr vb,
        size_t& registerCursorCount) {
    EXPECT_LE(registerCursorCount, 1);
    // The test performs two backfills, and the callback is only required
    // on the first, so that it can test what happens when checkpoints are
    // moved forward during a backfill.
    if (registerCursorCount == 0) {
        bool new_ckpt_created;
        auto& ckpt_mgr =
                *(static_cast<MockCheckpointManager*>(vb->checkpointManager.get()));

        //pendingBackfill has now been cleared
        EXPECT_FALSE(mock_stream.public_getPendingBackfill())
                << "pendingBackfill is not false";
        // we are now in backfill mode
        EXPECT_TRUE(mock_stream.public_isBackfillTaskRunning())
                << "isBackfillRunning is not true";

        // This method is bypassing store->set to avoid a test only lock
        // inversion with collections read locks
        queued_item qi1(new Item(makeStoredDocKey("key3"),
                                 0,
                                 0,
                                 "v",
                                 1,
                                 PROTOCOL_BINARY_RAW_BYTES,
                                 0,
                                 -1,
                                 vb->getId()));
        qi1->setQueuedTime();

        // queue an Item and close previous checkpoint
        vb->checkpointManager->queueDirty(*vb,
                                          qi1,
                                          GenerateBySeqno::Yes,
                                          GenerateCas::Yes,
                                          /*preLinkDocCtx*/ nullptr);

        EXPECT_EQ(FlushResult(MoreAvailable::No, 1, WakeCkptRemover::No),
                  store->flushVBucket(vb->getId()));
        ckpt_mgr.createNewCheckpoint();
        EXPECT_EQ(2, ckpt_mgr.getNumCheckpoints());
        EXPECT_EQ(1, ckpt_mgr.getNumOfCursors());

        // Now remove the earlier checkpoint
        EXPECT_EQ(1, ckpt_mgr.removeClosedUnrefCheckpoints(
                *vb, new_ckpt_created));
        EXPECT_EQ(1, ckpt_mgr.getNumCheckpoints());
        EXPECT_EQ(1, ckpt_mgr.getNumOfCursors());

        queued_item qi2(new Item(makeStoredDocKey("key3"),
                                 0,
                                 0,
                                 "v",
                                 1,
                                 PROTOCOL_BINARY_RAW_BYTES,
                                 0,
                                 -1,
                                 vb->getId()));
        qi2->setQueuedTime();

        // queue an Item and close previous checkpoint
        vb->checkpointManager->queueDirty(*vb,
                                          qi2,
                                          GenerateBySeqno::Yes,
                                          GenerateCas::Yes,
                                          /*preLinkDocCtx*/ nullptr);

        EXPECT_EQ(FlushResult(MoreAvailable::No, 1, WakeCkptRemover::No),
                  store->flushVBucket(vb->getId()));
        ckpt_mgr.createNewCheckpoint();
        EXPECT_EQ(2, ckpt_mgr.getNumCheckpoints());
        EXPECT_EQ(1, ckpt_mgr.getNumOfCursors());

        // Now remove the earlier checkpoint
        EXPECT_EQ(1, ckpt_mgr.removeClosedUnrefCheckpoints(
                *vb, new_ckpt_created));
        EXPECT_EQ(1, ckpt_mgr.getNumCheckpoints());
        EXPECT_EQ(1, ckpt_mgr.getNumOfCursors());
    }
}

TEST_P(STParamPersistentBucketTest, MB22960_cursor_dropping_data_loss) {
    // Records the number of times ActiveStream::registerCursor is invoked.
    size_t registerCursorCount = 0;
    // Make vbucket active.
    setVBucketStateAndRunPersistTask(vbid, vbucket_state_active);
    auto vb = store->getVBuckets().getBucket(vbid);
    ASSERT_NE(nullptr, vb.get());
    auto& ckpt_mgr =
            *(static_cast<MockCheckpointManager*>(vb->checkpointManager.get()));
    EXPECT_EQ(1, ckpt_mgr.getNumCheckpoints());
    EXPECT_EQ(1, ckpt_mgr.getNumOfCursors());

    // Create a Mock Dcp producer
    auto producer = std::make_shared<MockDcpProducer>(*engine,
                                                      cookie,
                                                      "test_producer",
                                                      /*flags*/ 0);

    // Since we are creating a mock active stream outside of
    // DcpProducer::streamRequest(), and we want the checkpt processor task,
    // create it explicitly here
    producer->createCheckpointProcessorTask();
    producer->scheduleCheckpointProcessorTask();

    // Create a Mock Active Stream
    auto mock_stream =
            std::make_shared<MockActiveStreamWithOverloadedRegisterCursor>(
                    static_cast<EventuallyPersistentEngine*>(engine.get()),
                    producer,
                    /*flags*/ 0,
                    /*opaque*/ 0,
                    *vb,
                    /*st_seqno*/ 0,
                    /*en_seqno*/ ~0,
                    /*vb_uuid*/ 0xabcd,
                    /*snap_start_seqno*/ 0,
                    /*snap_end_seqno*/ ~0,
                    IncludeValue::Yes,
                    IncludeXattrs::Yes);

    auto& mockStreamObj = *mock_stream;
    mock_stream->setCallbackBeforeRegisterCursor(
            [this, &mockStreamObj, vb, &registerCursorCount]() {
                MB22960callbackBeforeRegisterCursor(
                        &getEPBucket(), mockStreamObj, vb, registerCursorCount);
            });

    mock_stream->setCallbackAfterRegisterCursor(
            [&mock_stream, &registerCursorCount]() {
                // This callback is called every time a backfill is performed.
                // It is called immediately after completing
                // ActiveStream::registerCursor.
                registerCursorCount++;
                if (registerCursorCount == 1) {
                    EXPECT_TRUE(mock_stream->public_getPendingBackfill());
                } else {
                    EXPECT_EQ(2, registerCursorCount);
                    EXPECT_FALSE(mock_stream->public_getPendingBackfill());
                }
            });

    EXPECT_EQ(1, ckpt_mgr.getNumOfCursors());
    mock_stream->transitionStateToBackfilling();
    EXPECT_EQ(2, ckpt_mgr.getNumOfCursors());
    // When we call transitionStateToBackfilling going from a StreamPending
    // state to a StreamBackfilling state, we end up calling
    // scheduleBackfill_UNLOCKED and as no backfill is required we end-up in a
    // StreamInMemory state.
    EXPECT_TRUE(mock_stream->isInMemory())
        << "stream state should have transitioned to StreamInMemory";

    store_item(vbid, makeStoredDocKey("key1"), "value");
    EXPECT_EQ(FlushResult(MoreAvailable::No, 1, WakeCkptRemover::No),
              getEPBucket().flushVBucket(vbid));
    EXPECT_FALSE(ckpt_mgr.hasClosedCheckpointWhichCanBeRemoved());
    ckpt_mgr.createNewCheckpoint();
    EXPECT_EQ(2, ckpt_mgr.getNumCheckpoints());

    store_item(vbid, makeStoredDocKey("key2"), "value");
    EXPECT_EQ(FlushResult(MoreAvailable::No, 1, WakeCkptRemover::No),
              getEPBucket().flushVBucket(vbid));
    EXPECT_FALSE(ckpt_mgr.hasClosedCheckpointWhichCanBeRemoved());
    ckpt_mgr.createNewCheckpoint();
    EXPECT_EQ(3, ckpt_mgr.getNumCheckpoints());

    // can't remove checkpoint because of DCP stream.
    bool new_ckpt_created;
    EXPECT_EQ(0, ckpt_mgr.removeClosedUnrefCheckpoints(*vb, new_ckpt_created));
    EXPECT_EQ(2, ckpt_mgr.getNumOfCursors());

    mock_stream->handleSlowStream();

    EXPECT_EQ(1, ckpt_mgr.getNumOfCursors());
    EXPECT_TRUE(mock_stream->isInMemory())
        << "stream state should not have changed";
    EXPECT_TRUE(mock_stream->public_getPendingBackfill())
        << "pendingBackfill is not true";
    EXPECT_EQ(3, ckpt_mgr.getNumCheckpoints());

    // We dropped the DCP cursor and the persistent cursor is at the last (3rd)
    // checkpoint, so we can now remove the 2 closed checkpoints
    EXPECT_EQ(1,
              ckpt_mgr.getCheckpointList().back()->getNumCursorsInCheckpoint());
    EXPECT_EQ(2, ckpt_mgr.removeClosedUnrefCheckpoints(*vb, new_ckpt_created));
    EXPECT_EQ(1, ckpt_mgr.getNumCheckpoints());

    //schedule a backfill
    mock_stream->next(*producer);

    // MB-37150: cursors are now registered before deciding if a backfill is
    // needed. to retain the original intent of this test, manually drop the
    // cursor _again_, to return the stream to the desired state: about to
    // backfill, without a cursor. The test can then check that the cursor is
    // registered again at the correct seqno, defending the original change as
    // intended.
    ckpt_mgr.removeCursor(mock_stream->getCursor().lock().get());

    auto& lpAuxioQ = *task_executor->getLpTaskQ()[AUXIO_TASK_IDX];
    EXPECT_EQ(1, lpAuxioQ.getFutureQueueSize());
    auto& lpNonIoQ = *task_executor->getLpTaskQ()[NONIO_TASK_IDX];
    EXPECT_EQ(1, lpNonIoQ.getFutureQueueSize());
    // backfill:create()
    runNextTask(lpAuxioQ);
    // backfill:scan()
    runNextTask(lpAuxioQ);
    // backfill:complete()
    runNextTask(lpAuxioQ);
    // backfill:finished()
    runNextTask(lpAuxioQ);
    // inMemoryPhase and pendingBackfill is true and so transitions to
    // backfillPhase
    // take snapshot marker off the ReadyQ
    auto resp = mock_stream->next(*producer);
    // backfillPhase() - take doc "key1" off the ReadyQ
    resp = mock_stream->next(*producer);
    // backfillPhase - take doc "key2" off the ReadyQ
    resp = mock_stream->next(*producer);
    runNextTask(lpAuxioQ);
    runNextTask(lpAuxioQ);
    runNextTask(lpAuxioQ);
    // Assert that the callback (and hence backfill) was only invoked twice
    ASSERT_EQ(2, registerCursorCount);
    // take snapshot marker off the ReadyQ
    resp = mock_stream->next(*producer);
    // backfillPhase - take doc "key3" off the ReadyQ
    resp = mock_stream->next(*producer);
    // backfillPhase() - take doc "key4" off the ReadyQ
    // isBackfillTaskRunning is not running and ReadyQ is now empty so also
    // transitionState from StreamBackfilling to StreamInMemory
    resp = mock_stream->next(*producer);
    EXPECT_TRUE(mock_stream->isInMemory())
        << "stream state should have transitioned to StreamInMemory";
    // inMemoryPhase.  ReadyQ is empty and pendingBackfill is false and so
    // return NULL
    resp = mock_stream->next(*producer);
    EXPECT_EQ(nullptr, resp);
    EXPECT_EQ(1, ckpt_mgr.getNumCheckpoints());
    EXPECT_EQ(2, ckpt_mgr.getNumOfCursors());

    // BackfillManagerTask
    runNextTask(lpAuxioQ);

    // Stop Producer checkpoint processor task
    producer->cancelCheckpointCreatorTask();
}

/* The following is a regression test for MB25056, which came about due the fix
 * for MB22960 having a bug where it is set pendingBackfill to true too often.
 *
 * To demonstrate the issue we need:
 *
 * 1. vbucket state to be replica
 *
 * 2. checkpoint state to be similar to the following:
 * CheckpointManager[0x10720d908] with numItems:3 checkpoints:1
 *   Checkpoint[0x10723d2a0] with seqno:{2,4} state:CHECKPOINT_OPEN items:[
 *   {1,empty,dummy_key}
 *   {2,checkpoint_start,checkpoint_start}
 *   {2,set,key2}
 *   {4,set,key3}
 * ]
 *   cursors:[
 *       persistence: CheckpointCursor[0x7fff5ca0cf98] with name:persistence
 *       currentCkpt:{id:1 state:CHECKPOINT_OPEN} currentPos:2 offset:2
 *       ckptMetaItemsRead:1
 *
 *       test_producer: CheckpointCursor[0x7fff5ca0cf98] with name:test_producer
 *       currentCkpt:{id:1 state:CHECKPOINT_OPEN} currentPos:1 offset:0
 *       ckptMetaItemsRead:0
 *   ]
 *
 * 3. active stream to the vbucket requesting start seqno=0 and end seqno=4
 *
 * The test behaviour is that we perform a backfill.  In markDiskSnapshot (which
 * is invoked when we perform a backfill) we merge items in the open checkpoint.
 * In the test below this means the snapshot {start, end} is originally {0, 2}
 * but is extended to {0, 4}.
 *
 * We then call registerCursor with the lastProcessedSeqno of 2, which then
 * calls through to registerCursorBySeqno and returns 4.  Given that
 * 4 - 1 > 2 in the original fix for MB25056 we incorrectly set pendingBackfill
 * to true.  However by checking if the seqno returned is the first in the
 * checkpoint we can confirm whether a backfill is actually required, and hence
 * whether pendingBackfill should be set to true.
 *
 * In this test the result is not the first seqno in the checkpoint and so
 * pendingBackfill should be false.
 */

TEST_P(STParamPersistentBucketTest,
       MB25056_do_not_set_pendingBackfill_to_true) {
    // Records the number of times registerCursor is invoked.
    size_t registerCursorCount = 0;
    // Make vbucket a replica.
    setVBucketStateAndRunPersistTask(vbid, vbucket_state_replica);
    auto vb = store->getVBuckets().getBucket(vbid);
    ASSERT_NE(nullptr, vb.get());
    auto& ckpt_mgr =
            *(static_cast<MockCheckpointManager*>(vb->checkpointManager.get()));
    EXPECT_EQ(1, ckpt_mgr.getNumCheckpoints());
    EXPECT_EQ(1, ckpt_mgr.getNumOfCursors());

    // Add an item and flush to vbucket
    auto item = make_item(vbid, makeStoredDocKey("key1"), "value");
    item.setCas(1);
    uint64_t seqno;
    store->setWithMeta(std::ref(item),
                       0,
                       &seqno,
                       cookie,
                       {vbucket_state_replica},
                       CheckConflicts::No,
                       /*allowExisting*/ true);
    getEPBucket().flushVBucket(vbid);

    // Close the first checkpoint and create a second one
    ckpt_mgr.createNewCheckpoint();

    // Remove the first checkpoint
    bool new_ckpt_created;
    ckpt_mgr.removeClosedUnrefCheckpoints(*vb, new_ckpt_created);

    // Add a second item and flush to bucket
    auto item2 = make_item(vbid, makeStoredDocKey("key2"), "value");
    item2.setCas(1);
    store->setWithMeta(std::ref(item2),
                       0,
                       &seqno,
                       cookie,
                       {vbucket_state_replica},
                       CheckConflicts::No,
                       /*allowExisting*/ true);
    getEPBucket().flushVBucket(vbid);

    // Add 2 further items to the second checkpoint.  As both have the key
    // "key3" the first of the two items will be de-duplicated away.
    // Do NOT flush to vbucket.
    for (int ii = 0; ii < 2; ii++) {
        auto tmpItem = make_item(vbid, makeStoredDocKey("key3"), "value");
        tmpItem.setCas(1);
        store->setWithMeta(std::ref(tmpItem),
                           0,
                           &seqno,
                           cookie,
                           {vbucket_state_replica},
                           CheckConflicts::No,
                           /*allowExisting*/ true);
    }

    // Create a Mock Dcp producer
    const std::string testName("test_producer");
    auto producer = std::make_shared<MockDcpProducer>(*engine,
                                                      cookie,
                                                      testName,
                                                      /*flags*/ 0);

    // Since we are creating a mock active stream outside of
    // DcpProducer::streamRequest(), and we want the checkpt processor task,
    // create it explicitly here
    producer->createCheckpointProcessorTask();
    producer->scheduleCheckpointProcessorTask();

    // Create a Mock Active Stream
    auto mock_stream =
            std::make_shared<MockActiveStreamWithOverloadedRegisterCursor>(
                    static_cast<EventuallyPersistentEngine*>(engine.get()),
                    producer,
                    /*flags*/ 0,
                    /*opaque*/ 0,
                    *vb,
                    /*st_seqno*/ 0,
                    /*en_seqno*/ 4,
                    /*vb_uuid*/ 0xabcd,
                    /*snap_start_seqno*/ 0,
                    /*snap_end_seqno*/ ~0,
                    IncludeValue::Yes,
                    IncludeXattrs::Yes);

    mock_stream->setCallbackBeforeRegisterCursor(
            [vb, &registerCursorCount]() {
                // This callback function is called every time a backfill is
                // performed. It is called immediately prior to executing
                // ActiveStream::registerCursor.
                EXPECT_EQ(0, registerCursorCount);
            });

    mock_stream->setCallbackAfterRegisterCursor(
            [&mock_stream, &registerCursorCount]() {
                // This callback function is called every time a backfill is
                // performed. It is called immediately after completing
                // ActiveStream::registerCursor.
                // The key point of the test is pendingBackfill is set to false
                registerCursorCount++;
                EXPECT_EQ(1, registerCursorCount);
                EXPECT_FALSE(mock_stream->public_getPendingBackfill());
            });

    // transitioning to Backfilling results in calling
    // scheduleBackfill_UNLOCKED(false)
    mock_stream->transitionStateToBackfilling();
    // schedule the backfill
    mock_stream->next(*producer);

    auto& lpAuxioQ = *task_executor->getLpTaskQ()[AUXIO_TASK_IDX];
    EXPECT_EQ(1, lpAuxioQ.getFutureQueueSize());
    auto& lpNonIoQ = *task_executor->getLpTaskQ()[NONIO_TASK_IDX];
    EXPECT_EQ(1, lpNonIoQ.getFutureQueueSize());
    // backfill:create()
    runNextTask(lpAuxioQ, "Backfilling items for a DCP Connection");
    // backfill:scan()
    runNextTask(lpAuxioQ, "Backfilling items for a DCP Connection");
    // backfill:complete()
    runNextTask(lpAuxioQ, "Backfilling items for a DCP Connection");
    // inMemoryPhase and pendingBackfill is true and so transitions to
    // backfillPhase
    // take snapshot marker off the ReadyQ
    std::unique_ptr<DcpResponse> resp =
            static_cast<std::unique_ptr<DcpResponse>>(
                    mock_stream->next(*producer));
    EXPECT_EQ(DcpResponse::Event::SnapshotMarker, resp->getEvent());

    // backfillPhase() - take doc "key1" off the ReadyQ
    resp = mock_stream->next(*producer);
    EXPECT_EQ(DcpResponse::Event::Mutation, resp->getEvent());
    EXPECT_EQ(std::string("key1"),
              dynamic_cast<MutationResponse*>(resp.get())->
              getItem()->getKey().c_str());

    // backfillPhase - take doc "key2" off the ReadyQ
    resp = mock_stream->next(*producer);
    EXPECT_EQ(DcpResponse::Event::Mutation, resp->getEvent());
    EXPECT_EQ(std::string("key2"),
              dynamic_cast<MutationResponse*>(resp.get())->
              getItem()->getKey().c_str());

    EXPECT_TRUE(mock_stream->isInMemory())
            << "stream state should have transitioned to StreamInMemory";

    resp = mock_stream->next(*producer);
    EXPECT_FALSE(resp);

    EXPECT_EQ(1, ckpt_mgr.getNumCheckpoints());
    EXPECT_EQ(2, ckpt_mgr.getNumOfCursors());
    // Assert that registerCursor (and hence backfill) was only invoked once
    ASSERT_EQ(1, registerCursorCount);

    // ActiveStreamCheckpointProcessorTask
    runNextTask(lpNonIoQ, "Process checkpoint(s) for DCP producer " + testName);
    // BackfillManagerTask
    runNextTask(lpAuxioQ, "Backfilling items for a DCP Connection");

    // Stop Producer checkpoint processor task
    producer->cancelCheckpointCreatorTask();
}

/**
 * Regression test for MB-22451: When handleSlowStream is called and in
 * StreamBackfilling state and currently have a backfill scheduled (or running)
 * ensure that when the backfill completes pendingBackfill remains true,
 * isBackfillTaskRunning is false and, the stream state remains set to
 * StreamBackfilling.
 */
TEST_P(STParamPersistentBucketTest, test_mb22451) {
    // Make vbucket active.
    setVBucketStateAndRunPersistTask(vbid, vbucket_state_active);
    // Store a single Item
    store_item(vbid, makeStoredDocKey("key"), "value");
    // Ensure that it has persisted to disk
    flush_vbucket_to_disk(vbid);

    // Create a Mock Dcp producer
    auto producer = std::make_shared<MockDcpProducer>(*engine,
                                                      cookie,
                                                      "test_producer",
                                                      /*flags*/ 0);
    // Create a Mock Active Stream
    auto vb = store->getVBucket(vbid);
    ASSERT_NE(nullptr, vb.get());
    auto mock_stream = std::make_shared<MockActiveStream>(
            static_cast<EventuallyPersistentEngine*>(engine.get()),
            producer,
            /*flags*/ 0,
            /*opaque*/ 0,
            *vb,
            /*st_seqno*/ 0,
            /*en_seqno*/ ~0,
            /*vb_uuid*/ 0xabcd,
            /*snap_start_seqno*/ 0,
            /*snap_end_seqno*/ ~0,
            IncludeValue::Yes,
            IncludeXattrs::Yes);

    /**
      * The core of the test follows:
      * Call completeBackfill whilst we are in the state of StreamBackfilling
      * and the pendingBackfill flag is set to true.
      * We expect that on leaving completeBackfill the isBackfillRunning flag is
      * set to true.
      */
    mock_stream->public_setBackfillTaskRunning(true);
    mock_stream->transitionStateToBackfilling();
    mock_stream->handleSlowStream();
    // The call to handleSlowStream should result in setting pendingBackfill
    // flag to true
    EXPECT_TRUE(mock_stream->public_getPendingBackfill())
        << "handleSlowStream should set pendingBackfill to True";
    mock_stream->completeBackfill();
    EXPECT_FALSE(mock_stream->public_isBackfillTaskRunning())
        << "completeBackfill should set isBackfillTaskRunning to False";
    EXPECT_TRUE(mock_stream->isBackfilling())
        << "stream state should not have changed";
    // Required to ensure that the backfillMgr is deleted
    producer->closeAllStreams();

    // MB-41332 notifyBackfillManager is safe to call after closeAllStreams
    producer->notifyBackfillManager();

    // Stop Producer checkpoint processor task
    producer->cancelCheckpointCreatorTask();
}

/* Regression / reproducer test for MB-19815 - an exception is thrown
 * (and connection disconnected) if a couchstore file hasn't been re-created
 * yet when doDcpVbTakeoverStats() is called.
 */
TEST_P(STParamPersistentBucketTest, MB19815_doDcpVbTakeoverStats) {
    auto* task_executor = reinterpret_cast<SingleThreadedExecutorPool*>
        (ExecutorPool::get());

    // Should start with no tasks registered on any queues.
    for (auto& queue : task_executor->getLpTaskQ()) {
        ASSERT_EQ(0, queue->getFutureQueueSize());
        ASSERT_EQ(0, queue->getReadyQueueSize());
    }

    // [[1] Set our state to replica.
    setVBucketStateAndRunPersistTask(vbid, vbucket_state_replica);

    // [[2]] Perform a vbucket reset. This will perform some work synchronously,
    // but also creates the task that will delete the VB.
    //   * vbucket memory and disk deletion (AUXIO)
    // MB-19695: If we try to get the number of persisted deletes between
    // steps [[2]] and [[3]] running then an exception is thrown (and client
    // disconnected).
    EXPECT_TRUE(store->resetVBucket(vbid));
    auto& lpAuxioQ = *task_executor->getLpTaskQ()[AUXIO_TASK_IDX];
    runNextTask(lpAuxioQ, "Removing (dead) vb:0 from memory and disk");

    // [[3]] Ok, let's see if we can get DCP takeover stats.
    // Dummy callback to pass into the stats function below.
    auto dummy_cb = [](std::string_view key,
                       std::string_view value,
                       gsl::not_null<const void*> cookie) {};
    std::string key{"MB19815_doDCPVbTakeoverStats"};

    // We can't call stats with a nullptr as the cookie. Given that
    // the callback don't use the cookie "at all" we can just use the key
    // as the cookie
    EXPECT_NO_THROW(engine->public_doDcpVbTakeoverStats(
            static_cast<const void*>(key.c_str()), dummy_cb, key, vbid));

    // Cleanup - run flusher.
    EXPECT_EQ(FlushResult(MoreAvailable::No, 0, WakeCkptRemover::No),
              getEPBucket().flushVBucket(vbid));
}

/*
 * Test that
 * 1. We cannot create a stream against a dead vb (MB-17230)
 * 2. No tasks are scheduled as a side-effect of the streamRequest attempt.
 */
TEST_P(STParamPersistentBucketTest, MB19428_no_streams_against_dead_vbucket) {
    setVBucketStateAndRunPersistTask(vbid, vbucket_state_active);

    store_item(vbid, makeStoredDocKey("key"), "value");

    // Directly flush the vbucket
    EXPECT_EQ(FlushResult(MoreAvailable::No, 1, WakeCkptRemover::No),
              getEPBucket().flushVBucket(vbid));

    setVBucketStateAndRunPersistTask(vbid, vbucket_state_dead);
    auto& lpNonIoQ = *task_executor->getLpTaskQ()[NONIO_TASK_IDX];

    {
        // Create a Mock Dcp producer
        auto producer = std::make_shared<MockDcpProducer>(*engine,
                                                          cookie,
                                                          "test_producer",
                                                          /*flags*/ 0);

        // Creating a producer will not create an
        // ActiveStreamCheckpointProcessorTask until a stream is created.
        EXPECT_EQ(0, lpNonIoQ.getFutureQueueSize());

        uint64_t rollbackSeqno;
        auto err = producer->streamRequest(
                /*flags*/ 0,
                /*opaque*/ 0,
                /*vbucket*/ vbid,
                /*start_seqno*/ 0,
                /*end_seqno*/ -1,
                /*vb_uuid*/ 0,
                /*snap_start*/ 0,
                /*snap_end*/ 0,
                &rollbackSeqno,
                SingleThreadedEPBucketTest::fakeDcpAddFailoverLog,
                {});

        EXPECT_EQ(cb::engine_errc::not_my_vbucket, err)
                << "Unexpected error code";

        // The streamRequest failed and should not of created anymore tasks than
        // ActiveStreamCheckpointProcessorTask.
        EXPECT_EQ(1, lpNonIoQ.getFutureQueueSize());

        // Stop Producer checkpoint processor task
        producer->cancelCheckpointCreatorTask();
    }
}

TEST_F(SingleThreadedEPBucketTest, ReadyQueueMaintainsWakeTimeOrder) {
    class TestTask : public GlobalTask {
    public:
        TestTask(Taskable& t, TaskId id, double s) : GlobalTask(t, id, s) {
        }
        bool run() override {
            return false;
        }

        std::string getDescription() const override {
            return "Task uid:" + std::to_string(getId());
        }

        std::chrono::microseconds maxExpectedDuration() const override {
            return std::chrono::seconds(0);
        }
    };

    ExTask task1 = std::make_shared<TestTask>(
            engine->getTaskable(), TaskId::FlusherTask, 0);
    // Create one of our tasks with a negative wake time. This is equivalent
    // to scheduling the task then waiting 1 second, but our current test
    // CheckedExecutor doesn't deal with TimeTraveller and I don't want to add
    // sleeps to tests.
    ExTask task2 = std::make_shared<TestTask>(
            engine->getTaskable(), TaskId::FlusherTask, -1);

    task_executor->schedule(task1);
    task_executor->schedule(task2);

    // TEST
    // We expect task2 to run first because it should have an earlier wake time
    TaskQueue& lpWriteQ = *task_executor->getLpTaskQ()[WRITER_TASK_IDX];
    runNextTask(lpWriteQ, "Task uid:" + std::to_string(task2->getId()));
    runNextTask(lpWriteQ, "Task uid:" + std::to_string(task1->getId()));
}

/*
 * Test that TaskQueue::wake results in a sensible ExecutorPool work count
 * Incorrect counting can result in the run loop spinning for many threads.
 */
TEST_F(SingleThreadedEPBucketTest, MB20235_wake_and_work_count) {
    class TestTask : public GlobalTask {
    public:
        TestTask(EventuallyPersistentEngine* e, double s)
            : GlobalTask(e, TaskId::AccessScanner, s) {
        }
        bool run() override {
            return false;
        }

        std::string getDescription() const override {
            return "Test MB20235";
        }

        std::chrono::microseconds maxExpectedDuration() const override {
            return std::chrono::seconds(0);
        }
    };

    auto& lpAuxioQ = *task_executor->getLpTaskQ()[AUXIO_TASK_IDX];

    // New task with a massive sleep
    ExTask task = std::make_shared<TestTask>(engine.get(), 99999.0);
    EXPECT_EQ(0, lpAuxioQ.getFutureQueueSize());

    // schedule the task, futureQueue grows
    task_executor->schedule(task);
    EXPECT_EQ(lpAuxioQ.getReadyQueueSize(), task_executor->getTotReadyTasks());
    EXPECT_EQ(lpAuxioQ.getReadyQueueSize(),
              task_executor->getNumReadyTasksOfType(AUXIO_TASK_IDX));
    EXPECT_EQ(1, lpAuxioQ.getFutureQueueSize());

    // Wake task, but stays in futureQueue (fetch can now move it)
    task_executor->wake(task->getId());
    EXPECT_EQ(lpAuxioQ.getReadyQueueSize(), task_executor->getTotReadyTasks());
    EXPECT_EQ(lpAuxioQ.getReadyQueueSize(),
              task_executor->getNumReadyTasksOfType(AUXIO_TASK_IDX));
    EXPECT_EQ(1, lpAuxioQ.getFutureQueueSize());
    EXPECT_EQ(0, lpAuxioQ.getReadyQueueSize());

    runNextTask(lpAuxioQ);
    EXPECT_EQ(lpAuxioQ.getReadyQueueSize(), task_executor->getTotReadyTasks());
    EXPECT_EQ(lpAuxioQ.getReadyQueueSize(),
              task_executor->getNumReadyTasksOfType(AUXIO_TASK_IDX));
    EXPECT_EQ(0, lpAuxioQ.getFutureQueueSize());
    EXPECT_EQ(0, lpAuxioQ.getReadyQueueSize());
}

// Check that in-progress disk backfills (`CouchKVStore::backfill`) are
// correctly deleted when we delete a bucket. If not then we leak vBucket file
// descriptors, which can prevent ns_server from cleaning up old vBucket files
// and consequently re-adding a node to the cluster.
//
TEST_P(STParamPersistentBucketTest, MB19892_BackfillNotDeleted) {
    // Make vbucket active.
    setVBucketStateAndRunPersistTask(vbid, vbucket_state_active);

    // Perform one SET, then close it's checkpoint. This means that we no
    // longer have all sequence numbers in memory checkpoints, forcing the
    // DCP stream request to go to disk (backfill).
    store_item(vbid, makeStoredDocKey("key"), "value");

    // Force a new checkpoint.
    auto vb = store->getVBuckets().getBucket(vbid);
    auto& ckpt_mgr = *vb->checkpointManager;
    ckpt_mgr.createNewCheckpoint();

    // Directly flush the vbucket, ensuring data is on disk.
    //  (This would normally also wake up the checkpoint remover task, but
    //   as that task was never registered with the ExecutorPool in this test
    //   environment, we need to manually remove the prev checkpoint).
    EXPECT_EQ(FlushResult(MoreAvailable::No, 1, WakeCkptRemover::Yes),
              getEPBucket().flushVBucket(vbid));

    bool new_ckpt_created;
    EXPECT_EQ(1, ckpt_mgr.removeClosedUnrefCheckpoints(*vb, new_ckpt_created));

    // Create a DCP producer, and start a stream request.
    std::string name{"test_producer"};
    EXPECT_EQ(cb::engine_errc::success,
              engine->dcpOpen(cookie,
                              /*opaque:unused*/ {},
                              /*seqno:unused*/ {},
                              cb::mcbp::request::DcpOpenPayload::Producer,
                              name,
                              {}));

    uint64_t rollbackSeqno;

    // Actual stream request method (EvpDcpStreamReq) is static, so access via
    // the engine_interface.
    EXPECT_EQ(cb::engine_errc::success,
              engine.get()->stream_req(
                      cookie,
                      /*flags*/ 0,
                      /*opaque*/ 0,
                      /*vbucket*/ vbid,
                      /*start_seqno*/ 0,
                      /*end_seqno*/ -1,
                      /*vb_uuid*/ 0,
                      /*snap_start*/ 0,
                      /*snap_end*/ 0,
                      &rollbackSeqno,
                      [](const std::vector<vbucket_failover_t>&) {
                          return cb::engine_errc::success;
                      },
                      {}));
}

/*
 * Test that the DCP processor returns a 'yield' return code when
 * working on a large enough buffer size.
 */
TEST_F(SingleThreadedEPBucketTest, MB18452_yield_dcp_processor) {

    // We need a replica VB
    setVBucketStateAndRunPersistTask(vbid, vbucket_state_replica);

    // Create a MockDcpConsumer
    auto consumer = std::make_shared<MockDcpConsumer>(*engine, cookie, "test");

    // Add the stream
    EXPECT_EQ(cb::engine_errc::success,
              consumer->addStream(/*opaque*/ 0, vbid, /*flags*/ 0));

    // The processBufferedItems should yield every "yield * batchSize"
    // So add '(n * (yield * batchSize)) + 1' messages and we should see
    // processBufferedMessages return 'more_to_process' 'n' times and then
    // 'all_processed' once.
    const int n = 4;
    const int yield = engine->getConfiguration().getDcpConsumerProcessBufferedMessagesYieldLimit();
    const int batchSize = engine->getConfiguration().getDcpConsumerProcessBufferedMessagesBatchSize();
    const int messages = n * (batchSize * yield);

    // Force the stream to buffer rather than process messages immediately
    const ssize_t queueCap = engine->getEpStats().replicationThrottleWriteQueueCap;
    engine->getEpStats().replicationThrottleWriteQueueCap = 0;

    // 1. Add the first message, a snapshot marker.
    consumer->snapshotMarker(/*opaque*/ 1,
                             vbid,
                             /*startseq*/ 0,
                             /*endseq*/ messages,
                             /*flags*/ 0,
                             /*HCS*/ {},
                             /*maxVisibleSeqno*/ {});

    // 2. Now add the rest as mutations.
    for (int ii = 0; ii <= messages; ii++) {
        const std::string key = "key" + std::to_string(ii);
        const DocKey docKey{key, DocKeyEncodesCollectionId::No};
        std::string value = "value";

        consumer->mutation(1/*opaque*/,
                           docKey,
                           {(const uint8_t*)value.c_str(), value.length()},
                           0, // privileged bytes
                           PROTOCOL_BINARY_RAW_BYTES, // datatype
                           0, // cas
                           vbid, // vbucket
                           0, // flags
                           ii, // bySeqno
                           0, // revSeqno
                           0, // exptime
                           0, // locktime
                           {}, // meta
                           0); // nru
    }

    // Set the throttle back to the original value
    engine->getEpStats().replicationThrottleWriteQueueCap = queueCap;

    // Get our target stream ready.
    static_cast<MockDcpConsumer*>(consumer.get())->public_notifyVbucketReady(vbid);

    // 3. processBufferedItems returns more_to_process n times
    for (int ii = 0; ii < n; ii++) {
        EXPECT_EQ(more_to_process, consumer->processBufferedItems());
    }

    // 4. processBufferedItems returns a final all_processed
    EXPECT_EQ(all_processed, consumer->processBufferedItems());

    // Drop the stream
    consumer->closeStream(/*opaque*/0, vbid);
}

/**
 * MB-29861: Ensure that a delete time is generated for a document
 * that is received on the consumer side as a result of a disk
 * backfill
 */
TEST_P(STParamPersistentBucketTest, MB_29861) {
    // We need a replica VB
    setVBucketStateAndRunPersistTask(vbid, vbucket_state_replica);

    // Create a MockDcpConsumer
    auto consumer = std::make_shared<MockDcpConsumer>(*engine, cookie, "test");

    // Add the stream
    EXPECT_EQ(cb::engine_errc::success,
              consumer->addStream(/*opaque*/ 0, vbid, /*flags*/ 0));

    // 1. Add the first message, a snapshot marker to ensure that the
    //    vbucket goes to the backfill state
    consumer->snapshotMarker(/*opaque*/ 1,
                             vbid,
                             /*startseq*/ 0,
                             /*endseq*/ 2,
                             /*flags*/ MARKER_FLAG_DISK,
                             /*HCS*/ 0,
                             /*maxVisibleSeqno*/ {});

    // 2. Now add a deletion.
    consumer->deletion(/*opaque*/ 1,
                       {"key1", DocKeyEncodesCollectionId::No},
                       /*value*/ {},
                       /*priv_bytes*/ 0,
                       /*datatype*/ PROTOCOL_BINARY_RAW_BYTES,
                       /*cas*/ 0,
                       /*vbucket*/ vbid,
                       /*bySeqno*/ 1,
                       /*revSeqno*/ 0,
                       /*meta*/ {});

    EXPECT_EQ(FlushResult(MoreAvailable::No, 1, WakeCkptRemover::No),
              getEPBucket().flushVBucket(vbid));

    // Drop the stream
    consumer->closeStream(/*opaque*/ 0, vbid);

    setVBucketStateAndRunPersistTask(vbid, vbucket_state_active);
    // Now read back and verify key1 has a non-zero delete time
    ItemMetaData metadata;
    uint32_t deleted = 0;
    uint8_t datatype = 0;
    EXPECT_EQ(cb::engine_errc::would_block,
              store->getMetaData(makeStoredDocKey("key1"),
                                 vbid,
                                 cookie,
                                 metadata,
                                 deleted,
                                 datatype));

    runBGFetcherTask();
    EXPECT_EQ(cb::engine_errc::success,
              store->getMetaData(makeStoredDocKey("key1"),
                                 vbid,
                                 cookie,
                                 metadata,
                                 deleted,
                                 datatype));
    EXPECT_EQ(1, deleted);
    EXPECT_EQ(PROTOCOL_BINARY_RAW_BYTES, datatype);
    EXPECT_NE(0, metadata.exptime); // A locally created deleteTime
}

/*
 * Test that the consumer will use the delete time given, and that
 * a delete time far in the future is handled correctly.
 */
TEST_P(STParameterizedBucketTest, MB_27457_ReplicateDeleteTimeFuture) {
    // Choose a delete time in the future (2032-01-24T23:52:45).
    time_t futureTime = 1958601165;
    struct timeval now;
    ASSERT_EQ(0, cb_get_timeofday(&now));
    ASSERT_LT(now.tv_sec, futureTime);
    test_replicateDeleteTime(futureTime);
}

/*
 * Test that the consumer will use the delete time given, and that
 * a delete time before this node started is handled correctly (for example
 * a replica node started after the active node's item was deleted.
 */
TEST_P(STParameterizedBucketTest, MB_39993_ReplicateDeleteTimePast) {
    // Choose a delete time in the past, but less than the metadata purge
    // interval (so tombstone isn't immediately purged).
    struct timeval now;
    ASSERT_EQ(0, cb_get_timeofday(&now));
    // 6 hours in the past.
    time_t pastTime = now.tv_sec - (6 * 60 * 60);
    test_replicateDeleteTime(pastTime);
}

void STParameterizedBucketTest::test_replicateDeleteTime(time_t deleteTime) {
    // We need a replica VB
    setVBucketStateAndRunPersistTask(vbid, vbucket_state_replica);

    // Create a MockDcpConsumer
    auto consumer = std::make_shared<MockDcpConsumer>(*engine, cookie, "test");

    // Bump forwards by 1 hour so ep_current_time cannot be 0
    TimeTraveller biff(3600);

    // Add the stream
    EXPECT_EQ(cb::engine_errc::success,
              consumer->addStream(/*opaque*/ 0, vbid, /*flags*/ 0));

    // 1. Add the first message, a snapshot marker.
    consumer->snapshotMarker(/*opaque*/ 1,
                             vbid,
                             /*startseq*/ 0,
                             /*endseq*/ 2,
                             /*flags*/ 0,
                             /*HCS*/ {},
                             /*maxVisibleSeqno*/ {});
    // 2. Now add two deletions, one without deleteTime, one with
    consumer->deletionV2(/*opaque*/ 1,
                         {"key1", DocKeyEncodesCollectionId::No},
                         /*values*/ {},
                         /*priv_bytes*/ 0,
                         /*datatype*/ PROTOCOL_BINARY_RAW_BYTES,
                         /*cas*/ 1,
                         /*vbucket*/ vbid,
                         /*bySeqno*/ 1,
                         /*revSeqno*/ 0,
                         /*deleteTime*/ 0);

    consumer->deletionV2(/*opaque*/ 1,
                         {"key2", DocKeyEncodesCollectionId::No},
                         /*value*/ {},
                         /*priv_bytes*/ 0,
                         /*datatype*/ PROTOCOL_BINARY_RAW_BYTES,
                         /*cas*/ 2,
                         /*vbucket*/ vbid,
                         /*bySeqno*/ 2,
                         /*revSeqno*/ 0,
                         deleteTime);

    flushVBucketToDiskIfPersistent(vbid, 2);

    // Drop the stream
    consumer->closeStream(/*opaque*/ 0, vbid);

    setVBucketStateAndRunPersistTask(vbid, vbucket_state_active);
    // Now read back and verify key2 has our test deleteTime of 10
    ItemMetaData metadata;
    uint32_t deleted = 0;
    uint8_t datatype = 0;
    time_t tombstoneTime;
    if (persistent()) {
        EXPECT_EQ(cb::engine_errc::would_block,
                  store->getMetaData(makeStoredDocKey("key1"),
                                     vbid,
                                     cookie,
                                     metadata,
                                     deleted,
                                     datatype));
        runBGFetcherTask();
        EXPECT_EQ(cb::engine_errc::success,
                  store->getMetaData(makeStoredDocKey("key1"),
                                     vbid,
                                     cookie,
                                     metadata,
                                     deleted,
                                     datatype));
        tombstoneTime = metadata.exptime;
    } else {
        //  Ephemeral tombstone time is not in the expiry field, we can only
        // check the value by directly peeking at the StoredValue
        auto vb = store->getVBucket(vbid);
        auto ro = vb->ht.findForRead(makeStoredDocKey("key1"),
                                     TrackReference::No,
                                     WantsDeleted::Yes);
        auto* sv = ro.storedValue;
        ASSERT_NE(nullptr, sv);
        deleted = sv->isDeleted();
        tombstoneTime = sv->toOrderedStoredValue()->getCompletedOrDeletedTime();
    }

    EXPECT_EQ(1, deleted);
    EXPECT_EQ(PROTOCOL_BINARY_RAW_BYTES, datatype);
    EXPECT_GE(tombstoneTime, biff.get())
            << "Expected a tombstone to have been set which is equal or "
               "greater than our time traveller jump";

    deleted = 0;
    datatype = 0;
    if (persistent()) {
        EXPECT_EQ(cb::engine_errc::would_block,
                  store->getMetaData(makeStoredDocKey("key2"),
                                     vbid,
                                     cookie,
                                     metadata,
                                     deleted,
                                     datatype));
        runBGFetcherTask();
        EXPECT_EQ(cb::engine_errc::success,
                  store->getMetaData(makeStoredDocKey("key2"),
                                     vbid,
                                     cookie,
                                     metadata,
                                     deleted,
                                     datatype));

        tombstoneTime = metadata.exptime;
    } else {
        auto vb = store->getVBucket(vbid);
        auto ro = vb->ht.findForRead(makeStoredDocKey("key2"),
                                     TrackReference::No,
                                     WantsDeleted::Yes);
        auto* sv = ro.storedValue;
        ASSERT_NE(nullptr, sv);
        deleted = sv->isDeleted();
        tombstoneTime = sv->toOrderedStoredValue()->getCompletedOrDeletedTime();
    }
    EXPECT_EQ(1, deleted);
    EXPECT_EQ(PROTOCOL_BINARY_RAW_BYTES, datatype);
    EXPECT_EQ(deleteTime, tombstoneTime)
            << "key2 did not have our replicated deleteTime:" << deleteTime;
}

/*
 * Background thread used by MB20054_onDeleteItem_during_bucket_deletion
 */
static void MB20054_run_backfill_task(EventuallyPersistentEngine* engine,
                                      CheckedExecutor& backfill,
                                      bool& backfill_signaled,
                                      SyncObject& backfill_cv,
                                      bool& destroy_signaled,
                                      SyncObject& destroy_cv,
                                      TaskQueue* lpAuxioQ) {
    std::unique_lock<std::mutex> destroy_lh(destroy_cv);
    ObjectRegistry::onSwitchThread(engine);

    // Run the BackfillManagerTask task to push items to readyQ. In sherlock
    // upwards this runs multiple times - so should return true.
    backfill.runCurrentTask("Backfilling items for a DCP Connection");

    // Notify the main thread that it can progress with destroying the
    // engine [A].
    {
        // if we can get the lock, then we know the main thread is waiting
        std::lock_guard<std::mutex> backfill_lock(backfill_cv);
        backfill_signaled = true;
        backfill_cv.notify_one(); // move the main thread along
    }

    // Now wait ourselves for destroy to be completed [B].
    destroy_cv.wait(destroy_lh,
                    [&destroy_signaled]() { return destroy_signaled; });

    // This is the only "hacky" part of the test - we need to somehow
    // keep the DCPBackfill task 'running' - i.e. not call
    // completeCurrentTask - until the main thread is in
    // ExecutorPool::_stopTaskGroup. However we have no way from the test
    // to properly signal that we are *inside* _stopTaskGroup -
    // called from EVPStore's destructor.
    // Best we can do is spin on waiting for the DCPBackfill task to be
    // set to 'dead' - and only then completeCurrentTask; which will
    // cancel the task.
    while (!backfill.getCurrentTask()->isdead()) {
        // spin.
    }
    backfill.completeCurrentTask();
}

static cb::engine_errc dummy_dcp_add_failover_cb(
        const std::vector<vbucket_failover_t>&) {
    return cb::engine_errc::success;
}

// Test performs engine deletion interleaved with tasks so redefine TearDown
// for this tests needs.
class MB20054_SingleThreadedEPStoreTest : public STParamPersistentBucketTest {
public:
    void SetUp() override {
        STParameterizedBucketTest::SetUp();
        engine->initializeConnmap();
    }

    void TearDown() override {
        // Cannot use base class TearDown as this test has already partially
        // destroyed the engine. Therefore manually call the parts we do need.
        engine.reset();
        ExecutorPool::shutdown();
        // Cleanup any files we created.
        cb::io::rmrf(test_dbname);
    }
};

// Check that if onDeleteItem() is called during bucket deletion, we do not
// abort due to not having a valid thread-local 'engine' pointer. This
// has been observed when we have a DCPBackfill task which is deleted during
// bucket shutdown, which has a non-zero number of Items which are destructed
// (and call onDeleteItem).
TEST_P(MB20054_SingleThreadedEPStoreTest,
       MB20054_onDeleteItem_during_bucket_deletion) {
    // [[1] Set our state to active.
    setVBucketStateAndRunPersistTask(vbid, vbucket_state_active);

    // Perform one SET, then close it's checkpoint. This means that we no
    // longer have all sequence numbers in memory checkpoints, forcing the
    // DCP stream request to go to disk (backfill).
    store_item(vbid, makeStoredDocKey("key"), "value");

    // Force a new checkpoint.
    VBucketPtr vb = store->getVBuckets().getBucket(vbid);
    CheckpointManager& ckpt_mgr = *vb->checkpointManager;
    ckpt_mgr.createNewCheckpoint();
    auto lpWriterQ = task_executor->getLpTaskQ()[WRITER_TASK_IDX];
    EXPECT_EQ(0, lpWriterQ->getFutureQueueSize());
    EXPECT_EQ(0, lpWriterQ->getReadyQueueSize());

    auto lpAuxioQ = task_executor->getLpTaskQ()[AUXIO_TASK_IDX];
    EXPECT_EQ(0, lpAuxioQ->getFutureQueueSize());
    EXPECT_EQ(0, lpAuxioQ->getReadyQueueSize());

    auto lpNonIoQ = task_executor->getLpTaskQ()[NONIO_TASK_IDX];
    // Initially have ConnNotifierCallback and ConnManagerTasks on NonIO queue.
    const size_t numInitialNonIoTasks = 2;
    EXPECT_EQ(numInitialNonIoTasks, lpNonIoQ->getFutureQueueSize());
    EXPECT_EQ(0, lpNonIoQ->getReadyQueueSize());

    // Directly flush the vbucket, ensuring data is on disk.
    //  (This would normally also wake up the checkpoint remover task, but
    //   as that task was never registered with the ExecutorPool in this test
    //   environment, we need to manually remove the prev checkpoint).
    EXPECT_EQ(FlushResult(MoreAvailable::No, 1, WakeCkptRemover::Yes),
              getEPBucket().flushVBucket(vbid));

    bool new_ckpt_created;
    EXPECT_EQ(1, ckpt_mgr.removeClosedUnrefCheckpoints(*vb, new_ckpt_created));
    vb.reset();

    EXPECT_EQ(0, lpAuxioQ->getFutureQueueSize());
    EXPECT_EQ(0, lpAuxioQ->getReadyQueueSize());

    // Create a DCP producer, and start a stream request.
    std::string name("test_producer");
    EXPECT_EQ(cb::engine_errc::success,
              engine->dcpOpen(cookie,
                              /*opaque:unused*/ {},
                              /*seqno:unused*/ {},
                              cb::mcbp::request::DcpOpenPayload::Producer,
                              name,
                              {}));

    // ActiveStreamCheckpointProcessorTask and DCPBackfill task are created
    // when the first DCP stream is created.
    EXPECT_EQ(0, lpAuxioQ->getFutureQueueSize());
    EXPECT_EQ(0, lpAuxioQ->getReadyQueueSize());

    uint64_t rollbackSeqno;
    // Actual stream request method (EvpDcpStreamReq) is static, so access via
    // the engine_interface.
    EXPECT_EQ(cb::engine_errc::success,
              engine->stream_req(cookie,
                                 /*flags*/ 0,
                                 /*opaque*/ 0,
                                 /*vbucket*/ vbid,
                                 /*start_seqno*/ 0,
                                 /*end_seqno*/ -1,
                                 /*vb_uuid*/ 0,
                                 /*snap_start*/ 0,
                                 /*snap_end*/ 0,
                                 &rollbackSeqno,
                                 dummy_dcp_add_failover_cb,
                                 {}));

    // FutureQ should now have an additional DCPBackfill task /
    // ActiveStreamCheckpointProcessorTask.
    EXPECT_EQ(1, lpAuxioQ->getFutureQueueSize());
    EXPECT_EQ(0, lpAuxioQ->getReadyQueueSize());
    EXPECT_EQ(numInitialNonIoTasks + 1, lpNonIoQ->getFutureQueueSize());
    EXPECT_EQ(0, lpNonIoQ->getReadyQueueSize());

    // Create an executor 'thread' to obtain shared ownership of the next
    // AuxIO task (which should be BackfillManagerTask). As long as this
    // object has it's currentTask set to BackfillManagerTask, the task
    // will not be deleted.
    // Essentially we are simulating a concurrent thread running this task.
    CheckedExecutor backfill(task_executor, *lpAuxioQ);

    // This is the one action we really need to perform 'concurrently' - delete
    // the engine while a DCPBackfill task is still running. We spin up a
    // separate thread which will run the DCPBackfill task
    // concurrently with destroy - specifically DCPBackfill must start running
    // (and add items to the readyQ) before destroy(), it must then continue
    // running (stop after) _stopTaskGroup is invoked.
    // To achieve this we use a couple of condition variables to synchronise
    // between the two threads - the timeline needs to look like:
    //
    //  auxIO thread:  [------- DCPBackfill ----------]
    //   main thread:          [destroy()]       [ExecutorPool::_stopTaskGroup]
    //
    //  --------------------------------------------------------> time
    //
    SyncObject backfill_cv;
    bool backfill_signaled = false;
    SyncObject destroy_cv;
    bool destroy_signaled = false;
    std::thread concurrent_task_thread;

    {
        // scope for the backfill lock
        std::unique_lock<std::mutex> backfill_lh(backfill_cv);

        concurrent_task_thread = std::thread(MB20054_run_backfill_task,
                                             engine.get(),
                                             std::ref(backfill),
                                             std::ref(backfill_signaled),
                                             std::ref(backfill_cv),
                                             std::ref(destroy_signaled),
                                             std::ref(destroy_cv),
                                             lpAuxioQ);
        // [A] Wait for DCPBackfill to complete.
        backfill_cv.wait(backfill_lh,
                         [&backfill_signaled]() { return backfill_signaled; });
    }

    ObjectRegistry::onSwitchThread(engine.get());
    // Shutdown connections, marks streams as dead etc.
    engine->initiate_shutdown();

    {
        // If we can get the lock we know the thread is waiting for destroy.
        std::lock_guard<std::mutex> lh(destroy_cv);
        // suppress clang static analyzer false positive as destroy_signaled
        // is used after its written to in another thread.
#ifndef __clang_analyzer__
        destroy_signaled = true;
#endif
        destroy_cv.notify_one(); // move the thread on.
    }

    // Force all tasks to cancel (so we can shutdown)
    cancelAndPurgeTasks();

    // Mark the connection as dead for clean shutdown
    destroy_mock_cookie(cookie);
    engine->getDcpConnMap().manageConnections();

    // Nullify TLS engine and reset the smart pointer to force destruction.
    // We need null as the engine to stop ~CheckedExecutor path from trying
    // to touch the engine
    ObjectRegistry::onSwitchThread(nullptr);

    // Call unregisterTaskable which will call _stopTaskGroup, but we keep the
    // engine alive to ensure it is deleted after all tasks (CheckedExecutor is
    // holding the backfill task)
    ExecutorPool::get()->unregisterTaskable(engine->getTaskable(), false);
    concurrent_task_thread.join();
}

/*
 * MB-18953 is triggered by the executorpool wake path moving tasks directly
 * into the readyQueue, thus allowing for high-priority tasks to dominiate
 * a taskqueue.
 */
TEST_F(SingleThreadedEPBucketTest, MB18953_taskWake) {
    auto& lpNonioQ = *task_executor->getLpTaskQ()[NONIO_TASK_IDX];

    ExTask hpTask = std::make_shared<TestTask>(engine->getTaskable(),
                                               TaskId::PendingOpsNotification);
    task_executor->schedule(hpTask);

    ExTask lpTask = std::make_shared<TestTask>(engine->getTaskable(),
                                               TaskId::DefragmenterTask);
    task_executor->schedule(lpTask);

    runNextTask(lpNonioQ, "TestTask PendingOpsNotification"); // hptask goes first
    // Ensure that a wake to the hpTask doesn't mean the lpTask gets ignored
    lpNonioQ.wake(hpTask);

    // Check 1 task is ready
    EXPECT_EQ(1, task_executor->getTotReadyTasks());
    EXPECT_EQ(1, task_executor->getNumReadyTasksOfType(NONIO_TASK_IDX));

    runNextTask(lpNonioQ, "TestTask DefragmenterTask"); // lptask goes second

    // Run the tasks again to check that coming from ::reschedule our
    // expectations are still met.
    runNextTask(lpNonioQ, "TestTask PendingOpsNotification"); // hptask goes first

    // Ensure that a wake to the hpTask doesn't mean the lpTask gets ignored
    lpNonioQ.wake(hpTask);

    // Check 1 task is ready
    EXPECT_EQ(1, task_executor->getTotReadyTasks());
    EXPECT_EQ(1, task_executor->getNumReadyTasksOfType(NONIO_TASK_IDX));
    runNextTask(lpNonioQ, "TestTask DefragmenterTask"); // lptask goes second
}

/*
 * MB-20735 waketime is not correctly picked up on reschedule
 */
TEST_F(SingleThreadedEPBucketTest, MB20735_rescheduleWaketime) {
    auto& lpNonioQ = *task_executor->getLpTaskQ()[NONIO_TASK_IDX];

    class SnoozingTestTask : public TestTask {
    public:
        SnoozingTestTask(Taskable& t, TaskId id) : TestTask(t, id) {
        }

        bool run() override {
            snooze(0.1); // snooze for 100milliseconds only
            // Rescheduled to run 100 milliseconds later..
            return true;
        }
    };

    auto task = std::make_shared<SnoozingTestTask>(
            engine->getTaskable(), TaskId::PendingOpsNotification);
    ExTask hpTask = task;
    task_executor->schedule(hpTask);

    std::chrono::steady_clock::time_point waketime =
            runNextTask(lpNonioQ, "TestTask PendingOpsNotification");
    EXPECT_EQ(waketime, task->getWaketime()) <<
                           "Rescheduled to much later time!";
}

/*
 * Tests that we stream from only active vbuckets for DCP clients with that
 * preference
 */
TEST_F(SingleThreadedEPBucketTest, stream_from_active_vbucket_only) {
    std::map<vbucket_state_t, bool> states;
    states[vbucket_state_active] = true; /* Positive test case */
    states[vbucket_state_replica] = false; /* Negative test case */
    states[vbucket_state_pending] = false; /* Negative test case */
    states[vbucket_state_dead] = false; /* Negative test case */

    for (auto& it : states) {
        setVBucketStateAndRunPersistTask(vbid, it.first);

        /* Create a Mock Dcp producer */
        auto producer = std::make_shared<MockDcpProducer>(*engine,
                                                          cookie,
                                                          "test_producer",
                                                          /*flags*/ 0);

        /* Try to open stream on replica vb with
           DCP_ADD_STREAM_ACTIVE_VB_ONLY flag */
        uint64_t rollbackSeqno;
        auto err = producer->streamRequest(/*flags*/
                                           DCP_ADD_STREAM_ACTIVE_VB_ONLY,
                                           /*opaque*/ 0,
                                           /*vbucket*/ vbid,
                                           /*start_seqno*/ 0,
                                           /*end_seqno*/ -1,
                                           /*vb_uuid*/ 0,
                                           /*snap_start*/ 0,
                                           /*snap_end*/ 0,
                                           &rollbackSeqno,
                                           SingleThreadedEPBucketTest::
                                                   fakeDcpAddFailoverLog,
                                           {});

        if (it.second) {
            EXPECT_EQ(cb::engine_errc::success, err) << "Unexpected error code";
            producer->closeStream(/*opaque*/0, /*vbucket*/vbid);
        } else {
            EXPECT_EQ(cb::engine_errc::not_my_vbucket, err)
                    << "Unexpected error code";
        }

        // Stop Producer checkpoint processor task
        producer->cancelCheckpointCreatorTask();
    }
}

class XattrSystemUserTest : public SingleThreadedEPBucketTest,
                            public ::testing::WithParamInterface<bool> {
};

TEST_P(XattrSystemUserTest, pre_expiry_xattrs) {
    auto& kvbucket = *engine->getKVBucket();

    setVBucketStateAndRunPersistTask(vbid, vbucket_state_active);

    auto xattr_data = createXattrValue("value", GetParam());

    auto itm = store_item(vbid,
                          makeStoredDocKey("key"),
                          xattr_data,
                          1,
                          {cb::engine_errc::success},
                          PROTOCOL_BINARY_DATATYPE_XATTR);

    ItemMetaData metadata;
    uint32_t deleted;
    uint8_t datatype;
    kvbucket.getMetaData(makeStoredDocKey("key"), vbid, cookie, metadata,
                         deleted, datatype);
    auto prev_revseqno = metadata.revSeqno;
    EXPECT_EQ(1, prev_revseqno) << "Unexpected revision sequence number";
    itm.setRevSeqno(1);
    kvbucket.deleteExpiredItem(itm, ep_real_time() + 1, ExpireBy::Pager);

    auto options = static_cast<get_options_t>(QUEUE_BG_FETCH |
                                                       HONOR_STATES |
                                                       TRACK_REFERENCE |
                                                       DELETE_TEMP |
                                                       HIDE_LOCKED_CAS |
                                                       TRACK_STATISTICS |
                                                       GET_DELETED_VALUE);
    GetValue gv = kvbucket.get(makeStoredDocKey("key"), vbid, cookie, options);
    EXPECT_EQ(cb::engine_errc::success, gv.getStatus());

    auto get_itm = gv.item.get();
    auto get_data = const_cast<char*>(get_itm->getData());

    cb::char_buffer value_buf{get_data, get_itm->getNBytes()};
    cb::xattr::Blob new_blob(value_buf, false);

    // If testing with system xattrs
    if (GetParam()) {
        const std::string& cas_str{R"({"cas":"0xdeadbeefcafefeed"})"};
        const std::string& sync_str = to_string(new_blob.get("_sync"));

        EXPECT_EQ(cas_str, sync_str) << "Unexpected system xattrs";
    }
    EXPECT_TRUE(new_blob.get("user").empty())
            << "The user attribute should be gone";
    EXPECT_TRUE(new_blob.get("meta").empty())
            << "The meta attribute should be gone";

    kvbucket.getMetaData(makeStoredDocKey("key"), vbid, cookie, metadata,
                         deleted, datatype);
    EXPECT_EQ(prev_revseqno + 1, metadata.revSeqno) <<
             "Unexpected revision sequence number";

}

// Test that we can push a DCP_DELETION which pretends to be from a delete
// with xattrs, i.e. the delete has a value containing only system xattrs
// The MB was created because this code would actually trigger an exception
TEST_P(STParamPersistentBucketTest, mb25273) {
    // We need a replica VB
    setVBucketStateAndRunPersistTask(vbid, vbucket_state_replica);

    auto consumer =
            std::make_shared<MockDcpConsumer>(*engine, cookie, "test_consumer");
    int opaque = 1;
    ASSERT_EQ(cb::engine_errc::success,
              consumer->addStream(opaque, vbid, /*flags*/ 0));

    std::string key = "key";
    std::string body = "body";

    // Manually manage the xattr blob - later we will prune user keys
    cb::xattr::Blob blob;

    blob.set("key1", R"({"author":"bubba"})");
    blob.set("_sync", R"({"cas":"0xdeadbeefcafefeed"})");

    auto xattr_value = blob.finalize();

    std::string data;
    std::copy(xattr_value.begin(), xattr_value.end(), std::back_inserter(data));
    std::copy(
            body.c_str(), body.c_str() + body.size(), std::back_inserter(data));

    const DocKey docKey{key, DocKeyEncodesCollectionId::No};
    cb::const_byte_buffer value{reinterpret_cast<const uint8_t*>(data.data()),
                                data.size()};

    // Send mutation in a single seqno snapshot
    int64_t bySeqno = 1;
    EXPECT_EQ(cb::engine_errc::success,
              consumer->snapshotMarker(opaque,
                                       vbid,
                                       bySeqno,
                                       bySeqno,
                                       MARKER_FLAG_CHK,
                                       {} /*HCS*/,
                                       {} /*maxVisibleSeqno*/));
    EXPECT_EQ(cb::engine_errc::success,
              consumer->mutation(opaque,
                                 docKey,
                                 value,
                                 0, // priv bytes
                                 PROTOCOL_BINARY_DATATYPE_XATTR,
                                 2, // cas
                                 vbid,
                                 0xf1a95, // flags
                                 bySeqno,
                                 0, // rev seqno
                                 0, // exptime
                                 0, // locktime
                                 {}, // meta
                                 0)); // nru
    EXPECT_EQ(FlushResult(MoreAvailable::No, 1, WakeCkptRemover::No),
              getEPBucket().flushVBucket(vbid));
    bySeqno++;

    // Send deletion in a single seqno snapshot and send a doc with only system
    // xattrs to simulate what an active would send
    blob.prune_user_keys();
    auto finalizedXttr = blob.finalize();
    value = {reinterpret_cast<const uint8_t*>(finalizedXttr.data()),
             finalizedXttr.size()};
    EXPECT_NE(0, value.size());
    EXPECT_EQ(cb::engine_errc::success,
              consumer->snapshotMarker(opaque,
                                       vbid,
                                       bySeqno,
                                       bySeqno,
                                       MARKER_FLAG_CHK,
                                       {} /*HCS*/,
                                       {} /*maxVisibleSeqno*/));
    EXPECT_EQ(cb::engine_errc::success,
              consumer->deletion(opaque,
                                 docKey,
                                 value,
                                 /*priv_bytes*/ 0,
                                 PROTOCOL_BINARY_DATATYPE_XATTR,
                                 /*cas*/ 3,
                                 vbid,
                                 bySeqno,
                                 /*revSeqno*/ 0,
                                 /*meta*/ {}));
    EXPECT_EQ(FlushResult(MoreAvailable::No, 1, WakeCkptRemover::Yes),
              getEPBucket().flushVBucket(vbid));
    /* Close stream before deleting the connection */
    ASSERT_EQ(cb::engine_errc::success, consumer->closeStream(opaque, vbid));

    setVBucketStateAndRunPersistTask(vbid, vbucket_state_active);

    auto options = static_cast<get_options_t>(
            QUEUE_BG_FETCH | HONOR_STATES | TRACK_REFERENCE | DELETE_TEMP |
            HIDE_LOCKED_CAS | TRACK_STATISTICS | GET_DELETED_VALUE);
    auto gv = store->get(docKey, vbid, cookie, options);
    EXPECT_EQ(cb::engine_errc::would_block, gv.getStatus());

    runBGFetcherTask();
    gv = store->get(docKey, vbid, cookie, GET_DELETED_VALUE);
    ASSERT_EQ(cb::engine_errc::success, gv.getStatus());

    // check it's there and deleted with the expected value length
    EXPECT_TRUE(gv.item->isDeleted());
    EXPECT_EQ(0, gv.item->getFlags()); // flags also still zero
    EXPECT_EQ(3, gv.item->getCas());
    EXPECT_EQ(value.size(), gv.item->getValue()->valueSize());
}

// Test the item freq decayer task.  A mock version of the task is used,
// which has the ChunkDuration reduced to 0ms which mean as long as the
// number of documents is greater than
// ProgressTracker:INITIAL_VISIT_COUNT_CHECK the task will require multiple
// runs to complete.  If the task takes less than or more than two passes to
// complete then an error will be reported.
TEST_F(SingleThreadedEPBucketTest, ItemFreqDecayerTaskTest) {
    setVBucketStateAndRunPersistTask(vbid, vbucket_state_active);

    // ProgressTracker:INITIAL_VISIT_COUNT_CHECK = 100 and therefore
    // add 110 documents to the hash table to ensure all documents cannot be
    // visited in a single pass.
    for (uint32_t ii = 1; ii < 110; ii++) {
        auto key = makeStoredDocKey("DOC_" + std::to_string(ii));
        store_item(vbid, key, "value");
    }

    auto& lpNonioQ = *task_executor->getLpTaskQ()[NONIO_TASK_IDX];
    auto itemFreqDecayerTask =
            std::make_shared<MockItemFreqDecayerTask>(engine.get(), 50);

    EXPECT_EQ(0, lpNonioQ.getFutureQueueSize());
    task_executor->schedule(itemFreqDecayerTask);
    EXPECT_EQ(1, lpNonioQ.getFutureQueueSize());
    itemFreqDecayerTask->wakeup();

    EXPECT_FALSE(itemFreqDecayerTask->isCompleted());
    runNextTask(lpNonioQ, "Item frequency count decayer task");
    EXPECT_FALSE(itemFreqDecayerTask->isCompleted());
    runNextTask(lpNonioQ, "Item frequency count decayer task");
    // The item freq decayer task should have completed.
    EXPECT_TRUE(itemFreqDecayerTask->isCompleted());
}

// Test to confirm that the ItemFreqDecayerTask gets created on kv_bucket
// initialisation.  The task should be runnable.  However once run should
// enter a "snoozed" state.
TEST_F(SingleThreadedEPBucketTest, CreatedItemFreqDecayerTask) {
    store->initialize();
    EXPECT_FALSE(isItemFreqDecayerTaskSnoozed());
    store->runItemFreqDecayerTask();
    EXPECT_TRUE(isItemFreqDecayerTaskSnoozed());
}

TEST_P(STParameterizedBucketTest, DeleteExpiredItem) {
    setVBucketStateAndRunPersistTask(vbid, vbucket_state_active);
    auto key = makeStoredDocKey("key");
    auto item = makeCommittedItem(key, "value");
    item->setExpTime(5);
    EXPECT_EQ(cb::engine_errc::success, store->set(*item, cookie));

    mutation_descr_t delInfo;
    uint64_t cas = item->getCas();
    using namespace cb::durability;
    EXPECT_EQ(cb::engine_errc::no_such_key,
              store->deleteItem(key, cas, vbid, cookie, {}, nullptr, delInfo));

    auto vb = store->getVBucket(vbid);
    EXPECT_EQ(1, vb->numExpiredItems);
}

// MB-26907
TEST_P(STParameterizedBucketTest, enable_expiry_output) {
    setVBucketStateAndRunPersistTask(vbid, vbucket_state_active);

    auto cookie = create_mock_cookie(engine.get());
    auto producer = createDcpProducer(cookie, IncludeDeleteTime::Yes);
    MockDcpMessageProducers producers;

    createDcpStream(*producer);

    // noop off as we will play with time travel
    producer->setNoopEnabled(false);
    // Enable DCP Expiry opcodes
    producer->setDCPExpiry(true);

    auto step = [this, producer, &producers](bool inMemory) {
        notifyAndStepToCheckpoint(*producer,
                                  producers,
                                  cb::mcbp::ClientOpcode::DcpSnapshotMarker,
                                  inMemory);

        // Now step the producer to transfer the delete/tombstone
        EXPECT_EQ(cb::engine_errc::success,
                  producer->stepWithBorderGuard(producers));
    };

    // Finally expire a key and check that the delete_time we receive is not the
    // expiry time, the delete time should always be re-created by the server to
    // ensure old/future expiry times don't disrupt tombstone purging (MB-33919)
    auto expiryTime = ep_real_time() + 32000;
    store_item(
            vbid, {"KEY3", DocKeyEncodesCollectionId::No}, "value", expiryTime);

    // Trigger a flush to disk (ensure full-eviction numItems stat is
    // up-to-date).
    flushVBucketToDiskIfPersistent(vbid, 1);

    step(true);
    size_t expectedBytes =
            SnapshotMarker::baseMsgBytes +
            sizeof(cb::mcbp::request::DcpSnapshotMarkerV1Payload) +
            MutationResponse::mutationBaseMsgBytes + (sizeof("value") - 1) +
            (sizeof("KEY3") - 1);
    EXPECT_EQ(expectedBytes, producer->getBytesOutstanding());
    EXPECT_EQ(1, store->getVBucket(vbid)->getNumItems());
    EXPECT_EQ(cb::mcbp::ClientOpcode::DcpMutation, producers.last_op);
    TimeTraveller arron(64000);

    // Trigger expiry on a GET
    auto gv = store->get(
            {"KEY3", DocKeyEncodesCollectionId::No}, vbid, cookie, NONE);
    EXPECT_EQ(cb::engine_errc::no_such_key, gv.getStatus());

    // Trigger a flush to disk (ensure full-eviction numItems stat is
    // up-to-date).
    flushVBucketToDiskIfPersistent(vbid, 1);

    step(true);

    EXPECT_NE(expiryTime, producers.last_delete_time);
    EXPECT_EQ(cb::mcbp::ClientOpcode::DcpExpiration, producers.last_op);
    EXPECT_EQ("KEY3", producers.last_key);
    expectedBytes += SnapshotMarker::baseMsgBytes +
                     sizeof(cb::mcbp::request::DcpSnapshotMarkerV1Payload) +
                     MutationResponse::deletionV2BaseMsgBytes +
                     (sizeof("KEY3") - 1);
    EXPECT_EQ(expectedBytes, producer->getBytesOutstanding());
    EXPECT_EQ(0, store->getVBucket(vbid)->getNumItems());

    destroy_mock_cookie(cookie);
    producer->closeAllStreams();
    producer->cancelCheckpointCreatorTask();
    producer.reset();
}

TEST_P(XattrSystemUserTest, MB_29040) {
    auto& kvbucket = *engine->getKVBucket();
    setVBucketStateAndRunPersistTask(vbid, vbucket_state_active);
    store_item(vbid,
               {"key", DocKeyEncodesCollectionId::No},
               createXattrValue("{}", GetParam()),
               ep_real_time() + 1 /*1 second TTL*/,
               {cb::engine_errc::success},

               PROTOCOL_BINARY_DATATYPE_XATTR | PROTOCOL_BINARY_DATATYPE_JSON);

    EXPECT_EQ(FlushResult(MoreAvailable::No, 1, WakeCkptRemover::No),
              getEPBucket().flushVBucket(vbid));
    TimeTraveller ted(64000);
    runCompaction(vbid);
    // An expired item should of been pushed to the checkpoint
    EXPECT_EQ(FlushResult(MoreAvailable::No, 1, WakeCkptRemover::No),
              getEPBucket().flushVBucket(vbid));
    auto options = static_cast<get_options_t>(
            QUEUE_BG_FETCH | HONOR_STATES | TRACK_REFERENCE | DELETE_TEMP |
            HIDE_LOCKED_CAS | TRACK_STATISTICS | GET_DELETED_VALUE);
    GetValue gv = kvbucket.get(
            {"key", DocKeyEncodesCollectionId::No}, vbid, cookie, options);
    EXPECT_EQ(cb::engine_errc::would_block, gv.getStatus());

    runBGFetcherTask();

    gv = kvbucket.get(
            {"key", DocKeyEncodesCollectionId::No}, vbid, cookie, options);
    ASSERT_EQ(cb::engine_errc::success, gv.getStatus());

    auto get_itm = gv.item.get();
    auto get_data = const_cast<char*>(get_itm->getData());

    cb::char_buffer value_buf{get_data, get_itm->getNBytes()};
    cb::xattr::Blob new_blob(value_buf, false);

    // If testing with system xattrs
    if (GetParam()) {
        const std::string& cas_str{R"({"cas":"0xdeadbeefcafefeed"})"};
        const std::string& sync_str = to_string(new_blob.get("_sync"));

        EXPECT_EQ(cas_str, sync_str) << "Unexpected system xattrs";
        EXPECT_EQ(PROTOCOL_BINARY_DATATYPE_XATTR, get_itm->getDataType())
                << "Wrong datatype Item:" << *get_itm;
    } else {
        EXPECT_EQ(PROTOCOL_BINARY_RAW_BYTES, get_itm->getDataType())
                << "Wrong datatype Item:" << *get_itm;
    }

    // Non-system xattrs should be removed
    EXPECT_TRUE(new_blob.get("user").empty())
            << "The user attribute should be gone";
    EXPECT_TRUE(new_blob.get("meta").empty())
            << "The meta attribute should be gone";
}

class MB_29287 : public SingleThreadedEPBucketTest {
public:
    void SetUp() override {
        SingleThreadedEPBucketTest::SetUp();
        cookie = create_mock_cookie(engine.get());
        setVBucketStateAndRunPersistTask(vbid, vbucket_state_active);

        // 1. Mock producer
        producer = std::make_shared<MockDcpProducer>(
                *engine, cookie, "test_producer", 0);
        producer->createCheckpointProcessorTask();

        producers = std::make_unique<MockDcpMessageProducers>();
        auto vb = store->getVBuckets().getBucket(vbid);
        ASSERT_NE(nullptr, vb.get());
        // 2. Mock active stream
        producer->mockActiveStreamRequest(0, // flags
                                          1, // opaque
                                          *vb,
                                          0, // start_seqno
                                          ~0, // end_seqno
                                          0, // vbucket_uuid,
                                          0, // snap_start_seqno,
                                          0); // snap_end_seqno,

        store_item(vbid, makeStoredDocKey("1"), "value1");
        store_item(vbid, makeStoredDocKey("2"), "value2");
        store_item(vbid, makeStoredDocKey("3"), "value3");
        flush_vbucket_to_disk(vbid, 3);
        notifyAndStepToCheckpoint(*producer, *producers);

        for (int i = 0; i < 3; i++) { // 1, 2 and 3
            EXPECT_EQ(cb::engine_errc::success, producer->step(*producers));
            EXPECT_EQ(cb::mcbp::ClientOpcode::DcpMutation, producers->last_op);
        }

        store_item(vbid, makeStoredDocKey("4"), "value4");

        auto stream = producer->findStream(vbid);
        auto* mockStream = static_cast<MockActiveStream*>(stream.get());
        mockStream->preGetOutstandingItemsCallback = [this] {
            closeAndRecreateStream();
        };

        // call next - get success (nothing ready, but task has been scheduled)
        EXPECT_EQ(cb::engine_errc::would_block, producer->step(*producers));

        // Run the snapshot task and step (triggering
        // preGetOutstandingItemsCallback)
        notifyAndStepToCheckpoint(*producer, *producers);
    }

    void TearDown() override {
        destroy_mock_cookie(cookie);
        producer->closeAllStreams();
        producer->cancelCheckpointCreatorTask();
        producer.reset();
        SingleThreadedEPBucketTest::TearDown();
    }

    void closeAndRecreateStream() {
        // Without the fix, 5 will be lost
        store_item(vbid, makeStoredDocKey("5"), "don't lose me");
        producer->closeStream(1, Vbid(0));
        auto vb = store->getVBuckets().getBucket(vbid);
        ASSERT_NE(nullptr, vb.get());
        producer->mockActiveStreamRequest(DCP_ADD_STREAM_FLAG_TAKEOVER,
                                          1, // opaque
                                          *vb,
                                          3, // start_seqno
                                          ~0, // end_seqno
                                          vb->failovers->getLatestUUID(),
                                          3, // snap_start_seqno
                                          ~0); // snap_end_seqno
    }

    cb::tracing::Traceable* cookie = nullptr;
    std::shared_ptr<MockDcpProducer> producer;
    std::unique_ptr<MockDcpMessageProducers> producers;
};

// NEXT two test are TEMP disabled as this commit will cause a deadlock
// because the same thread is calling back with streamMutex held onto a function
// which wants to acquire...

// Stream takeover with no more writes
TEST_F(MB_29287, DISABLED_dataloss_end) {
    auto stream = producer->findStream(vbid);
    auto* as = static_cast<ActiveStream*>(stream.get());

    EXPECT_TRUE(as->isTakeoverSend());
    EXPECT_EQ(cb::engine_errc::success, producer->step(*producers));
    EXPECT_EQ(cb::mcbp::ClientOpcode::DcpMutation, producers->last_op);
    producers->last_op = cb::mcbp::ClientOpcode::Invalid;
    EXPECT_EQ("4", producers->last_key);

    EXPECT_EQ(cb::engine_errc::success, producer->step(*producers));
    EXPECT_EQ(cb::mcbp::ClientOpcode::DcpMutation, producers->last_op);
    producers->last_op = cb::mcbp::ClientOpcode::Invalid;
    EXPECT_EQ("5", producers->last_key);

    // Snapshot received
    as->snapshotMarkerAckReceived();

    // set-vb-state now underway
    EXPECT_EQ(cb::engine_errc::success, producer->step(*producers));
    EXPECT_EQ(cb::mcbp::ClientOpcode::DcpSetVbucketState, producers->last_op);

    // Move stream to pending and vb to dead
    as->setVBucketStateAckRecieved(*producer);

    // Cannot store anymore items
    store_item(vbid,
               makeStoredDocKey("K6"),
               "value6",
               0,
               {cb::engine_errc::not_my_vbucket});

    EXPECT_EQ(cb::engine_errc::success, producer->step(*producers));
    EXPECT_EQ(cb::mcbp::ClientOpcode::DcpSetVbucketState, producers->last_op);
    as->setVBucketStateAckRecieved(*producer);
    EXPECT_TRUE(!stream->isActive());

    auto vb = store->getVBuckets().getBucket(vbid);
    ASSERT_NE(nullptr, vb.get());
    // Have persistence cursor only (dcp now closed down)
    auto* checkpointManager =
            static_cast<MockCheckpointManager*>(vb->checkpointManager.get());
    EXPECT_EQ(1, checkpointManager->getNumOfCursors());
}

// takeover when more writes occur
TEST_F(MB_29287, DISABLED_dataloss_hole) {
    auto stream = producer->findStream(vbid);
    auto* as = static_cast<ActiveStream*>(stream.get());

    store_item(vbid, makeStoredDocKey("6"), "value6");

    EXPECT_TRUE(as->isTakeoverSend());
    EXPECT_EQ(cb::engine_errc::success, producer->step(*producers));
    EXPECT_EQ(cb::mcbp::ClientOpcode::DcpMutation, producers->last_op);
    producers->last_op = cb::mcbp::ClientOpcode::Invalid;
    EXPECT_EQ("4", producers->last_key);

    EXPECT_EQ(cb::engine_errc::success, producer->step(*producers));
    EXPECT_EQ(cb::mcbp::ClientOpcode::DcpMutation, producers->last_op);
    producers->last_op = cb::mcbp::ClientOpcode::Invalid;
    EXPECT_EQ("5", producers->last_key);

    // Snapshot received
    as->snapshotMarkerAckReceived();

    // More data in the checkpoint (key 6)

    // call next - get success (nothing ready, but task has been scheduled)
    EXPECT_EQ(cb::engine_errc::would_block, producer->step(*producers));

    // Run the snapshot task and step
    notifyAndStepToCheckpoint(*producer, *producers);

    EXPECT_EQ(cb::engine_errc::success, producer->step(*producers));
    EXPECT_EQ(cb::mcbp::ClientOpcode::DcpMutation, producers->last_op);
    EXPECT_EQ("6", producers->last_key);

    // Snapshot received
    as->snapshotMarkerAckReceived();

    // Now send
    EXPECT_TRUE(as->isTakeoverSend());

    // set-vb-state now underway
    EXPECT_EQ(cb::engine_errc::success, producer->step(*producers));
    EXPECT_EQ(cb::mcbp::ClientOpcode::DcpSetVbucketState, producers->last_op);
    producers->last_op = cb::mcbp::ClientOpcode::Invalid;

    // Move stream to pending and vb to dead
    as->setVBucketStateAckRecieved(*producer);

    // Cannot store anymore items
    store_item(vbid,
               makeStoredDocKey("K6"),
               "value6",
               0,
               {cb::engine_errc::not_my_vbucket});

    EXPECT_EQ(cb::engine_errc::success, producer->step(*producers));
    EXPECT_EQ(cb::mcbp::ClientOpcode::DcpSetVbucketState, producers->last_op);
    as->setVBucketStateAckRecieved(*producer);
    EXPECT_TRUE(!stream->isActive());

    auto vb = store->getVBuckets().getBucket(vbid);
    ASSERT_NE(nullptr, vb.get());
    // Have persistence cursor only (dcp now closed down)
    auto* checkpointManager =
            static_cast<MockCheckpointManager*>(vb->checkpointManager.get());
    EXPECT_EQ(1, checkpointManager->getNumOfCursors());
}

class XattrCompressedTest
    : public SingleThreadedEPBucketTest,
      public ::testing::WithParamInterface<::testing::tuple<bool, bool>> {
public:
    bool isXattrSystem() const {
        return ::testing::get<0>(GetParam());
    }
    bool isSnappy() const {
        return ::testing::get<1>(GetParam());
    }
};

// Create a replica VB and consumer, then send it an xattr value which should
// of been stripped at the source, but wasn't because of MB29040. Then check
// the consumer sanitises the document. Run the test with user/system xattrs
// and snappy on/off
TEST_P(XattrCompressedTest, MB_29040_sanitise_input) {
    setVBucketStateAndRunPersistTask(vbid, vbucket_state_replica);

    auto consumer = std::make_shared<MockDcpConsumer>(
            *engine, cookie, "MB_29040_sanitise_input");
    int opaque = 1;
    ASSERT_EQ(cb::engine_errc::success,
              consumer->addStream(opaque, vbid, /*flags*/ 0));

    // MB-37374: Since 6.6, the validation covered in this test is enforce only
    // for producers that don't enable IncludeDeletedUserXattrs. So we need to
    // simulate the related Consumer negotiation before proceeding.
    consumer->public_setIncludeDeletedUserXattrs(IncludeDeletedUserXattrs::No);

    std::string body;
    if (!isXattrSystem()) {
        body.assign("value");
    }
    auto value = createXattrValue(body, isXattrSystem(), isSnappy());

    // Send deletion in a single seqno snapshot
    int64_t bySeqno = 1;
    EXPECT_EQ(cb::engine_errc::success,
              consumer->snapshotMarker(opaque,
                                       vbid,
                                       bySeqno,
                                       bySeqno,
                                       MARKER_FLAG_CHK,
                                       {} /*HCS*/,
                                       {} /*maxVisibleSeqno*/));

    cb::const_byte_buffer valueBuf{
            reinterpret_cast<const uint8_t*>(value.data()), value.size()};
    EXPECT_EQ(
            cb::engine_errc::success,
            consumer->deletion(
                    opaque,
                    {"key", DocKeyEncodesCollectionId::No},
                    valueBuf,
                    /*priv_bytes*/ 0,
                    PROTOCOL_BINARY_DATATYPE_XATTR |
                            (isSnappy() ? PROTOCOL_BINARY_DATATYPE_SNAPPY : 0),
                    /*cas*/ 3,
                    vbid,
                    bySeqno,
                    /*revSeqno*/ 0,
                    /*meta*/ {}));

    EXPECT_EQ(FlushResult(MoreAvailable::No, 1, WakeCkptRemover::No),
              getEPBucket().flushVBucket(vbid));

    ASSERT_EQ(cb::engine_errc::success, consumer->closeStream(opaque, vbid));

    // Switch to active
    setVBucketStateAndRunPersistTask(vbid, vbucket_state_active);

    auto options = static_cast<get_options_t>(
            QUEUE_BG_FETCH | HONOR_STATES | TRACK_REFERENCE | DELETE_TEMP |
            HIDE_LOCKED_CAS | TRACK_STATISTICS | GET_DELETED_VALUE);
    auto gv = store->get(
            {"key", DocKeyEncodesCollectionId::No}, vbid, cookie, options);
    EXPECT_EQ(cb::engine_errc::would_block, gv.getStatus());

    runBGFetcherTask();
    gv = store->get({"key", DocKeyEncodesCollectionId::No},
                    vbid,
                    cookie,
                    GET_DELETED_VALUE);
    ASSERT_EQ(cb::engine_errc::success, gv.getStatus());

    // This is the only system key test_helpers::createXattrValue gives us
    cb::xattr::Blob blob;
    blob.set("_sync", R"({"cas":"0xdeadbeefcafefeed"})");

    EXPECT_TRUE(gv.item->isDeleted());
    EXPECT_EQ(0, gv.item->getFlags());
    EXPECT_EQ(3, gv.item->getCas());
    EXPECT_EQ(isXattrSystem() ? blob.size() : 0,
              gv.item->getValue()->valueSize());
    EXPECT_EQ(isXattrSystem() ? PROTOCOL_BINARY_DATATYPE_XATTR
                              : PROTOCOL_BINARY_RAW_BYTES,
              gv.item->getDataType());
}

// Create a replica VB and consumer, then send it an delete with value which
// should never of been created on the source.
TEST_P(STParamPersistentBucketTest, MB_31141_sanitise_input) {
    setVBucketStateAndRunPersistTask(vbid, vbucket_state_replica);

    auto consumer = std::make_shared<MockDcpConsumer>(
            *engine, cookie, "MB_31141_sanitise_input");
    int opaque = 1;
    ASSERT_EQ(cb::engine_errc::success,
              consumer->addStream(opaque, vbid, /*flags*/ 0));

    std::string body = "value";

    // Send deletion in a single seqno snapshot
    int64_t bySeqno = 1;
    EXPECT_EQ(cb::engine_errc::success,
              consumer->snapshotMarker(opaque,
                                       vbid,
                                       bySeqno,
                                       bySeqno,
                                       MARKER_FLAG_CHK,
                                       {} /*HCS*/,
                                       {} /*maxVisibleSeqno*/));

    EXPECT_EQ(cb::engine_errc::success,
              consumer->deletion(opaque,
                                 {"key", DocKeyEncodesCollectionId::No},
                                 {reinterpret_cast<const uint8_t*>(body.data()),
                                  body.size()},
                                 /*priv_bytes*/ 0,
                                 PROTOCOL_BINARY_DATATYPE_SNAPPY |
                                         PROTOCOL_BINARY_RAW_BYTES,
                                 /*cas*/ 3,
                                 vbid,
                                 bySeqno,
                                 /*revSeqno*/ 0,
                                 /*meta*/ {}));

    EXPECT_EQ(FlushResult(MoreAvailable::No, 1, WakeCkptRemover::No),
              getEPBucket().flushVBucket(vbid));

    ASSERT_EQ(cb::engine_errc::success, consumer->closeStream(opaque, vbid));

    // Switch to active
    setVBucketStateAndRunPersistTask(vbid, vbucket_state_active);

    auto options = static_cast<get_options_t>(
            QUEUE_BG_FETCH | HONOR_STATES | TRACK_REFERENCE | DELETE_TEMP |
            HIDE_LOCKED_CAS | TRACK_STATISTICS | GET_DELETED_VALUE);
    auto gv = store->get(
            {"key", DocKeyEncodesCollectionId::No}, vbid, cookie, options);
    EXPECT_EQ(cb::engine_errc::would_block, gv.getStatus());

    runBGFetcherTask();
    gv = store->get({"key", DocKeyEncodesCollectionId::No},
                    vbid,
                    cookie,
                    GET_DELETED_VALUE);
    ASSERT_EQ(cb::engine_errc::success, gv.getStatus());

    EXPECT_TRUE(gv.item->isDeleted());
    EXPECT_EQ(0, gv.item->getFlags());
    EXPECT_EQ(3, gv.item->getCas());
    EXPECT_EQ(0, gv.item->getValue()->valueSize());
    EXPECT_EQ(PROTOCOL_BINARY_RAW_BYTES, gv.item->getDataType());
}

// Test highlighting MB_29480 - this is not demonstrating the issue is fixed.
TEST_P(STParamPersistentBucketTest, MB_29480) {
    // Make vbucket active.
    setVBucketStateAndRunPersistTask(vbid, vbucket_state_active);
    auto vb = store->getVBuckets().getBucket(vbid);
    ASSERT_NE(nullptr, vb.get());

    // Create a Mock Dcp producer
    auto producer = std::make_shared<MockDcpProducer>(*engine,
                                                      cookie,
                                                      "test_producer",
                                                      /*flags*/ 0);

    producer->createCheckpointProcessorTask();

    MockDcpMessageProducers producers;

    producer->mockActiveStreamRequest(0, // flags
                                      1, // opaque
                                      *vb,
                                      0, // start_seqno
                                      ~0, // end_seqno
                                      0, // vbucket_uuid,
                                      0, // snap_start_seqno,
                                      0); // snap_end_seqno,

    // 1) First store 5 keys
    std::array<std::string, 2> initialKeys = {{"k1", "k2"}};
    for (const auto& key : initialKeys) {
        store_item(vbid, makeStoredDocKey(key), key);
    }
    flush_vbucket_to_disk(vbid, initialKeys.size());

    // 2) And receive them, client knows of k1,k2,k3,k4,k5
    notifyAndStepToCheckpoint(*producer, producers);
    for (const auto& key : initialKeys) {
        EXPECT_EQ(cb::engine_errc::success, producer->step(producers));
        EXPECT_EQ(cb::mcbp::ClientOpcode::DcpMutation, producers.last_op);
        EXPECT_EQ(key, producers.last_key);
        producers.last_op = cb::mcbp::ClientOpcode::Invalid;
    }

    auto stream = producer->findStream(vbid);
    auto* mock_stream = static_cast<MockActiveStream*>(stream.get());

    // 3) Next delete k1/k2, compact (purging the tombstone)
    // NOTE: compaction will not purge a tombstone if it is the highest item
    // in the seqno index, hence why k1 will be purged but k2 won't
    for (const auto& key : initialKeys) {
        delete_item(vbid, makeStoredDocKey(key));
    }

    // create a new checkpoint to allow the current one to be removed
    // after flushing
    auto& ckpt_mgr = *vb->checkpointManager;
    ckpt_mgr.createNewCheckpoint();

    flush_vbucket_to_disk(vbid, initialKeys.size());

    // 4) Compact drop tombstones less than time=maxint and below seqno 3
    // as per earlier comment, only seqno 1 will be purged...
    TimeTraveller blair(
            engine->getConfiguration().getPersistentMetadataPurgeAge() + 1);
    runCompaction(vbid, 3);

    // 5) Begin cursor dropping
    mock_stream->handleSlowStream();

    // remove the previous checkpoint to force a backfill
    bool new_ckpt_created = false;
    auto removed = ckpt_mgr.removeClosedUnrefCheckpoints(*vb, new_ckpt_created);
    EXPECT_EQ(2, removed);

    // Kick the stream into backfill
    EXPECT_EQ(cb::engine_errc::would_block, producer->step(producers));

    // 6) Store more items (don't flush these)
    std::array<std::string, 2> extraKeys = {{"k3", "k4"}};
    for (const auto& key : extraKeys) {
        store_item(vbid, makeStoredDocKey(key), key);
    }

    auto vb0Stream = producer->findStream(Vbid(0));
    ASSERT_NE(nullptr, vb0Stream.get());

    auto* as0 = static_cast<ActiveStream*>(vb0Stream.get());
    EXPECT_TRUE(as0->isBackfilling());

    // 7) Backfill now starts up, but should quickly cancel
    runNextTask(*task_executor->getLpTaskQ()[AUXIO_TASK_IDX]);

    // Stream is now dead
    EXPECT_FALSE(vb0Stream->isActive());

    EXPECT_EQ(cb::engine_errc::success, producer->step(producers));
    EXPECT_EQ(cb::mcbp::ClientOpcode::DcpStreamEnd, producers.last_op);

    // Stop Producer checkpoint processor task
    producer->cancelCheckpointCreatorTask();
}

// MB-29512: Ensure if compaction ran in between stream-request and backfill
// starting, we don't backfill from before the purge-seqno.
TEST_P(STParamPersistentBucketTest, MB_29512) {
    // Make vbucket active.
    setVBucketStateAndRunPersistTask(vbid, vbucket_state_active);
    auto vb = store->getVBuckets().getBucket(vbid);
    ASSERT_NE(nullptr, vb.get());

    // Create a Mock Dcp producer
    auto producer = std::make_shared<MockDcpProducer>(*engine,
                                                      cookie,
                                                      "test_producer",
                                                      /*flags*/ 0);

    producer->createCheckpointProcessorTask();

    MockDcpMessageProducers producers;

    // 1) First store k1/k2 (creating seq 1 and seq 2)
    std::array<std::string, 2> initialKeys = {{"k1", "k2"}};
    for (const auto& key : initialKeys) {
        store_item(vbid, makeStoredDocKey(key), key);
    }
    flush_vbucket_to_disk(vbid, initialKeys.size());

    // Assume the DCP client connects here and receives seq 1 and 2 then drops

    // 2) delete k1/k2 (creating seq 3 and seq 4)
    for (const auto& key : initialKeys) {
        delete_item(vbid, makeStoredDocKey(key));
    }
    flush_vbucket_to_disk(vbid, initialKeys.size());

    // Disk index now has two items, seq3 and seq4 (deletes of k1/k2)

    // 3) Force all memory items out so DCP will definitely go to disk and
    //    not memory.
    bool newcp;
    vb->checkpointManager->createNewCheckpoint();
    // Force persistence into new CP
    store_item(vbid, makeStoredDocKey("k3"), "k3");
    flush_vbucket_to_disk(vbid, 1);
    EXPECT_EQ(2,
              vb->checkpointManager->removeClosedUnrefCheckpoints(*vb, newcp));

    // 4) Stream request picking up where we left off.
    uint64_t rollbackSeqno = 0;
    EXPECT_EQ(cb::engine_errc::success,
              producer->streamRequest(0, // flags
                                      1, // opaque
                                      vb->getId(),
                                      2, // start_seqno
                                      ~0, // end_seqno
                                      vb->failovers->getLatestUUID(),
                                      0, // snap_start_seqno,
                                      2,
                                      &rollbackSeqno,
                                      &dcpAddFailoverLog,
                                      {})); // snap_end_seqno,

    // 5) Now compaction kicks in, which will purge the deletes of k1/k2 setting
    //    the purgeSeqno to seq 4 (the last purged seqno)
    TimeTraveller quinn(
            engine->getConfiguration().getPersistentMetadataPurgeAge() + 1);
    runCompaction(vbid, 5);

    EXPECT_EQ(vb->getPurgeSeqno(), 4);

    auto vb0Stream = producer->findStream(Vbid(0));
    ASSERT_NE(nullptr, vb0Stream.get());

    auto* as0 = static_cast<ActiveStream*>(vb0Stream.get());
    EXPECT_TRUE(as0->isBackfilling());

    // 6) Backfill now starts up, but should quickly cancel
    runNextTask(*task_executor->getLpTaskQ()[AUXIO_TASK_IDX]);

    EXPECT_FALSE(vb0Stream->isActive());

    EXPECT_EQ(cb::engine_errc::success, producer->step(producers));
    EXPECT_EQ(cb::mcbp::ClientOpcode::DcpStreamEnd, producers.last_op);

    // Stop Producer checkpoint processor task
    producer->cancelCheckpointCreatorTask();
    producer->closeAllStreams();
}

TEST_P(STParamPersistentBucketTest, MB_29541) {
    setVBucketStateAndRunPersistTask(vbid, vbucket_state_active);

    // 1) First store 2 keys which we will backfill
    std::array<std::string, 2> keys = {{"k1", "k2"}};
    for (const auto& key : keys) {
        store_item(vbid, makeStoredDocKey(key), key);
    }
    flush_vbucket_to_disk(vbid, keys.size());

    // Simplest way to ensure DCP has todo a backfill - 'wipe memory'
    resetEngineAndWarmup();

    // Setup DCP, 1 producer and we will do a takeover of the vbucket
    auto producer = std::make_shared<MockDcpProducer>(*engine,
                                                      cookie,
                                                      "mb-29541",
                                                      /*flags*/ 0);

    producer->createCheckpointProcessorTask();

    MockDcpMessageProducers producers;

    uint64_t rollbackSeqno = 0;
    auto vb = store->getVBuckets().getBucket(vbid);
    ASSERT_NE(nullptr, vb.get());
    EXPECT_EQ(cb::engine_errc::success,
              producer->streamRequest(DCP_ADD_STREAM_FLAG_TAKEOVER, // flags
                                      1, // opaque
                                      vbid,
                                      0, // start_seqno
                                      vb->getHighSeqno(), // end_seqno
                                      vb->failovers->getLatestUUID(),
                                      0, // snap_start_seqno
                                      vb->getHighSeqno(), // snap_end_seqno
                                      &rollbackSeqno,
                                      &dcpAddFailoverLog,
                                      {}));

    // This MB also relies on the consumer draining the stream as the backfill
    // runs, rather than running the backfill then sequentially then draining
    // the readyQ, basically when backfill complete occurs we should have
    // shipped all items to ensure the state transition to takeover-send would
    // indeed block (unless we have the fix applied...)

    // Manually drive the backfill (not using notifyAndStepToCheckpoint)

    auto& lpAuxioQ = *task_executor->getLpTaskQ()[AUXIO_TASK_IDX];
    // backfill:create()
    runNextTask(lpAuxioQ);
    // backfill:scan()
    runNextTask(lpAuxioQ);

    // Now drain all items before we proceed to complete
    EXPECT_EQ(cb::engine_errc::success, producer->step(producers));
    EXPECT_EQ(cb::mcbp::ClientOpcode::DcpSnapshotMarker, producers.last_op);
    for (const auto& key : keys) {
        EXPECT_EQ(cb::engine_errc::success, producer->step(producers));
        EXPECT_EQ(cb::mcbp::ClientOpcode::DcpMutation, producers.last_op);
        EXPECT_EQ(key, producers.last_key);
    }

    // backfill:complete()
    runNextTask(lpAuxioQ);
    // backfill:finished()
    runNextTask(lpAuxioQ);

    producers.last_op = cb::mcbp::ClientOpcode::Invalid;

    // Next the backfill should switch to takeover-send and progress to close
    // with the correct sequence of step/ack

    auto vb0Stream = producer->findStream(Vbid(0));
    ASSERT_NE(nullptr, vb0Stream.get());
    // However without the fix from MB-29541 this would return success, meaning
    // the front-end thread should sleep until notified the stream is ready.
    // However no notify will ever come if MB-29541 is not applied
    EXPECT_EQ(cb::engine_errc::success, producer->step(producers));
    EXPECT_EQ(cb::mcbp::ClientOpcode::DcpSetVbucketState, producers.last_op);

    auto* as0 = static_cast<ActiveStream*>(vb0Stream.get());
    EXPECT_TRUE(as0->isTakeoverWait());

    // For completeness step to end
    // we must ack the VB state
    cb::mcbp::Response message{};
    message.setMagic(cb::mcbp::Magic::ClientResponse);
    message.setOpcode(cb::mcbp::ClientOpcode::DcpSetVbucketState);
    message.setOpaque(1);
    EXPECT_TRUE(producer->handleResponse(message));

    EXPECT_EQ(cb::engine_errc::success, producer->step(producers));
    EXPECT_EQ(cb::mcbp::ClientOpcode::DcpSetVbucketState, producers.last_op);

    EXPECT_TRUE(producer->handleResponse(message));
    EXPECT_FALSE(vb0Stream->isActive());
    // Stop Producer checkpoint processor task
    producer->cancelCheckpointCreatorTask();
}

TEST_F(SingleThreadedEPBucketTest, takeoverUnblockingRaceWhenBufferLogFull) {
    setVBucketStateAndRunPersistTask(vbid, vbucket_state_active);

    // 1) First store some keys which we will backfill
    std::array<std::string, 3> keys = {{"k1", "k2", "k3"}};
    for (const auto& key : keys) {
        store_item(vbid, makeStoredDocKey(key), key);
    }
    flush_vbucket_to_disk(vbid, keys.size());

    // Simplest way to ensure DCP has to do a backfill - 'wipe memory'
    resetEngineAndWarmup();

    // Setup DCP, 1 producer and we will do a takeover of the vbucket
    auto producer = std::make_shared<MockDcpProducer>(*engine,
                                                      cookie,
                                                      "takeoverBlocking",
                                                      /*flags*/ 0);

    producer->createCheckpointProcessorTask();

    MockDcpMessageProducers producers;

    auto vb = store->getVBuckets().getBucket(vbid);
    ASSERT_NE(nullptr, vb.get());
    auto mockStream = producer->mockActiveStreamRequest(
            DCP_ADD_STREAM_FLAG_TAKEOVER, // flags
            1, // opaque
            *vb,
            0, // start_seqno
            vb->getHighSeqno(), // end_seqno
            vb->failovers->getLatestUUID(),
            0, // snap_start_seqno
            vb->getHighSeqno() // snap_end_seqno
    );

    // Manually drive the backfill (not using notifyAndStepToCheckpoint)
    auto& lpAuxioQ = *task_executor->getLpTaskQ()[AUXIO_TASK_IDX];
    // backfill:create()
    runNextTask(lpAuxioQ);
    // backfill:scan()
    runNextTask(lpAuxioQ);

    // Now drain all items before we proceed to complete
    EXPECT_EQ(cb::engine_errc::success, producer->step(producers));
    EXPECT_EQ(cb::mcbp::ClientOpcode::DcpSnapshotMarker, producers.last_op);
    for (const auto& key : keys) {
        EXPECT_EQ(cb::engine_errc::success, producer->step(producers));
        EXPECT_EQ(cb::mcbp::ClientOpcode::DcpMutation, producers.last_op);
        EXPECT_EQ(key, producers.last_key);
    }

    // backfill:complete()
    runNextTask(lpAuxioQ);
    // backfill:finished()
    runNextTask(lpAuxioQ);

    producers.last_op = cb::mcbp::ClientOpcode::Invalid;

    // Next the backfill should switch to takeover-send
    auto vb0Stream = producer->findStream(Vbid(0));
    ASSERT_NE(nullptr, vb0Stream.get());
    auto* as0 = static_cast<ActiveStream*>(vb0Stream.get());
    EXPECT_TRUE(as0->isBackfilling());

    // Add some more keys because we don't want to run immediately through
    // takeover
    for (const auto& key : keys) {
        store_item(vbid, makeStoredDocKey(key), key);
    }
    flush_vbucket_to_disk(vbid, keys.size());

    // We special case takeoverStart being set to 0 (and time starts at 0 for
    // unit tests) so bump time to 1
    TimeTraveller offset(1);

    // Sent all items in the readyQueue, but there are some in the checkpoint
    EXPECT_EQ(cb::engine_errc::would_block, producer->step(producers));
    EXPECT_TRUE(as0->isTakeoverSend());

    // So run the checkpoint task to pull them into the readyQueue
    producer->getCheckpointSnapshotTask()->run();

    // Travel forward in time - want to set takeoverBackedUp to block front end
    // ops
    TimeTraveller t(engine->getConfiguration().getDcpTakeoverMaxTime() + 1);

    // Send the snapshot marker
    EXPECT_EQ(cb::engine_errc::success, producer->step(producers));
    EXPECT_TRUE(vb->isTakeoverBackedUp());

    // Send 3 items
    EXPECT_EQ(cb::engine_errc::success, producer->step(producers));
    EXPECT_TRUE(as0->isTakeoverSend());
    EXPECT_EQ(cb::engine_errc::success, producer->step(producers));
    EXPECT_TRUE(as0->isTakeoverSend());
    EXPECT_EQ(cb::engine_errc::success, producer->step(producers));
    EXPECT_TRUE(as0->isTakeoverSend());

    // Hitting waitForSnapshot, unblock it by "acking" from the consumer
    EXPECT_EQ(cb::engine_errc::would_block, producer->step(producers));
    EXPECT_TRUE(as0->isTakeoverSend());
    as0->snapshotMarkerAckReceived();

    // Shouldn't be able to store an item as takeover is blocked
    EXPECT_TRUE(vb->isTakeoverBackedUp());
    std::vector<cb::engine_errc> expected = {
            cb::engine_errc::temporary_failure};
    store_item(vbid, makeStoredDocKey("testest"), "val", 0, expected);

    // Hook to set buffer log size whilst in ActiveStream::takeoverSendPhase()
    // required as we check the capacity in DcpProducer::getNextItem() and would
    // otherwise not make it that far
    mockStream->setTakeoverSendPhaseHook([&]() {
        EXPECT_EQ(cb::engine_errc::success,
                  producer->control(
                          1,
                          "connection_buffer_size",
                          std::to_string(producer->getBytesOutstanding())));
    });

    // Takeover still blocked, before the fix this would have reset
    // takeoverBackedUp
    EXPECT_EQ(cb::engine_errc::would_block, producer->step(producers));
    EXPECT_TRUE(as0->isTakeoverSend());
    EXPECT_TRUE(vb->isTakeoverBackedUp());
    store_item(vbid, makeStoredDocKey("testest"), "val", 0, expected);

    // Resize buffer log to unblock us
    EXPECT_EQ(cb::engine_errc::success,
              producer->control(
                      1,
                      "connection_buffer_size",
                      std::to_string(producer->getBytesOutstanding() * 2)));

    // Resetting hook to unblock buffer log check
    mockStream->setTakeoverSendPhaseHook([]() {});

    // If we hadn't notified the stream when the buffer log was full then this
    // would return would_block
    EXPECT_EQ(cb::engine_errc::success, producer->step(producers));
    EXPECT_TRUE(as0->isTakeoverWait());

    // @TODO MB-45829 We should reset this when we transition vBucket state to
    // dead for simplicity
    EXPECT_FALSE(vb->isTakeoverBackedUp());
}

// Verify that handleResponse against an unknown stream returns true, MB-32724
// demonstrated a case where false will cause a failure.
TEST_F(SingleThreadedEPBucketTest, MB_32724) {
    auto p = std::make_shared<MockDcpProducer>(*engine, cookie, "mb-32724", 0);

    p->createCheckpointProcessorTask();

    MockDcpMessageProducers producers;

    cb::mcbp::Response message{};
    message.setMagic(cb::mcbp::Magic::ClientResponse);
    message.setOpcode(cb::mcbp::ClientOpcode::DcpSetVbucketState);
    EXPECT_TRUE(p->handleResponse(message));
}

/* When a backfill is activated along with a slow stream trigger,
 * the stream end message gets stuck in the readyQ as the stream is
 * never notified as ready to send it. As the stream transitions state
 * to InMemory as well as having sent all requested sequence numbers,
 * the stream is meant to end but Stream::itemsReady can cause this
 * to never trigger. This means that DCP consumers can hang waiting
 * for this closure message.
 * This test checks that the DCP stream actually sends the end stream
 * message when triggering this problematic sequence.
 */
TEST_P(STParamPersistentBucketTest, MB_31481) {
    setVBucketStateAndRunPersistTask(vbid, vbucket_state_active);

    // 1) First store 2 keys which we will backfill
    std::array<std::string, 2> keys = {{"k1", "k2"}};
    store_item(vbid, makeStoredDocKey(keys[0]), keys[0]);
    store_item(vbid, makeStoredDocKey(keys[1]), keys[1]);

    flush_vbucket_to_disk(vbid, keys.size());

    // Simplest way to ensure DCP has to do a backfill - 'wipe memory'
    resetEngineAndWarmup();

    // Setup DCP, 1 producer and we will do a takeover of the vbucket
    auto producer = std::make_shared<MockDcpProducer>(*engine,
                                                      cookie,
                                                      "mb-31481",
                                                      /*flags*/ 0);

    MockDcpMessageProducers producers;

    ASSERT_TRUE(producer->getReadyQueue().empty());

    uint64_t rollbackSeqno = 0;
    auto vb = store->getVBuckets().getBucket(vbid);
    ASSERT_NE(nullptr, vb.get());
    EXPECT_EQ(cb::engine_errc::success,
              producer->streamRequest(0, // flags
                                      1, // opaque
                                      vbid,
                                      0, // start_seqno
                                      vb->getHighSeqno(), // end_seqno
                                      vb->failovers->getLatestUUID(),
                                      0, // snap_start_seqno
                                      vb->getHighSeqno(), // snap_end_seqno
                                      &rollbackSeqno,
                                      &dcpAddFailoverLog,
                                      {}));

    auto vb0Stream =
            dynamic_cast<ActiveStream*>(producer->findStream(vbid).get());
    ASSERT_NE(nullptr, vb0Stream);

    // Manually drive the backfill (not using notifyAndStepToCheckpoint)
    auto& lpAuxioQ = *task_executor->getLpTaskQ()[AUXIO_TASK_IDX];
    // Trigger slow stream handle
    ASSERT_TRUE(vb0Stream->handleSlowStream());
    // backfill:create()
    runNextTask(lpAuxioQ);
    // backfill:scan()
    runNextTask(lpAuxioQ);

    ASSERT_TRUE(producer->getReadyQueue().exists(vbid));

    // Now drain all items before we proceed to complete, which triggers disk
    // snapshot.
    ASSERT_EQ(cb::engine_errc::success, producer->step(producers));
    ASSERT_EQ(cb::mcbp::ClientOpcode::DcpSnapshotMarker, producers.last_op);
    for (const auto& key : keys) {
        ASSERT_EQ(cb::engine_errc::success, producer->step(producers));
        ASSERT_EQ(cb::mcbp::ClientOpcode::DcpMutation, producers.last_op);
        ASSERT_EQ(key, producers.last_key);
    }

    // Another producer step should report EWOULDBLOCK (no more data) as all
    // items have been backfilled.
    EXPECT_EQ(cb::engine_errc::would_block, producer->step(producers));
    // Also the readyQ should be empty
    EXPECT_TRUE(producer->getReadyQueue().empty());

    // backfill:complete()
    runNextTask(lpAuxioQ);

    // Notified to allow stream to transition to in-memory phase.
    EXPECT_TRUE(producer->getReadyQueue().exists(vbid));

    // Step should cause stream closed message, previously this would
    // keep the "cb::engine_errc::would_block" response due to the itemsReady
    // flag, which is not expected with that message already being in the
    // readyQ.
    EXPECT_EQ(cb::engine_errc::success, producer->step(producers));
    EXPECT_EQ(cb::mcbp::ClientOpcode::DcpStreamEnd, producers.last_op);

    // Stream object was removed when it transitioned to dead
    EXPECT_FALSE(producer->findStream(vbid));

    // Stepping forward should now show that stream end message has been
    // completed and no more messages are needed to send.
    EXPECT_EQ(cb::engine_errc::would_block, producer->step(producers));

    // Similarly, the readyQ should be empty again
    EXPECT_TRUE(producer->getReadyQueue().empty());

    // backfill:finished() - just to cleanup.
    runNextTask(lpAuxioQ);

    // Stop Producer checkpoint processor task
    producer->cancelCheckpointCreatorTask();
}

void STParamPersistentBucketTest::backfillExpiryOutput(bool xattr) {
    auto flags = xattr ? cb::mcbp::request::DcpOpenPayload::IncludeXattrs : 0;

    setVBucketStateAndRunPersistTask(vbid, vbucket_state_active);
    // Expire a key;
    auto expiryTime = ep_real_time() + 256;

    std::string value;
    if (xattr) {
        value = createXattrValue("body");
        store_item(vbid,
                   {"KEY3", DocKeyEncodesCollectionId::No},
                   value,
                   expiryTime,
                   {cb::engine_errc::success},
                   PROTOCOL_BINARY_DATATYPE_XATTR);
    } else {
        value = "value";
        store_item(vbid,
                   {"KEY3", DocKeyEncodesCollectionId::No},
                   value,
                   expiryTime);
    }

    // Trigger expiry on the stored item
    TimeTraveller arron(1024);

    // Trigger expiry on a GET
    auto gv = store->get(
            {"KEY3", DocKeyEncodesCollectionId::No}, vbid, cookie, NONE);
    EXPECT_EQ(cb::engine_errc::no_such_key, gv.getStatus());

    // Now flush to disk and wipe memory to ensure that DCP will have to do
    // a backfill
    flush_vbucket_to_disk(vbid, 1);
    resetEngineAndWarmup();

    // Setup DCP, 1 producer and we will do a takeover of the vbucket
    auto producer = std::make_shared<MockDcpProducer>(
            *engine, cookie, "mb-26907", flags);

    MockDcpMessageProducers producers;

    ASSERT_TRUE(producer->getReadyQueue().empty());

    // noop on as could be using xattr's
    producer->setNoopEnabled(true);

    // Enable DCP Expiry opcodes
    producer->setDCPExpiry(true);

    // Clear last_op to make sure it isn't just carried over
    producers.clear_dcp_data();

    uint64_t rollbackSeqno = 0;
    auto vb = store->getVBuckets().getBucket(vbid);
    ASSERT_NE(nullptr, vb.get());
    EXPECT_EQ(cb::engine_errc::success,
              producer->streamRequest(0, // flags
                                      1, // opaque
                                      vbid,
                                      0, // start_seqno
                                      vb->getHighSeqno(), // end_seqno
                                      vb->failovers->getLatestUUID(),
                                      0, // snap_start_seqno
                                      vb->getHighSeqno(), // snap_end_seqno
                                      &rollbackSeqno,
                                      &dcpAddFailoverLog,
                                      {}));

    notifyAndStepToCheckpoint(*producer,
                              producers,
                              cb::mcbp::ClientOpcode::DcpSnapshotMarker,
                              false);

    // Now step the producer to transfer the delete/tombstone
    EXPECT_EQ(cb::engine_errc::success, producer->step(producers));

    // The delete time should always be re-created by the server to
    // ensure old/future expiry times don't disrupt tombstone purging (MB-33919)
    EXPECT_NE(expiryTime, producers.last_delete_time);
    EXPECT_EQ(cb::mcbp::ClientOpcode::DcpExpiration, producers.last_op);
    EXPECT_EQ("KEY3", producers.last_key);

    producer->closeAllStreams();
    producer->cancelCheckpointCreatorTask();
    producer.reset();
}
// MB-26907
TEST_P(STParamPersistentBucketTest, backfill_expiry_output) {
    backfillExpiryOutput(false);
}

// MB-26907
TEST_P(STParamPersistentBucketTest, backfill_expiry_output_xattr) {
    backfillExpiryOutput(true);
}
// MB-26907
// This tests the success of expiry opcodes being sent over DCP
// during a backfill after a slow stream request on any type of bucket.
TEST_P(STParameterizedBucketTest, slow_stream_backfill_expiry) {
    setVBucketStateAndRunPersistTask(vbid, vbucket_state_active);

    // Expire a key;
    auto expiryTime = ep_real_time() + 32000;
    store_item(
            vbid, {"KEY3", DocKeyEncodesCollectionId::No}, "value", expiryTime);

    // Trigger expiry on the stored item
    TimeTraveller arron(64000);

    // Trigger expiry on a GET
    auto gv = store->get(
            {"KEY3", DocKeyEncodesCollectionId::No}, vbid, cookie, NONE);
    ASSERT_EQ(cb::engine_errc::no_such_key, gv.getStatus());

    // Now flush to disk
    flushVBucketToDiskIfPersistent(vbid, 1);

    auto vb = store->getVBuckets().getBucket(vbid);

    // Clear all checkpoints so that backfill will take place
    vb->checkpointManager->clear(vbucket_state_active);

    // Setup DCP
    auto producer = std::make_shared<MockDcpProducer>(*engine,
                                                      cookie,
                                                      "mb-26907",
                                                      /*flags*/ 0);

    MockDcpMessageProducers producers;

    ASSERT_TRUE(producer->getReadyQueue().empty());

    // Enable DCP Expiry opcodes
    producer->setDCPExpiry(true);

    uint64_t rollbackSeqno = 0;
    ASSERT_NE(nullptr, vb.get());
    ASSERT_EQ(cb::engine_errc::success,
              producer->streamRequest(0, // flags
                                      1, // opaque
                                      vbid,
                                      0, // start_seqno
                                      vb->getHighSeqno(), // end_seqno
                                      vb->failovers->getLatestUUID(),
                                      0, // snap_start_seqno
                                      vb->getHighSeqno(), // snap_end_seqno
                                      &rollbackSeqno,
                                      &dcpAddFailoverLog,
                                      {}));

    auto vb0Stream =
            dynamic_cast<ActiveStream*>(producer->findStream(vbid).get());
    ASSERT_NE(nullptr, vb0Stream);

    ASSERT_TRUE(vb0Stream->handleSlowStream());

    // Clear last_op to make sure it isn't just carried over
    producers.clear_dcp_data();

    // Run a backfill
    runBackfill();

    EXPECT_EQ(cb::engine_errc::success, producer->step(producers));
    EXPECT_EQ(cb::mcbp::ClientOpcode::DcpSnapshotMarker, producers.last_op);

    EXPECT_EQ(cb::engine_errc::success, producer->step(producers));

    // The delete time should always be re-created by the server to
    // ensure old/future expiry times don't disrupt tombstone purging (MB-33919)
    EXPECT_NE(expiryTime, producers.last_delete_time);
    EXPECT_EQ(cb::mcbp::ClientOpcode::DcpExpiration, producers.last_op);
    EXPECT_EQ("KEY3", producers.last_key);

    producer->closeAllStreams();
    producer->cancelCheckpointCreatorTask();
    producer.reset();
}

void SingleThreadedEPBucketTest::producerReadyQLimitOnBackfill(
        const BackfillBufferLimit limitType) {
    setVBucketStateAndRunPersistTask(vbid, vbucket_state_active);
    auto vb = store->getVBuckets().getBucket(vbid);

    auto producer = std::make_shared<MockDcpProducer>(
            *engine,
            cookie,
            "test-producer",
            0 /*flags*/,
            false /*startTask*/);

    auto stream = std::make_shared<MockActiveStream>(
            engine.get(),
            producer,
            DCP_ADD_STREAM_FLAG_DISKONLY /* flags */,
            0 /* opaque */,
            *vb);

    stream->transitionStateToBackfilling();
    size_t limit = 0;
    size_t valueSize = 0;
    switch (limitType) {
    case BackfillBufferLimit::StreamByte:
        limit = engine->getConfiguration().getDcpScanByteLimit();
        valueSize = 1024 * 1024;
        break;
    case BackfillBufferLimit::StreamItem:
        limit = engine->getConfiguration().getDcpScanItemLimit();
        // Note: I need to set a valueSize so that we don't reach the
        //     DcpScanByteLimit before the DcpScanItemLimit.
        //     Currently, byteLimit=4MB and itemLimit=4096.
        valueSize = 1;
        break;
    case BackfillBufferLimit::ConnectionByte:
        limit = engine->getConfiguration().getDcpBackfillByteLimit();
        // We want to test the connection-limit (currently max size for
        // buffer is 20MB). So, disable the stream-limits by setting high values
        // for maxBytes (1GB) and maxItems (1M)
        auto& scanBuffer = producer->public_getBackfillScanBuffer();
        scanBuffer.maxBytes = 1024 * 1024 * 1024;
        scanBuffer.maxItems = 1000000;
        valueSize = 1024 * 1024;
        break;
    }
    ASSERT_GT(limit, 0);
    ASSERT_GT(valueSize, 0);

    std::string value(valueSize, 'a');
    int64_t seqno = 1;
    int64_t expectedLastSeqno = seqno;
    bool ret = false;
    // Note: this loop would block forever (until timeout) if we don't enforce
    //     any limit on BackfillManager::scanBuffer
    do {
        auto item = std::make_unique<Item>(
                makeStoredDocKey("key_" + std::to_string(seqno)),
                0 /*flags*/,
                0 /*expiry*/,
                value.data(),
                value.size(),
                PROTOCOL_BINARY_RAW_BYTES,
                0 /*cas*/,
                seqno,
                stream->getVBucket());

        // Simulate the Cache/Disk callbacks here
        ret = stream->backfillReceived(std::move(item),
                                       backfill_source_t::BACKFILL_FROM_DISK);

        if (limitType == BackfillBufferLimit::ConnectionByte) {
            // Check that we are constantly well below the stream-limits.
            // We want to be sure that we are really hitting the
            // connection-limit here.
            auto& scanBuffer = producer->public_getBackfillScanBuffer();
            ASSERT_LT(scanBuffer.bytesRead, scanBuffer.maxBytes / 2);
            ASSERT_LT(scanBuffer.itemsRead, scanBuffer.maxItems / 2);
        }

        if (ret) {
            ASSERT_EQ(seqno, stream->public_readyQ().size());
            expectedLastSeqno = seqno;
            seqno++;
        } else {
            ASSERT_EQ(seqno - 1, stream->public_readyQ().size());
        }
    } while (ret);

    // Check that we have pushed some items to the Stream::readyQ
    auto lastSeqno = stream->getLastBackfilledSeqno();
    ASSERT_GT(lastSeqno, 1);
    ASSERT_EQ(lastSeqno, expectedLastSeqno);
    // Check that we have not pushed more than what expected given the limit.
    // Note: this logic applies to both BackfillScanLimit::byte and
    //     BackfillScanLimit::item
    const size_t upperBound = limit / valueSize + 1;
    ASSERT_LT(lastSeqno, upperBound);
}

EPBucket& SingleThreadedEPBucketTest::getEPBucket() {
    return dynamic_cast<EPBucket&>(*store);
}

EPBucket& STParamPersistentBucketTest::getEPBucket() {
    return dynamic_cast<EPBucket&>(*store);
}

/*
 * Test that an ActiveStream does not push items to Stream::readyQ
 * indefinitely as we enforce a stream byte-limit on backfill.
 */
TEST_F(SingleThreadedEPBucketTest, ProducerReadyQStreamByteLimitOnBackfill) {
    producerReadyQLimitOnBackfill(BackfillBufferLimit::StreamByte);
}

/*
 * Test that an ActiveStream does not push items to Stream::readyQ
 * indefinitely as we enforce a stream item-limit on backfill.
 */
TEST_F(SingleThreadedEPBucketTest, ProducerReadyQStreamItemLimitOnBackfill) {
    producerReadyQLimitOnBackfill(BackfillBufferLimit::StreamItem);
}

/*
 * Test that an ActiveStream does not push items to Stream::readyQ
 * indefinitely as we enforce a connection byte-limit on backfill.
 */
TEST_F(SingleThreadedEPBucketTest, ProducerReadyQConnectionLimitOnBackfill) {
    producerReadyQLimitOnBackfill(BackfillBufferLimit::ConnectionByte);
}

/*
 * Test to verify that if retain_erroneous_tombstones is set to
 * true, then the compactor will retain the tombstones, and if
 * it is set to false, they get purged
 */
TEST_P(STParamPersistentBucketTest, testRetainErroneousTombstones) {
    // Make vbucket active.
    setVBucketStateAndRunPersistTask(vbid, vbucket_state_active);

    auto& epstore = getEPBucket();
    epstore.setRetainErroneousTombstones(true);
    ASSERT_TRUE(epstore.isRetainErroneousTombstones());

    auto key1 = makeStoredDocKey("key1");
    store_item(vbid, key1, "value");
    flush_vbucket_to_disk(vbid);

    delete_item(vbid, key1);
    flush_vbucket_to_disk(vbid);

    // In order to simulate an erroneous tombstone, use the
    // KVStore layer to set the delete time to 0.
    auto* kvstore = epstore.getVBucket(vbid)->getShard()
                                            ->getRWUnderlying();
    {
        GetValue gv = kvstore->get(DiskDocKey{key1}, Vbid(0));
        std::unique_ptr<Item> itm = std::move(gv.item);
        ASSERT_EQ(cb::engine_errc::success, gv.getStatus());
        ASSERT_TRUE(itm->isDeleted());
        itm->setExpTime(0);
        itm->setBySeqno(itm->getBySeqno() + 1);

        kvstore->begin(std::make_unique<TransactionContext>(vbid));
        // Release the item (from the unique ptr) as the queued_item we create
        // will destroy it later
        kvstore->del(queued_item(std::move(itm)));
        VB::Commit f(epstore.getVBucket(vbid)->getManifest());
        kvstore->commit(f);
    }

    // Add another item to ensure that seqno of the deleted item
    // gets purged. KV-engine doesn't purge a deleted item with
    // the highest seqno
    {
        auto key2 = makeStoredDocKey("key2");
        auto itm = makeCommittedItem(key2, "value");
        itm->setBySeqno(4);
        kvstore->begin(std::make_unique<TransactionContext>(vbid));
        kvstore->del(itm);
        VB::Commit f(epstore.getVBucket(vbid)->getManifest());
        kvstore->commit(f);
    }

    // Now read back and verify key1 has a non-zero delete time
    ItemMetaData metadata;
    uint32_t deleted = 0;
    uint8_t datatype = 0;
    ASSERT_EQ(cb::engine_errc::would_block,
              store->getMetaData(
                      key1, vbid, cookie, metadata, deleted, datatype));

    auto vb = store->getVBucket(vbid);

    runBGFetcherTask();
    ASSERT_EQ(cb::engine_errc::success,
              store->getMetaData(
                      key1, vbid, cookie, metadata, deleted, datatype));
    ASSERT_EQ(1, deleted);
    ASSERT_EQ(0, metadata.exptime);

    // Run compaction. Ensure that compaction hasn't purged the tombstone
    runCompaction(vbid, 3);
    EXPECT_EQ(0, vb->getPurgeSeqno());

    // Now, make sure erroneous tombstones get purged by the compactor
    epstore.setRetainErroneousTombstones(false);
    ASSERT_FALSE(epstore.isRetainErroneousTombstones());

    // Run compaction and verify that the tombstone is purged
    runCompaction(vbid, 3);

    size_t expected;
    if (isMagma()) {
        // Magma doesn't susuffer from MB-30015 so doesn't retain these
        // tombstones
        expected = 0;
    } else {
        expected = 3;
    }

    EXPECT_EQ(expected, vb->getPurgeSeqno());
}

/**
 * Test to verify that in case retain_erroneous_tombstones is set to true, then
 * a tombstone with a valid expiry time will get purged
 */
TEST_P(STParamPersistentBucketTest,
       testValidTombstonePurgeOnRetainErroneousTombstones) {
    // Make vbucket active.
    setVBucketStateAndRunPersistTask(vbid, vbucket_state_active);

    auto& epstore = getEPBucket();
    epstore.setRetainErroneousTombstones(true);
    ASSERT_TRUE(epstore.isRetainErroneousTombstones());

    auto key1 = makeStoredDocKey("key1");
    store_item(vbid, key1, "value");
    flush_vbucket_to_disk(vbid);

    delete_item(vbid, key1);
    flush_vbucket_to_disk(vbid);

    // Add another item to ensure that seqno of the deleted item
    // gets purged. KV-engine doesn't purge a deleted item with
    // the highest seqno
    auto key2 = makeStoredDocKey("key2");
    store_item(vbid, key2, "value");
    flush_vbucket_to_disk(vbid);

    // Now read back and verify key1 has a non-zero delete time
    ItemMetaData metadata;
    uint32_t deleted = 0;
    uint8_t datatype = 0;
    ASSERT_EQ(cb::engine_errc::would_block,
              store->getMetaData(
                      key1, vbid, cookie, metadata, deleted, datatype));

    runBGFetcherTask();
    ASSERT_EQ(cb::engine_errc::success,
              store->getMetaData(
                      key1, vbid, cookie, metadata, deleted, datatype));
    ASSERT_EQ(1, deleted);
    ASSERT_NE(0, metadata.exptime); // A locally created deleteTime

    // deleted key1 should be purged
    TimeTraveller jamie(
            engine->getConfiguration().getPersistentMetadataPurgeAge() + 1);
    runCompaction(vbid, 3);

    EXPECT_EQ(2, store->getVBucket(vbid)->getPurgeSeqno());
}

// MB-34850: Check that a consumer correctly handles (and ignores) stream-level
// messages (Mutation/Deletion/Prepare/Commit/Abort/...) received after
// CloseStream response but *before* the Producer sends STREAM_END.
TEST_F(SingleThreadedEPBucketTest,
       MB_34850_ConsumerRecvMessagesAfterCloseStream) {
    // Setup: Create replica VB and create stream for vbid.
    // Have the consumer receive a snapshot marker(1..10), and then close the
    // stream .
    setVBucketStateAndRunPersistTask(vbid, vbucket_state_replica);
    auto consumer = std::make_shared<MockDcpConsumer>(*engine, cookie, "conn");
    consumer->enableV7DcpStatus();

    int opaque = 1;
    ASSERT_EQ(cb::engine_errc::success,
              consumer->addStream(opaque, vbid, /*flags*/ 0));
    ASSERT_EQ(cb::engine_errc::success,
              consumer->snapshotMarker(opaque,
                                       vbid,
                                       1,
                                       10,
                                       MARKER_FLAG_CHK,
                                       {} /*HCS*/,
                                       {} /*maxVisibleSeqno*/));
    ASSERT_EQ(cb::engine_errc::success, consumer->closeStream(opaque, vbid));

    // Test: Have the producer send further messages on the stream (before the
    // final STREAM_END. These should all be accepted (but discarded) by the
    // replica.
    auto testAllStreamLevelMessages = [&consumer, this, opaque](
                                              cb::engine_errc expected) {
        auto key = makeStoredDocKey("key");
        auto dtype = PROTOCOL_BINARY_RAW_BYTES;
        EXPECT_EQ(expected,
                  consumer->mutation(opaque,
                                     key,
                                     {},
                                     0,
                                     dtype,
                                     {},
                                     vbid,
                                     {},
                                     1,
                                     {},
                                     {},
                                     {},
                                     {},
                                     {}));

        EXPECT_EQ(expected,
                  consumer->deletion(
                          opaque, key, {}, 0, dtype, {}, vbid, 2, {}, {}));

        EXPECT_EQ(expected,
                  consumer->deletionV2(
                          opaque, key, {}, 0, dtype, {}, vbid, 3, {}, {}));

        EXPECT_EQ(expected,
                  consumer->expiration(
                          opaque, key, {}, 0, dtype, {}, vbid, 4, {}, {}));

        EXPECT_EQ(
                expected,
                consumer->setVBucketState(opaque, vbid, vbucket_state_active));
        auto vb = engine->getKVBucket()->getVBucket(vbid);
        EXPECT_EQ(vbucket_state_replica, vb->getState());

        EXPECT_EQ(expected,
                  consumer->systemEvent(opaque,
                                        vbid,
                                        mcbp::systemevent::id::CreateCollection,
                                        5,
                                        mcbp::systemevent::version::version1,
                                        {},
                                        {}));

        EXPECT_EQ(expected,
                  consumer->prepare(opaque,
                                    key,
                                    {},
                                    0,
                                    dtype,
                                    {},
                                    vbid,
                                    {},
                                    6,
                                    {},
                                    {},
                                    {},
                                    {},
                                    {},
                                    cb::durability::Level::Majority));

        EXPECT_EQ(expected, consumer->commit(opaque, vbid, key, 6, 7));

        EXPECT_EQ(expected, consumer->abort(opaque, vbid, key, 6, 7));

        EXPECT_EQ(expected,
                  consumer->snapshotMarker(opaque,
                                           vbid,
                                           11,
                                           11,
                                           MARKER_FLAG_CHK,
                                           {} /*HCS*/,
                                           {} /*maxVisibleSeqno*/));
    };
    testAllStreamLevelMessages(cb::engine_errc::success);

    // Setup (phase 2): Receive a STREAM_END message - after which all of the
    // above stream-level messages should be rejected as ENOENT.
    ASSERT_EQ(cb::engine_errc::success,
              consumer->streamEnd(
                      opaque, vbid, cb::mcbp::DcpStreamEndStatus::Closed));

    // Test (phase 2): Have the producer send all the above stream-level
    // messages to the consumer. Should all be rejected this time.
    testAllStreamLevelMessages(cb::engine_errc::stream_not_found);
}

// MB-34951: Check that a consumer correctly handles (and ignores) a StreamEnd
// request from the producer if it has already created a new stream (for the
// same vb) with a different opaque.
TEST_F(SingleThreadedEPBucketTest,
       MB_34951_ConsumerRecvStreamEndAfterAddStream) {
    // Setup: Create replica VB and create stream for vbid, then close it
    // and add another stream (same vbid).
    setVBucketStateAndRunPersistTask(vbid, vbucket_state_replica);
    auto consumer = std::make_shared<MockDcpConsumer>(*engine, cookie, "conn");
    const int opaque1 = 1;
    ASSERT_EQ(cb::engine_errc::success, consumer->addStream(opaque1, vbid, {}));
    ASSERT_EQ(cb::engine_errc::success, consumer->closeStream(opaque1, vbid));
    const int opaque2 = 2;
    ASSERT_EQ(cb::engine_errc::success, consumer->addStream(opaque2, vbid, {}));

    // Test: Have the producer send a StreamEnd with the "old" opaque.
    EXPECT_EQ(cb::engine_errc::success,
              consumer->streamEnd(
                      opaque1, vbid, cb::mcbp::DcpStreamEndStatus::Closed));
}

TEST_F(SingleThreadedEPBucketTest, TestConsumerSendEEXISTSIfOpaqueWrong) {
    setVBucketStateAndRunPersistTask(vbid, vbucket_state_replica);
    auto consumer = std::make_shared<MockDcpConsumer>(*engine, cookie, "conn");

    const int opaque1 = 1;
    ASSERT_EQ(cb::engine_errc::success, consumer->addStream(opaque1, vbid, {}));
    ASSERT_EQ(cb::engine_errc::success, consumer->closeStream(opaque1, vbid));

    const int opaque2 = 2;
    ASSERT_EQ(cb::engine_errc::success, consumer->addStream(opaque2, vbid, {}));

    ASSERT_EQ(cb::engine_errc::success,
              consumer->closeStream(opaque1, vbid, {}));

    auto key = makeStoredDocKey("key");
    auto dtype = PROTOCOL_BINARY_RAW_BYTES;
    EXPECT_EQ(cb::engine_errc::key_already_exists,
              consumer->prepare(opaque1,
                                key,
                                {},
                                0,
                                dtype,
                                {},
                                vbid,
                                {},
                                6,
                                {},
                                {},
                                {},
                                {},
                                {},
                                cb::durability::Level::Majority));
}

TEST_P(STParameterizedBucketTest, produce_delete_times) {
    setVBucketStateAndRunPersistTask(vbid, vbucket_state_active);
    auto t1 = ep_real_time();
    storeAndDeleteItem(vbid, {"KEY1", DocKeyEncodesCollectionId::No}, "value");
    auto t2 = ep_real_time();

    // Clear checkpoint so DCP will goto backfill
    auto vb = engine->getKVBucket()->getVBucket(vbid);
    vb->checkpointManager->clear(*vb, 2);

    auto cookie = create_mock_cookie(engine.get());
    auto producer = createDcpProducer(cookie, IncludeDeleteTime::Yes);
    MockDcpMessageProducers producers;

    createDcpStream(*producer);

    // noop off as we will play with time travel
    producer->setNoopEnabled(false);

    auto step = [this, producer, &producers](bool inMemory) {
        notifyAndStepToCheckpoint(*producer,
                                  producers,
                                  cb::mcbp::ClientOpcode::DcpSnapshotMarker,
                                  inMemory);

        // Now step the producer to transfer the delete/tombstone.
        EXPECT_EQ(cb::engine_errc::success,
                  producer->stepWithBorderGuard(producers));
    };

    step(false);
    EXPECT_NE(0, producers.last_delete_time);
    EXPECT_GE(producers.last_delete_time, t1);
    EXPECT_LE(producers.last_delete_time, t2);
    EXPECT_EQ(cb::mcbp::ClientOpcode::DcpDeletion, producers.last_op);
    EXPECT_EQ("KEY1", producers.last_key);
    size_t expectedBytes =
            SnapshotMarker::baseMsgBytes +
            sizeof(cb::mcbp::request::DcpSnapshotMarkerV1Payload) +
            MutationResponse::deletionV2BaseMsgBytes + (sizeof("KEY1") - 1);
    EXPECT_EQ(expectedBytes, producer->getBytesOutstanding());

    // Now a new delete, in-memory will also have a delete time
    t1 = ep_real_time();
    storeAndDeleteItem(vbid, {"KEY2", DocKeyEncodesCollectionId::No}, "value");
    t2 = ep_real_time();

    step(true);

    EXPECT_NE(0, producers.last_delete_time);
    EXPECT_GE(producers.last_delete_time, t1);
    EXPECT_LE(producers.last_delete_time, t2);
    EXPECT_EQ(cb::mcbp::ClientOpcode::DcpDeletion, producers.last_op);
    EXPECT_EQ("KEY2", producers.last_key);
    expectedBytes += SnapshotMarker::baseMsgBytes +
                     sizeof(cb::mcbp::request::DcpSnapshotMarkerV1Payload) +
                     MutationResponse::deletionV2BaseMsgBytes +
                     (sizeof("KEY2") - 1);
    EXPECT_EQ(expectedBytes, producer->getBytesOutstanding());

    // Finally expire a key and check that the delete_time we receive is the
    // expiry time, not actually the time it was deleted.
    auto expiryTime = ep_real_time() + 32000;
    store_item(
            vbid, {"KEY3", DocKeyEncodesCollectionId::No}, "value", expiryTime);

    step(true);
    expectedBytes += SnapshotMarker::baseMsgBytes +
                     sizeof(cb::mcbp::request::DcpSnapshotMarkerV1Payload) +
                     MutationResponse::mutationBaseMsgBytes +
                     (sizeof("value") - 1) + (sizeof("KEY3") - 1);
    EXPECT_EQ(expectedBytes, producer->getBytesOutstanding());

    EXPECT_EQ(cb::mcbp::ClientOpcode::DcpMutation, producers.last_op);
    TimeTraveller arron(64000);

    // Trigger expiry on a GET
    auto gv = store->get(
            {"KEY3", DocKeyEncodesCollectionId::No}, vbid, cookie, NONE);
    EXPECT_EQ(cb::engine_errc::no_such_key, gv.getStatus());

    step(true);

    // The delete time should always be re-created by the server to
    // ensure old/future expiry times don't disrupt tombstone purging (MB-33919)
    EXPECT_NE(expiryTime, producers.last_delete_time);
    EXPECT_EQ(cb::mcbp::ClientOpcode::DcpDeletion, producers.last_op);
    EXPECT_EQ("KEY3", producers.last_key);
    expectedBytes += SnapshotMarker::baseMsgBytes +
                     sizeof(cb::mcbp::request::DcpSnapshotMarkerV1Payload) +
                     MutationResponse::deletionV2BaseMsgBytes +
                     (sizeof("KEY3") - 1);
    EXPECT_EQ(expectedBytes, producer->getBytesOutstanding());

    destroy_mock_cookie(cookie);
    producer->closeAllStreams();
    producer->cancelCheckpointCreatorTask();
    producer.reset();
}

// Test simulates a simplified set of steps that demonstrate MB-34380, that is
// in a no traffic situation and some state changes we can end up with no
// vbucket file on disk.
TEST_P(STParameterizedBucketTest, MB_34380) {
    if (!persistent()) {
        return;
    }
    // 1) Create replica VB and simulate the replica connecting to it's active
    // and having the failover table replaced (via stream_request response)
    EXPECT_EQ(cb::engine_errc::success,
              store->setVBucketState(vbid, vbucket_state_replica, {}));

    // 1.1) force the failover to a specific value
    std::string failover = R"([{"id":101,"seq":0}])";
    {
        auto vb = engine->getKVBucket()->getVBucket(vbid);
        vb->failovers = std::make_unique<FailoverTable>(failover, 5, 0);

        // 2) Now flush so the vbstate cache is updated and the file is created
        flushVBucketToDiskIfPersistent(vbid, 0);

        // 2.1) We should be able to call this method with no exception.
        EXPECT_NO_THROW(vb->getShard()->getRWUnderlying()->getDbFileInfo(vbid));
    }
    // 3) Delete the vbucket, the cached vbstate will remain untouched
    EXPECT_EQ(cb::engine_errc::success, store->deleteVBucket(vbid));

    // 4) Re-create the vbucket, and again simulate the connection to active,
    // forcing the failover table to the specific value.
    EXPECT_EQ(cb::engine_errc::success,
              store->setVBucketState(vbid, vbucket_state_replica, {}));

    auto vb = engine->getKVBucket()->getVBucket(vbid);
    vb->failovers = std::make_unique<FailoverTable>(failover, 5, 0);

    // The bug...
    // 5) Flush the state change, without the fix the flush is skipped because
    // the cached vbstate matches the current state
    flushVBucketToDiskIfPersistent(vbid, 0);

    // Now simulate the bug, do something which requires the file, with the bug
    // this will throw.
    EXPECT_NO_THROW(vb->getShard()->getRWUnderlying()->getDbFileInfo(vbid));
}

// Test that an evicted xattr value can be deleted by DCP
TEST_P(STParameterizedBucketTest, MB_41255_evicted_xattr) {
    // Make vbucket replica so can add passive stream
    setVBucketStateAndRunPersistTask(vbid, vbucket_state_replica);

    auto* cookie = create_mock_cookie();
    auto consumer =
            std::make_shared<MockDcpConsumer>(*engine, cookie, "test_consumer");

    // Add passive stream
    ASSERT_EQ(cb::engine_errc::success,
              consumer->addStream(/*opaque*/ 0,
                                  vbid,
                                  /*flags*/ 0));

    consumer->snapshotMarker(/*opaque*/ 1,
                             /*vbucket*/ vbid,
                             /*start_seqno*/ 1,
                             /*end_seqno*/ 1,
                             /*flags set to MARKER_FLAG_MEMORY*/ 0x5,
                             {},
                             {});

    // Store value with an xattr
    auto key = makeStoredDocKey("k1");
    auto data = createXattrValue(R"({"json":"yes"})");
    cb::const_byte_buffer value{reinterpret_cast<const uint8_t*>(data.data()),
                                data.size()};
    consumer->mutation(1, // opaque
                       key,
                       value,
                       0, // priv bytes
                       PROTOCOL_BINARY_DATATYPE_XATTR,
                       1, // cas
                       vbid, // vbucket
                       0, // flags
                       1, // by_seqno
                       0, // rev seqno
                       0, // expiration
                       0, // lock time
                       {}, // meta
                       0); // nru

    // flush and evict
    flushVBucketToDiskIfPersistent(vbid, 1);

    if (persistent()) {
        auto replicaVB = engine->getKVBucket()->getVBucket(vbid);
        const char* msg;
        auto cHandle = replicaVB->lockCollections(key);
        EXPECT_EQ(cb::mcbp::Status::Success,
                  replicaVB->evictKey(&msg, cHandle));
    }

    // now delete the key
    consumer->snapshotMarker(/*opaque*/ 1,
                             /*vbucket*/ vbid,
                             /*start_seqno*/ 2,
                             /*end_seqno*/ 2,
                             /*flags*/ 5,
                             {},
                             {});

    // With MB-41255 this would error with 'would block' (for value eviction)
    EXPECT_EQ(cb::engine_errc::success,
              consumer->deletion(/*opaque*/ 1,
                                 /*key*/ key,
                                 /*value*/ {},
                                 /*priv_bytes*/ 0,
                                 /*datatype*/ PROTOCOL_BINARY_RAW_BYTES,
                                 /*cas*/ 1,
                                 /*vbucket*/ vbid,
                                 /*bySeqno*/ 2,
                                 /*revSeqno*/ 0,
                                 /*meta*/ {}));
    // Close stream
    ASSERT_EQ(cb::engine_errc::success,
              consumer->closeStream(/*opaque*/ 0, vbid));
    destroy_mock_cookie(cookie);
}

void STParameterizedBucketTest::testValidateDatatypeForEmptyPayload(
        EngineOp op) {
    setVBucketStateAndRunPersistTask(vbid, vbucket_state_active);

    auto& vb = *store->getVBucket(vbid);
    ASSERT_EQ(0, vb.getHighSeqno());
    auto& manager = *vb.checkpointManager;
    manager.createNewCheckpoint(true);
    const auto& ckptList =
            CheckpointManagerTestIntrospector::public_getCheckpointList(
                    manager);
    ASSERT_EQ(2, ckptList.size());

    // Try to store an empty value with (datatype != raw)
    const auto key = makeStoredDocKey("key");
    auto item = make_item(vbid,
                          key,
                          {} /*value*/,
                          0 /*exptime*/,
                          PROTOCOL_BINARY_DATATYPE_XATTR);

    try {
        uint64_t cas = 0;
        switch (op) {
        case EngineOp::Store: {
            engine->store(cookie,
                          &item,
                          cas,
                          StoreSemantics::Set,
                          {},
                          DocumentState::Alive,
                          false);
            break;
        }
        case EngineOp::StoreIf: {
            const cb::StoreIfPredicate predicate =
                    [](const std::optional<item_info>&, cb::vbucket_info) {
                        return cb::StoreIfStatus::Continue;
                    };
            engine->store_if(cookie,
                             &item,
                             0 /*cas*/,
                             StoreSemantics::Set,
                             predicate,
                             {},
                             DocumentState::Alive,
                             false);
            break;
        }
        case EngineOp::Remove: {
            throw std::invalid_argument(
                    "Operation Remove not covered by the test");
            break;
        }
        }
    } catch (const std::invalid_argument& e) {
        EXPECT_THAT(std::string(e.what()),
                    ::testing::HasSubstr("Invalid datatype for empty payload"));
        EXPECT_EQ(0, vb.getHighSeqno());

        // Verify not in HashTable
        {
            const auto res = vb.ht.findOnlyCommitted(key);
            EXPECT_FALSE(res.storedValue);
        }

        // Verify not in Checkpoint
        const auto* ckpt = ckptList.back().get();
        EXPECT_EQ(checkpoint_state::CHECKPOINT_OPEN, ckpt->getState());
        auto it = ckpt->begin();
        EXPECT_EQ(queue_op::empty, (*it)->getOperation());
        it++;
        EXPECT_EQ(1, ckpt->getNumMetaItems());
        EXPECT_EQ(queue_op::checkpoint_start, (*it)->getOperation());
        it++;
        EXPECT_EQ(0, ckpt->getNumItems());

        // Verify not in the storage
        if (persistent()) {
            const auto res = dynamic_cast<EPBucket&>(*store).flushVBucket(vbid);
            EXPECT_EQ(0, res.numFlushed);
            EXPECT_EQ(MoreAvailable ::No, res.moreAvailable);

            auto* kvstore = store->getRWUnderlyingByShard(
                    store->getVBucket(vbid)->getShard()->getId());
            auto gv = kvstore->get(makeDiskDocKey("key"), vbid);
            EXPECT_EQ(cb::engine_errc::no_such_key, gv.getStatus());
        } else {
            EXPECT_EQ(0,
                      dynamic_cast<const EphemeralVBucket&>(vb)
                              .getSeqListNumItems());
        }

        return;
    }
    FAIL();
}

TEST_P(STParameterizedBucketTest, ValidateDatatypeForEmptyPayload_Store) {
    testValidateDatatypeForEmptyPayload(EngineOp::Store);
}

TEST_P(STParameterizedBucketTest, ValidateDatatypeForEmptyPayload_StoreIf) {
    testValidateDatatypeForEmptyPayload(EngineOp::StoreIf);
}

INSTANTIATE_TEST_SUITE_P(XattrSystemUserTest,
                         XattrSystemUserTest,
                         ::testing::Bool());

INSTANTIATE_TEST_SUITE_P(XattrCompressedTest,
                         XattrCompressedTest,
                         ::testing::Combine(::testing::Bool(),
                                            ::testing::Bool()));

// Test cases which run for persistent and ephemeral buckets
INSTANTIATE_TEST_SUITE_P(EphemeralOrPersistent,
                         STParameterizedBucketTest,
                         STParameterizedBucketTest::allConfigValues(),
                         STParameterizedBucketTest::PrintToStringParamName);

using FlushResult = EPBucket::FlushResult;

class STParamCouchstoreBucketTest : public STParamPersistentBucketTest {};

/**
 * We flush if we have at least:
 *  1) one non-meta item
 *  2) or, one set-vbstate item in the write queue
 * In the two cases we execute two different code paths that may both fail and
 * trigger the reset of the persistence cursor.
 * This test verifies scenario (1) by checking that we persist all the expected
 * items when we re-attempt flush.
 *
 * @TODO magma: Test does not run for magma as we don't yet have a way of inject
 * errors.
 */
void STParamPersistentBucketTest::testFlushFailureAtPersistNonMetaItems(
        couchstore_error_t failureCode) {
    using namespace testing;
    NiceMock<MockOps> ops(create_default_file_ops());
    replaceCouchKVStore(ops);
    EXPECT_CALL(ops, sync(_, _))
            .Times(AnyNumber())
            .WillOnce(Return(COUCHSTORE_SUCCESS)) // boot pre-commit
            .WillOnce(Return(COUCHSTORE_SUCCESS)) // boot commit
            .WillOnce(Return(COUCHSTORE_SUCCESS)) // setVBS pre-commit
            .WillOnce(Return(COUCHSTORE_SUCCESS)) // setVBS commit
            .WillOnce(Return(failureCode))
            .WillRepeatedly(Return(COUCHSTORE_SUCCESS));

    setVBucketStateAndRunPersistTask(
            vbid,
            vbucket_state_active,
            {{"topology", nlohmann::json::array({{"active", "replica"}})}});

    // Active receives PRE(keyA):1, M(keyB):2, D(keyB):3
    // Note that the set of mutation is just functional to testing that we write
    // to disk all the required vbstate entries at flush
    const std::string valueA = "valueA";
    {
        SCOPED_TRACE("");
        store_item(vbid,
                   makeStoredDocKey("keyA"),
                   valueA,
                   0 /*exptime*/,
                   {cb::engine_errc::sync_write_pending} /*expected*/,
                   PROTOCOL_BINARY_RAW_BYTES,
                   {cb::durability::Requirements()});
    }

    {
        SCOPED_TRACE("");
        store_item(vbid,
                   makeStoredDocKey("keyB"),
                   "valueB",
                   0 /*exptime*/,
                   {cb::engine_errc::success} /*expected*/,
                   PROTOCOL_BINARY_RAW_BYTES);
    }

    delete_item(vbid, makeStoredDocKey("keyB"));

    // M(keyB):2 deduplicated, just 2 items for cursor
    auto& vb = *engine->getKVBucket()->getVBucket(vbid);
    ASSERT_EQ(2, vb.checkpointManager->getNumItemsForPersistence());
    EXPECT_EQ(2, vb.dirtyQueueSize);

    const auto checkPreFlushHTState = [&vb]() -> void {
        const auto resA = vb.ht.findForUpdate(makeStoredDocKey("keyA"));
        ASSERT_TRUE(resA.pending);
        ASSERT_FALSE(resA.pending->isDeleted());
        ASSERT_TRUE(resA.pending->isDirty());
        ASSERT_FALSE(resA.committed);

        const auto resB = vb.ht.findForUpdate(makeStoredDocKey("keyB"));
        ASSERT_FALSE(resB.pending);
        ASSERT_TRUE(resB.committed);
        ASSERT_TRUE(resB.committed->isDeleted());
        ASSERT_TRUE(resB.committed->isDirty());
    };
    checkPreFlushHTState();

    auto& kvStore = dynamic_cast<CouchKVStore&>(*store->getRWUnderlying(vbid));
    const auto checkCachedAndOnDiskVBState = [this, &kvStore](
                                                     uint64_t lastSnapStart,
                                                     uint64_t lastSnapEnd,
                                                     uint64_t highSeqno,
                                                     CheckpointType type,
                                                     uint64_t hps,
                                                     uint64_t hcs,
                                                     uint64_t maxDelRevSeqno) {
        const auto& cached = *kvStore.getCachedVBucketState(vbid);
        const auto& onDisk = kvStore.getPersistedVBucketState(vbid);
        for (const auto& vbs : {cached, onDisk}) {
            EXPECT_EQ(lastSnapStart, vbs.lastSnapStart);
            EXPECT_EQ(lastSnapEnd, vbs.lastSnapEnd);
            EXPECT_EQ(highSeqno, vbs.highSeqno);
            EXPECT_EQ(type, vbs.checkpointType);
            EXPECT_EQ(hps, vbs.highPreparedSeqno);
            EXPECT_EQ(hcs, vbs.persistedCompletedSeqno);
            EXPECT_EQ(maxDelRevSeqno, vbs.maxDeletedSeqno);
        }
    };

    // This flush fails, we have not written anything to disk
    auto& epBucket = dynamic_cast<EPBucket&>(*store);
    EXPECT_EQ(FlushResult(MoreAvailable::Yes, 0, WakeCkptRemover::No),
              epBucket.flushVBucket(vbid));
    // Flush stats not updated
    EXPECT_EQ(2, vb.dirtyQueueSize);
    {
        SCOPED_TRACE("");
        checkCachedAndOnDiskVBState(0 /*lastSnapStart*/,
                                    0 /*lastSnapEnd*/,
                                    0 /*highSeqno*/,
                                    CheckpointType::Memory,
                                    0 /*HPS*/,
                                    0 /*HCS*/,
                                    0 /*maxDelRevSeqno*/);
        checkPreFlushHTState();
    }

    // Check nothing persisted to disk
    auto kvstore = store->getRWUnderlying(vbid);
    const auto keyA = makeDiskDocKey("keyA", true);
    auto docA = kvstore->get(keyA, vbid);
    EXPECT_EQ(cb::engine_errc::no_such_key, docA.getStatus());
    ASSERT_FALSE(docA.item);
    const auto keyB = makeDiskDocKey("keyB");
    auto docB = kvstore->get(keyB, vbid);
    EXPECT_EQ(cb::engine_errc::no_such_key, docB.getStatus());
    ASSERT_FALSE(docB.item);

    // This flush succeeds, we must write all the expected items and new vbstate
    // on disk
    EXPECT_EQ(FlushResult(MoreAvailable::No, 2, WakeCkptRemover::No),
              epBucket.flushVBucket(vbid));
    // Flush stats updated
    EXPECT_EQ(0, vb.dirtyQueueSize);
    {
        SCOPED_TRACE("");
        // Notes: expected (snapStart = snapEnd) for complete snap flushed,
        //  which is always the case at Active
        checkCachedAndOnDiskVBState(3 /*lastSnapStart*/,
                                    3 /*lastSnapEnd*/,
                                    3 /*highSeqno*/,
                                    CheckpointType::Memory,
                                    1 /*HPS*/,
                                    0 /*HCS*/,
                                    2 /*maxDelRevSeqno*/);

        // Check HT state
        const auto resA = vb.ht.findForUpdate(makeStoredDocKey("keyA"));
        ASSERT_TRUE(resA.pending);
        ASSERT_FALSE(resA.pending->isDeleted());
        ASSERT_FALSE(resA.pending->isDirty());
        ASSERT_FALSE(resA.committed);

        const auto resB = vb.ht.findForUpdate(makeStoredDocKey("keyB"));
        ASSERT_FALSE(resB.pending);
        ASSERT_FALSE(resB.committed);
    }

    // Check persisted docs
    docA = kvstore->get(keyA, vbid);
    EXPECT_EQ(cb::engine_errc::success, docA.getStatus());
    ASSERT_TRUE(docA.item);
    ASSERT_GT(docA.item->getNBytes(), 0);
    EXPECT_EQ(std::string_view(valueA.c_str(), valueA.size()),
              std::string_view(docA.item->getData(), docA.item->getNBytes()));
    EXPECT_FALSE(docA.item->isDeleted());
    docB = kvstore->get(keyB, vbid);
    EXPECT_EQ(cb::engine_errc::success, docB.getStatus());
    EXPECT_EQ(0, docB.item->getNBytes());
    EXPECT_TRUE(docB.item->isDeleted());
}

TEST_P(STParamCouchstoreBucketTest,
       FlushFailureAtPersistNonMetaItems_ErrorWrite) {
    testFlushFailureAtPersistNonMetaItems(COUCHSTORE_ERROR_WRITE);
}

TEST_P(STParamCouchstoreBucketTest,
       FlushFailureAtPersistNonMetaItems_NoSuchFile) {
    testFlushFailureAtPersistNonMetaItems(COUCHSTORE_ERROR_NO_SUCH_FILE);
}

/**
 * We flush if we have at least:
 *  1) one non-meta item
 *  2) or, one set-vbstate item in the write queue
 * In the two cases we execute two different code paths that may both fail and
 * trigger the reset of the persistence cursor.
 * This test verifies scenario (2) by checking that we persist the new vbstate
 * when we re-attempt flush.
 *
 * The test verifies MB-37920 too. Ie, the cached vbstate is not updated if
 * persistence fails.
 *
 * @TODO magma: Test does not run for magma as we don't yet have a way of inject
 * errors.
 */
void STParamPersistentBucketTest::testFlushFailureAtPersistVBStateOnly(
        couchstore_error_t failureCode) {
    using namespace testing;
    NiceMock<MockOps> ops(create_default_file_ops());
    replaceCouchKVStore(ops);
    EXPECT_CALL(ops, sync(_, _))
            .Times(AnyNumber())
            .WillOnce(Return(COUCHSTORE_SUCCESS)) // boot pre-commit
            .WillOnce(Return(COUCHSTORE_SUCCESS)) // boot commit
            .WillOnce(Return(COUCHSTORE_SUCCESS)) // setVBS pre-commit
            .WillOnce(Return(COUCHSTORE_SUCCESS)) // setVBS commit
            .WillOnce(Return(failureCode))
            .WillRepeatedly(Return(COUCHSTORE_SUCCESS));

    auto& kvStore = dynamic_cast<CouchKVStore&>(*store->getRWUnderlying(vbid));
    const auto checkCachedAndOnDiskVBState =
            [this, &kvStore](vbucket_state_t expectedState) -> void {
        EXPECT_EQ(expectedState,
                  kvStore.getCachedVBucketState(vbid)->transition.state);
        EXPECT_EQ(expectedState,
                  kvStore.getPersistedVBucketState(vbid).transition.state);
    };

    setVBucketStateAndRunPersistTask(vbid, vbucket_state_active);
    {
        SCOPED_TRACE("");
        checkCachedAndOnDiskVBState(vbucket_state_active);
    }

    const auto& vb = *engine->getKVBucket()->getVBucket(vbid);
    EXPECT_EQ(0, vb.dirtyQueueSize);

    const auto checkSetVBStateItemForCursor = [&vb]() -> void {
        const auto& manager = *vb.checkpointManager;
        auto pos = CheckpointCursorIntrospector::getCurrentPos(
                *manager.getPersistenceCursor());
        ASSERT_EQ(queue_op::set_vbucket_state, (*(pos++))->getOperation());
    };

    EXPECT_EQ(cb::engine_errc::success,
              store->setVBucketState(vbid, vbucket_state_replica));
    {
        SCOPED_TRACE("");
        checkCachedAndOnDiskVBState(vbucket_state_active);
        checkSetVBStateItemForCursor();
        EXPECT_EQ(1, vb.dirtyQueueSize);
    }

    // This flush fails, we have not written anything to disk
    auto& epBucket = dynamic_cast<EPBucket&>(*store);
    EXPECT_EQ(FlushResult(MoreAvailable::Yes, 0, WakeCkptRemover::No),
              epBucket.flushVBucket(vbid));
    EXPECT_EQ(1, vb.dirtyQueueSize);
    {
        SCOPED_TRACE("");
        checkCachedAndOnDiskVBState(vbucket_state_active);
        checkSetVBStateItemForCursor();
    }

    // This flush succeeds, we must write the new vbstate on disk
    // Note: set-vbstate items are not accounted in numFlushed
    EXPECT_EQ(FlushResult(MoreAvailable::No, 0, WakeCkptRemover::No),
              epBucket.flushVBucket(vbid));
    EXPECT_EQ(0, vb.dirtyQueueSize);
    {
        SCOPED_TRACE("");
        checkCachedAndOnDiskVBState(vbucket_state_replica);
    }
}

TEST_P(STParamCouchstoreBucketTest,
       FlushFailureAtPersistVBStateOnly_ErrorWrite) {
    testFlushFailureAtPersistVBStateOnly(COUCHSTORE_ERROR_WRITE);
}

TEST_P(STParamCouchstoreBucketTest,
       FlushFailureAtPersistVBStateOnly_NoSuchFile) {
    testFlushFailureAtPersistVBStateOnly(COUCHSTORE_ERROR_NO_SUCH_FILE);
}

/**
 * Check that flush stats are updated only at flush success.
 * Covers the case where the number of items pulled from the CheckpointManager
 * is different (higher) than the actual number of items flushed. Ie, flusher
 * deduplication occurs.
 *
 * @TODO magma: Test does not run for magma as we don't yet have a way of inject
 * errors.
 */
void STParamPersistentBucketTest::testFlushFailureStatsAtDedupedNonMetaItems(
        couchstore_error_t failureCode, bool vbDeletion) {
    using namespace testing;
    NiceMock<MockOps> ops(create_default_file_ops());
    replaceCouchKVStore(ops);
    EXPECT_CALL(ops, sync(_, _))
            .Times(AnyNumber())
            .WillOnce(Return(COUCHSTORE_SUCCESS)) // boot pre-commit
            .WillOnce(Return(COUCHSTORE_SUCCESS)) // boot commit
            .WillOnce(Return(COUCHSTORE_SUCCESS)) // setVBS pre-commit
            .WillOnce(Return(COUCHSTORE_SUCCESS)) // setVBS commit
            .WillOnce(Return(failureCode))
            .WillRepeatedly(Return(COUCHSTORE_SUCCESS));

    setVBucketStateAndRunPersistTask(vbid, vbucket_state_active);

    // Do we want to test the case where the flusher is running on a vbucket set
    // set for deferred deletion?
    // Nothing changes in the logic of this test, just that we hit an additional
    // code-path where flush-stats are wrongly updated at flush failure
    auto& vb = *engine->getKVBucket()->getVBucket(vbid);
    if (vbDeletion) {
        vb.setDeferredDeletion(true);
    }

    // Active receives M(keyA):1, M(keyA):2.
    // They are queued into different checkpoints. We enforce that as we want to
    // stress deduplication at flush-vbucket, so we just avoid checkpoint dedup.

    {
        SCOPED_TRACE("");
        store_item(vbid,
                   makeStoredDocKey("keyA"),
                   "value",
                   0 /*exptime*/,
                   {cb::engine_errc::success} /*expected*/,
                   PROTOCOL_BINARY_RAW_BYTES);
    }

    auto& manager = *vb.checkpointManager;
    ASSERT_EQ(1, manager.getNumOpenChkItems());
    manager.createNewCheckpoint();
    ASSERT_EQ(0, manager.getNumOpenChkItems());

    const auto storedKey = makeStoredDocKey("keyA");
    const std::string value2 = "value2";
    {
        SCOPED_TRACE("");
        store_item(vbid,
                   storedKey,
                   value2,
                   0 /*exptime*/,
                   {cb::engine_errc::success} /*expected*/,
                   PROTOCOL_BINARY_RAW_BYTES);
    }
    ASSERT_EQ(1, manager.getNumOpenChkItems());
    ASSERT_EQ(2, manager.getNumItemsForPersistence());

    EXPECT_EQ(2, vb.dirtyQueueSize);

    const auto checkPreFlushHTState = [&vb, &storedKey]() -> void {
        const auto res = vb.ht.findForUpdate(storedKey);
        ASSERT_FALSE(res.pending);
        ASSERT_TRUE(res.committed);
        ASSERT_FALSE(res.committed->isDeleted());
        ASSERT_TRUE(res.committed->isDirty());
    };
    checkPreFlushHTState();

    // This flush fails, we have not written anything to disk
    auto& epBucket = dynamic_cast<EPBucket&>(*store);
    EXPECT_EQ(FlushResult(MoreAvailable::Yes, 0, WakeCkptRemover::No),
              epBucket.flushVBucket(vbid));
    // Flush stats not updated
    EXPECT_EQ(2, vb.dirtyQueueSize);
    // HT state
    checkPreFlushHTState();
    // No doc on disk
    auto kvstore = store->getRWUnderlying(vbid);
    const auto diskKey = makeDiskDocKey("keyA");
    auto doc = kvstore->get(diskKey, vbid);
    EXPECT_EQ(cb::engine_errc::no_such_key, doc.getStatus());
    ASSERT_FALSE(doc.item);

    // This flush succeeds, we must write all the expected items and new vbstate
    // on disk
    // Flusher deduplication, just 1 item flushed
    EXPECT_EQ(FlushResult(MoreAvailable::No, 1, WakeCkptRemover::Yes),
              epBucket.flushVBucket(vbid));
    EXPECT_TRUE(vb.checkpointManager->hasClosedCheckpointWhichCanBeRemoved());
    // Flush stats updated
    EXPECT_EQ(0, vb.dirtyQueueSize);
    // HT state
    const auto res = vb.ht.findForUpdate(storedKey);
    ASSERT_FALSE(res.pending);
    ASSERT_TRUE(res.committed);
    ASSERT_FALSE(res.committed->isDeleted());
    ASSERT_FALSE(res.committed->isDirty());
    // doc persisted
    doc = kvstore->get(diskKey, vbid);
    EXPECT_EQ(cb::engine_errc::success, doc.getStatus());
    ASSERT_TRUE(doc.item);
    ASSERT_GT(doc.item->getNBytes(), 0);
    EXPECT_EQ(std::string_view(value2.c_str(), value2.size()),
              std::string_view(doc.item->getData(), doc.item->getNBytes()));
    EXPECT_FALSE(doc.item->isDeleted());

    // Cleanup: reset the flag to avoid that we schedule the actual deletion at
    //  TearDown, the ExecutorPool will be already gone at that point and the
    //  test will SegFault
    vb.setDeferredDeletion(false);
}

TEST_P(STParamCouchstoreBucketTest,
       FlushFailureStatsAtDedupedNonMetaItems_ErrorWrite) {
    testFlushFailureStatsAtDedupedNonMetaItems(COUCHSTORE_ERROR_WRITE);
}

TEST_P(STParamCouchstoreBucketTest,
       FlushFailureStatsAtDedupedNonMetaItems_NoSuchFile) {
    testFlushFailureStatsAtDedupedNonMetaItems(COUCHSTORE_ERROR_NO_SUCH_FILE);
}

TEST_P(STParamCouchstoreBucketTest,
       FlushFailureStatsAtDedupedNonMetaItems_VBDeletion) {
    testFlushFailureStatsAtDedupedNonMetaItems(COUCHSTORE_ERROR_WRITE, true);
}

/**
 * @TODO magma: Test does not run for magma as we don't yet have a way of inject
 * errors.
 */
TEST_P(STParamCouchstoreBucketTest,
       BucketCreationFlagClearedOnlyAtFlushSuccess_PersistVBStateOnly) {
    ::testing::NiceMock<MockOps> ops(create_default_file_ops());
    replaceCouchKVStore(ops);
    EXPECT_CALL(ops, sync(testing::_, testing::_))
            .Times(testing::AnyNumber())
            .WillOnce(testing::Return(COUCHSTORE_ERROR_WRITE))
            .WillRepeatedly(testing::Return(COUCHSTORE_SUCCESS));

    ASSERT_FALSE(engine->getKVBucket()->getVBucket(vbid));

    auto meta = nlohmann::json{
            {"topology", nlohmann::json::array({{"active", "replica"}})}};
    EXPECT_EQ(cb::engine_errc::success,
              store->setVBucketState(vbid, vbucket_state_active, &meta));

    const auto vb = engine->getKVBucket()->getVBucket(vbid);
    ASSERT_TRUE(vb);

    ASSERT_TRUE(vb->isBucketCreation());

    // This flush fails, the bucket creation flag must be still set
    auto& epBucket = dynamic_cast<EPBucket&>(*store);
    ASSERT_EQ(1, vb->dirtyQueueSize);
    EXPECT_EQ(FlushResult(MoreAvailable::Yes, 0, WakeCkptRemover::No),
              epBucket.flushVBucket(vbid));
    EXPECT_EQ(1, vb->dirtyQueueSize);
    EXPECT_TRUE(vb->isBucketCreation());

    // This flush succeeds
    EXPECT_EQ(FlushResult(MoreAvailable::No, 0, WakeCkptRemover::No),
              epBucket.flushVBucket(vbid));
    EXPECT_EQ(0, vb->dirtyQueueSize);
    EXPECT_FALSE(vb->isBucketCreation());
}

/**
 * @TODO magma: Test does not run for magma as we don't yet have a way of inject
 * errors.
 */
TEST_P(STParamCouchstoreBucketTest,
       BucketCreationFlagClearedOnlyAtFlushSuccess_PersistVBStateAndMutations) {
    ::testing::NiceMock<MockOps> ops(create_default_file_ops());
    replaceCouchKVStore(ops);
    EXPECT_CALL(ops, sync(testing::_, testing::_))
            .Times(testing::AnyNumber())
            .WillOnce(testing::Return(COUCHSTORE_ERROR_WRITE))
            .WillRepeatedly(testing::Return(COUCHSTORE_SUCCESS));

    ASSERT_FALSE(engine->getKVBucket()->getVBucket(vbid));

    auto meta = nlohmann::json{
            {"topology", nlohmann::json::array({{"active", "replica"}})}};
    EXPECT_EQ(cb::engine_errc::success,
              store->setVBucketState(vbid, vbucket_state_active, &meta));

    const auto vb = engine->getKVBucket()->getVBucket(vbid);
    ASSERT_TRUE(vb);

    ASSERT_TRUE(vb->isBucketCreation());

    store_item(vbid,
               makeStoredDocKey("key"),
               "value",
               0 /*exptime*/,
               {cb::engine_errc::success} /*expected*/,
               PROTOCOL_BINARY_RAW_BYTES);

    // This flush fails, the bucket creation flag must be still set
    auto& epBucket = dynamic_cast<EPBucket&>(*store);
    ASSERT_EQ(2, vb->dirtyQueueSize);
    EXPECT_EQ(FlushResult(MoreAvailable::Yes, 0, WakeCkptRemover::No),
              epBucket.flushVBucket(vbid));
    EXPECT_EQ(2, vb->dirtyQueueSize);
    EXPECT_TRUE(vb->isBucketCreation());

    // This flush succeeds
    // Note: the returned num-flushed does not account meta-items
    EXPECT_EQ(FlushResult(MoreAvailable::No, 1, WakeCkptRemover::No),
              epBucket.flushVBucket(vbid));
    EXPECT_EQ(0, vb->dirtyQueueSize);
    EXPECT_FALSE(vb->isBucketCreation());
}

void STParamPersistentBucketTest::testAbortDoesNotIncrementOpsDelete(
        bool flusherDedup) {
    setVBucketStateAndRunPersistTask(
            vbid,
            vbucket_state_active,
            {{"topology", nlohmann::json::array({{"active", "replica"}})}});

    auto& vb = *engine->getKVBucket()->getVBucket(vbid);
    EXPECT_EQ(0, vb.getNumTotalItems());
    EXPECT_EQ(0, vb.opsDelete);

    // Active receives PRE:1
    const auto key = makeStoredDocKey("key");
    store_item(vbid,
               key,
               "value",
               0 /*exptime*/,
               {cb::engine_errc::sync_write_pending} /*expected*/,
               PROTOCOL_BINARY_RAW_BYTES,
               {cb::durability::Requirements()});

    const auto& manager = *vb.checkpointManager;
    if (!flusherDedup) {
        // Flush PRE now (avoid Flush dedup)
        EXPECT_EQ(1, manager.getNumItemsForPersistence());
        flush_vbucket_to_disk(vbid, 1);
        EXPECT_EQ(0, manager.getNumItemsForPersistence());
        EXPECT_EQ(0, vb.getNumTotalItems());
        EXPECT_EQ(0, vb.opsDelete);
    }

    // ABORT:2
    ASSERT_EQ(1, manager.getHighSeqno());
    EXPECT_EQ(cb::engine_errc::success,
              vb.abort(key,
                       1 /*prepareSeqno*/,
                       {} /*abortSeqno*/,
                       vb.lockCollections(key)));

    // Flush ABORT
    EXPECT_EQ(flusherDedup ? 2 : 1, manager.getNumItemsForPersistence());
    flush_vbucket_to_disk(vbid, 1);
    EXPECT_EQ(0, manager.getNumItemsForPersistence());
    EXPECT_EQ(0, vb.getNumTotalItems());
    EXPECT_EQ(0, vb.opsDelete);
}

TEST_P(STParamPersistentBucketTest, CleanShutdown) {
    setVBucketStateAndRunPersistTask(vbid, vbucket_state_active);
    auto vb = engine->getKVBucket()->getVBucket(vbid);

    auto initialUuid = vb->failovers->getLatestUUID();

    vb.reset();
    resetEngineAndWarmup();
    vb = engine->getKVBucket()->getVBucket(vbid);

    EXPECT_EQ(initialUuid, vb->failovers->getLatestUUID());
}

TEST_P(STParamPersistentBucketTest, UncleanShutdown) {
    setVBucketStateAndRunPersistTask(vbid, vbucket_state_active);
    auto vb = engine->getKVBucket()->getVBucket(vbid);

    auto initialUuid = vb->failovers->getLatestUUID();

    vb.reset();
    resetEngineAndWarmup("", true /* force shutdown*/);
    vb = engine->getKVBucket()->getVBucket(vbid);

    EXPECT_NE(initialUuid, vb->failovers->getLatestUUID());
}

/**
 * Test for MB-43744 in which a race condition was spotted during warmup that
 * could cause us to lose a FailoverTable entry in the following scenario.
 *
 * 1) Unclean shutdown
 * 2) Warmup and generate new FailoverTable entry in CreateVBucket phase
 * 3) Queue into CkptMgr <- The issue was here as the flusher wasn't notified
 *                          and couldn't run until PopulateVBucketMap phase
 * 4) Do no other mutations
 * 5) Cleanly shutdown
 * 6) Warmup and we now don't generate a new FailoverTable entry
 *
 * This is fixed by moving the queueing of the new state into the
 * PopulateVBucketMap phase of warmup.
 */
TEST_P(STParamPersistentBucketTest,
       TestUncleanShutdownVBStateNotLostAfterCleanShutdown) {
    setVBucketStateAndRunPersistTask(vbid, vbucket_state_active);

    // 1) Make sure we have something to warmup
    auto key = makeStoredDocKey("key");
    store_item(vbid, key, "value", 1 /*expiryTime*/);
    flushVBucketToDiskIfPersistent(vbid, 1);

    auto vb = engine->getKVBucket()->getVBucket(vbid);

    // Grab initialUuid for testing
    auto initialUuid = vb->failovers->getLatestUUID();

    // 2) Restart as though we had an unclean shutdown (creating a new failover
    //    table entry) and run the warmup up to the point of completion.
    vb.reset();
    resetEngine("", true /*force*/);

    // Create warmup task and flusher
    store->initialize();

    auto& readerQueue = *task_executor->getLpTaskQ()[READER_TASK_IDX];
    auto* warmup = engine->getKVBucket()->getWarmup();
    ASSERT_TRUE(warmup);

    // Warmup - run past the PopulateVBucketMap step which is the one that
    // now triggers the flusher and persists the FailoverTable entry.
    // CheckForAccessLog is the first step common to both value and full
    // eviction.
    while (warmup->getWarmupState() != WarmupState::State::CheckForAccessLog) {
        runNextTask(readerQueue);
    }

    EXPECT_EQ(WarmupState::State::CheckForAccessLog, warmup->getWarmupState());

    auto flusher = store->getFlusher(0);
    EXPECT_EQ(0, flusher->getLPQueueSize());

    // Check that the on disk state shows a change in failover table
    auto state = store->getRWUnderlying(vbid)->getPersistedVBucketState(vbid);
    FailoverTable postFlushTable{state.transition.failovers, 5, 0};
    auto postFlushUuid = postFlushTable.getLatestUUID();
    EXPECT_NE(initialUuid, postFlushUuid);

    // Run through the rest of the warmup so that we can shutdown properly.
    // This isn't actually required in a production setup but the test will hang
    // if we don't.
    while (warmup->getWarmupState() != WarmupState::State::Done) {
        runNextTask(readerQueue);
    }

    // And once more to get it out of the queue
    runNextTask(readerQueue);

    // Final clean shutdown
    resetEngineAndWarmup();

    // And test that we persisted the new failover table entry
    vb = engine->getKVBucket()->getVBucket(vbid);
    EXPECT_NE(initialUuid, vb->failovers->getLatestUUID());
    EXPECT_EQ(postFlushUuid, vb->failovers->getLatestUUID());
}

void STParamPersistentBucketTest::testFailoverTableEntryPersistedAtWarmup(
        std::function<void()> testFunction) {
    // 1) Store something so we can expire it later
    engine->getKVBucket()->setVBucketState(vbid, vbucket_state_active);
    auto vb = engine->getKVBucket()->getVBucket(vbid);

    // Grab initialUuid for testing
    auto initialUuid = vb->failovers->getLatestUUID();

    auto key = makeStoredDocKey("key");
    store_item(vbid, key, "value", 1 /*expiryTime*/);
    flushVBucketToDiskIfPersistent(vbid, 1);
    EXPECT_EQ(1, vb->getHighSeqno());

    // 2) Restart as though we had an unclean shutdown (creating a new failover
    //    table entry) and run the warmup up to the point of completion.
    vb.reset();
    resetEngineAndEnableWarmup("", true /*unclean*/);

    auto& readerQueue = *task_executor->getLpTaskQ()[READER_TASK_IDX];
    auto* warmup = engine->getKVBucket()->getWarmup();
    ASSERT_TRUE(warmup);

    // Warmup - load everything but don't run the complete phase which schedules
    // persistence of the vBucket state (new failover entry)
    while (warmup->getWarmupState() != WarmupState::State::Done) {
        runNextTask(readerQueue);
    }

    // 3) Test
    testFunction();

    // New high seqno
    vb = engine->getKVBucket()->getVBucket(vbid);
    EXPECT_EQ(2, vb->getHighSeqno());

    // Flush the expiry
    flushVBucketToDiskIfPersistent(vbid, 1);

    // Verify that the item has been expired
    auto options = static_cast<get_options_t>(
            QUEUE_BG_FETCH | HONOR_STATES | TRACK_REFERENCE | DELETE_TEMP |
            HIDE_LOCKED_CAS | TRACK_STATISTICS);
    auto gv = store->get(key, vbid, cookie, options);

    if (gv.getStatus() == cb::engine_errc::would_block) {
        runBGFetcherTask();
        gv = store->get(key, vbid, cookie, options);
    }

    EXPECT_EQ(cb::engine_errc::no_such_key, gv.getStatus());

    // Get our new uuid now
    auto secondUuid = vb->failovers->getLatestUUID();
    ASSERT_NE(initialUuid, secondUuid);

    // "Complete" the warmup or the test will get stuck shutting down, we won't
    // actually flush the new vb state though so we're still testing as though
    // this didn't happen
    runNextTask(readerQueue);

    // 4) Restart again
    vb.reset();
    resetEngineAndWarmup();

    // 5) The test - uuid should have both of the previous entries
    vb = engine->getKVBucket()->getVBucket(vbid);

    auto failovers = vb->failovers->getFailoverLog();
    auto itr = std::find_if(failovers.begin(),
                            failovers.end(),
                            [&initialUuid](const auto& failoverEntry) {
                                return failoverEntry.uuid == initialUuid;
                            });
    EXPECT_NE(itr, failovers.end());

    itr = std::find_if(failovers.begin(),
                       failovers.end(),
                       [&secondUuid](const auto& failoverEntry) {
                           return failoverEntry.uuid == secondUuid;
                       });
    EXPECT_NE(itr, failovers.end());

    EXPECT_EQ(2, vb->getHighSeqno());
    gv = store->get(key, vbid, cookie, options);

    if (gv.getStatus() == cb::engine_errc::would_block) {
        runBGFetcherTask();
        gv = store->get(key, vbid, cookie, options);
    }
}

TEST_P(STParamPersistentBucketTest,
       TestExpiryDueToCompactionPersistsFailoverTableEntryDuringWarmup) {
    testFailoverTableEntryPersistedAtWarmup([this]() {
        CompactionConfig config;
        engine->scheduleCompaction(vbid, config, cookie);
        std::string taskDescription =
                "Compact DB file " + std::to_string(vbid.get());
        runNextTask(*task_executor->getLpTaskQ()[WRITER_TASK_IDX],
                    taskDescription);
    });
}

TEST_P(STParamPersistentBucketTest,
       TestExpiryDueToGetPersistsFailoverTableEntryDuringWarmup) {
    testFailoverTableEntryPersistedAtWarmup([this]() {
        auto options = static_cast<get_options_t>(
                QUEUE_BG_FETCH | HONOR_STATES | TRACK_REFERENCE | DELETE_TEMP |
                HIDE_LOCKED_CAS | TRACK_STATISTICS);
        auto key = makeStoredDocKey("key");
        auto gv = store->get(key, vbid, cookie, options);

        if (gv.getStatus() == cb::engine_errc::would_block) {
            runBGFetcherTask();
            gv = store->get(key, vbid, cookie, options);
        }
    });
}

TEST_P(STParamPersistentBucketTest, AbortDoesNotIncrementOpsDelete) {
    testAbortDoesNotIncrementOpsDelete(true /*flusherDedup*/);
}

TEST_P(STParamPersistentBucketTest,
       AbortDoesNotIncrementOpsDelete_FlusherDedup) {
    testAbortDoesNotIncrementOpsDelete(false /*flusherDedup*/);
}

TEST_P(STParamPersistentBucketTest, BgFetcherMaintainsVbOrdering) {
    store->setVBucketState(vbid, vbucket_state_active);
    flushVBucketToDiskIfPersistent(vbid, 0);

    auto secondVbid = Vbid(engine->getConfiguration().getMaxNumShards());
    store->setVBucketState(secondVbid, vbucket_state_active);
    flushVBucketToDiskIfPersistent(secondVbid, 0);

    // Kill the bloom filter
    resetEngineAndWarmup();

    auto key = makeStoredDocKey("key");

    auto secondVb = store->getVBucket(secondVbid);
    ASSERT_TRUE(secondVb);
    auto options = static_cast<get_options_t>(
            QUEUE_BG_FETCH | HONOR_STATES | TRACK_REFERENCE | DELETE_TEMP |
            HIDE_LOCKED_CAS | TRACK_STATISTICS | GET_DELETED_VALUE);
    auto gv = store->get(key, secondVbid, cookie, options);
    EXPECT_EQ(cb::engine_errc::would_block, gv.getStatus());
    EXPECT_TRUE(secondVb->hasPendingBGFetchItems());

    auto newCookie = create_mock_cookie();
    auto vb = store->getVBucket(vbid);
    ASSERT_TRUE(vb);
    gv = store->get(key, vbid, newCookie, options);
    EXPECT_EQ(cb::engine_errc::would_block, gv.getStatus());
    EXPECT_TRUE(vb->hasPendingBGFetchItems());

    dynamic_cast<MockEPBucket*>(store)->completeBGFetchMultiHook =
            [this, vb, secondVb](Vbid itrVb) {
                if (itrVb == vbid) {
                    EXPECT_FALSE(secondVb->hasPendingBGFetchItems());
                }
                if (itrVb == secondVb->getId()) {
                    EXPECT_TRUE(vb->hasPendingBGFetchItems());
                }
            };

    // Add two vBuckets to the queue, the one that would typically be sorted
    // last, first.

    // Test that the insertion ordering is maintained
    runBGFetcherTask();

    destroy_mock_cookie(newCookie);
}

/**
 * Check that when persisting a delete and the flush fails:
 *  - flush-stats are not updated
 *  - the (deleted) item is not removed from the HashTable
 */
void STParamPersistentBucketTest::testFlushFailureAtPersistDelete(
        couchstore_error_t failureCode, bool vbDeletion) {
    using namespace testing;
    NiceMock<MockOps> ops(create_default_file_ops());
    replaceCouchKVStore(ops);
    EXPECT_CALL(ops, sync(_, _))
            .Times(AnyNumber())
            .WillOnce(Return(COUCHSTORE_SUCCESS)) // boot pre-commit
            .WillOnce(Return(COUCHSTORE_SUCCESS)) // boot commit
            .WillOnce(Return(COUCHSTORE_SUCCESS)) // setVBS pre-commit
            .WillOnce(Return(COUCHSTORE_SUCCESS)) // setVBS commit
            .WillOnce(Return(failureCode))
            .WillRepeatedly(Return(COUCHSTORE_SUCCESS));

    setVBucketStateAndRunPersistTask(vbid, vbucket_state_active);

    auto& vb = *engine->getKVBucket()->getVBucket(vbid);
    if (vbDeletion) {
        vb.setDeferredDeletion(true);
    }

    // Active receives M(keyA):1 and deletion, M is deduplicated.
    const auto storedKey = makeStoredDocKey("keyA");
    store_item(vbid,
               storedKey,
               "value",
               0 /*exptime*/,
               {cb::engine_errc::success} /*expected*/,
               PROTOCOL_BINARY_RAW_BYTES);

    delete_item(vbid, storedKey);

    auto& manager = *vb.checkpointManager;
    ASSERT_EQ(1, manager.getNumOpenChkItems());
    // Mutation deduplicated, just deletion
    ASSERT_EQ(1, manager.getNumItemsForPersistence());

    // Pre-conditions:
    // - stats account for the deletion in the write queue
    // - the deletion is in the HashTable
    EXPECT_EQ(1, vb.dirtyQueueSize);
    const auto checkPreFlushHTState = [&vb, &storedKey]() -> void {
        const auto res = vb.ht.findForUpdate(storedKey);
        ASSERT_FALSE(res.pending);
        ASSERT_TRUE(res.committed);
        ASSERT_TRUE(res.committed->isDeleted());
        ASSERT_TRUE(res.committed->isDirty());
    };
    checkPreFlushHTState();

    // Test: flush fails, we have not written anything to disk
    auto& epBucket = dynamic_cast<EPBucket&>(*store);
    ASSERT_EQ(FlushResult(MoreAvailable::Yes, 0, WakeCkptRemover::No),
              epBucket.flushVBucket(vbid));

    // Post-conditions:
    //  - no doc on disk
    //  - flush stats not updated
    //  - the deletion is still dirty in the HashTable
    auto kvstore = store->getRWUnderlying(vbid);
    const auto diskKey = makeDiskDocKey("keyA");
    auto doc = kvstore->get(diskKey, vbid);
    EXPECT_EQ(cb::engine_errc::no_such_key, doc.getStatus());
    ASSERT_FALSE(doc.item);
    EXPECT_EQ(1, vb.dirtyQueueSize);
    checkPreFlushHTState();

    // Check out that all goes well when we re-attemp the flush

    // This flush succeeds, we must write all the expected items on disk.
    EXPECT_EQ(FlushResult(MoreAvailable::No, 1, WakeCkptRemover::No),
              epBucket.flushVBucket(vbid));
    // Doc on disk, flush stats updated and deletion removed from the HT
    doc = kvstore->get(diskKey, vbid);
    EXPECT_EQ(cb::engine_errc::success, doc.getStatus());
    EXPECT_EQ(0, doc.item->getNBytes());
    EXPECT_TRUE(doc.item->isDeleted());
    EXPECT_EQ(0, vb.dirtyQueueSize);
    {
        const auto res = vb.ht.findForUpdate(storedKey);
        ASSERT_FALSE(res.pending);
        ASSERT_FALSE(res.committed);
    }

    // All done, nothing to flush
    ASSERT_EQ(0, manager.getNumItemsForPersistence());
    EXPECT_EQ(FlushResult(MoreAvailable::No, 0, WakeCkptRemover::No),
              epBucket.flushVBucket(vbid));

    vb.setDeferredDeletion(false);
}

TEST_P(STParamCouchstoreBucketTest, FlushFailureAtPerstingDelete_ErrorWrite) {
    testFlushFailureAtPersistDelete(COUCHSTORE_ERROR_WRITE);
}

TEST_P(STParamCouchstoreBucketTest, FlushFailureAtPerstingDelete_NoSuchFile) {
    testFlushFailureAtPersistDelete(COUCHSTORE_ERROR_NO_SUCH_FILE);
}

TEST_P(STParamCouchstoreBucketTest, FlushFailureAtPerstingDelete_VBDeletion) {
    testFlushFailureAtPersistDelete(COUCHSTORE_ERROR_WRITE, true);
}

TEST_P(STParamCouchstoreBucketTest, FlushFailureAtPersistingCollectionChange) {
    ::testing::NiceMock<MockOps> ops(create_default_file_ops());
    replaceCouchKVStore(ops);

    setVBucketStateAndRunPersistTask(vbid, vbucket_state_active);

    CollectionsManifest cm(CollectionEntry::dairy);
    auto vb = engine->getKVBucket()->getVBucket(vbid);
    vb->updateFromManifest(makeManifest(cm));

    // Check nothing persisted to disk, only default collection exists
    auto* kvstore = store->getRWUnderlying(vbid);
    auto [s1, m1] = kvstore->getCollectionsManifest(vbid);
    ASSERT_TRUE(s1);
    EXPECT_EQ(1, m1.collections.size());
    const Collections::CollectionMetaData defaultState;
    EXPECT_EQ(defaultState, m1.collections[0].metaData);
    EXPECT_EQ(0, m1.collections[0].startSeqno);
    // This flush fails, we have not written anything to disk
    auto& epBucket = dynamic_cast<EPBucket&>(*store);
    {
        EXPECT_CALL(ops, open(testing::_, testing::_, testing::_, testing::_))
                .WillOnce(testing::Return(COUCHSTORE_ERROR_OPEN_FILE))
                .RetiresOnSaturation();
        EXPECT_EQ(FlushResult(MoreAvailable::Yes, 0, WakeCkptRemover::No),
                  epBucket.flushVBucket(vbid));
        // Flush stats not updated
        EXPECT_EQ(1, vb->dirtyQueueSize);
    }
    ops.DelegateToFake();
    EXPECT_CALL(ops, open(testing::_, testing::_, testing::_, testing::_))
            .Times(::testing::AnyNumber())
            .RetiresOnSaturation();
    // Check nothing persisted to disk, only default collection exists
    auto [s2, m2] = kvstore->getCollectionsManifest(vbid);
    ASSERT_TRUE(s2);
    EXPECT_EQ(1, m2.collections.size());
    EXPECT_EQ(defaultState, m2.collections[0].metaData);
    EXPECT_EQ(0, m2.collections[0].startSeqno);

    // This flush succeeds
    EXPECT_EQ(FlushResult(MoreAvailable::No, 1, WakeCkptRemover::No),
              epBucket.flushVBucket(vbid));
    // Flush stats updated
    EXPECT_EQ(0, vb->dirtyQueueSize);

    auto [s3, m3] = kvstore->getCollectionsManifest(vbid);
    ASSERT_TRUE(s3);
    EXPECT_EQ(2, m3.collections.size());

    Collections::CollectionMetaData dairyState{ScopeID::Default,
                                               CollectionEntry::dairy,
                                               CollectionEntry::dairy.name,
                                               {/*no ttl*/}};
    // no ordering of returned collections, both default and dairy must exist
    for (const auto& c : m3.collections) {
        if (c.metaData.cid == CollectionID::Default) {
            EXPECT_EQ(c.metaData, defaultState);
            EXPECT_EQ(0, c.startSeqno);
        } else {
            EXPECT_EQ(c.metaData, dairyState);
            EXPECT_EQ(1, c.startSeqno);
        }
    }
}

TEST_P(STParamCouchstoreBucketTest, ItemCountsAndCommitFailure_MB_41321) {
    setVBucketStateAndRunPersistTask(vbid, vbucket_state_active);
    auto key = makeStoredDocKey("key");
    auto pending = makeCommittedItem(key, "value");
    EXPECT_EQ(cb::engine_errc::success,
              store->set(*pending, cookie)); // items=1
    auto res = dynamic_cast<EPBucket&>(*store).flushVBucket(vbid);
    EXPECT_EQ(1, res.numFlushed);

    auto vb = engine->getKVBucket()->getVBucket(vbid);
    auto stats =
            vb->getManifest().lock(CollectionID::Default).getPersistedStats();
    EXPECT_EQ(1, stats.itemCount);
    EXPECT_EQ(1, stats.highSeqno);
    EXPECT_NE(0, stats.diskSize);

    // Replace RW kvstore and use a gmocked ops so we can inject failure
    ::testing::NiceMock<MockOps> ops(create_default_file_ops());
    replaceCouchKVStore(ops);

    // Inject fsync error when so we fail the delete
    EXPECT_CALL(ops, sync(testing::_, testing::_))
            .Times(testing::AnyNumber())
            .WillRepeatedly(testing::Return(COUCHSTORE_ERROR_WRITE));

    // Delete our key
    uint64_t cas = 0;
    mutation_descr_t delInfo;
    EXPECT_EQ(cb::engine_errc::success,
              store->deleteItem(key, cas, vbid, cookie, {}, nullptr, delInfo));

    // Expect the flush of our delete to fail twice. This would see an underflow
    // exception before the fix for MB-41321 as we would decrement the item
    // count from 1 to 0 and then try for -1
    auto flushAndExpectFailure = [this](int expectedCommitFailed) {
        auto flushResult = dynamic_cast<EPBucket&>(*store).flushVBucket(vbid);
        EXPECT_EQ(EPBucket::MoreAvailable::Yes, flushResult.moreAvailable);
        EXPECT_EQ(0, flushResult.numFlushed);
        EXPECT_EQ(EPBucket::WakeCkptRemover::No, flushResult.wakeupCkptRemover);
        EXPECT_EQ(expectedCommitFailed, engine->getEpStats().commitFailed);
        auto vb = engine->getKVBucket()->getVBucket(vbid);

        // validate the default collection hasn't changed
        auto stats = vb->getManifest()
                             .lock(CollectionID::Default)
                             .getPersistedStats();
        EXPECT_EQ(1, stats.itemCount);
        EXPECT_EQ(1, stats.highSeqno);
        EXPECT_NE(0, stats.diskSize);
    };

    flushAndExpectFailure(1);
    flushAndExpectFailure(2);

    // Replace the CouchKVStore as we need a valid FileOps to finish
    replaceCouchKVStore(*couchstore_get_default_file_ops());

    // Now a successful flush which will update the stats
    res = dynamic_cast<EPBucket&>(*store).flushVBucket(vbid);
    EXPECT_EQ(EPBucket::MoreAvailable::No, res.moreAvailable);
    EXPECT_EQ(1, res.numFlushed);
    EXPECT_EQ(EPBucket::WakeCkptRemover::No, res.wakeupCkptRemover);
    EXPECT_EQ(2, engine->getEpStats().commitFailed);
    stats = vb->getManifest().lock(CollectionID::Default).getPersistedStats();
    EXPECT_EQ(0, stats.itemCount);
    EXPECT_EQ(2, stats.highSeqno);
    EXPECT_GT(stats.diskSize, 0); // tombstone data remains
}

TEST_P(STParamCouchstoreBucketTest, MB_44098_compactionFailureLeavesNewFile) {
    setVBucketStateAndRunPersistTask(vbid, vbucket_state_active);

    // Replace compaction completion function with one which throws
    dynamic_cast<MockEPBucket*>(store)->mockMakeCompactionContext =
            [](std::shared_ptr<CompactionContext> ctx) {
                ctx->completionCallback = [](CompactionContext& ctx) {
                    throw std::logic_error("forcing compaction to fail");
                };
                return ctx;
            };

    // Store some data into the vbucket (and flush)
    auto key = makeStoredDocKey("keyB");
    store_item(vbid, key, "value");

    // flush to vbid.couch.1
    flush_vbucket_to_disk(vbid, 1);

    // Run compaction which will fail - but must not leave vbid.couch.2
    runCompaction(vbid);

    // Now delete and recreate the vbucket, the new vb will use vbid.couch.2
    // and the test expects to not be able to read the key
    store->deleteVBucket(vbid, cookie);
    setVBucketStateAndRunPersistTask(vbid, vbucket_state_active);

    // To demonstrate the MB without to much work, disable the bloomfilter.
    // Prior to the fix, we can fetch the key which was written before the
    // deleteVBucket/createVbucket
    store->getVBucket(vbid)->setFilterStatus(BFILTER_DISABLED);

    auto gv = store->get(key, vbid, cookie, QUEUE_BG_FETCH);

    if (gv.getStatus() == cb::engine_errc::would_block) {
        runBGFetcherTask();
        gv = store->get(key, vbid, cookie, {});
    }

    EXPECT_EQ(cb::engine_errc::no_such_key, gv.getStatus());
}

#ifdef EP_USE_MAGMA
class STParamMagmaBucketTest : public STParamPersistentBucketTest {};

/**
 * We flush if we have at least:
 *  1) one non-meta item
 *  2) or, one set-vbstate item in the write queue
 * In the two cases we execute two different code paths that may both fail and
 * trigger the reset of the persistence cursor.
 * This test verifies scenario (1) by checking that we persist all the expected
 * items when we re-attempt flush.
 *
 * @TODO MB-38377: With proper magma IO error injection we should turn off
 * background threads and use the IO error injection instead of mock functions.
 */
TEST_P(STParamMagmaBucketTest, ResetPCursorAtPersistNonMetaItems) {
    const auto& config = store->getRWUnderlying(vbid)->getConfig();
    auto& nonConstConfig = const_cast<KVStoreConfig&>(config);
    replaceMagmaKVStore(dynamic_cast<MagmaKVStoreConfig&>(nonConstConfig));

    setVBucketStateAndRunPersistTask(
            vbid,
            vbucket_state_active,
            {{"topology", nlohmann::json::array({{"active", "replica"}})}});

    // Active receives PRE(keyA):1, M(keyB):2, D(keyB):3
    // Note that the set of mutation is just functional to testing that we write
    // to disk all the required vbstate entries at flush

    {
        SCOPED_TRACE("");
        store_item(vbid,
                   makeStoredDocKey("keyA"),
                   "value",
                   0 /*exptime*/,
                   {cb::engine_errc::sync_write_pending} /*expected*/,
                   PROTOCOL_BINARY_RAW_BYTES,
                   {cb::durability::Requirements()});
    }

    {
        SCOPED_TRACE("");
        store_item(vbid,
                   makeStoredDocKey("keyB"),
                   "value",
                   0 /*exptime*/,
                   {cb::engine_errc::success} /*expected*/,
                   PROTOCOL_BINARY_RAW_BYTES);
    }

    {
        SCOPED_TRACE("");
        store_item(vbid,
                   makeStoredDocKey("keyB"),
                   "value",
                   0 /*exptime*/,
                   {cb::engine_errc::success} /*expected*/,
                   PROTOCOL_BINARY_RAW_BYTES,
                   {} /*dur-reqs*/,
                   true /*deleted*/);
    }

    // M(keyB):2 deduplicated, just 2 items for cursor
    const auto vb = engine->getKVBucket()->getVBucket(vbid);
    ASSERT_EQ(2, vb->checkpointManager->getNumItemsForPersistence());
    EXPECT_EQ(2, vb->dirtyQueueSize);

    auto& kvStore =
            dynamic_cast<MockMagmaKVStore&>(*store->getRWUnderlying(vbid));
    const auto checkCachedAndOnDiskVBState = [this, &kvStore](
                                                     uint64_t lastSnapStart,
                                                     uint64_t lastSnapEnd,
                                                     uint64_t highSeqno,
                                                     CheckpointType type,
                                                     uint64_t hps,
                                                     uint64_t hcs,
                                                     uint64_t maxDelRevSeqno) {
        const auto& cached = *kvStore.getCachedVBucketState(vbid);
        const auto& onDisk = kvStore.readVBStateFromDisk(vbid).vbstate;
        for (const auto& vbs : {cached, onDisk}) {
            EXPECT_EQ(lastSnapStart, vbs.lastSnapStart);
            EXPECT_EQ(lastSnapEnd, vbs.lastSnapEnd);
            EXPECT_EQ(highSeqno, vbs.highSeqno);
            EXPECT_EQ(type, vbs.checkpointType);
            EXPECT_EQ(hps, vbs.highPreparedSeqno);
            EXPECT_EQ(hcs, vbs.persistedCompletedSeqno);
            EXPECT_EQ(maxDelRevSeqno, vbs.maxDeletedSeqno);
        }
    };

    // This flush fails, we have not written anything to disk
    kvStore.saveDocsErrorInjector = [](VB::Commit& cmt,
                                       kvstats_ctx& ctx) -> int {
        return magma::Status::IOError;
    };
    auto& epBucket = dynamic_cast<EPBucket&>(*store);
    EXPECT_EQ(FlushResult(MoreAvailable::Yes, 0, WakeCkptRemover::No),
              epBucket.flushVBucket(vbid));
    // Flush stats not updated
    EXPECT_EQ(2, vb->dirtyQueueSize);
    {
        SCOPED_TRACE("");
        checkCachedAndOnDiskVBState(0 /*lastSnapStart*/,
                                    0 /*lastSnapEnd*/,
                                    0 /*highSeqno*/,
                                    CheckpointType::Memory,
                                    0 /*HPS*/,
                                    0 /*HCS*/,
                                    0 /*maxDelRevSeqno*/);
    }

    // This flush succeeds, we must write all the expected items and new vbstate
    // on disk
    kvStore.saveDocsErrorInjector = nullptr;
    EXPECT_EQ(FlushResult(MoreAvailable::No, 2, WakeCkptRemover::No),
              epBucket.flushVBucket(vbid));
    // Flush stats updated
    EXPECT_EQ(0, vb->dirtyQueueSize);
    {
        SCOPED_TRACE("");
        // Notes: expected (snapStart = snapEnd) for complete snap flushed,
        //  which is always the case at Active
        checkCachedAndOnDiskVBState(3 /*lastSnapStart*/,
                                    3 /*lastSnapEnd*/,
                                    3 /*highSeqno*/,
                                    CheckpointType::Memory,
                                    1 /*HPS*/,
                                    0 /*HCS*/,
                                    2 /*maxDelRevSeqno*/);
    }
}

// We want to test what happens during an implicit magma compaction (in
// particular in regards to the CompactionConfig). Given that we call the same
// functions with a slightly different CompactionContext object we can just test
// this by creating the CompactionContext in the same way that we do for an
// implicit compaction and perform a normal compaction with this ctx.
// This test requires the full engine to ensure that we get correct timestamps
// for items as we delete them and all the required callbacks to perform
// compactions.
TEST_P(STParamMagmaBucketTest, implicitCompactionContext) {
    setVBucketStateAndRunPersistTask(vbid, vbucket_state_active);

    auto firstDeletedKey = makeStoredDocKey("keyA");
    auto secondDeletedKey = makeStoredDocKey("keyB");

    store_item(vbid, firstDeletedKey, "value");
    delete_item(vbid, firstDeletedKey);
    flushVBucketToDiskIfPersistent(vbid, 1);

    // Time travel 5 days, we want to drop the tombstone for this when we
    // compact
    TimeTraveller timmy{60 * 60 * 24 * 5};

    // Add a second tombstone to check that we don't drop everything
    store_item(vbid, secondDeletedKey, "value");
    delete_item(vbid, secondDeletedKey);

    // And a dummy item because we can't drop the final seqno
    store_item(vbid, makeStoredDocKey("dummy"), "value");

    flushVBucketToDiskIfPersistent(vbid, 2);

    auto magmaKVStore =
            dynamic_cast<MagmaKVStore*>(store->getRWUnderlying(vbid));
    ASSERT_TRUE(magmaKVStore);

    // Assert the state of the first key on disk
    auto gv = magmaKVStore->get(DiskDocKey(firstDeletedKey), Vbid(0));
    ASSERT_EQ(cb::engine_errc::success, gv.getStatus());
    ASSERT_TRUE(gv.item);
    ASSERT_TRUE(gv.item->isDeleted());

    // Assert the second of the first key on disk
    gv = magmaKVStore->get(DiskDocKey(secondDeletedKey), Vbid(0));
    ASSERT_EQ(cb::engine_errc::success, gv.getStatus());
    ASSERT_TRUE(gv.item);
    ASSERT_TRUE(gv.item->isDeleted());

    // And compact
    auto cctx = magmaKVStore->makeCompactionContext(vbid);

    {
        auto vb = store->getLockedVBucket(vbid);
        EXPECT_TRUE(magmaKVStore->compactDB(vb.getLock(), cctx));
    }

    // Check the first key on disk - should not exist
    gv = magmaKVStore->get(DiskDocKey(firstDeletedKey), Vbid(0));
    EXPECT_EQ(cb::engine_errc::no_such_key, gv.getStatus());
    EXPECT_FALSE(gv.item);

    // Check the second key on disk - should be a tombstone
    gv = magmaKVStore->get(DiskDocKey(secondDeletedKey), Vbid(0));
    EXPECT_EQ(cb::engine_errc::success, gv.getStatus());
    EXPECT_TRUE(gv.item);
    EXPECT_TRUE(gv.item->isDeleted());
}

TEST_P(STParamMagmaBucketTest, makeCompactionContextSetupAtWarmup) {
    // Need a vBucket state to make sure we can call makeCompactionContext
    // without throwing
    setVBucketStateAndRunPersistTask(vbid, vbucket_state_active);

    // Reset so that we can warmup
    resetEngineAndEnableWarmup();

    // Remove the makeCompactionContextCallback function from the KVStore via
    // a mock to test that we set it correctly (as we always set it manually
    // in construction of the SynchronousEpEngine).
    auto mockBucket = dynamic_cast<MockEPBucket*>(engine->getKVBucket());
    mockBucket->removeMakeCompactionContextCallback();

    // Grab the KVStore and assert that the makeCompactionContextCallback isn't
    // currently set
    auto magmaKVStore =
            dynamic_cast<MagmaKVStore*>(store->getRWUnderlying(vbid));
    ASSERT_TRUE(magmaKVStore);
    ASSERT_THROW(magmaKVStore->makeCompactionContext(vbid), std::runtime_error);

    // Run warmup, and we should set the makeCompactionContextCallback in the
    // final stage
    runReadersUntilWarmedUp();
    EXPECT_NO_THROW(magmaKVStore->makeCompactionContext(vbid));
}
#endif

INSTANTIATE_TEST_SUITE_P(Persistent,
                         STParamPersistentBucketTest,
                         STParameterizedBucketTest::persistentConfigValues(),
                         STParameterizedBucketTest::PrintToStringParamName);

INSTANTIATE_TEST_SUITE_P(STParamPersistentBucketTest,
                         MB20054_SingleThreadedEPStoreTest,
                         STParameterizedBucketTest::persistentConfigValues(),
                         STParameterizedBucketTest::PrintToStringParamName);

INSTANTIATE_TEST_SUITE_P(STParamCouchstoreBucketTest,
                         STParamCouchstoreBucketTest,
                         STParameterizedBucketTest::couchstoreConfigValues(),
                         STParameterizedBucketTest::PrintToStringParamName);

#ifdef EP_USE_MAGMA
INSTANTIATE_TEST_SUITE_P(STParamMagmaBucketTest,
                         STParamMagmaBucketTest,
                         STParameterizedBucketTest::magmaConfigValues(),
                         STParameterizedBucketTest::PrintToStringParamName);
#endif

TEST_P(STParamCouchstoreBucketTest, FlusherMarksCleanBySeqno) {
    setVBucketStateAndRunPersistTask(vbid, vbucket_state_active);

    // Used to synchronize this-thread (which simulate a frontend thread) and
    // the flusher-thread below (which simulate the flusher running in a bg
    // thread) so that we produce the exec interleaving of a scenario that
    // allows the user reading a stale seqno from disk.
    // Before the fix, that is possible because he flusher marks-clean items in
    // in the HashTable by CAS. Fixed by using Seqno instead.
    // Note: The scenario showed here a perfectly legal case of XDCR setup where
    // 2 different source clusters replicate to the same destination cluster.
    ThreadGate tg{2};

    auto& kvstore = dynamic_cast<CouchKVStore&>(*store->getRWUnderlying(vbid));
    kvstore.setPostFlushHook([&tg]() {
        // The hook is executed after we have flushed to disk but before we call
        // back into the PersistenceCallback. Here we use the hook only for
        // blocking the flusher and allowing a frontend write before it proceeds
        tg.threadUp();
    });

    const std::string key = "key";
    const auto setWithMeta = [this, &key](uint64_t cas,
                                          uint64_t revSeqno,
                                          uint64_t expectedSeqno) -> void {
        const std::string value = "value";
        const auto valBuf = cb::const_byte_buffer{
                reinterpret_cast<const uint8_t*>(key.data()), key.size()};
        uint64_t opCas = 0;
        uint64_t seqno = 0;
        const auto res = engine->public_setWithMeta(
                vbid,
                engine->public_makeDocKey(cookie, key),
                valBuf,
                {cas, revSeqno, 0 /*flags*/, 0 /*exp*/},
                false /*isDeleted*/,
                PROTOCOL_BINARY_RAW_BYTES,
                opCas,
                &seqno,
                cookie,
                {vbucket_state_active} /*permittedVBStates*/,
                CheckConflicts::Yes,
                true /*allowExisting*/,
                GenerateBySeqno::Yes,
                GenerateCas::No,
                {} /*extendedMetaData*/);
        ASSERT_EQ(cb::engine_errc::success, res);
        EXPECT_EQ(cas, opCas); // Note: CAS is not regenerated
        EXPECT_EQ(expectedSeqno, seqno);
    };

    // This-thread issues the first setWithMeta(s:1) and then blocks.
    // It must resume only when the flusher has persisted but not yet executed
    // into the PersistenceCallback.
    const uint64_t cas = 0x0123456789abcdef;
    {
        SCOPED_TRACE("");
        setWithMeta(cas, 1 /*revSeqno*/, 1 /*expectedSeqno*/);
    }
    auto& vb = *engine->getKVBucket()->getVBucket(vbid);
    ASSERT_EQ(1, vb.checkpointManager->getNumItemsForPersistence());

    // Run the flusher in a bg-thread
    const auto flush = [this]() -> void {
        auto& epBucket = dynamic_cast<EPBucket&>(*store);
        const auto res = epBucket.flushVBucket(vbid);
        EXPECT_EQ(FlushResult(MoreAvailable::No, 1, WakeCkptRemover::No), res);
    };
    auto flusher = std::thread(flush);

    // This-thread issues a second setWithMeta(s:2), but only when the the
    // flusher is blocked into the postFlushHook.
    while (tg.getCount() < 1) {
        std::this_thread::sleep_for(std::chrono::milliseconds(100));
    }

    // setWithMeta(s:2) with same CAS and higher revSeqno, so s:2 wins conflict
    // resolution and the operation succeeds.
    {
        SCOPED_TRACE("");
        setWithMeta(cas, 2 /*revSeqno*/, 2 /*expectedSeqno*/);
    }

    // Now I want the flusher to proceed and call into the PersistenceCallback.
    // Before the fix, the flusher uses CAS for identifying the StoredValue to
    // mark clean in the HashTable, so in this scenario that makes clean a
    // StoreValue (s:2) that has never been persisted.
    // Note: The flusher was already running before s:2 was queued for
    // persistence, so s:2 is not being persisted in this flusher run.
    tg.threadUp();
    flusher.join();

    // Now the ItemPager runs. In the HashTable we have s:2: it must be dirty
    // and so not eligible for eviction.
    auto& epVB = dynamic_cast<EPVBucket&>(vb);
    const auto docKey = makeStoredDocKey(key);
    {
        const auto readHandle = vb.lockCollections();
        auto res = vb.ht.findOnlyCommitted(docKey);
        ASSERT_TRUE(res.storedValue);
        ASSERT_EQ(2, res.storedValue->getBySeqno());
        EXPECT_TRUE(res.storedValue->isDirty());
        EXPECT_FALSE(epVB.pageOut(readHandle, res.lock, res.storedValue));
    }

    // Note: The flusher has never persisted s:2
    ASSERT_EQ(1, vb.getPersistenceSeqno());

    // Try a get, it must fetch s:2 from the HashTable
    const auto res = engine->get(cookie, docKey, vbid, DocStateFilter::Alive);
    // Note: Before the fix we get EWOULDBLOCK as s:2 would be evicted
    ASSERT_EQ(cb::engine_errc::success, res.first);
    const auto* it = reinterpret_cast<const Item*>(res.second.get());
    EXPECT_EQ(2, it->getBySeqno());
}

TEST_P(STParamCouchstoreBucketTest, DeleteUpdatesPersistedDeletes) {
    store->setVBucketState(vbid, vbucket_state_active);

    auto vb = store->getVBucket(vbid);
    ASSERT_TRUE(vb);
    EXPECT_EQ(0, vb->getNumPersistedDeletes());

    store_item(vbid,
               makeStoredDocKey("keyA"),
               "value",
               0 /*exptime*/,
               {cb::engine_errc::success} /*expected*/,
               PROTOCOL_BINARY_RAW_BYTES);
    delete_item(vbid, makeStoredDocKey("keyA"));

    flushVBucketToDiskIfPersistent(vbid, 1);

    // Before the bug fix the stat would be wrong as we'd read from the RO
    // store but only update the cached value in the RW store.
    EXPECT_EQ(1, vb->getNumPersistedDeletes());
}

void STParamPersistentBucketTest::testCompactionPersistedDeletes(
        bool dropDeletes) {
    store->setVBucketState(vbid, vbucket_state_active);

    flushVBucketToDiskIfPersistent(vbid, 0);

    auto vb = store->getVBucket(vbid);
    ASSERT_TRUE(vb);
    ASSERT_NE(0, vb->getFilterSize());

    // Stat should be correct and we should populate the cached value
    EXPECT_EQ(0, vb->getNumPersistedDeletes());

    // Persist first delete
    store_item(vbid,
               makeStoredDocKey("keyA"),
               "value",
               0 /*exptime*/,
               {cb::engine_errc::success} /*expected*/,
               PROTOCOL_BINARY_RAW_BYTES);
    delete_item(vbid, makeStoredDocKey("keyA"));

    store_item(vbid,
               makeStoredDocKey("keyB"),
               "value",
               0 /*exptime*/,
               {cb::engine_errc::success} /*expected*/,
               PROTOCOL_BINARY_RAW_BYTES);
    delete_item(vbid, makeStoredDocKey("keyB"));

    flushVBucketToDiskIfPersistent(vbid, 2);

    EXPECT_EQ(2, vb->getNumPersistedDeletes());

    runCompaction(vbid, 0, dropDeletes);
}

TEST_P(STParamCouchstoreBucketTest, CompactionUpdatesPersistedDeletes) {
    testCompactionPersistedDeletes(true /*dropDeletes*/);

    auto vb = store->getVBucket(vbid);
    ASSERT_TRUE(vb);

    // Before the bug fix the stat would be wrong as we'd read from the RO
    // store but only update the cached value in the RW store. This won't be 0
    // even though we have 2 deletes as we keep the last item during a
    // compaction.
    EXPECT_EQ(1, vb->getNumPersistedDeletes());
}

TEST_P(STParamCouchstoreBucketTest, CompactionUpdatesBloomFilter) {
    engine->getConfiguration().setBfilterKeyCount(1);

    testCompactionPersistedDeletes(false /*dropDeletes*/);

    auto vb = store->getVBucket(vbid);
    ASSERT_TRUE(vb);

    // Before the bug fix the stat would be wrong as we'd read from the RO
    // store but only update the cached value in the RW store.
    EXPECT_EQ(2, vb->getNumPersistedDeletes());

    auto expected = 29;
    if (fullEviction()) {
        expected = 10;
    }
    EXPECT_EQ(expected, vb->getFilterSize());
}

TEST_P(STParamPersistentBucketTest, SetVBucketStateDirtyQueueAge) {
    store->setVBucketState(vbid, vbucket_state_pending);

    auto vb = store->getVBucket(vbid);
    EXPECT_NE(0, vb->dirtyQueueAge);
    EXPECT_EQ(1, vb->dirtyQueueSize);

    flushVBucketToDiskIfPersistent(vbid, 0);
    EXPECT_EQ(0, vb->dirtyQueueAge);
    EXPECT_EQ(0, vb->dirtyQueueSize);
}

TEST_P(STParamCouchstoreBucketTest,
       RollbackCompletionCallbackStateAfterCompletionCallbackFailure) {
    replaceCouchKVStoreWithMock();

    setVBucketStateAndRunPersistTask(
            vbid,
            vbucket_state_active,
            {{"topology", nlohmann::json::array({{"active", "replica"}})}});

    auto vb = store->getVBucket(vbid);
    auto newKey = makeStoredDocKey("key");
    auto item = makePendingItem(newKey, "value");
    EXPECT_EQ(cb::engine_errc::sync_write_pending, store->set(*item, cookie));
    flushVBucketToDiskIfPersistent(vbid, 1);

    EXPECT_EQ(cb::engine_errc::success,
              vb->seqnoAcknowledged(
                      folly::SharedMutex::ReadHolder(vb->getStateLock()),
                      "replica",
                      1));

    vb->processResolvedSyncWrites();
    flushVBucketToDiskIfPersistent(vbid, 1);

    size_t collectionSize = 0;
    {
        Collections::Summary summary;
        vb->getManifest().lock().updateSummary(summary);
        EXPECT_LT(0, summary[CollectionID::Default].diskSize);
        collectionSize = summary[CollectionID::Default].diskSize;
    }

    auto& mockEPBucket = dynamic_cast<MockEPBucket&>(*store);
    mockEPBucket.setPostCompactionCompletionHook(
            []() { throw std::runtime_error("oops"); });

    runCompaction(vbid);

    // Stats shouldn't change as we should abort the compaction
    EXPECT_EQ(0, vb->getPurgeSeqno());
    EXPECT_EQ(1, vb->getNumTotalItems());

    {
        Collections::Summary summary;
        vb->getManifest().lock().updateSummary(summary);
        EXPECT_EQ(1, summary[CollectionID::Default].itemCount);
        EXPECT_EQ(collectionSize, summary[CollectionID::Default].diskSize);
    }
}

/**
 * MB-42224: The test verifies that a failure in the header-sync phase at
 * flush-vbucket causes couchstore auto-retry. Also, the test verifies that
 * relevant stats are correctly updated when finally persistence succeeds.
 */
TEST_P(STParamCouchstoreBucketTest, HeaderSyncFails) {
    setVBucketStateAndRunPersistTask(
            vbid,
            vbucket_state_active,
            {{"topology", nlohmann::json::array({{"active", "replica"}})}});

    // Use mock ops to inject syscall failures
    ::testing::NiceMock<MockOps> ops(create_default_file_ops());
    replaceCouchKVStore(ops);
    // We do 2 syncs per flush. First is for data sync, second is for header
    // sync. In this test we test we fail the second sync, which means that:
    // - All data (docs+local) will be flushed to the OSBC and sync'ed to disk
    // - New header flushed to OSBC but not sync'ed to disk
    EXPECT_CALL(ops, sync(testing::_, testing::_))
            .Times(testing::AnyNumber())
            .WillOnce(testing::DoDefault())
            .WillOnce(testing::Return(COUCHSTORE_ERROR_WRITE))
            .WillRepeatedly(testing::DoDefault());

    const auto& vb = *store->getVBucket(vbid);
    ASSERT_EQ(0, vb.getNumItems());
    auto* kvstore = store->getRWUnderlying(vbid);
    ASSERT_EQ(0, kvstore->getPersistedVBucketState(vbid).onDiskPrepares);
    const auto& stats = engine->getEpStats();
    ASSERT_EQ(0, stats.commitFailed);
    ASSERT_EQ(1, stats.flusherCommits);

    // Store a mutation (that is for checking our num-items)
    const auto keyM = makeStoredDocKey("keyM");
    const auto item = makeCommittedItem(keyM, "value");
    EXPECT_EQ(cb::engine_errc::success, store->set(*item, cookie));

    // Store a prepare (that is for checking out on-dick-prepares)
    const auto key = makeStoredDocKey("key");
    const auto prepare =
            makePendingItem(key, "value", cb::durability::Requirements());
    EXPECT_EQ(cb::engine_errc::sync_write_pending,
              store->set(*prepare, cookie));

    // Try persistence, it fails the first attempt but couchstore auto-retry
    // succeeds at the second attempt.
    auto res = dynamic_cast<EPBucket&>(*store).flushVBucket(vbid);
    EXPECT_EQ(EPBucket::MoreAvailable::No, res.moreAvailable);
    EXPECT_EQ(2, res.numFlushed);
    EXPECT_EQ(1, stats.commitFailed); // This indicates that we failed once
    EXPECT_EQ(2, stats.flusherCommits);
    EXPECT_EQ(1, vb.getNumTotalItems());
    EXPECT_EQ(1, kvstore->getPersistedVBucketState(vbid).onDiskPrepares);
    EXPECT_EQ(1, kvstore->getCachedVBucketState(vbid)->onDiskPrepares);
}

/**
 * MB-42224: This test doesn't cover any fix, it just shows how
 * KVStore::snapshotVBuckets behaves if the sync-header fails at commit.
 */
TEST_P(STParamCouchstoreBucketTest, HeaderSyncFails_VBStateOnly) {
    setVBucketStateAndRunPersistTask(vbid, vbucket_state_active);
    auto* kvstore = dynamic_cast<CouchKVStore*>(store->getRWUnderlying(vbid));
    ASSERT_TRUE(kvstore);
    ASSERT_EQ(vbucket_state_active,
              kvstore->getPersistedVBucketState(vbid).transition.state);
    ASSERT_EQ(vbucket_state_active,
              kvstore->getCachedVBucketState(vbid)->transition.state);
    const auto& stats = engine->getEpStats();
    ASSERT_EQ(0, stats.commitFailed);
    ASSERT_EQ(1, stats.flusherCommits);

    // Flush and verify nothing in the persistence queue.
    auto& bucket = dynamic_cast<EPBucket&>(*store);
    auto res = bucket.flushVBucket(vbid);
    using MoreAvailable = EPBucket::MoreAvailable;
    EXPECT_EQ(MoreAvailable::No, res.moreAvailable);
    EXPECT_EQ(0, stats.commitFailed);
    EXPECT_EQ(1, stats.flusherCommits);

    // Use mock ops to inject syscall failures.
    ::testing::NiceMock<MockOps> ops(create_default_file_ops());
    replaceCouchKVStore(ops);
    EXPECT_CALL(ops, sync(testing::_, testing::_))
            .Times(testing::AnyNumber())
            .WillOnce(testing::DoDefault()) // data
            .WillOnce(testing::Return(COUCHSTORE_ERROR_WRITE)) // header
            .WillRepeatedly(testing::DoDefault());
    kvstore = dynamic_cast<CouchKVStore*>(store->getRWUnderlying(vbid));
    ASSERT_TRUE(kvstore);

    // Set new vbstate in memory only
    setVBucketState(vbid, vbucket_state_replica);
    EXPECT_EQ(vbucket_state_active,
              kvstore->getPersistedVBucketState(vbid).transition.state);
    EXPECT_EQ(vbucket_state_active,
              kvstore->getCachedVBucketState(vbid)->transition.state);

    // Flush and verify failure
    res = bucket.flushVBucket(vbid);
    EXPECT_EQ(MoreAvailable::Yes, res.moreAvailable);
    EXPECT_EQ(1, stats.commitFailed);
    EXPECT_EQ(1, stats.flusherCommits);

    // Given that write-data has succeded, we have written the new vbstate to
    // the OS buffer cache, so we do see the new vbstate when we make a VFS read
    EXPECT_EQ(vbucket_state_replica,
              kvstore->getPersistedVBucketState(vbid).transition.state);
    // Note: Cached vbstate is updated only if commit succeeds, so we didn't
    // reach the point where we update it.
    EXPECT_EQ(vbucket_state_active,
              kvstore->getCachedVBucketState(vbid)->transition.state);

    // The next flush attempt succeeds, cached/on-disk vbstate aligned
    res = bucket.flushVBucket(vbid);
    EXPECT_EQ(MoreAvailable::No, res.moreAvailable);
    EXPECT_EQ(1, stats.commitFailed);
    EXPECT_EQ(2, stats.flusherCommits);
    EXPECT_EQ(vbucket_state_replica,
              kvstore->getPersistedVBucketState(vbid).transition.state);
    EXPECT_EQ(vbucket_state_replica,
              kvstore->getCachedVBucketState(vbid)->transition.state);
}

TEST_P(STParamCouchstoreBucketTest, FlushVBStateUpdatesCommitStats) {
    const auto& stats = engine->getEpStats();
    ASSERT_EQ(0, stats.commitFailed);
    ASSERT_EQ(0, stats.flusherCommits);

    setVBucketStateAndRunPersistTask(vbid, vbucket_state_active);

    auto* kvstore = dynamic_cast<CouchKVStore*>(store->getRWUnderlying(vbid));
    ASSERT_TRUE(kvstore);
    EXPECT_EQ(vbucket_state_active,
              kvstore->getPersistedVBucketState(vbid).transition.state);
    EXPECT_EQ(vbucket_state_active,
              kvstore->getCachedVBucketState(vbid)->transition.state);
    EXPECT_EQ(0, stats.commitFailed);
    EXPECT_EQ(1, stats.flusherCommits);

    // Use mock ops to inject syscall failures
    ::testing::NiceMock<MockOps> ops(create_default_file_ops());
    replaceCouchKVStore(ops);
    EXPECT_CALL(ops, sync(testing::_, testing::_))
            .Times(testing::AnyNumber())
            .WillOnce(testing::Return(COUCHSTORE_ERROR_WRITE)) // data
            .WillRepeatedly(testing::DoDefault());
    kvstore = dynamic_cast<CouchKVStore*>(store->getRWUnderlying(vbid));
    ASSERT_TRUE(kvstore);

    // Set new vbstate in memory only
    setVBucketState(vbid, vbucket_state_replica);
    EXPECT_EQ(vbucket_state_active,
              kvstore->getPersistedVBucketState(vbid).transition.state);
    EXPECT_EQ(vbucket_state_active,
              kvstore->getCachedVBucketState(vbid)->transition.state);

    // Flush and verify failure
    auto& bucket = dynamic_cast<EPBucket&>(*store);
    auto res = bucket.flushVBucket(vbid);
    EXPECT_EQ(MoreAvailable::Yes, res.moreAvailable);
    EXPECT_EQ(1, stats.commitFailed);
    EXPECT_EQ(1, stats.flusherCommits);
    EXPECT_EQ(vbucket_state_active,
              kvstore->getPersistedVBucketState(vbid).transition.state);
    EXPECT_EQ(vbucket_state_active,
              kvstore->getCachedVBucketState(vbid)->transition.state);

    // The next flush attempt succeeds
    res = bucket.flushVBucket(vbid);
    EXPECT_EQ(MoreAvailable::No, res.moreAvailable);
    EXPECT_EQ(1, stats.commitFailed);
    EXPECT_EQ(2, stats.flusherCommits);
    EXPECT_EQ(vbucket_state_replica,
              kvstore->getPersistedVBucketState(vbid).transition.state);
    EXPECT_EQ(vbucket_state_replica,
              kvstore->getCachedVBucketState(vbid)->transition.state);
}

TEST_P(STParamCouchstoreBucketTest,
       RollBackToZeroAfterOnDiskPrepareReadFailure) {
    // set up mock KVStore so we can fail a file open
    ::testing::NiceMock<MockOps> ops(create_default_file_ops());
    replaceCouchKVStore(ops);

    setVBucketStateAndRunPersistTask(
            vbid,
            vbucket_state_active,
            {{"topology", nlohmann::json::array({{"active", "replica"}})}});
    auto& vbucket = *engine->getVBucket(vbid);
    // Write a prepare so we have something for loadPreparedSyncWrites() to try
    // and load and 5 items to disk we will try to rollback to the last of these
    // items
    store_item(vbid,
               makeDiskDocKey("key123", true, CollectionID()).getDocKey(),
               "value",
               0,
               {cb::engine_errc::sync_write_pending},
               PROTOCOL_BINARY_RAW_BYTES,
               {{cb::durability::Level::Majority, cb::durability::Timeout{}}});

    store_items(5, vbid, makeStoredDocKey("key"), "value");
    auto res = dynamic_cast<EPBucket&>(*store).flushVBucket(vbid);
    EXPECT_EQ(6, res.numFlushed);

    // Add another 5 items to disk so we can tell EP Engine to roll these back
    store_items(5, vbid, makeStoredDocKey("key"), "value");
    res = dynamic_cast<EPBucket&>(*store).flushVBucket(vbid);
    EXPECT_EQ(5, res.numFlushed);
    EXPECT_EQ(11, vbucket.getHighSeqno());

    // Set the vbucket to a replica so we can rollback the data on disk
    setVBucketStateAndRunPersistTask(vbid, vbucket_state_replica);

    // Setup couchstore so that we fail a file open during
    // EPBucket::loadPreparedSyncWrites()
    EXPECT_CALL(ops, open(testing::_, testing::_, testing::_, testing::_))
            .WillOnce(testing::DoDefault())
            .WillOnce(testing::DoDefault())
            .WillOnce(testing::DoDefault())
            .WillOnce(testing::Return(COUCHSTORE_ERROR_READ))
            .WillRepeatedly(testing::DoDefault());

    // Try and rollback to seqno 6, this should fail as we're unable to load
    // prepares on disk due to this we should rollback to seqno 0
    auto status = engine->getKVBucket()->rollback(vbid, 6);
    EXPECT_EQ(TaskStatus::Complete, status);
    auto& vbucketR = *engine->getVBucket(vbid);
    EXPECT_EQ(0, vbucketR.getHighSeqno());
    EXPECT_EQ(0, vbucketR.getNumItems());
}

TEST_P(STParamCouchstoreBucketTest,
       BootstrapProcedureLeavesNoCorruptedFileAtFailure) {
    using namespace testing;

    // Always fail the pwrite syscall for inducing the creation of an empty
    // couchstore file when the first flush fails.
    ::testing::NiceMock<MockOps> ops(create_default_file_ops());
    replaceCouchKVStore(ops);
    EXPECT_CALL(ops, pwrite(_, _, _, _, _))
            .Times(2)
            .WillRepeatedly(Return(COUCHSTORE_ERROR_WRITE));
    auto *kvstore = dynamic_cast<CouchKVStore *>(store->getRWUnderlying(vbid));
    ASSERT_TRUE(kvstore);

    const auto &stats = engine->getEpStats();
    ASSERT_EQ(0, stats.commitFailed);
    ASSERT_EQ(0, stats.flusherCommits);

    auto vb = store->getVBucket(vbid);
    ASSERT_FALSE(vb);

    // The store has never received a SetVBstate yet, verify no file on disk
    const auto verifyNoFile = [this, &kvstore]() -> void {
        bool fileNotFound = false;
        try {
            kvstore->getPersistedVBucketState(vbid);
        } catch (const std::logic_error &e) {
            ASSERT_THAT(e.what(), HasSubstr("openDB error:no such file"));
            fileNotFound = true;
        }
        ASSERT_TRUE(fileNotFound);
    };
    verifyNoFile();

    setVBucketState(vbid, vbucket_state_replica);
    vb = store->getVBucket(vbid);
    ASSERT_TRUE(vb);
    verifyNoFile();

    // Flush fails
    auto &ep = dynamic_cast<EPBucket &>(*store);
    const auto res = ep.flushVBucket(vbid);
    EXPECT_EQ(MoreAvailable::Yes, res.moreAvailable);
    EXPECT_EQ(0, res.numFlushed);
    EXPECT_EQ(1, stats.commitFailed);
    EXPECT_EQ(0, stats.flusherCommits);

    // Before the fix we fail with "no header in non-empty file" if we try to
    // open the database at this point, as flush has failed but we have left an
    // empty file behind.
    // A practical example is a restart. We'll try to initialize KVStore and
    // fail, and we'll never recover automatically from that state.
    //
    // After the fix persistence never creates empty files, so we see "no such
    // file" if we try to read from disk here. At restart we are fine as we just
    // don't see any file.
    verifyNoFile();
}

TEST_P(STParamCouchstoreBucketTest,
       FlushStatsAtPersistNonMetaItems_CkptMgrSuccessPersistAgain) {
    ::testing::NiceMock<MockOps> ops(create_default_file_ops());
    replaceCouchKVStore(ops);
    EXPECT_CALL(ops, sync(testing::_, testing::_))
            .Times(testing::AnyNumber())
            .WillOnce(testing::Return(COUCHSTORE_SUCCESS))
            .WillOnce(testing::Return(COUCHSTORE_SUCCESS))
            .WillOnce(testing::Return(COUCHSTORE_SUCCESS))
            .WillOnce(testing::Return(COUCHSTORE_SUCCESS))
            .WillOnce(testing::Return(COUCHSTORE_ERROR_WRITE))
            .WillRepeatedly(testing::Return(COUCHSTORE_SUCCESS));

    setVBucketStateAndRunPersistTask(vbid, vbucket_state_active);

        SCOPED_TRACE("");
        store_item(vbid,
                   makeStoredDocKey("keyA"),
                   "value",
                   0 /*exptime*/,
                   {cb::engine_errc::success} /*expected*/,
                   PROTOCOL_BINARY_RAW_BYTES);

    const auto& vb = *engine->getKVBucket()->getVBucket(vbid);
    auto& manager = *vb.checkpointManager;
    ASSERT_EQ(1, manager.getNumOpenChkItems());
    EXPECT_EQ(1, vb.dirtyQueueSize);

    auto kvstore = store->getRWUnderlying(vbid);
    kvstore->setPostFlushHook([this, &vb]() {
        store_item(vbid,
                   makeStoredDocKey("keyA"),
                   "biggerValue",
                   0 /*exptime*/,
                   {cb::engine_errc::success} /*expected*/,
                   PROTOCOL_BINARY_RAW_BYTES);
        EXPECT_EQ(2, vb.dirtyQueueSize);
    });

    // This flush fails, we have not written anything to disk
    auto& epBucket = dynamic_cast<EPBucket&>(*store);
    EXPECT_EQ(FlushResult(MoreAvailable::Yes, 0, WakeCkptRemover::No),
              epBucket.flushVBucket(vbid));
    // Flush stats not updated
    EXPECT_EQ(1, vb.dirtyQueueSize);

    // Reset hook, don't want to add another item on the successful flush
    kvstore->setPostFlushHook([]() {});

    // This flush succeeds, we must write all the expected items and new vbstate
    // on disk
    // Flusher deduplication, just 1 item flushed
    EXPECT_EQ(FlushResult(MoreAvailable::No, 1, WakeCkptRemover::No),
              epBucket.flushVBucket(vbid));

    // Flush stats updated
    EXPECT_EQ(0, vb.dirtyQueueSize);
    EXPECT_EQ(0, vb.dirtyQueueAge);
    EXPECT_EQ(0, vb.dirtyQueueMem);
    EXPECT_EQ(0, vb.dirtyQueuePendingWrites);
}

TEST_P(STParameterizedBucketTest, CkptMgrDedupeStatsCorrectSmallToLarge) {
    setVBucketStateAndRunPersistTask(vbid, vbucket_state_active);

    store_item(vbid,
               makeStoredDocKey("keyA"),
               "value",
               0 /*exptime*/,
               {cb::engine_errc::success} /*expected*/,
               PROTOCOL_BINARY_RAW_BYTES);
    store_item(vbid,
               makeStoredDocKey("keyA"),
               "biggerValue",
               0 /*exptime*/,
               {cb::engine_errc::success} /*expected*/,
               PROTOCOL_BINARY_RAW_BYTES);
    flushVBucketToDiskIfPersistent(vbid, 1);

    const auto& vb = *engine->getKVBucket()->getVBucket(vbid);
    EXPECT_EQ(0, vb.dirtyQueueSize);
    EXPECT_EQ(0, vb.dirtyQueueAge);
    EXPECT_EQ(0, vb.dirtyQueueMem);
    EXPECT_EQ(0, vb.dirtyQueuePendingWrites);
}

TEST_P(STParameterizedBucketTest, CkptMgrDedupeStatsCorrectLargeToSmall) {
    setVBucketStateAndRunPersistTask(vbid, vbucket_state_active);

    store_item(vbid,
               makeStoredDocKey("keyA"),
               "biggerValues",
               0 /*exptime*/,
               {cb::engine_errc::success} /*expected*/,
               PROTOCOL_BINARY_RAW_BYTES);
    store_item(vbid,
               makeStoredDocKey("keyA"),
               "value",
               0 /*exptime*/,
               {cb::engine_errc::success} /*expected*/,
               PROTOCOL_BINARY_RAW_BYTES);
    flushVBucketToDiskIfPersistent(vbid, 1);

    const auto& vb = *engine->getKVBucket()->getVBucket(vbid);
    EXPECT_EQ(0, vb.dirtyQueueSize);
    EXPECT_EQ(0, vb.dirtyQueueAge);
    EXPECT_EQ(0, vb.dirtyQueueMem);
    EXPECT_EQ(0, vb.dirtyQueuePendingWrites);
}

/**
 * Targetted test for MB-49022: Expiry of a committed SyncWrite with XATTRs was
 * causing us to queue a CommittedViaPrepare item without a durability context
 * which triggered an exception in VBucket::queueItem(). We need to instead set
 * the CommittedState of the item to CommittedViaMutation. We need the full
 * engine for this for expiry (ServerTimeAPI) so VBucketDurabilityTest is not
 * appropriate for this test.
 */
TEST_P(STParameterizedBucketTest, SyncWriteXattrExpiryResetsCommittedState) {
    setVBucketStateAndRunPersistTask(
            vbid,
            vbucket_state_active,
            {{"topology", nlohmann::json::array({{"active", "replica"}})}});

    auto vb = store->getVBucket(vbid);

    auto key = makeStoredDocKey("a");
    using namespace cb::durability;
    auto prepare = makeCompressibleItem(vbid,
                                        key,
                                        "" /*body*/,
                                        PROTOCOL_BINARY_DATATYPE_JSON,
                                        false, // compressed
                                        true /*xattrs*/);
    prepare->setPendingSyncWrite(Requirements{Level::Majority, {}});
    prepare->setExpTime(1);

    ASSERT_EQ(cb::engine_errc::sync_write_pending,
              store->set(*prepare, cookie));
    flushVBucketToDiskIfPersistent(vbid, 1);

    // 2) Seqno ack and commit the prepare
    vb->seqnoAcknowledged(folly::SharedMutex::ReadHolder(vb->getStateLock()),
                          "replica",
                          1 /*prepareSeqno*/);
    vb->processResolvedSyncWrites();
    flushVBucketToDiskIfPersistent(vbid, 1);

    {
        auto res = vb->ht.findForUpdate(key);
        ASSERT_TRUE(res.committed);
        ASSERT_EQ(CommittedState::CommittedViaPrepare,
                  res.committed->getCommitted());
    }

    // Expiry via get is easiest. It will not return the SV though as it's
    // deleted.
    TimeTraveller t(1000);
    {
        auto res = vb->fetchValidValue(WantsDeleted::No,
                                       TrackReference::No,
                                       QueueExpired::Yes,
                                       vb->lockCollections(key));
        EXPECT_FALSE(res.storedValue);
    }

    // So now we can check it manually
    {
        auto res = vb->ht.findForUpdate(key);
        ASSERT_TRUE(res.committed);
        EXPECT_EQ(CommittedState::CommittedViaMutation,
                  res.committed->getCommitted());
    }
}

/**
 * MB-49022:
 *
 * A streaming DCP client found that a committed SyncWrite with TTL and XATTRs
 * set in the CacheCallback (HT lookup). This triggered an expiry which caused
 * the process to crash as we hit an assert that every "Commit" should have a
 * durability context set and passed into VBucket::queueItem() correctly. The
 * root cause of this issue is that when we modyify the CommittedViaPrepare
 * StoredValue to turn it into an expired item we also need to reset the
 * CommittedState to CommittedViaMutation.
 */
TEST_P(STParamPersistentBucketTest, SyncWriteXattrExpiryViaDcp) {
    setVBucketStateAndRunPersistTask(
            vbid,
            vbucket_state_active,
            {{"topology", nlohmann::json::array({{"active", "replica"}})}});

    // 1) Store prepare with expiry and xattrs
    auto key = makeStoredDocKey("a");
    using namespace cb::durability;
    auto prepare = makeCompressibleItem(vbid,
                                        key,
                                        "" /*body*/,
                                        PROTOCOL_BINARY_DATATYPE_JSON,
                                        false, // compressed
                                        true /*xattrs*/);
    prepare->setPendingSyncWrite(Requirements{Level::Majority, {}});
    prepare->setExpTime(1);

    ASSERT_EQ(cb::engine_errc::sync_write_pending,
              store->set(*prepare, cookie));
    flushVBucketToDiskIfPersistent(vbid, 1);

    auto vb = store->getVBucket(vbid);

    // 2) Seqno ack and commit the prepare
    vb->seqnoAcknowledged(folly::SharedMutex::ReadHolder(vb->getStateLock()),
                          "replica",
                          1 /*prepareSeqno*/);
    vb->processResolvedSyncWrites();
    flushVBucketToDiskIfPersistent(vbid, 1);

    // Pre-DCP, remove checkpoint to force backfill and assert that we still
    // have the item in the HashTable (for CacheCallback later).
    removeCheckpoint(*vb, 2);

    {
        auto res = vb->ht.findForUpdate(key);
        ASSERT_TRUE(res.committed);
        ASSERT_EQ(CommittedState::CommittedViaPrepare,
                  res.committed->getCommitted());
    }

    // Time travel - expiry should be possible now.
    TimeTraveller t(1000);

    // 3) DCP stream (and trigger expiry via CacheCallback)
    auto producer = std::make_shared<MockDcpProducer>(*engine,
                                                      cookie,
                                                      "test_producer",
                                                      /*flags*/ 0);
    producer->createCheckpointProcessorTask();
    MockDcpMessageProducers producers;
    producer->mockActiveStreamRequest(0, // flags
                                      1, // opaque
                                      *vb,
                                      0, // start_seqno
                                      ~0, // end_seqno
                                      0, // vbucket_uuid,
                                      0, // snap_start_seqno,
                                      0); // snap_end_seqno,

    // This will schedule the backfill
    auto stream = producer->findStream(vbid);
    auto* mock_stream = static_cast<MockActiveStream*>(stream.get());
    mock_stream->transitionStateToBackfilling();
    ASSERT_TRUE(mock_stream->isBackfilling());

    auto& lpAuxioQ = *task_executor->getLpTaskQ()[AUXIO_TASK_IDX];

    // Now start the backfilling task - mark disk snapshot
    runNextTask(lpAuxioQ, "Backfilling items for a DCP Connection");

    // And stream... (used to crash here in CacheCallback). Not crashing is the
    // test.
    runNextTask(lpAuxioQ, "Backfilling items for a DCP Connection");
<<<<<<< HEAD
=======
}

INSTANTIATE_TEST_CASE_P(Persistent,
                        STParamPersistentBucketTest,
                        STParameterizedBucketTest::persistentConfigValues(),
                        STParameterizedBucketTest::PrintToStringParamName);

TEST_P(STParamPersistentBucketTest,
       RemovingXattrDoesNotCauseIncorrectDatatypeOnReplica) {
    // MB-52793: Under value eviction, if a replica:
    // 1. Is a version without the fix for MB-50423 (6.6.5, 7.0.4 and down)
    // 2. Has metadata for a deleted item with xattrs, but a non-resident value
    //    (e.g., has been bgfetched and evicted)
    // 3. Receives a deletion over DCP changing a document from
    //    Xattrs+value -> no xattrs+no value
    // The replica will persist a deleted item with datatype=xattrs but no
    // value.
    // NOTE: this has already been (incidentally) prevented by the fix for
    //       MB-50423 in some versions, this test is to guard against future
    //       regressions in this specific case.

    setVBucketStateAndRunPersistTask(vbid, vbucket_state_replica);

    // 1) Store an item with a (system) xattr
    auto key = makeStoredDocKey("key");

    cb::xattr::Blob xattrBlob;

    xattrBlob.set("_sync", "somexattrvalue");
    auto xattrs = xattrBlob.finalize();
    auto xattrsStr = std::string(xattrs.begin(), xattrs.end());

    // store the deleted item
    {
        auto item = make_item(
                vbid, key, xattrsStr, 0, PROTOCOL_BINARY_DATATYPE_XATTR);

        item.setCas(1234);
        item.setDeleted(DeleteSource::Explicit);

        uint64_t seqno;
        ASSERT_EQ(ENGINE_SUCCESS,
                  store->setWithMeta(item,
                                     0 /* cas */,
                                     &seqno,
                                     cookie,
                                     {vbucket_state_replica},
                                     CheckConflicts::No,
                                     /*allowExisting*/ true));
    }

    flushVBucketToDiskIfPersistent(vbid, 1);

    auto vb = store->getVBucket(vbid);
    auto& ht = vb->ht;

    // persistence callback removes the delete from the HT
    {
        auto res = ht.findForRead(key,
                                  TrackReference::No,
                                  WantsDeleted::Yes,
                                  ForGetReplicaOp::No);
        ASSERT_FALSE(res.storedValue);
    }

    {
        // cause the deleted item to be bgfetched back into the HT
        get_options_t options =
                static_cast<get_options_t>(QUEUE_BG_FETCH | GET_DELETED_VALUE);
        auto gv = store->get(key, vbid, cookie, options);
        ASSERT_EQ(ENGINE_EWOULDBLOCK, gv.getStatus());

        runBGFetcherTask();
        gv = store->get(key, vbid, cookie, options);
        ASSERT_EQ(ENGINE_SUCCESS, gv.getStatus());
        ASSERT_EQ(PROTOCOL_BINARY_DATATYPE_XATTR, gv.item->getDataType());
        ASSERT_NE(0, gv.item->getNBytes());
        ASSERT_EQ(xattrsStr, gv.item->getValue()->to_s());
    }

    // now evict the value
    {
        auto res = ht.findForWrite(key, WantsDeleted::Yes);
        ht.unlocked_ejectItem(
                res.lock, res.storedValue, store->getEvictionPolicy());
    }

    // check it exists in the desired state
    {
        auto res = ht.findForRead(key,
                                  TrackReference::No,
                                  WantsDeleted::Yes,
                                  ForGetReplicaOp::No);
        const auto* v = res.storedValue;
        if (fullEviction()) {
            // Item should be entirely removed.
            EXPECT_FALSE(v);
        } else {
            // Item should still be present.
            ASSERT_TRUE(v);
            ASSERT_TRUE(v->isDeleted());
            ASSERT_FALSE(v->isResident());
            ASSERT_EQ(PROTOCOL_BINARY_DATATYPE_XATTR, v->getDatatype());
        }
    }

    // now drop the xattrs and store again, as if the only xattr has been
    // removed by subdoc (as per what SyncGW does).
    {
        auto item = make_item(vbid, key, "", 0, PROTOCOL_BINARY_RAW_BYTES);
        item.setCas(5678);
        item.setDeleted(DeleteSource::Explicit);

        uint64_t cas = 0;
        uint64_t seqno;

        EXPECT_EQ(ENGINE_SUCCESS,
                  store->deleteWithMeta(key,
                                        cas,
                                        &seqno,
                                        vbid,
                                        cookie,
                                        {vbucket_state_replica},
                                        CheckConflicts::No,
                                        item.getMetaData(),
                                        GenerateBySeqno::Yes,
                                        GenerateCas::No,
                                        0,
                                        nullptr,
                                        DeleteSource::Explicit));
    }

    // At this point the damage has been done - the document has been corrupted
    // (zero byte value but datatype==XATTR) both on-disk and in-memory.

    // MB-50423: The item _must_ have datatype RAW_BYTES now, as it does not
    //           have any xattrs or a value.
    {
        auto res = ht.findForRead(key,
                                  TrackReference::No,
                                  WantsDeleted::Yes,
                                  ForGetReplicaOp::No);
        const auto* v = res.storedValue;
        EXPECT_TRUE(v->isDeleted());
        EXPECT_EQ(PROTOCOL_BINARY_RAW_BYTES, v->getDatatype());
    }
>>>>>>> 8855aebe
}<|MERGE_RESOLUTION|>--- conflicted
+++ resolved
@@ -7455,14 +7455,7 @@
     // And stream... (used to crash here in CacheCallback). Not crashing is the
     // test.
     runNextTask(lpAuxioQ, "Backfilling items for a DCP Connection");
-<<<<<<< HEAD
-=======
-}
-
-INSTANTIATE_TEST_CASE_P(Persistent,
-                        STParamPersistentBucketTest,
-                        STParameterizedBucketTest::persistentConfigValues(),
-                        STParameterizedBucketTest::PrintToStringParamName);
+}
 
 TEST_P(STParamPersistentBucketTest,
        RemovingXattrDoesNotCauseIncorrectDatatypeOnReplica) {
@@ -7498,7 +7491,7 @@
         item.setDeleted(DeleteSource::Explicit);
 
         uint64_t seqno;
-        ASSERT_EQ(ENGINE_SUCCESS,
+        ASSERT_EQ(cb::engine_errc::success,
                   store->setWithMeta(item,
                                      0 /* cas */,
                                      &seqno,
@@ -7524,14 +7517,14 @@
 
     {
         // cause the deleted item to be bgfetched back into the HT
-        get_options_t options =
+        auto options =
                 static_cast<get_options_t>(QUEUE_BG_FETCH | GET_DELETED_VALUE);
         auto gv = store->get(key, vbid, cookie, options);
-        ASSERT_EQ(ENGINE_EWOULDBLOCK, gv.getStatus());
+        ASSERT_EQ(cb::engine_errc::would_block, gv.getStatus());
 
         runBGFetcherTask();
         gv = store->get(key, vbid, cookie, options);
-        ASSERT_EQ(ENGINE_SUCCESS, gv.getStatus());
+        ASSERT_EQ(cb::engine_errc::success, gv.getStatus());
         ASSERT_EQ(PROTOCOL_BINARY_DATATYPE_XATTR, gv.item->getDataType());
         ASSERT_NE(0, gv.item->getNBytes());
         ASSERT_EQ(xattrsStr, gv.item->getValue()->to_s());
@@ -7573,7 +7566,7 @@
         uint64_t cas = 0;
         uint64_t seqno;
 
-        EXPECT_EQ(ENGINE_SUCCESS,
+        EXPECT_EQ(cb::engine_errc::success,
                   store->deleteWithMeta(key,
                                         cas,
                                         &seqno,
@@ -7603,5 +7596,4 @@
         EXPECT_TRUE(v->isDeleted());
         EXPECT_EQ(PROTOCOL_BINARY_RAW_BYTES, v->getDatatype());
     }
->>>>>>> 8855aebe
 }