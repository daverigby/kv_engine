/* -*- Mode: C++; tab-width: 4; c-basic-offset: 4; indent-tabs-mode: nil -*- */
/*
 *     Copyright 2017 Couchbase, Inc
 *
 *   Licensed under the Apache License, Version 2.0 (the "License");
 *   you may not use this file except in compliance with the License.
 *   You may obtain a copy of the License at
 *
 *       http://www.apache.org/licenses/LICENSE-2.0
 *
 *   Unless required by applicable law or agreed to in writing, software
 *   distributed under the License is distributed on an "AS IS" BASIS,
 *   WITHOUT WARRANTIES OR CONDITIONS OF ANY KIND, either express or implied.
 *   See the License for the specific language governing permissions and
 *   limitations under the License.
 */

/**
 * Unit tests for Item Paging / Expiration.
 */

#include "../mock/mock_global_task.h"
#include "../mock/mock_paging_visitor.h"
#include "bgfetcher.h"
#include "checkpoint_manager.h"
#include "checkpoint_utils.h"
#include "ep_bucket.h"
#include "ep_time.h"
#include "evp_store_single_threaded_test.h"
#include "item.h"
#include "item_eviction.h"
#include "kv_bucket.h"
#include "kvstore.h"
#include "test_helpers.h"
#include "tests/mock/mock_synchronous_ep_engine.h"

#include <folly/portability/GTest.h>
#include <programs/engine_testapp/mock_server.h>
#include <string_utilities.h>
#include <xattr/blob.h>
#include <xattr/utils.h>

using namespace std::string_literals;

using FlushResult = EPBucket::FlushResult;
using MoreAvailable = EPBucket::MoreAvailable;
using WakeCkptRemover = EPBucket::WakeCkptRemover;

/**
 * Test fixture for bucket quota tests. Sets quota (max_size) to 200KB
 *
 * NOTE: All the tests using this (including subclasses) require memory
 * tracking to be enabled.
 */
class STBucketQuotaTest : public STParameterizedBucketTest {
protected:
    void SetUp() override {
        config_string +=
                "ht_size=47;"
                "magma_commit_point_interval=0;"
                "magma_checkpoint_interval=0;"
                "magma_checkpoint_every_batch=true";

        STParameterizedBucketTest::SetUp();

        ObjectRegistry::onSwitchThread(engine.get());

        // By settig the magma config params above, it causes
        // magma to flush with every batch. This will release memory
        // being held by streaming sstables (~600KB). Otherwise, we would
        // have to bump up the quota for magma.
        increaseQuota(700 * 1024);

        // How many nonIO tasks we expect initially
        // - 0 for persistent.
        // - 1 for Ephemeral (EphTombstoneHTCleaner).
        if (std::get<0>(GetParam()) == "ephemeral") {
            ++initialNonIoTasks;
        }

        // Sanity check - need memory tracker to be able to check our memory
        // usage.
        ASSERT_TRUE(cb::ArenaMalloc::canTrackAllocations())
                << "Memory tracker not enabled - cannot continue";

        store->setVBucketState(vbid, vbucket_state_active);

        // Sanity check - to ensure memory usage doesn't increase without us
        // noticing.
        ASSERT_EQ(47, store->getVBucket(vbid)->ht.getSize())
                << "Expected to have a HashTable of size 47 (mem calculations "
                   "based on this).";
    }

    void increaseQuota(size_t val) {
        // Setup the bucket from the entry state, which can be polluted from
        // previous tests, i.e. not guaranteed to be '0'. The worst offender is
        // if a background thread is still around, it could have data in the
        // arena inflating it - e.g. rocksdb threads
        auto& stats = engine->getEpStats();
        const size_t expectedStart = stats.getPreciseTotalMemoryUsed();

        const size_t quota = expectedStart + val;
        engine->getConfiguration().setMaxSize(quota);

        // Set the water marks to 70% and 85%
        engine->getConfiguration().setMemLowWat(quota * 0.7);
        engine->getConfiguration().setMemHighWat(quota * 0.85);
    }

    ENGINE_ERROR_CODE storeItem(Item& item) {
        uint64_t cas = 0;
        return engine->storeInner(
                cookie, item, cas, StoreSemantics::Set, false);
    }

    /**
     * Write documents to the bucket until they fail with TMP_FAIL.
     * Note this stores via external API (epstore) so we trigger the
     * memoryCondition() code in the event of ENGINE_ENOMEM.
     *
     * @param vbid vBucket to write items to.
     * @param expiry value for items. 0 == no TTL.
     * @return number of documents written.
     */
    size_t populateUntilTmpFail(Vbid vbid, rel_time_t ttl = 0) {
        size_t count = 0;
        const std::string value(1024, 'x'); // 1024B value to use for documents.
        ENGINE_ERROR_CODE result;
        const auto expiry =
                (ttl != 0) ? ep_abs_time(ep_reltime(ttl)) : time_t(0);
        for (result = ENGINE_SUCCESS; result == ENGINE_SUCCESS; count++) {
            auto key = makeStoredDocKey("xxx_" + std::to_string(count));
            auto item = make_item(vbid, key, value, expiry);
            // Set freqCount to 0 so will be a candidate for paging out straight
            // away.
            item.setFreqCounterValue(0);
            result = storeItem(item);
        }
        EXPECT_EQ(ENGINE_TMPFAIL, result);
        // Fixup count for last loop iteration.
        --count;

        auto& stats = engine->getEpStats();
        EXPECT_GT(stats.getEstimatedTotalMemoryUsed(),
                  stats.mem_high_wat.load())
                << "Expected to exceed high watermark after hitting TMPFAIL";
        EXPECT_GT(stats.getEstimatedTotalMemoryUsed(), stats.mem_low_wat.load())
                << "Expected to exceed low watermark after hitting TMPFAIL";

        // To ensure the Blobs can actually be removed from memory, they must have
        // a ref-count of 1. This will not be the case if there's any open
        // checkpoints hanging onto Items. Therefore force the creation of a new
        // checkpoint.
        store->getVBucket(vbid)->checkpointManager->createNewCheckpoint();

        // Ensure items are flushed to disk (so we can evict them).
        flushDirectlyIfPersistent(vbid);

#ifdef EP_USE_MAGMA
        // Magma... we need to run explicit compaction to make sure no
        // implicit compactions run that might use memory.
        if (isMagma()) {
            auto kvstore = store->getROUnderlyingByShard(0);
            // Force a compaction here to make sure there are no implicit
            // compactions to consume any memory
            CompactionConfig compactionConfig;
            auto cctx = std::make_shared<CompactionContext>(
                    vbid, compactionConfig, 0);
            auto vb = store->getLockedVBucket(vbid);
            EXPECT_TRUE(kvstore->compactDB(vb.getLock(), cctx));
        }
#endif
        return count;
    }

    void populateUntilAboveHighWaterMark(Vbid vbid) {
        bool populate = true;
        int count = 0;
        auto& stats = engine->getEpStats();
        while (populate) {
            auto key = makeStoredDocKey("key_" + std::to_string(count++));
            auto item = make_item(vbid, key, {"x", 128}, 0 /*ttl*/);
            // Set freqCount to 0 so will be a candidate for paging out straight
            // away.
            item.setFreqCounterValue(0);
            EXPECT_EQ(ENGINE_SUCCESS, storeItem(item));
            populate = stats.getEstimatedTotalMemoryUsed() <=
                       stats.mem_high_wat.load();
        }
    }

    /**
     * Store items evenly into the provided vbuckets until the given
     * predicate is met.
     * @return the number of items stored into each vbucket NB: may be off by 1
     *         for some vbuckets, dependent on when the predicate is satisfied
     */
    size_t populateVbsUntil(const std::vector<Vbid>& vbids,
                            const std::function<bool()>& predicate,
                            std::string_view keyPrefix = "key_") {
        bool populate = true;
        int count = 0;
        while (populate) {
            for (auto vbid : vbids) {
                // scope to ensure everything is destroyed before checking the
                // predicate (in case the predicate depends on memory usage)
                {
                    auto key = makeStoredDocKey(std::string(keyPrefix) +
                                                std::to_string(count++));
                    auto item = make_item(vbid, key, std::string(5000, 'x'));
                    // make the items have a range of MFU values
                    // without this, no matter what percent of items should be
                    // evicted, either all of them or none of them would be
                    // evicted as they are evicted/kept based on an mfu
                    // threshold
                    auto& ht = store->getVBucket(vbid)->ht;
                    auto mfu = item.getFreqCounterValue();
                    for (int i = 0; i < count % 256; ++i) {
                        // probabilistically update the MFU
                        mfu = ht.generateFreqValue(mfu);
                    }
                    item.setFreqCounterValue(mfu);
                    auto result = storeItem(item);
                    if (result != ENGINE_SUCCESS) {
                        ADD_FAILURE() << "Failed storing an item before the "
                                         "predicate returned true";
                        return count;
                    }
                }
                populate = !predicate();
                if (!populate) {
                    break;
                }
            }
        }
        return count;
    }

    /**
     * Directly flush the given vBucket (instead of calling a unit test
     * function) because we don't know/care how many items are going to be
     * flushed.
     */
    void flushDirectlyIfPersistent(Vbid vb) {
        if (persistent()) {
            auto& bucket = dynamic_cast<EPBucket&>(*store);
            bucket.flushVBucket(vb);
        }
    }

    /**
     * Directly flush the given vBucket (instead of calling a unit test
     * function) and test the output of the flush function.
     */
    void flushDirectlyIfPersistent(Vbid vb, const FlushResult& expected) {
        if (persistent()) {
            const auto res = dynamic_cast<EPBucket&>(*store).flushVBucket(vb);
            EXPECT_EQ(expected, res);
        }
    }

    /// Count of nonIO tasks we should initially have.
    size_t initialNonIoTasks = 0;
};

/**
 * Test fixture for item pager tests - enables the Item Pager (in addition to
 * what the parent class does).
 */
class STItemPagerTest : public STBucketQuotaTest {
protected:
    void SetUp() override {
        STBucketQuotaTest::SetUp();

        // For Ephemeral fail_new_data buckets we have no item pager, instead
        // the Expiry pager is used.
        if (std::get<1>(GetParam()) == "fail_new_data") {
            initializeExpiryPager();
            ++initialNonIoTasks;
        } else {
            // Everyone else uses the ItemPager.
            scheduleItemPager();
            ++initialNonIoTasks;
            itemPagerScheduled = true;
        }

        // Sanity check - should be no nonIO tasks ready to run,
        // and expected number in futureQ.
        auto& lpNonioQ = *task_executor->getLpTaskQ()[NONIO_TASK_IDX];
        EXPECT_EQ(0, lpNonioQ.getReadyQueueSize());
        EXPECT_EQ(initialNonIoTasks, lpNonioQ.getFutureQueueSize());

        // We shouldn't be able to schedule the Item Pager task yet as it's not
        // ready.
        try {
            SCOPED_TRACE("");
            runNextTask(lpNonioQ, "Paging out items.");
            FAIL() << "Unexpectedly managed to run Item Pager";
        } catch (std::logic_error&) {
        }
    }

    /**
     * Run the pager which is scheduled when the high watermark is reached
     * (memoryCondition). This is either the ItemPager (for buckets where
     * items can be paged out - Persistent or Ephemeral-auto_delete), or
     * the Expiry pager (Ephemeral-fail_new_data).
     */
    void runHighMemoryPager() {
        auto& lpNonioQ = *task_executor->getLpTaskQ()[NONIO_TASK_IDX];
        ASSERT_EQ(0, lpNonioQ.getReadyQueueSize());
        ASSERT_EQ(initialNonIoTasks, lpNonioQ.getFutureQueueSize());

        if (itemPagerScheduled) {
            // Item pager consists of two Tasks - the parent ItemPager task,
            // and then a task (via VCVBAdapter) to process each vBucket (which
            // there is just one of as we only have one vBucket online).
            runNextTask(lpNonioQ, "Paging out items.");
            ASSERT_EQ(0, lpNonioQ.getReadyQueueSize());
            ASSERT_EQ(initialNonIoTasks + 1, lpNonioQ.getFutureQueueSize());
            runNextTask(lpNonioQ, "Item pager no vbucket assigned");
        } else {
            runNextTask(lpNonioQ, "Paging expired items.");
            // Multiple vBuckets are processed in a single task run.
            runNextTask(lpNonioQ, "Expired item remover no vbucket assigned");
        }
        // Once complete, should have the same number of tasks we initially
        // had.
        ASSERT_EQ(0, lpNonioQ.getReadyQueueSize());
        ASSERT_EQ(initialNonIoTasks, lpNonioQ.getFutureQueueSize());

        // Ensure any deletes are flushed to disk (so item counts are accurate).
        flushDirectlyIfPersistent(vbid);
    }

    // get the resident ratio of the provided vbucket, expressed as a percentage
    static size_t getRRPercent(VBucket& vb) {
        size_t numItems = vb.getNumItems();
        size_t numResident = numItems - vb.getNumNonResidentItems();
        return (numItems != 0) ? size_t((numResident * 100.0) / numItems) : 100;
    }

    /// Has the item pager been scheduled to run?
    bool itemPagerScheduled = false;
};

// Test that the ItemPager is scheduled when the Server Quota is reached, and
// that items are successfully paged out.
TEST_P(STItemPagerTest, ServerQuotaReached) {
    // MB-41568 Disabled
    if (isMagma()) {
        return;
    }
    size_t count = populateUntilTmpFail(vbid);
    ASSERT_GE(count, 50) << "Too few documents stored";

    runHighMemoryPager();

    // For all configurations except ephemeral fail_new_data, memory usage
    // should have dropped.
    auto& stats = engine->getEpStats();
    auto vb = engine->getVBucket(vbid);
    if (std::get<1>(GetParam()) == "fail_new_data") {
        EXPECT_GT(stats.getPreciseTotalMemoryUsed(), stats.mem_low_wat.load())
                << "Expected still to exceed low watermark after hitting "
                   "TMPFAIL with fail_new_data bucket";
        EXPECT_EQ(count, vb->getNumItems());
    } else {
        size_t val{0};
        if (isMagma()) {
            auto kvstore = store->getROUnderlyingByShard(0);
            kvstore->getStat("storage_mem_used", val);
        }
        EXPECT_LT(stats.getPreciseTotalMemoryUsed() - val,
                  stats.mem_low_wat.load())
                << "Expected to be below low watermark after running item "
                   "pager";
        const auto numResidentItems =
                vb->getNumItems() - vb->getNumNonResidentItems();
        EXPECT_LT(numResidentItems, count);
    }
}

TEST_P(STItemPagerTest, HighWaterMarkTriggersPager) {
    // Fill to just over HWM
    populateUntilAboveHighWaterMark(vbid);
    // Success if the pager is now ready
    runHighMemoryPager();
}

TEST_P(STItemPagerTest, PagerEvictsSomething) {
    // TODO Temp disable MB-42746
    if (isMagma()) {
        return;
    }
    // Pager can't run in fail_new_data policy so test is invalid
    if ((std::get<1>(GetParam()) == "fail_new_data")) {
        return;
    }

    // Fill to just over HWM
    populateUntilAboveHighWaterMark(vbid);

    // Flush so items are eligible for ejection
    flushDirectlyIfPersistent(vbid);

    auto vb = store->getVBucket(vbid);
    auto items = vb->getNumItems();

    // Success if the pager is now ready
    runHighMemoryPager();

    if (persistent()) {
        // Should have evicted something
        EXPECT_LT(0, store->getVBucket(vbid)->getNumNonResidentItems());
        EXPECT_EQ(vb->getNumItems(), items);

        // Bump up max size and HWM so we don't encounter memory issues during
        // get phase
        auto quota = engine->getEpStats().getPreciseTotalMemoryUsed() * 2;
        engine->getConfiguration().setMaxSize(quota);
        engine->getConfiguration().setMemHighWat(quota * 0.85);

        // Read all of our items to verify that they are still there. Some will
        // be on disk
        for (size_t i = 0; i < items; i++) {
            auto key = makeStoredDocKey("key_" + std::to_string(i));
            auto gv = getInternal(key,
                                  vbid,
                                  cookie,
                                  ForGetReplicaOp::No,
                                  get_options_t::QUEUE_BG_FETCH);
            switch (gv.getStatus()) {
            case ENGINE_SUCCESS:
                break;
            case ENGINE_EWOULDBLOCK: {
                ASSERT_TRUE(vb->hasPendingBGFetchItems());
                runBGFetcherTask();
                gv = getInternal(key,
                                 vbid,
                                 cookie,
                                 ForGetReplicaOp::No,
                                 get_options_t::NONE);
                EXPECT_EQ(ENGINE_SUCCESS, gv.getStatus());
                break;
            }
            default:
                FAIL() << "Unexpected status";
            }
        }
    } else {
        EXPECT_LT(vb->getNumItems(), items);
    }
}

// Tests that for the hifi_mfu eviction algorithm we visit replica vbuckets
// first.
TEST_P(STItemPagerTest, ReplicaItemsVisitedFirst) {
    // For the Expiry Pager we do not enforce the visiting of replica buckets
    // first.
    if ((std::get<1>(GetParam()) == "fail_new_data")) {
        return;
    }
    auto& lpNonioQ = *task_executor->getLpTaskQ()[NONIO_TASK_IDX];

    const Vbid activeVB = Vbid(0);
    const Vbid pendingVB = Vbid(1);
    const Vbid replicaVB = Vbid(2);

    // Set pendingVB online, initially as active (so we can populate it).
    store->setVBucketState(pendingVB, vbucket_state_active);
    // Set replicaVB online, initially as active (so we can populate it).
    store->setVBucketState(replicaVB, vbucket_state_active);

    // Add a document to both the active and pending vbucket.
    const std::string value(512, 'x'); // 512B value to use for documents.
    // add sufficient items to the active vb to trigger eviction even for
    // ephemeral.
    for (int ii = 0; ii < 40; ii++) {
        auto key = makeStoredDocKey("key_" + std::to_string(ii));
        auto activeItem = make_item(activeVB, key, value);
        auto pendingItem = make_item(pendingVB, key, value);
        ASSERT_EQ(ENGINE_SUCCESS, storeItem(activeItem));
        ASSERT_EQ(ENGINE_SUCCESS, storeItem(pendingItem));
    }

    store->setVBucketState(pendingVB, vbucket_state_pending);

    auto count = populateUntilTmpFail(replicaVB);
    store->setVBucketState(replicaVB, vbucket_state_replica);

    runNextTask(lpNonioQ, "Paging out items.");
    runNextTask(lpNonioQ, "Item pager no vbucket assigned");

    if (std::get<0>(GetParam()) == "ephemeral") {
        // We should have not evicted from replica vbuckets
        EXPECT_EQ(count, store->getVBucket(replicaVB)->getNumItems());
        // We should have evicted from the active/pending vbuckets
        auto activeAndPendingItems =
                store->getVBucket(activeVB)->getNumItems() +
                store->getVBucket(pendingVB)->getNumItems();
        EXPECT_NE(20, activeAndPendingItems);

    } else {
        // We should have evicted from replica vbuckets
        EXPECT_NE(0, store->getVBucket(replicaVB)->getNumNonResidentItems());
        auto evictedActiveAndPendingItems =
                store->getVBucket(activeVB)->getNumNonResidentItems() +
                store->getVBucket(pendingVB)->getNumNonResidentItems();
        // We should not have evicted from active or pending vbuckets
        EXPECT_EQ(0, evictedActiveAndPendingItems);
    }
    ASSERT_EQ(initialNonIoTasks, lpNonioQ.getFutureQueueSize());
}

// Test that when the server quota is reached, we delete items which have
// expired before any other items.
TEST_P(STItemPagerTest, ExpiredItemsDeletedFirst) {
    // Test only works for the now removed 2-bit LRU eviction algorithm
    // @todo Investigate converting the test to work with the new hifi_mfu
    // eviction algorithm.
    return;

    // Populate bucket with non-expiring items until we reach the low
    // watermark.
    size_t countA = 0;
    const std::string value(512, 'x'); // 512B value to use for documents.
    auto& stats = engine->getEpStats();
    do {
        auto key = makeStoredDocKey("key_" + std::to_string(countA));
        auto item = make_item(vbid, key, value);
        ASSERT_EQ(ENGINE_SUCCESS, storeItem(item));
        countA++;
    } while (stats.getEstimatedTotalMemoryUsed() < stats.mem_low_wat.load());

    ASSERT_GE(countA, 10)
            << "Expected at least 10 items before hitting low watermark";

    // Fill bucket with items with a TTL of 1s until we hit ENOMEM. When
    // we run the pager, we expect these items to be deleted first.
    auto countB = populateUntilTmpFail(vbid, 1);

    ASSERT_GE(countB, 50)
        << "Expected at least 50 documents total before hitting high watermark";

    // Advance time so when the pager runs it will find expired items.
    TimeTraveller billSPrestonEsq(2);

    EXPECT_EQ(countA + countB, store->getVBucket(vbid)->getNumItems());

    runHighMemoryPager();

    // Ensure deletes are flushed to disk (so any temp items removed from
    // HashTable).
    flushVBucketToDiskIfPersistent(vbid);

    // Check which items remain. We should have deleted all of the items with
    // a TTL, as they should have been considered first).

    // Initial documents should still exist. Note we need to use getMetaData
    // here as get() would expire the item on access.
    for (size_t ii = 0; ii < countA; ii++) {
        auto key = makeStoredDocKey("key_" + std::to_string(ii));
        auto result = store->get(key, vbid, cookie, get_options_t());
        EXPECT_EQ(ENGINE_SUCCESS, result.getStatus()) << "For key:" << key;
    }

    // Documents which had a TTL should be deleted. Note it's hard to check
    // the specific keys without triggering an expire-on-access (and hence
    // doing the item pager's job for it). Therefore just check the count of
    // items still existing (should have decreased by the number of items
    // with TTLs) and expiry statistics.
    EXPECT_EQ(countA, store->getVBucket(vbid)->getNumItems());
    EXPECT_EQ(countB, stats.expired_pager);
    EXPECT_EQ(0, stats.expired_access);
    EXPECT_EQ(0, stats.expired_compactor);
}

// Test migrated and mutated from from ep_testsuite_basic so that it's less
// racey
TEST_P(STItemPagerTest, test_memory_limit) {
    // Test only works for the now removed 2-bit LRU eviction algorithm
    // @todo Investigate converting the test to work with the new hifi_mfu
    // eviction algorithm.
    return;

    // Now set max_size to be 10MiB
    std::string msg;
    EXPECT_EQ(
            cb::mcbp::Status::Success,
            engine->setFlushParam(
                    "max_size", std::to_string(10 * 1024 * 1204).c_str(), msg));

    // Store a large document 4MiB
    std::string value(4 * 1024 * 1204, 'a');
    {
        auto item =
                make_item(vbid, {"key", DocKeyEncodesCollectionId::No}, value);
        // Set freqCount to 0 so will be a candidate for paging out straight
        // away.
        item.setFreqCounterValue(0);
        ASSERT_EQ(ENGINE_SUCCESS, storeItem(item));
    }

    if (std::get<0>(GetParam()) == "persistent") {
        // flush so the HT item becomes clean
        flush_vbucket_to_disk(vbid);

        // Now do some steps which will remove the checkpoint, all of these
        // steps are needed
        auto vb = engine->getVBucket(vbid);

        // Force close the current checkpoint
        vb->checkpointManager->createNewCheckpoint();
        // Reflush
        flush_vbucket_to_disk(vbid);
        bool newCheckpointCreated = false;
        auto removed = vb->checkpointManager->removeClosedUnrefCheckpoints(
                *vb, newCheckpointCreated);
        EXPECT_EQ(1, removed);
    }

    // Now set max_size to be mem_used + 10% (we need some headroom)
    auto& stats = engine->getEpStats();
    EXPECT_EQ(cb::mcbp::Status::Success,
              engine->setFlushParam(
                      "max_size",
                      std::to_string(stats.getEstimatedTotalMemoryUsed() * 1.10)
                              .c_str(),
                      msg));

    // The next tests use itemAllocate (as per a real SET)
    {
        auto [status, item] =
                engine->itemAllocate({"key2", DocKeyEncodesCollectionId::No},
                                     value.size(),
                                     0,
                                     0,
                                     0,
                                     0,
                                     vbid);
        EXPECT_EQ(cb::engine_errc::temporary_failure, status);
        EXPECT_FALSE(item);
    }

    // item_pager should be notified and ready to run
    runHighMemoryPager();

    if (std::get<0>(GetParam()) == "persistent") {
        EXPECT_EQ(1, stats.numValueEjects);
    }

    if (std::get<1>(GetParam()) != "fail_new_data") {
        // Enough should of been freed so itemAllocate can succeed
        auto [status, item] =
                engine->itemAllocate({"key2", DocKeyEncodesCollectionId::No},
                                     value.size(),
                                     0,
                                     0,
                                     0,
                                     0,
                                     vbid);
        EXPECT_EQ(cb::engine_errc::success, status);
        EXPECT_TRUE(item);
    }
}

/**
 * MB-29236: Test that if an item is eligible to be evicted but exceeding the
 * eviction threshold we do not add the maximum value (255) to the
 * ItemEviction histogram.
 */
TEST_P(STItemPagerTest, isEligible) {
    populateUntilTmpFail(vbid);

    EventuallyPersistentEngine* epe =
            ObjectRegistry::onSwitchThread(nullptr, true);
    auto options = static_cast<get_options_t>(
            QUEUE_BG_FETCH | HONOR_STATES | TRACK_REFERENCE | DELETE_TEMP |
            HIDE_LOCKED_CAS | TRACK_STATISTICS);

    for (int ii = 0; ii < 10; ii++) {
        auto key = makeStoredDocKey("xxx_0");
        store->get(key, vbid, cookie, options);
        ObjectRegistry::onSwitchThread(epe);
    }
    std::shared_ptr<std::atomic<bool>> available;
    Configuration& cfg = engine->getConfiguration();
    std::unique_ptr<MockPagingVisitor> pv = std::make_unique<MockPagingVisitor>(
            *engine->getKVBucket(),
            engine->getEpStats(),
            EvictionRatios{0.0 /* active&pending */,
                           0.0 /* replica */}, // evict nothing
            available,
            ITEM_PAGER,
            false,
            VBucketFilter(),
            cfg.getItemEvictionAgePercentage(),
            cfg.getItemEvictionFreqCounterAgeThreshold());

    VBucketPtr vb = store->getVBucket(vbid);
    pv->visitBucket(vb);
    auto initialCount = Item::initialFreqCount;
    EXPECT_NE(initialCount,
              pv->getItemEviction().getThresholds(100.0, 0.0).first);
    EXPECT_NE(255, pv->getItemEviction().getThresholds(100.0, 0.0).first);
}

/**
 * MB-29333:  Test that if a vbucket contains a single document with an
 * execution frequency of Item::initialFreqCount, the document will
 * be evicted if the paging visitor is run a sufficient number of times.
 */
TEST_P(STItemPagerTest, decayByOne) {
    const std::string value(512, 'x'); // 512B value to use for documents.
    auto key = makeStoredDocKey("xxx_0");
    auto item = make_item(vbid, key, value, time_t(0));
    storeItem(item);

    std::shared_ptr<std::atomic<bool>> available;
    Configuration& cfg = engine->getConfiguration();
    std::unique_ptr<MockPagingVisitor> pv = std::make_unique<MockPagingVisitor>(
            *engine->getKVBucket(),
            engine->getEpStats(),
            EvictionRatios{1.0 /* active&pending */,
                           1.0 /* replica */}, // try evict everything
            available,
            ITEM_PAGER,
            false,
            VBucketFilter(),
            cfg.getItemEvictionAgePercentage(),
            cfg.getItemEvictionFreqCounterAgeThreshold());

    pv->setCurrentBucket(engine->getKVBucket()->getVBucket(vbid));
    flushVBucketToDiskIfPersistent(vbid);
    int iterationCount = 0;
    while ((pv->getEjected() == 0) &&
           iterationCount <= Item::initialFreqCount) {
        pv->setFreqCounterThreshold(0);
        VBucketPtr vb = store->getVBucket(vbid);
        vb->ht.visit(*pv);
        iterationCount++;
    }
    EXPECT_EQ(1, pv->getEjected());
}

/**
 * MB-29333:  Test that if a vbucket contains a single document with an
 * execution frequency of Item::initialFreqCount, but the document
 * is not eligible for eviction (due to being replica in ephemeral case and
 * not flushed in the persistent case) check that its frequency count is not
 * decremented.
 */
TEST_P(STItemPagerTest, doNotDecayIfCannotEvict) {
    const std::string value(512, 'x'); // 512B value to use for documents.
    auto key = makeStoredDocKey("xxx_0");
    auto item = make_item(vbid, key, value, time_t(0));
    storeItem(item);

    std::shared_ptr<std::atomic<bool>> available;
    Configuration& cfg = engine->getConfiguration();
    std::unique_ptr<MockPagingVisitor> pv = std::make_unique<MockPagingVisitor>(
            *engine->getKVBucket(),
            engine->getEpStats(),
            EvictionRatios{1.0 /* active&pending */,
                           1.0 /* replica */}, // try evict everything
            available,
            ITEM_PAGER,
            false,
            VBucketFilter(),
            cfg.getItemEvictionAgePercentage(),
            cfg.getItemEvictionFreqCounterAgeThreshold());

    pv->setCurrentBucket(engine->getKVBucket()->getVBucket(vbid));
    store->setVBucketState(vbid, vbucket_state_replica);
    for (int ii = 0; ii <= Item::initialFreqCount; ii++) {
        pv->setFreqCounterThreshold(0);
        pv->getItemEviction().reset();
        VBucketPtr vb = store->getVBucket(vbid);
        vb->ht.visit(*pv);
    }

    // Now make the document eligible for eviction.
    store->setVBucketState(vbid, vbucket_state_active);
    flushVBucketToDiskIfPersistent(vbid);

    // Check still not be able to evict, because the frequency count is still
    // at Item::initialFreqCount
    pv->setFreqCounterThreshold(0);
    pv->getItemEviction().reset();
    VBucketPtr vb = store->getVBucket(vbid);
    vb->ht.visit(*pv);
    auto initialFreqCount = Item::initialFreqCount;
    EXPECT_EQ(initialFreqCount,
              pv->getItemEviction().getThresholds(100.0, 0.0).first);
    EXPECT_EQ(0, pv->getEjected());

}

/**
 * MB-38315 found that when we BG Fetch a deleted item it can end up "stuck" in
 * the HashTable until the compactor removes the tombstone for it. This
 * increases memory pressure and could cause the system to lock up if the pager
 * finds no items eligible for eviction (e.g. BGFetched an entirely deleted data
 * set). Test that the item pager can page out a clean deleted item.
 */
TEST_P(STItemPagerTest, EvictBGFetchedDeletedItem) {
    // Only relevant to full eviction as Value Eviction will:
    //   1: Delete deleted items from the HashTable when they are persisted
    //      (also true for Full Eviction)
    //   2: Not allow BGFetches
    //
    // This means that there is no way for us to get a deleted item into the
    // HashTable that is not dirty. As such, this test can't work for Value
    // eviction.
    if (!fullEviction()) {
        return;
    }

    // 1) Write our document
    auto key = makeStoredDocKey("key");
    store_item(vbid, key, "value");
    flushVBucketToDiskIfPersistent(vbid, 1);

    delete_item(vbid, key);
    flushVBucketToDiskIfPersistent(vbid, 1);

    // 2) Evict it
    auto vb = store->getVBucket(vbid);

    const char* msg;
    vb->evictKey(&msg, vb->lockCollections(key));

    // 3) Get to schedule our BGFetch
    auto options = static_cast<get_options_t>(
            QUEUE_BG_FETCH | HONOR_STATES | TRACK_REFERENCE | DELETE_TEMP |
            HIDE_LOCKED_CAS | TRACK_STATISTICS | GET_DELETED_VALUE);
    auto res = store->get(key, vbid, cookie, options);
    EXPECT_EQ(ENGINE_EWOULDBLOCK, res.getStatus());

    EXPECT_EQ(0, vb->getNumItems());
    EXPECT_EQ(1, vb->getNumTempItems());

    // 4) Fetch it back into the HashTable
    runBGFetcherTask();

    // Should have replaced the temp item, but the item in the HT will be
    // deleted and not counted in NumItems
    EXPECT_EQ(0, vb->getNumItems());
    EXPECT_EQ(0, vb->getNumTempItems());

    auto checkItemStatePostFetch = [&](bool expected) {
        auto val = vb->fetchValidValue(WantsDeleted::Yes,
                                       TrackReference::No,
                                       QueueExpired::No,
                                       vb->lockCollections(key));
        if (expected) {
            EXPECT_TRUE(val.storedValue);
            EXPECT_TRUE(val.storedValue->isDeleted());
            EXPECT_FALSE(val.storedValue->isDirty());
            EXPECT_FALSE(val.storedValue->isTempItem());
        } else {
            EXPECT_FALSE(val.storedValue);
        }
    };

    // Check that the item is actually in the HT
    checkItemStatePostFetch(true /*expect item to exist*/);

    // 5) Re-run our get after BG Fetch (proving that it does not affect the
    // item). Returns success as we requested deleted values.
    res = store->get(key, vbid, cookie, options);
    EXPECT_EQ(ENGINE_SUCCESS, res.getStatus());

    EXPECT_EQ(0, vb->getNumItems());
    EXPECT_EQ(0, vb->getNumTempItems());

    // Check that the item is still in the HT
    checkItemStatePostFetch(true /*expect item to exist*/);

    // 6) Fill to just over HWM then run the pager
    populateUntilAboveHighWaterMark(vbid);
    runHighMemoryPager();

    // Finally, check our item again. It should now have been evicted
    checkItemStatePostFetch(false /*expect item to not exist*/);
}

TEST_P(STItemPagerTest, ReplicaEvictedBeforeActive) {
    // MB-40531 test that the item pager does not evict from active vbuckets
    // if evicting from replicas can reclaim enough memory to reach the low
    // water mark (determined when the item pager first runs).
    // Test populates replicas to have _just_ enough pageable memory usage
    // so that eviction can bring memory usage below the low watermark
    // entirely by evicting from replicas, to confirm active vbuckets are _not_
    // evicted from.

    if (ephemeral()) {
        // Ephemeral does not evict from replicas
        GTEST_SKIP();
    }
    if (isMagma()) {
        // Magma's memory usage makes tests relying on memory usage maths
        // difficult, and probably quite fragile/sensitive to magma changes.
        // The behaviour being tested is _not_ dependent on the backend,
        // so testing with couchstore _should_ be sufficient.
        GTEST_SKIP();
    }

    std::vector<Vbid> activeVBs = {Vbid(0), Vbid(1)};
    std::vector<Vbid> replicaVBs = {Vbid(2), Vbid(3)};

    setVBucketStateAndRunPersistTask(activeVBs[0], vbucket_state_active);
    setVBucketStateAndRunPersistTask(activeVBs[1], vbucket_state_active);

    // Set replicaVBs as active initially (so we can populate them easily).
    setVBucketStateAndRunPersistTask(replicaVBs[0], vbucket_state_active);
    setVBucketStateAndRunPersistTask(replicaVBs[1], vbucket_state_active);

    // bump the quota up. We need the evictable data stored in replicas to be
    // greater than the gap between high and low watermarks. With the default
    // quota, there's not enough "headroom" left after base memory usage to
    // populate vbs as desired.
    increaseQuota(2200000);

    auto& stats = engine->getEpStats();

    auto watermarkDiff = stats.mem_high_wat.load() - stats.mem_low_wat.load();

    // starting above the low water mark would mean that the replica pageable
    // memory will definitely not exceed the watermarkdiff when the high
    // watermark is reached.
    ASSERT_LT(stats.getPreciseTotalMemoryUsed(), stats.mem_low_wat.load());

    // populate the replica vbs until its evictable memory _exceeds_ the gap
    // between the high and low water mark. When the mem usage later passes the
    // high water mark, evicting from the replica should reclaim enough memory.
    auto replicaItemCount = populateVbsUntil(
            replicaVBs, [&stats, &store = store, replicaVBs, watermarkDiff] {
                // sanity check - if this fails the quota is too low -
                EXPECT_LT(stats.getPreciseTotalMemoryUsed(),
                          stats.mem_high_wat.load());

                size_t pageableMem = 0;
                for (const auto vbid : replicaVBs) {
                    pageableMem +=
                            store->getVBucket(vbid)->getPageableMemUsage();
                }
                // When the actives are populated, mem used will go _over_
                // the high water mark by a small amount. To evict only from
                // replicas, their total pageable memory must be at least the
                // watermark diff + a small excess to account for the final
                // inserted item _passing_ the high watermark.
                return pageableMem > watermarkDiff + 10000;
            });
    flushAndRemoveCheckpoints(replicaVBs[0]);
    flushAndRemoveCheckpoints(replicaVBs[1]);

    // We don't care exactly how many were stored, just that it is a
    // "large enough" number for percentages to be somewhat useful
    EXPECT_GT(replicaItemCount, 100);

    // Now fill the active VB until the high watermark is reached
    auto activeItemCount =
            populateVbsUntil(activeVBs, [&stats, &store = store] {
                return stats.getPreciseTotalMemoryUsed() >
                       stats.mem_high_wat.load();
            });

    flushAndRemoveCheckpoints(activeVBs[0]);
    flushAndRemoveCheckpoints(activeVBs[1]);

    // Flushing and removing checkpoints frees some memory, "top up" the
    // active vbuckets back to the high watermark.
    activeItemCount += populateVbsUntil(
            activeVBs,
            [this, &stats, &activeVBs] {
                flushAndRemoveCheckpoints(activeVBs[0]);
                flushAndRemoveCheckpoints(activeVBs[1]);
                bool readyToEvict = stats.getPreciseTotalMemoryUsed() >
                                    stats.mem_high_wat.load();
                if (readyToEvict) {
                    // This would be normally triggered by the _next_ item
                    // stored. Done within this predicate, before any
                    // deallocations take the memory usage below the watermark
                    // again
                    store->attemptToFreeMemory();
                }
                return readyToEvict;
            },
            "topup_keys");

    EXPECT_GT(activeItemCount, 100);

    setVBucketStateAndRunPersistTask(replicaVBs[0], vbucket_state_replica);
    setVBucketStateAndRunPersistTask(replicaVBs[1], vbucket_state_replica);

    // check all vbuckets are fully resident to start
    for (const auto vb : {0, 1, 2, 3}) {
        Vbid vbid(vb);
        ASSERT_EQ(100, getRRPercent(*store->getVBucket(vbid)))
                << vbid << " not fully resident before eviction";
    }

    // Run the item pager
    auto& lpNonioQ = *task_executor->getLpTaskQ()[NONIO_TASK_IDX];
    // run the item pager. This creates the paging visitor
    runNextTask(lpNonioQ, "Paging out items.");

    runNextTask(lpNonioQ, "Item pager no vbucket assigned");

    // nothing left to do
    EXPECT_EQ(0, lpNonioQ.getReadyQueueSize());

    for (const auto vbid : activeVBs) {
        EXPECT_EQ(100, getRRPercent(*store->getVBucket(vbid)))
                << vbid << " not fully resident after eviction";
    }
    // Confirm the replica RR is "low"
    // the replica RR could be constrained further, but checking
    // it is below 20% to avoid making the test too sensitive to small
    // changes in base memory usage.
    for (const auto vbid : replicaVBs) {
        EXPECT_LT(getRRPercent(*store->getVBucket(vbid)), 20)
                << vbid << " has residency higher than expected";
    }
}

TEST_P(STItemPagerTest, ActiveEvictedIfReplicaEvictionInsufficient) {
    // MB-40531 test that the item pager _does_ evict from active vbuckets
    // if evicting from replicas can _not_ reclaim enough memory to reach the
    // low water mark (determined when the item pager first runs)

    if (ephemeral()) {
        // Ephemeral does not evict from replicas
        GTEST_SKIP();
    }
    if (isMagma()) {
        // Magma's memory usage makes tests relying on memory usage maths
        // difficult, and probably quite fragile/sensitive to magma changes.
        // The behaviour being tested is _not_ dependent on the backend,
        // so testing with couchstore _should_ be sufficient.
        GTEST_SKIP();
    }

    auto activeVB = Vbid(0);
    auto replicaVB = Vbid(1);

    setVBucketStateAndRunPersistTask(activeVB, vbucket_state_active);

    // Set replicaVB as active initially (so we can populate it).
    setVBucketStateAndRunPersistTask(replicaVB, vbucket_state_active);

    // bump the quota up. We need total evictable data to comfortably exceed
    // the gap between high and low watermarks. With the default
    // quota, there's not enough "headroom" left after base memory usage to
    // populate vbs as desired.
    increaseQuota(20000000);

    auto& stats = engine->getEpStats();

    auto watermarkDiff = stats.mem_high_wat.load() - stats.mem_low_wat.load();

    // starting above the low water mark would mean that the replica pageable
    // memory will definitely not exceed the watermarkdiff when the high
    // watermark is reached.
    ASSERT_LT(stats.getPreciseTotalMemoryUsed(), stats.mem_low_wat.load());

    // store items in the replica vb such that evicting everything in the
    // replica when at the high watermark will _not_ reach the low watermark
    auto replicaItemCount = populateVbsUntil(
            {replicaVB}, [&stats, &store = store, replicaVB, watermarkDiff] {
                // sanity check - if this fails the quota is too low -
                EXPECT_LT(stats.getPreciseTotalMemoryUsed(),
                          stats.mem_high_wat.load());

                size_t pageableMem =
                        store->getVBucket(replicaVB)->getPageableMemUsage();

                return pageableMem > watermarkDiff * 0.9;
            });
    flushAndRemoveCheckpoints(replicaVB);

    setVBucketStateAndRunPersistTask(replicaVB, vbucket_state_replica);

    // We don't care exactly how many were stored, just that it is a
    // "large enough" number for percentages to be somewhat useful
    EXPECT_GT(replicaItemCount, 100);

    // Now fill the active VB until the high watermark is reached
    auto activeItemCount =
            populateVbsUntil({activeVB}, [&stats, &store = store] {
                return stats.getPreciseTotalMemoryUsed() >
                       stats.mem_high_wat.load();
            });

    flushAndRemoveCheckpoints(activeVB);

    // Flushing and removing checkpoints frees some memory, "top up" the
    // active vbuckets back to the high watermark.
    // Note, populateUntilTmpFail flushes each time an item is stored,
    // using this without the above pre-population would be quite slow in CV
    activeItemCount += populateUntilTmpFail(activeVB);

    EXPECT_GT(activeItemCount, 100);

    size_t activeRR = getRRPercent(*store->getVBucket(activeVB));
    size_t replicaRR = getRRPercent(*store->getVBucket(replicaVB));

    ASSERT_EQ(100, activeRR);
    ASSERT_EQ(100, replicaRR);

    auto& lpNonioQ = *task_executor->getLpTaskQ()[NONIO_TASK_IDX];
    // run the item pager. This creates the paging visitor
    runNextTask(lpNonioQ, "Paging out items.");

    runNextTask(lpNonioQ, "Item pager no vbucket assigned");

    // nothing left to do
    EXPECT_EQ(0, lpNonioQ.getReadyQueueSize());

    activeRR = getRRPercent(*store->getVBucket(activeVB));
    replicaRR = getRRPercent(*store->getVBucket(replicaVB));

    EXPECT_LT(activeRR, 100);
    EXPECT_GT(activeRR, 60);

    EXPECT_LT(replicaRR, 5);
}

<<<<<<< HEAD
=======
MATCHER_P(VBPtrVbidMatcher,
          vbid,
          "Check the provided VBucket pointer points to a vbucket with the "
          "given vbid") {
    return arg && arg->getId() == vbid;
}

TEST_P(STItemPagerTest, ItemPagerEvictionOrder) {
    // MB-40531: Test that the paging visitor visits vbuckets ordered by:
    // * replica vbuckets before active/pending
    // * highest pageableMemUsage first

    std::vector<Vbid> activeVBs = {Vbid(0), Vbid(1)};
    std::vector<Vbid> replicaVBs = {Vbid(2), Vbid(3)};
    std::vector<Vbid> allVBs = {Vbid(0), Vbid(1), Vbid(2), Vbid(3)};

    // Set all vbs, including replicaVBs, as active initially (so we can
    // populate them easily).
    for (const auto& vbid : allVBs) {
        setVBucketStateAndRunPersistTask(vbid, vbucket_state_active);
    }

    // populate the vbuckets with different numbers of equal sized items.
    // Pageable mem usage should be proportional to the number of items.
    // The visitor should therefore visit them in the commented order
    for (const auto& setup : std::vector<std::pair<Vbid, int>>{
                 {activeVBs[0], 30}, // 4th
                 {activeVBs[1], 40}, // 3rd
                 {replicaVBs[0], 20}, // 1st
                 {replicaVBs[1], 10}, // 2nd
         }) {
        Vbid vbid;
        int itemCount;
        std::tie(vbid, itemCount) = setup;
        for (int i = 0; i < itemCount; ++i) {
            auto key = makeStoredDocKey("key-" + std::to_string(i));
            auto item = make_item(vbid, key, std::string(100, 'x'));
            ASSERT_EQ(ENGINE_SUCCESS, storeItem(item));
        }
    }

    // flush all vbs
    for (const auto& vbid : allVBs) {
        flushDirectlyIfPersistent(Vbid(vbid));
    }

    // flip the replica vbs to the correct state
    setVBucketStateAndRunPersistTask(replicaVBs[0], vbucket_state_replica);
    setVBucketStateAndRunPersistTask(replicaVBs[1], vbucket_state_replica);

    auto& stats = engine->getEpStats();
    auto available = std::make_shared<std::atomic<bool>>();
    auto& config = engine->getConfiguration();

    auto pv = std::make_unique<MockPagingVisitor>(
            *store,
            stats,
            EvictionRatios{1.0 /*active*/, 1.0 /*replica*/},
            available,
            ITEM_PAGER,
            false,
            VBucketFilter(ephemeral() ? activeVBs : allVBs),
            config.getItemEvictionAgePercentage(),
            config.getItemEvictionFreqCounterAgeThreshold());

    using namespace testing;
    InSequence s;

    // set up expectations _before_ moving the pv into the VBCBAdaptor
    if (!ephemeral()) {
        // ephemeral cannot evict from replicas, so the pager visitor won't
        // visit them at all.
        EXPECT_CALL(*pv, visitBucket(VBPtrVbidMatcher(replicaVBs[0])));
        EXPECT_CALL(*pv, visitBucket(VBPtrVbidMatcher(replicaVBs[1])));
    }
    EXPECT_CALL(*pv, visitBucket(VBPtrVbidMatcher(activeVBs[1])));
    EXPECT_CALL(*pv, visitBucket(VBPtrVbidMatcher(activeVBs[0])));

    auto label = "Item pager";
    auto taskid = TaskId::ItemPagerVisitor;
    VBCBAdaptor task(store,
                     taskid,
                     std::move(pv),
                     label,
                     /*shutdown*/ false);

    // call the run method repeatedly until it returns false, indicating the
    // visitor is definitely done, rather than paused
    while (task.run())
        ;
}

TEST_P(STItemPagerTest, ItemPagerEvictionOrderIsSafe) {
    // MB-42688: Test that the ordering of the paging visitor comparator is
    // fixed even if the amount of pageable memory or the vbucket state changes.
    // This is required to meet the strict weak ordering requirement of
    // std::sort

    // 17 is the minimum number of vbs found to demonstrate a segfault
    // with an unsuitable comparator on linux. This is likely impl dependent.
    // 18 gives 6 vbs per active/replica/pending
    resetEngineAndWarmup("max_vbuckets=18");
    std::vector<Vbid> allVBs(18);

    for (int i = 0; i < 18; i++) {
        allVBs[i] = Vbid(i);
    }


    for (int i = 0; i < 6; i++) {
        setVBucketStateAndRunPersistTask(Vbid(i), vbucket_state_active);
        setVBucketStateAndRunPersistTask(Vbid(i + 6), vbucket_state_pending);
        setVBucketStateAndRunPersistTask(Vbid(i + 12), vbucket_state_replica);
    }

    if (engine->getConfiguration().getBucketType() == "persistent") {
        // flush all vbs
        for (const auto& vbid : allVBs) {
            dynamic_cast<EPBucket&>(*store).flushVBucket(vbid);
        }
    }

    auto& stats = engine->getEpStats();
    auto available = std::make_shared<std::atomic<bool>>();
    auto& config = engine->getConfiguration();

    auto pv = std::make_unique<MockPagingVisitor>(
            *store,
            stats,
            EvictionRatios{1.0 /*active*/, 1.0 /*replica*/},
            available,
            ITEM_PAGER,
            false,
            VBucketFilter(allVBs),
            config.getItemEvictionAgePercentage(),
            config.getItemEvictionFreqCounterAgeThreshold());

    // now test that even with state changes, the comparator sorts the vbuckets
    // acceptably
    auto innerComparator = pv->getVBucketComparator();

    // wrap the comparator to allow insertion of state changes mid-sort
    auto comparator = [&innerComparator, this](const Vbid& a, const Vbid& b) {
      // run the actual comparator
      auto res = innerComparator(a, b);
      // now, to _intentionally_ try to break the strict weak ordering, change
      // the state of one of the vbuckets. If the vbucket comparator is
      // checking the state each time, this can cause a crash in std::sort
      for (const auto& vbid : {a, b}) {
          auto state = store->getVBucket(vbid)->getState();
          EXPECT_EQ(ENGINE_SUCCESS,
                    store->setVBucketState(vbid,
                                           state == vbucket_state_replica
                                           ? vbucket_state_active
                                           : vbucket_state_replica));
      }

      return res;
    };

    // if the vbucket comparator is "safe" and checks the state once, this
    // sort will work as expected - otherwise it _may_ segfault.
    // Note: this is not a robust test, variations in the impl of sort
    // may mean this does _not_ crash even with an unacceptable comparator
    std::sort(allVBs.begin(), allVBs.end(), comparator);

    // as a secondary check, directly test the requirements of a strict
    // weak ordering on the comparator while actively changing
    // the state of vbuckets. This will fail if the comparator checks
    // the bucket state on every call.

    // irreflexivity
    for (const auto& x : allVBs) {
        EXPECT_FALSE(comparator(x, x));
    }

    // asymmetry
    for (const auto& x : allVBs) {
        for (const auto& y : allVBs) {
            EXPECT_FALSE(comparator(x, y) && comparator(y, x));
        }
    }

    // transitivity
    for (const auto& x : allVBs) {
        for (const auto& y : allVBs) {
            for (const auto& z : allVBs) {
                // x < y && y < z => x < z
                // equivalent to
                // !(x < y && y < z) || x < z
                // if x < y and y < z, it must be true that x < z
                EXPECT_TRUE(!(comparator(x, y) && comparator(y, z)) ||
                            comparator(x, z));
            }
        }
    }
}


>>>>>>> 41426c63
/**
 * Test fixture for Ephemeral-only item pager tests.
 */
class STEphemeralItemPagerTest : public STItemPagerTest {
};

// For Ephemeral buckets, replica items should not be paged out (deleted) -
// as that would cause the replica to have a diverging history from the active.
TEST_P(STEphemeralItemPagerTest, ReplicaNotPaged) {
    const Vbid active_vb = Vbid(0);
    const Vbid replica_vb = Vbid(1);
    // Set vBucket 1 online, initially as active (so we can populate it).
    store->setVBucketState(replica_vb, vbucket_state_active);

    auto& stats = engine->getEpStats();
    ASSERT_LT(stats.getEstimatedTotalMemoryUsed(), stats.mem_low_wat.load())
            << "Expected to start below low watermark";

    // Populate vbid 0 (active) until we reach the low watermark.
    size_t active_count = 0;
    const std::string value(1024, 'x'); // 1KB value to use for documents.
    do {
        auto key = makeStoredDocKey("key_" + std::to_string(active_count));
        auto item = make_item(active_vb, key, value);
        // Set freqCount to 0 so will be a candidate for paging out straight
        // away.
        item.setFreqCounterValue(0);
        ASSERT_EQ(ENGINE_SUCCESS, storeItem(item));
        active_count++;
    } while (stats.getEstimatedTotalMemoryUsed() < stats.mem_low_wat.load());

    ASSERT_GE(active_count, 10)
            << "Expected at least 10 active items before hitting low watermark";

    // Populate vbid 1 (replica) until we reach the high watermark.
    size_t replica_count = populateUntilTmpFail(replica_vb);
    ASSERT_GE(replica_count, 10)
        << "Expected at least 10 replica items before hitting high watermark";

    // Flip vb 1 to be a replica (and hence should not be a candidate for
    // any paging out.
    store->setVBucketState(replica_vb, vbucket_state_replica);
    runHighMemoryPager();

    // Expected active vb behaviour depends on the full policy:
    if (std::get<1>(GetParam()) == "fail_new_data") {
        EXPECT_EQ(store->getVBucket(replica_vb)->getNumItems(), replica_count)
                << "Expected replica count to remain equal";
        EXPECT_EQ(store->getVBucket(active_vb)->getNumItems(), active_count)
                << "Active count should be the same after Item Pager "
                   "(fail_new_data)";
    } else {
        EXPECT_EQ(store->getVBucket(replica_vb)->getNumItems(), replica_count)
                << "Expected replica count to remain equal";
        EXPECT_LT(store->getVBucket(active_vb)->getNumItems(), active_count)
                << "Active count should have decreased after Item Pager";
    }
}

/**
 * Test fixture for expiry pager tests - enables the Expiry Pager (in addition
 * to what the parent class does).
 */
class STExpiryPagerTest : public STBucketQuotaTest {
protected:
    void SetUp() override {
        STBucketQuotaTest::SetUp();

        // Setup expiry pager - this adds one to the number of nonIO tasks
        initializeExpiryPager();
        ++initialNonIoTasks;

        // Sanity check - should be no nonIO tasks ready to run, and initial
        // count in futureQ.
        auto& lpNonioQ = *task_executor->getLpTaskQ()[NONIO_TASK_IDX];
        EXPECT_EQ(0, lpNonioQ.getReadyQueueSize());
        EXPECT_EQ(initialNonIoTasks, lpNonioQ.getFutureQueueSize());
    }

    void wakeUpExpiryPager() {
        store->wakeUpExpiryPager();
        // Expiry pager consists of two Tasks - the parent ExpiryPager task,
        // and then a per-vBucket task (via VCVBAdapter) - which there is
        // just one of as we only have one vBucket online.
        // Trigger expiry pager - note the main task just spawns individual
        // tasks per vBucket - we also need to execute one of them.
        auto& lpNonioQ = *task_executor->getLpTaskQ()[NONIO_TASK_IDX];
        runNextTask(lpNonioQ, "Paging expired items.");
        EXPECT_EQ(0, lpNonioQ.getReadyQueueSize());
        EXPECT_EQ(initialNonIoTasks + 1, lpNonioQ.getFutureQueueSize());
        runNextTask(lpNonioQ, "Expired item remover no vbucket assigned");
        EXPECT_EQ(0, lpNonioQ.getReadyQueueSize());
        EXPECT_EQ(initialNonIoTasks, lpNonioQ.getFutureQueueSize());
    }

    void expiredItemsDeleted();
};

void STExpiryPagerTest::expiredItemsDeleted() {
    // TODO Temp disable MB-42746
    if (isMagma()) {
        return;
    }

    // Populate bucket with three documents - one with no expiry, one with an
    // expiry in 10 seconds, and one with an expiry in 20 seconds.
    std::string value = createXattrValue("body");
    for (size_t ii = 0; ii < 3; ii++) {
        auto key = makeStoredDocKey("key_" + std::to_string(ii));
        const uint32_t expiry =
                ii > 0 ? ep_abs_time(ep_current_time() + ii * 10) : 0;
        auto item = make_item(
                vbid,
                key,
                value,
                expiry,
                PROTOCOL_BINARY_DATATYPE_JSON | PROTOCOL_BINARY_DATATYPE_XATTR);
        ASSERT_EQ(ENGINE_SUCCESS, storeItem(item));
    }

    flushDirectlyIfPersistent(vbid,
                              {MoreAvailable::No, 3, WakeCkptRemover::No});

    // Sanity check - should have not hit high watermark (otherwise the
    // item pager will run automatically and aggressively delete items).
    auto& stats = engine->getEpStats();
    EXPECT_LE(stats.getEstimatedTotalMemoryUsed(), stats.getMaxDataSize() * 0.8)
            << "Expected to not have exceeded 80% of bucket quota";

    // Move time forward by 11s, so key_1 should be expired.
    TimeTraveller tedTheodoreLogan(11);

    // Sanity check - should still have all items present in VBucket.
    ASSERT_EQ(3, engine->getVBucket(vbid)->getNumItems());

    wakeUpExpiryPager();
    flushDirectlyIfPersistent(vbid,
                              {MoreAvailable::No, 1, WakeCkptRemover::No});

    EXPECT_EQ(2, engine->getVBucket(vbid)->getNumItems())
        << "Should only have 2 items after running expiry pager";

    // Check our items.
    auto key_0 = makeStoredDocKey("key_0");
    auto getKeyFn = [this](const StoredDocKey& key) {
        return store->get(key, vbid, cookie, QUEUE_BG_FETCH).getStatus();
    };
    EXPECT_EQ(ENGINE_SUCCESS, getKeyFn(key_0))
            << "Key without TTL should still exist.";

    auto key_1 = makeStoredDocKey("key_1");

    if (::testing::get<1>(GetParam()) == "full_eviction") {
        // Need an extra get() to trigger EWOULDBLOCK / bgfetch.
        EXPECT_EQ(ENGINE_EWOULDBLOCK, getKeyFn(key_1));
        runBGFetcherTask();
    }
    EXPECT_EQ(ENGINE_KEY_ENOENT, getKeyFn(key_1))
            << "Key with TTL:10 should be removed.";

    auto key_2 = makeStoredDocKey("key_2");
    EXPECT_EQ(ENGINE_SUCCESS, getKeyFn(key_2))
            << "Key with TTL:20 should still exist.";

    // Move time forward by +10s, so key_2 should also be expired.
    TimeTraveller philConners(10);

    // Sanity check - should still have 2 items present in VBucket.
    ASSERT_EQ(2, engine->getVBucket(vbid)->getNumItems())
        << "Should still have 2 items after time-travelling";

    wakeUpExpiryPager();
    flushDirectlyIfPersistent(vbid,
                              {MoreAvailable::No, 1, WakeCkptRemover::No});

    // Should only be 1 item remaining.
    EXPECT_EQ(1, engine->getVBucket(vbid)->getNumItems());

    // Check our items.
    EXPECT_EQ(ENGINE_SUCCESS, getKeyFn(key_0))
            << "Key without TTL should still exist.";

    EXPECT_EQ(ENGINE_KEY_ENOENT, getKeyFn(key_1))
            << "Key with TTL:10 should be removed.";

    if (::testing::get<1>(GetParam()) == "full_eviction") {
        // Need an extra get() to trigger EWOULDBLOCK / bgfetch.
        EXPECT_EQ(ENGINE_EWOULDBLOCK, getKeyFn(key_2));
        runBGFetcherTask();
    }
    EXPECT_EQ(ENGINE_KEY_ENOENT, getKeyFn(key_2))
            << "Key with TTL:20 should be removed.";
}

// Test that when the expiry pager runs, all expired items are deleted.
TEST_P(STExpiryPagerTest, ExpiredItemsDeleted) {
    expiredItemsDeleted();
}

// Test that when an expired system-xattr document is fetched with getMeta
// it can be successfully expired again
TEST_P(STExpiryPagerTest, MB_25650) {
    // TODO Temp disable MB-42746
    if (isMagma()) {
        return;
    }

    expiredItemsDeleted();

    auto vb = store->getVBucket(Vbid(0));

    auto key_1 = makeStoredDocKey("key_1");
    ItemMetaData metadata;
    uint32_t deleted;
    uint8_t datatype;

    // Ephemeral doesn't bgfetch, persistent full-eviction already had to
    // perform a bgfetch to check key_1 no longer exists in the above
    // expiredItemsDeleted().
    const ENGINE_ERROR_CODE err =
            persistent() && std::get<1>(GetParam()) == "value_only"
                    ? ENGINE_EWOULDBLOCK
                    : ENGINE_SUCCESS;

    // Bring document meta back into memory and run expiry on it
    EXPECT_EQ(err,
              store->getMetaData(
                      key_1, vbid, cookie, metadata, deleted, datatype));
    if (persistent()) {
        runBGFetcherTask();
        EXPECT_EQ(ENGINE_SUCCESS,
                  store->getMetaData(
                          key_1, vbid, cookie, metadata, deleted, datatype));
    }

    // Original bug is that we would segfault running the pager here
    wakeUpExpiryPager();

    auto options =
            static_cast<get_options_t>(QUEUE_BG_FETCH | GET_DELETED_VALUE);
    EXPECT_EQ(err, store->get(key_1, vbid, cookie, options).getStatus())
            << "Key with TTL:10 should be removed.";

    // Verify that the xattr body still exists.
    if (persistent()) {
        runBGFetcherTask();
    }
    auto item = store->get(key_1, vbid, cookie, GET_DELETED_VALUE);

    ASSERT_EQ(ENGINE_SUCCESS, item.getStatus());
    EXPECT_TRUE(mcbp::datatype::is_xattr(item.item->getDataType()));
    ASSERT_NE(0, item.item->getNBytes());
    cb::xattr::Blob blob(
            {const_cast<char*>(item.item->getData()), item.item->getNBytes()},
            false);

    EXPECT_EQ(0, blob.get("user").size());
    EXPECT_EQ(0, blob.get("meta").size());
    ASSERT_NE(0, blob.get("_sync").size());
    EXPECT_STREQ("{\"cas\":\"0xdeadbeefcafefeed\"}",
                 reinterpret_cast<char*>(blob.get("_sync").data()));
}

// Test that when an expired system-xattr document is fetched with getMeta
// deleteWithMeta can be successfully invoked
TEST_P(STExpiryPagerTest, MB_25671) {
    // TODO Temp disable MB-42746
    if (isMagma()) {
        return;
    }
    expiredItemsDeleted();
    auto vb = store->getVBucket(vbid);

    // key_1 has been expired
    auto key_1 = makeStoredDocKey("key_1");
    ItemMetaData metadata;
    uint32_t deleted = 0;
    uint8_t datatype = 0;

    // Ephemeral doesn't bgfetch, persistent full-eviction already had to
    // perform a bgfetch to check key_1 no longer exists in the above
    // expiredItemsDeleted().
    const ENGINE_ERROR_CODE err =
            persistent() && std::get<1>(GetParam()) == "value_only"
                    ? ENGINE_EWOULDBLOCK
                    : ENGINE_SUCCESS;

    // Bring the deleted key back with a getMeta call
    EXPECT_EQ(err,
              store->getMetaData(
                      key_1, vbid, cookie, metadata, deleted, datatype));
    if (persistent()) {
        runBGFetcherTask();
        EXPECT_EQ(ENGINE_SUCCESS,
                  store->getMetaData(
                          key_1, vbid, cookie, metadata, deleted, datatype));
    }

    uint64_t cas = -1;
    metadata.flags = 0xf00f0088;
    metadata.cas = 0xbeeff00dcafe1234ull;
    metadata.revSeqno = 0xdad;
    metadata.exptime = 0xfeedface;
    PermittedVBStates vbstates(vbucket_state_active);
    auto deleteWithMeta =
            [this, key_1, &cas, vbstates, metadata]() -> ENGINE_ERROR_CODE {
        return store->deleteWithMeta(key_1,
                                     cas,
                                     nullptr,
                                     vbid,
                                     cookie,
                                     vbstates,
                                     CheckConflicts::No,
                                     metadata,
                                     GenerateBySeqno::No,
                                     GenerateCas::No,
                                     0,
                                     nullptr,
                                     DeleteSource::Explicit);
    };
    // Prior to the MB fix - this would crash.
    EXPECT_EQ(err, deleteWithMeta());

    auto options =
            static_cast<get_options_t>(QUEUE_BG_FETCH | GET_DELETED_VALUE);
    if (persistent()) {
        runBGFetcherTask();
        EXPECT_EQ(ENGINE_SUCCESS, deleteWithMeta());
    }

    auto item = store->get(key_1, vbid, cookie, options);
    ASSERT_EQ(ENGINE_SUCCESS, item.getStatus());
    EXPECT_TRUE(item.item->isDeleted()) << "Not deleted " << *item.item;
    ASSERT_NE(0, item.item->getNBytes()) << "No value " << *item.item;

    cb::xattr::Blob blob(
            {const_cast<char*>(item.item->getData()), item.item->getNBytes()},
            false);

    EXPECT_EQ(0, blob.get("user").size());
    EXPECT_EQ(0, blob.get("meta").size());
    ASSERT_NE(0, blob.get("_sync").size());
    EXPECT_STREQ("{\"cas\":\"0xdeadbeefcafefeed\"}",
                 reinterpret_cast<char*>(blob.get("_sync").data()));
    EXPECT_EQ(metadata.flags, item.item->getFlags());
    EXPECT_EQ(metadata.exptime, item.item->getExptime());
    EXPECT_EQ(metadata.cas, item.item->getCas());
    EXPECT_EQ(metadata.revSeqno, item.item->getRevSeqno());
}

TEST_P(STItemPagerTest, ItemPagerEvictionOrderIsSafe) {
    // MB-42688: Test that the ordering of the paging visitor comparator is
    // fixed even if the amount of pageable memory or the vbucket state changes.
    // This is required to meet the strict weak ordering requirement of
    // std::sort

    // 17 is the minimum number of vbs found to demonstrate a segfault
    // with an unsuitable comparator on linux. This is likely impl dependent.
    // 18 gives 6 vbs per active/replica/pending
    if (isMagma()) {
        // Magma does not appreciate having max_vbuckets updated
        // In relation to this test, magma should not behave differently to
        // couchstore buckets anyway
        GTEST_SKIP();
    }
    resetEngineAndWarmup("max_vbuckets=18");
    std::vector<Vbid> allVBs(18);

    for (int i = 0; i < 18; i++) {
        allVBs[i] = Vbid(i);
    }

    for (int i = 0; i < 6; i++) {
        setVBucketStateAndRunPersistTask(Vbid(i), vbucket_state_active);
        setVBucketStateAndRunPersistTask(Vbid(i + 6), vbucket_state_pending);
        setVBucketStateAndRunPersistTask(Vbid(i + 12), vbucket_state_replica);
    }

    if (engine->getConfiguration().getBucketType() == "persistent") {
        // flush all vbs
        for (const auto& vbid : allVBs) {
            dynamic_cast<EPBucket&>(*store).flushVBucket(vbid);
        }
    }

    auto& stats = engine->getEpStats();
    auto available = std::make_shared<std::atomic<bool>>();
    auto& config = engine->getConfiguration();

    auto pv = std::make_unique<MockPagingVisitor>(
            *store,
            stats,
            EvictionRatios{1.0 /*active*/, 1.0 /*replica*/},
            available,
            ITEM_PAGER,
            false,
            VBucketFilter(allVBs),
            config.getItemEvictionAgePercentage(),
            config.getItemEvictionFreqCounterAgeThreshold());

    // now test that even with state changes, the comparator sorts the vbuckets
    // acceptably
    auto innerComparator = pv->getVBucketComparator();

    // wrap the comparator to allow insertion of state changes mid-sort
    auto comparator = [&innerComparator, this](const Vbid& a, const Vbid& b) {
        // run the actual comparator
        auto res = innerComparator(a, b);
        // now, to _intentionally_ try to break the strict weak ordering, change
        // the state of one of the vbuckets. If the vbucket comparator is
        // checking the state each time, this can cause a crash in std::sort
        for (const auto& vbid : {a, b}) {
            auto state = store->getVBucket(vbid)->getState();
            EXPECT_EQ(ENGINE_SUCCESS,
                      store->setVBucketState(vbid,
                                             state == vbucket_state_replica
                                                     ? vbucket_state_active
                                                     : vbucket_state_replica));
        }

        return res;
    };

    // if the vbucket comparator is "safe" and checks the state once, this
    // sort will work as expected - otherwise it _may_ segfault.
    // Note: this is not a robust test, variations in the impl of sort
    // may mean this does _not_ crash even with an unacceptable comparator
    std::sort(allVBs.begin(), allVBs.end(), comparator);

    // as a secondary check, directly test the requirements of a strict
    // weak ordering on the comparator while actively changing
    // the state of vbuckets. This will fail if the comparator checks
    // the bucket state on every call.

    // irreflexivity
    for (const auto& x : allVBs) {
        EXPECT_FALSE(comparator(x, x));
    }

    // asymmetry
    for (const auto& x : allVBs) {
        for (const auto& y : allVBs) {
            EXPECT_FALSE(comparator(x, y) && comparator(y, x));
        }
    }

    // transitivity
    for (const auto& x : allVBs) {
        for (const auto& y : allVBs) {
            for (const auto& z : allVBs) {
                // x < y && y < z => x < z
                // equivalent to
                // !(x < y && y < z) || x < z
                // if x < y and y < z, it must be true that x < z
                EXPECT_TRUE(!(comparator(x, y) && comparator(y, z)) ||
                            comparator(x, z));
            }
        }
    }
}

/**
 * Subclass for expiry tests only applicable to Value eviction persistent
 * buckets.
 */
class STValueEvictionExpiryPagerTest : public STExpiryPagerTest {
public:
    static auto configValues() {
        return ::testing::Values(
#ifdef EP_USE_MAGMA
                std::make_tuple("persistentMagma"s, "value_only"s),
#endif
                std::make_tuple("persistent"s, "value_only"s));
    }
};

// Test that when a xattr value is ejected, we can still expire it. Previous
// to the fix we crash because the item has no value in memory.
//
// (Not applicable to full-eviction as relies on in-memory expiry pager
//  expiring a non-resident item; with full-eviction the item is completely
//  evicted and hence ExpiryPager won't find it.)
TEST_P(STValueEvictionExpiryPagerTest, MB_25931) {
    std::string value = createXattrValue("body");
    auto key = makeStoredDocKey("key_1");
    auto item = make_item(
            vbid,
            key,
            value,
            ep_abs_time(ep_current_time() + 10),
            PROTOCOL_BINARY_DATATYPE_JSON | PROTOCOL_BINARY_DATATYPE_XATTR);
    ASSERT_EQ(ENGINE_SUCCESS, storeItem(item));

    flushDirectlyIfPersistent(vbid,
                              {MoreAvailable::No, 1, WakeCkptRemover::No});

    const char* msg;
    EXPECT_EQ(cb::mcbp::Status::Success, store->evictKey(key, vbid, &msg));
    EXPECT_STREQ("Ejected.", msg);

    runBGFetcherTask();

    TimeTraveller docBrown(15);

    wakeUpExpiryPager();
    flushDirectlyIfPersistent(vbid,
                              {MoreAvailable::No, 1, WakeCkptRemover::No});
}

// Test that expiring a non-resident item works (and item counts are correct).
//
// (Not applicable to full-eviction as relies on in-memory expiry pager
//  expiring a non-resident item; with full-eviction the item is completely
//  evicted and hence ExpiryPager won't find it.)
TEST_P(STValueEvictionExpiryPagerTest, MB_25991_ExpiryNonResident) {
    // Populate bucket with a TTL'd document, and then evict that document.
    auto key = makeStoredDocKey("key");
    auto expiry = ep_abs_time(ep_current_time() + 5);
    auto item = make_item(vbid, key, "value", expiry);
    ASSERT_EQ(ENGINE_SUCCESS, storeItem(item));

    flushDirectlyIfPersistent(vbid,
                              {MoreAvailable::No, 1, WakeCkptRemover::No});

    // Sanity check - should have not hit high watermark (otherwise the
    // item pager will run automatically and aggressively delete items).
    auto& stats = engine->getEpStats();
    EXPECT_LE(stats.getEstimatedTotalMemoryUsed(), stats.getMaxDataSize() * 0.8)
            << "Expected to not have exceeded 80% of bucket quota";

    // Evict key so it is no longer resident.
    evict_key(vbid, key);

    // Move time forward by 11s, so key should be expired.
    TimeTraveller tedTheodoreLogan(11);

    // Sanity check - should still have item present (and non-resident)
    // in VBucket.
    ASSERT_EQ(1, engine->getVBucket(vbid)->getNumItems());
    ASSERT_EQ(1, engine->getVBucket(vbid)->getNumNonResidentItems());

    wakeUpExpiryPager();
    flushDirectlyIfPersistent(vbid,
                              {MoreAvailable::No, 1, WakeCkptRemover::No});

    EXPECT_EQ(0, engine->getVBucket(vbid)->getNumItems())
            << "Should have 0 items after running expiry pager";
    EXPECT_EQ(0, engine->getVBucket(vbid)->getNumNonResidentItems())
            << "Should have 0 non-resident items after running expiry pager";

    // Check our item - should not exist.
    auto result = store->get(key, vbid, cookie, get_options_t());
    EXPECT_EQ(ENGINE_KEY_ENOENT, result.getStatus());
}

class MB_32669 : public STValueEvictionExpiryPagerTest {
public:
    void SetUp() override {
        config_string += "compression_mode=active;";
        STValueEvictionExpiryPagerTest::SetUp();
        store->enableItemCompressor();
        initialNonIoTasks++;
    }

    void runItemCompressor() {
        auto& lpNonioQ = *task_executor->getLpTaskQ()[NONIO_TASK_IDX];
        runNextTask(lpNonioQ, "Item Compressor");
    }
};

// Test that an xattr value which is compressed, evicted and then expired
// doesn't trigger an exception
TEST_P(MB_32669, expire_a_compressed_and_evicted_xattr_document) {
    // 1) Add bucket a TTL'd xattr document
    auto key = makeStoredDocKey("key");
    auto expiry = ep_abs_time(ep_current_time() + 5);
    auto value = createXattrValue(std::string(100, 'a'), true /*sys xattrs*/);
    auto item =
            make_item(vbid, key, value, expiry, PROTOCOL_BINARY_DATATYPE_XATTR);
    ASSERT_EQ(ENGINE_SUCCESS, storeItem(item));

    flushDirectlyIfPersistent(vbid,
                              {MoreAvailable::No, 1, WakeCkptRemover::No});

    // Sanity check - should have not hit high watermark (otherwise the
    // item pager will run automatically and aggressively delete items).
    auto& stats = engine->getEpStats();
    ASSERT_LE(stats.getEstimatedTotalMemoryUsed(), stats.getMaxDataSize() * 0.8)
            << "Expected to not have exceeded 80% of bucket quota";

    // 2) Run the compressor
    runItemCompressor();

    // 2.1) And validate the document is now snappy
    ItemMetaData metadata;
    uint32_t deleted;
    uint8_t datatype;

    EXPECT_EQ(
            ENGINE_SUCCESS,
            store->getMetaData(key, vbid, cookie, metadata, deleted, datatype));
    ASSERT_EQ(PROTOCOL_BINARY_DATATYPE_SNAPPY,
              datatype & PROTOCOL_BINARY_DATATYPE_SNAPPY);

    // 3) Evict key so it is no longer resident.
    evict_key(vbid, key);

    // 4) Move time forward by 11s, so key should be expired.
    TimeTraveller wyldStallyns(11);

    // Sanity check - should still have item present (and non-resident)
    // in VBucket.
    ASSERT_EQ(1, engine->getVBucket(vbid)->getNumItems());
    ASSERT_EQ(1, engine->getVBucket(vbid)->getNumNonResidentItems());

    wakeUpExpiryPager();

    flushDirectlyIfPersistent(vbid,
                              {MoreAvailable::No, 1, WakeCkptRemover::No});

    EXPECT_EQ(0, engine->getVBucket(vbid)->getNumItems())
            << "Should have 0 items after running expiry pager";
    EXPECT_EQ(0, engine->getVBucket(vbid)->getNumNonResidentItems())
            << "Should have 0 non-resident items after running expiry pager";

    // Check our item has been deleted and the xattrs pruned
    auto options = static_cast<get_options_t>(
            QUEUE_BG_FETCH | HONOR_STATES | TRACK_REFERENCE | DELETE_TEMP |
            HIDE_LOCKED_CAS | TRACK_STATISTICS | GET_DELETED_VALUE);
    GetValue gv = store->get(key, vbid, cookie, options);
    EXPECT_EQ(ENGINE_EWOULDBLOCK, gv.getStatus());

    runBGFetcherTask();
    gv = store->get(key, vbid, cookie, options);
    ASSERT_EQ(ENGINE_SUCCESS, gv.getStatus());

    EXPECT_TRUE(gv.item->isDeleted());
    auto get_itm = gv.item.get();
    auto get_data = const_cast<char*>(get_itm->getData());

    cb::char_buffer value_buf{get_data, get_itm->getNBytes()};
    cb::xattr::Blob new_blob(value_buf, false);

    // expect sys attributes to remain
    const std::string& cas_str{R"({"cas":"0xdeadbeefcafefeed"})"};
    const std::string& sync_str = to_string(new_blob.get("_sync"));

    EXPECT_EQ(cas_str, sync_str) << "Unexpected system xattrs";
    EXPECT_TRUE(new_blob.get("user").empty())
            << "The user attribute should be gone";
    EXPECT_TRUE(new_blob.get("meta").empty())
            << "The meta attribute should be gone";
}

class MB_36087 : public STParameterizedBucketTest {
public:
};

// Test for MB-36087 - simply check that an evicted xattr item doesn't crash
// when a winning del-with-meta arrives.
TEST_P(MB_36087, DelWithMeta_EvictedKey) {
    store->setVBucketState(vbid, vbucket_state_active);
    if (!persistent()) {
        return;
    }
    ASSERT_TRUE(persistent());
    std::string value = createXattrValue("body");
    auto key = makeStoredDocKey("k1");
    auto item = make_item(
            vbid,
            key,
            value,
            0,
            PROTOCOL_BINARY_DATATYPE_JSON | PROTOCOL_BINARY_DATATYPE_XATTR);
    uint64_t cas = 0;
    ASSERT_EQ(
            ENGINE_SUCCESS,
            engine->storeInner(cookie, item, cas, StoreSemantics::Set, false));

    auto& bucket = dynamic_cast<EPBucket&>(*store);
    EXPECT_EQ(1, bucket.flushVBucket(vbid).numFlushed);

    // 1) Store k1
    auto vb = store->getVBucket(vbid);

    // 2) Evict k1
    evict_key(vbid, key);

    // 3) A winning delWithMeta - system must bgFetch and not crash...
    ItemMetaData metadata;

    cas = -1;
    metadata.flags = 0xf00f0088;
    metadata.cas = 0xbeeff00dcafe1234ull;
    metadata.revSeqno = 0xdad;
    metadata.exptime = 0xfeedface;
    PermittedVBStates vbstates(vbucket_state_active);

    auto deleteWithMeta =
            [this, key, &cas, vbstates, metadata]() -> ENGINE_ERROR_CODE {
        return store->deleteWithMeta(key,
                                     cas,
                                     nullptr,
                                     vbid,
                                     cookie,
                                     vbstates,
                                     CheckConflicts::Yes,
                                     metadata,
                                     GenerateBySeqno::Yes,
                                     GenerateCas::No,
                                     0,
                                     nullptr,
                                     DeleteSource::Explicit);
    };
    // A bgfetch is required for full or value eviction because we need the
    // xattr value
    EXPECT_EQ(ENGINE_EWOULDBLOCK, deleteWithMeta());
    runBGFetcherTask();

    // Full eviction first did a meta-fetch, now has todo a full fetch
    auto err = std::get<1>(GetParam()) == "full_eviction" ? ENGINE_EWOULDBLOCK
                                                          : ENGINE_SUCCESS;
    EXPECT_EQ(err, deleteWithMeta());

    if (std::get<1>(GetParam()) == "full_eviction") {
        runBGFetcherTask();
        EXPECT_EQ(ENGINE_SUCCESS, deleteWithMeta());
    }

    auto options =
            static_cast<get_options_t>(QUEUE_BG_FETCH | GET_DELETED_VALUE);
    auto gv = store->get(key, vbid, cookie, options);
    ASSERT_EQ(ENGINE_SUCCESS, gv.getStatus());
    EXPECT_TRUE(gv.item->isDeleted()) << "Not deleted " << *gv.item;
    ASSERT_NE(0, gv.item->getNBytes()) << "No value " << *gv.item;

    cb::xattr::Blob blob(
            {const_cast<char*>(gv.item->getData()), gv.item->getNBytes()},
            false);

    EXPECT_EQ(0, blob.get("user").size());
    EXPECT_EQ(0, blob.get("meta").size());
    ASSERT_NE(0, blob.get("_sync").size());
    EXPECT_STREQ("{\"cas\":\"0xdeadbeefcafefeed\"}",
                 reinterpret_cast<char*>(blob.get("_sync").data()));
    EXPECT_EQ(metadata.flags, gv.item->getFlags());
    EXPECT_EQ(metadata.exptime, gv.item->getExptime());
    EXPECT_EQ(metadata.cas, gv.item->getCas());
    EXPECT_EQ(metadata.revSeqno, gv.item->getRevSeqno());
}

// TODO: Ideally all of these tests should run with or without jemalloc,
// however we currently rely on jemalloc for accurate memory tracking; and
// hence it is required currently.
#if defined(HAVE_JEMALLOC)

INSTANTIATE_TEST_SUITE_P(EphemeralOrPersistent,
                         STItemPagerTest,
                         STParameterizedBucketTest::allConfigValues(),
                         STParameterizedBucketTest::PrintToStringParamName);

INSTANTIATE_TEST_SUITE_P(EphemeralOrPersistent,
                         STExpiryPagerTest,
                         STParameterizedBucketTest::allConfigValues(),
                         STParameterizedBucketTest::PrintToStringParamName);

INSTANTIATE_TEST_SUITE_P(ValueOnly,
                         STValueEvictionExpiryPagerTest,
                         STValueEvictionExpiryPagerTest::configValues(),
                         STParameterizedBucketTest::PrintToStringParamName);

INSTANTIATE_TEST_SUITE_P(Persistent,
                         MB_32669,
                         STValueEvictionExpiryPagerTest::configValues(),
                         STParameterizedBucketTest::PrintToStringParamName);

INSTANTIATE_TEST_SUITE_P(Ephemeral,
                         STEphemeralItemPagerTest,
                         STParameterizedBucketTest::ephConfigValues(),
                         STParameterizedBucketTest::PrintToStringParamName);

INSTANTIATE_TEST_SUITE_P(PersistentFullValue,
                         MB_36087,
                         STParameterizedBucketTest::persistentConfigValues(),
                         STParameterizedBucketTest::PrintToStringParamName);

#endif<|MERGE_RESOLUTION|>--- conflicted
+++ resolved
@@ -1129,8 +1129,6 @@
     EXPECT_LT(replicaRR, 5);
 }
 
-<<<<<<< HEAD
-=======
 MATCHER_P(VBPtrVbidMatcher,
           vbid,
           "Check the provided VBucket pointer points to a vbucket with the "
@@ -1223,114 +1221,6 @@
         ;
 }
 
-TEST_P(STItemPagerTest, ItemPagerEvictionOrderIsSafe) {
-    // MB-42688: Test that the ordering of the paging visitor comparator is
-    // fixed even if the amount of pageable memory or the vbucket state changes.
-    // This is required to meet the strict weak ordering requirement of
-    // std::sort
-
-    // 17 is the minimum number of vbs found to demonstrate a segfault
-    // with an unsuitable comparator on linux. This is likely impl dependent.
-    // 18 gives 6 vbs per active/replica/pending
-    resetEngineAndWarmup("max_vbuckets=18");
-    std::vector<Vbid> allVBs(18);
-
-    for (int i = 0; i < 18; i++) {
-        allVBs[i] = Vbid(i);
-    }
-
-
-    for (int i = 0; i < 6; i++) {
-        setVBucketStateAndRunPersistTask(Vbid(i), vbucket_state_active);
-        setVBucketStateAndRunPersistTask(Vbid(i + 6), vbucket_state_pending);
-        setVBucketStateAndRunPersistTask(Vbid(i + 12), vbucket_state_replica);
-    }
-
-    if (engine->getConfiguration().getBucketType() == "persistent") {
-        // flush all vbs
-        for (const auto& vbid : allVBs) {
-            dynamic_cast<EPBucket&>(*store).flushVBucket(vbid);
-        }
-    }
-
-    auto& stats = engine->getEpStats();
-    auto available = std::make_shared<std::atomic<bool>>();
-    auto& config = engine->getConfiguration();
-
-    auto pv = std::make_unique<MockPagingVisitor>(
-            *store,
-            stats,
-            EvictionRatios{1.0 /*active*/, 1.0 /*replica*/},
-            available,
-            ITEM_PAGER,
-            false,
-            VBucketFilter(allVBs),
-            config.getItemEvictionAgePercentage(),
-            config.getItemEvictionFreqCounterAgeThreshold());
-
-    // now test that even with state changes, the comparator sorts the vbuckets
-    // acceptably
-    auto innerComparator = pv->getVBucketComparator();
-
-    // wrap the comparator to allow insertion of state changes mid-sort
-    auto comparator = [&innerComparator, this](const Vbid& a, const Vbid& b) {
-      // run the actual comparator
-      auto res = innerComparator(a, b);
-      // now, to _intentionally_ try to break the strict weak ordering, change
-      // the state of one of the vbuckets. If the vbucket comparator is
-      // checking the state each time, this can cause a crash in std::sort
-      for (const auto& vbid : {a, b}) {
-          auto state = store->getVBucket(vbid)->getState();
-          EXPECT_EQ(ENGINE_SUCCESS,
-                    store->setVBucketState(vbid,
-                                           state == vbucket_state_replica
-                                           ? vbucket_state_active
-                                           : vbucket_state_replica));
-      }
-
-      return res;
-    };
-
-    // if the vbucket comparator is "safe" and checks the state once, this
-    // sort will work as expected - otherwise it _may_ segfault.
-    // Note: this is not a robust test, variations in the impl of sort
-    // may mean this does _not_ crash even with an unacceptable comparator
-    std::sort(allVBs.begin(), allVBs.end(), comparator);
-
-    // as a secondary check, directly test the requirements of a strict
-    // weak ordering on the comparator while actively changing
-    // the state of vbuckets. This will fail if the comparator checks
-    // the bucket state on every call.
-
-    // irreflexivity
-    for (const auto& x : allVBs) {
-        EXPECT_FALSE(comparator(x, x));
-    }
-
-    // asymmetry
-    for (const auto& x : allVBs) {
-        for (const auto& y : allVBs) {
-            EXPECT_FALSE(comparator(x, y) && comparator(y, x));
-        }
-    }
-
-    // transitivity
-    for (const auto& x : allVBs) {
-        for (const auto& y : allVBs) {
-            for (const auto& z : allVBs) {
-                // x < y && y < z => x < z
-                // equivalent to
-                // !(x < y && y < z) || x < z
-                // if x < y and y < z, it must be true that x < z
-                EXPECT_TRUE(!(comparator(x, y) && comparator(y, z)) ||
-                            comparator(x, z));
-            }
-        }
-    }
-}
-
-
->>>>>>> 41426c63
 /**
  * Test fixture for Ephemeral-only item pager tests.
  */
