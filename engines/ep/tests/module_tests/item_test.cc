/* -*- MODE: C++; tab-width: 4; c-basic-offset: 4; indent-tabs-mode: nil -*- */
/*
 *     Copyright 2017 Couchbase, Inc
 *
 *   Licensed under the Apache License, Version 2.0 (the "License");
 *   you may not use this file except in compliance with the License.
 *   You may obtain a copy of the License at
 *
 *       http://www.apache.org/licenses/LICENSE-2.0
 *
 *   Unless required by applicable law or agreed to in writing, software
 *   distributed under the License is distributed on an "AS IS" BASIS,
 *   WITHOUT WARRANTIES OR CONDITIONS OF ANY KIND, either express or implied.
 *   See the License for the specific language governing permissions and
 *   limitations under the License.
 */

/*
 * Testsuite for Item class in ep-engine.
 */

#include "item.h"
#include "test_helpers.h"

#include <folly/portability/GTest.h>
#include <memcached/protocol_binary.h>
#include <memory>

class ItemNoValuePruneTest : public ::testing::TestWithParam<
                             std::tuple<IncludeValue, IncludeXattrs>> {
public:

    SingleThreadedRCPtr<Item> item;
    void SetUp() override {
        item = make_STRCPtr<Item>(makeStoredDocKey("key"),
                                  Vbid(0),
                                  queue_op::empty,
                                  /*revSeq*/ 0,
                                  /*bySeq*/ 0);
    }
};

TEST_P(ItemNoValuePruneTest, testPrune) {
    IncludeValue includeValue = std::get<0>(GetParam());
    IncludeXattrs includeXattrs = std::get<1>(GetParam());
    item->removeBodyAndOrXattrs(
            includeValue, includeXattrs, IncludeDeletedUserXattrs::No);

    auto datatype = item->getDataType();
    EXPECT_FALSE(mcbp::datatype::is_json(datatype));
    EXPECT_FALSE(mcbp::datatype::is_xattr(datatype));
    EXPECT_FALSE(mcbp::datatype::is_snappy(datatype));
    EXPECT_TRUE(mcbp::datatype::is_raw(datatype));
    // should not have value
    EXPECT_EQ(0, item->getNBytes());
}

INSTANTIATE_TEST_SUITE_P(
        PruneTestWithParameters,
        ItemNoValuePruneTest,
        ::testing::Combine(
                testing::Values(IncludeValue::Yes,
                                IncludeValue::No,
                                IncludeValue::NoWithUnderlyingDatatype),
                testing::Values(IncludeXattrs::Yes, IncludeXattrs::No)));

class ItemTest : public ::testing::Test {
public:

    SingleThreadedRCPtr<Item> item;
};

class ItemPruneTest : public ItemTest {
public:
    void SetUp() override {
        std::string valueData = R"({"json":"yes"})";
        std::string data = createXattrValue(valueData);
        protocol_binary_datatype_t datatype = (PROTOCOL_BINARY_DATATYPE_JSON |
                                               PROTOCOL_BINARY_DATATYPE_XATTR);

        item = make_STRCPtr<Item>(makeStoredDocKey("key"),
                                  0,
                                  0,
                                  data.data(),
                                  data.size(),
                                  datatype);
    }
};

TEST_F(ItemTest, getAndSetCachedDataType) {
    std::string valueData = R"(raw data)";
    item = make_STRCPtr<Item>(
            makeStoredDocKey("key"), 0, 0, valueData.c_str(), valueData.size());

    // Item was created with no extended meta data so datatype should be
    // the default PROTOCOL_BINARY_RAW_BYTES
    EXPECT_EQ(PROTOCOL_BINARY_RAW_BYTES, item->getDataType());

    // We can set still set the cached datatype
    item->setDataType(PROTOCOL_BINARY_DATATYPE_SNAPPY);
    // Check that the datatype equals what we set it to
    EXPECT_EQ(PROTOCOL_BINARY_DATATYPE_SNAPPY, item->getDataType());

    std::string jsonValueData = R"({"json":"yes"})";

    auto blob = Blob::New(jsonValueData.c_str(), jsonValueData.size());

    // Replace the item's blob with one that contains extended meta data
    item->replaceValue(TaggedPtr<Blob>(blob, TaggedPtrBase::NoTagValue));
    item->setDataType(PROTOCOL_BINARY_DATATYPE_JSON);

    // Expect the cached datatype to be equal to the one in the new blob
    EXPECT_EQ(PROTOCOL_BINARY_DATATYPE_JSON,
              (PROTOCOL_BINARY_DATATYPE_JSON & item->getDataType()));
}

TEST_F(ItemTest, checkNRUandFreqCounterValueSetCorrectly) {
    std::string valueData = R"(raw data)";
    item = make_STRCPtr<Item>(makeStoredDocKey("key"),
                              0 /* flags */,
                              0 /* exptime */,
                              valueData.c_str(),
                              valueData.size(),
                              PROTOCOL_BINARY_RAW_BYTES,
                              0 /* cas */,
                              -1 /* bySeqno */,
                              Vbid(0),
                              1 /* revSeqno */,
                              128 /* freqCount */);
    EXPECT_EQ(128, item->getFreqCounterValue());
}

TEST_F(ItemTest, retainInfoUponItemCopy) {
    // Setup the item using non-default parameters
    std::string valueData = R"(oranges)";
    auto key = makeStoredDocKey("apples");
    Item item1 = Item(key,
                      0xdeadbeef /* flags */,
                      3600 /* exptime */,
                      valueData.c_str(),
                      valueData.size(),
                      PROTOCOL_BINARY_DATATYPE_JSON,
                      42 /* cas */,
                      7 /* bySeqno */,
                      Vbid(99),
                      13 /* revSeqno */,
                      128 /* freqCount */);
    // Delete the item via TTL
    item1.setDeleted(DeleteSource::TTL);

    // Set non-default committed state.
    using namespace cb::durability;
    item1.setPendingSyncWrite(
            Requirements{Level::MajorityAndPersistOnMaster, Timeout(3)});
    item1.setPreparedMaybeVisible();

    // Copy item using constructor
    Item item2 = Item(item1);

    EXPECT_EQ(item1, item2) << "Item values not retained on copy";
}

<<<<<<< HEAD
/// Check behaviour of compressValue if value is null - it should be
/// unaffected.
TEST_F(ItemTest, compressNullValue) {
    auto item1 = make_STRCPtr<Item>(makeStoredDocKey("key"), 0, 0, nullptr, 0);
    auto item2 = make_STRCPtr<Item>(makeStoredDocKey("key"), 0, 0, nullptr, 0);
    // Sanity - should start identical.
    ASSERT_EQ(*item1, *item2);
    // Test - after compressing the items should still be the same - cannot
    // compress a zero-length value to a smaller size ;)
    item2->compressValue();
    EXPECT_EQ(*item1, *item2);
=======
/**
 * The test verifies that the 'keepIfLarger' flags behaves as expected when we
 * compress an item.
 */
TEST_F(ItemTest, KeepIfLarger) {
    // A size-1 input gives a size-3 compressed output, check that we discard
    // the result of compression
    item = makeCompressibleItem(Vbid(0),
                                makeStoredDocKey("key"),
                                "b" /*body*/,
                                PROTOCOL_BINARY_RAW_BYTES,
                                false /*compressed*/,
                                false /*xattr*/);
    auto originalSize = item->getNBytes();
    ASSERT_GT(originalSize, 0);
    EXPECT_TRUE(item->compressValue(false /*keepIfLarger*/, false /*force*/));
    // Don't force new compressed value if that's larger than the original one
    EXPECT_EQ(1, item->getNBytes());

    // Repeat, now we want to keep the result even if larger
    EXPECT_TRUE(item->compressValue(true /*keepIfLarger*/, false /*force*/));
    EXPECT_EQ(3, item->getNBytes());
}

/**
 * Verifies the behaviour of the 'force' compression flag.
 * Note: The purpose of this test is to verify that we do force compression when
 *  the flag is set and that we don't even try to compress when the flag is not
 *  set. Given that Item::compressValue() returns 'true' in both cases, I set
 *  'keepIfLarger=true' and I use the final size of the item to determine if we
 *  have force compression or not. For being valid, the test requires an input
 *  payload that gives a larger output when compressed. In this test I'm using
 *  a 1-byte input (3-byte when compressed).
 */
TEST_F(ItemTest, ForceCompression) {
    //  Note: We need to provide an already compressed item in input to verify
    //   the 'force' flag, compression will be skipped/enforced based on the
    //   item datatype otherwise.

    // 1) Skip compression
    item = makeCompressibleItem(Vbid(0),
                                makeStoredDocKey("key"),
                                "" /*body*/,
                                PROTOCOL_BINARY_RAW_BYTES,
                                true /*compressed*/,
                                false /*xattr*/);
    // Note: 0-byte outputs 1-byte when compressed
    ASSERT_EQ(1, item->getNBytes());
    EXPECT_TRUE(item->compressValue(true /*keepIfLarger*/, false /*force*/));
    // Don't force compression, same size.
    EXPECT_EQ(1, item->getNBytes());

    // 2) Force compression. Item's value was untouched, use the same as input.
    EXPECT_TRUE(item->compressValue(true /*keepIfLarger*/, true /*force*/));
    EXPECT_EQ(3, item->getNBytes());
}

/**
 * Note: This test verifies the behaviour of Item::compressValue() in the case
 * where compression is forced on a value that is already compressed.
 * That is not supposed to happen in production, the test just shows that the
 * call is safe and just a NOP.
 */
TEST_F(ItemTest, ForceCompressForAlreadyCompressedValue) {
    const std::string uncompressedValue = "body000000000000000000000000000000";
    item = makeCompressibleItem(Vbid(0),
                                makeStoredDocKey("key"),
                                uncompressedValue,
                                PROTOCOL_BINARY_RAW_BYTES,
                                true /*compressed*/,
                                false /*xattr*/);
    ASSERT_TRUE(mcbp::datatype::is_snappy(item->getDataType()));

    EXPECT_TRUE(item->compressValue(false /*keepIfLarger*/, true /*force*/));

    const auto firstCompressionSize = item->getNBytes();
    EXPECT_GT(firstCompressionSize, 0);
    EXPECT_LT(firstCompressionSize, uncompressedValue.size());
    EXPECT_TRUE(mcbp::datatype::is_snappy(item->getDataType()));

    // Verify that compressing twice is just a NOP
    EXPECT_TRUE(item->compressValue(false /*keepIfLarger*/, true /*force*/));
    EXPECT_GT(item->getNBytes(), 0);
    EXPECT_EQ(firstCompressionSize, item->getNBytes());
    EXPECT_TRUE(mcbp::datatype::is_snappy(item->getDataType()));
>>>>>>> 948069cd
}

TEST_F(ItemPruneTest, testPruneNothing) {
    item->removeBodyAndOrXattrs(IncludeValue::Yes,
                                IncludeXattrs::Yes,
                                IncludeDeletedUserXattrs::No);

    auto datatype = item->getDataType();
    EXPECT_TRUE(mcbp::datatype::is_json(datatype));
    EXPECT_TRUE(mcbp::datatype::is_xattr(datatype));
    EXPECT_FALSE(mcbp::datatype::is_snappy(datatype));
    EXPECT_FALSE(mcbp::datatype::is_raw(datatype));

    // data should include the value and the xattrs
    std::string valueData = R"({"json":"yes"})";
    auto data = createXattrValue(valueData);
    EXPECT_EQ(data.size(), item->getNBytes());
    EXPECT_EQ(0, memcmp(item->getData(), data.data(), item->getNBytes()));
}

TEST_F(ItemPruneTest, testPruneXattrs) {
    item->removeBodyAndOrXattrs(
            IncludeValue::Yes, IncludeXattrs::No, IncludeDeletedUserXattrs::No);

    auto datatype = item->getDataType();
    EXPECT_TRUE(mcbp::datatype::is_json(datatype));
    EXPECT_FALSE(mcbp::datatype::is_xattr(datatype));
    EXPECT_FALSE(mcbp::datatype::is_snappy(datatype));
    EXPECT_FALSE(mcbp::datatype::is_raw(datatype));

    // data should include the value but not the xattrs
    std::string valueData = R"({"json":"yes"})";
    EXPECT_EQ(valueData.size(), item->getNBytes());
    EXPECT_EQ(0, memcmp(item->getData(), valueData.c_str(),
                         item->getNBytes()));
}

TEST_F(ItemPruneTest, testPruneValue) {
    item->removeBodyAndOrXattrs(
            IncludeValue::No, IncludeXattrs::Yes, IncludeDeletedUserXattrs::No);

    auto datatype = item->getDataType();
    EXPECT_FALSE(mcbp::datatype::is_json(datatype));
    EXPECT_TRUE(mcbp::datatype::is_xattr(datatype));
    EXPECT_FALSE(mcbp::datatype::is_snappy(datatype));
    EXPECT_FALSE(mcbp::datatype::is_raw(datatype));

    // data should include the xattrs but not the value
    auto data = createXattrValue("");
    EXPECT_EQ(data.size(), item->getNBytes());
    EXPECT_EQ(0, memcmp(item->getData(), data.data(), item->getNBytes()));
}

TEST_F(ItemPruneTest, testPruneValueUnderlyingDatatype) {
    item->removeBodyAndOrXattrs(IncludeValue::NoWithUnderlyingDatatype,
                                IncludeXattrs::Yes,
                                IncludeDeletedUserXattrs::No);

    auto datatype = item->getDataType();
    EXPECT_TRUE(mcbp::datatype::is_json(datatype))
            << "Datatype should be preserved with NoWithUnderlyingDatatype";
    EXPECT_TRUE(mcbp::datatype::is_xattr(datatype));
    EXPECT_FALSE(mcbp::datatype::is_snappy(datatype));
    EXPECT_FALSE(mcbp::datatype::is_raw(datatype));

    // data should include the xattrs but not the value
    auto data = createXattrValue("");
    EXPECT_EQ(data.size(), item->getNBytes());
    EXPECT_EQ(0, memcmp(item->getData(), data.data(), item->getNBytes()));
}

TEST_F(ItemPruneTest, testPruneValueAndXattrs) {
    item->removeBodyAndOrXattrs(
            IncludeValue::No, IncludeXattrs::No, IncludeDeletedUserXattrs::No);

    auto datatype = item->getDataType();
    EXPECT_FALSE(mcbp::datatype::is_json(datatype));
    EXPECT_FALSE(mcbp::datatype::is_xattr(datatype));
    EXPECT_FALSE(mcbp::datatype::is_snappy(datatype));
    EXPECT_TRUE(mcbp::datatype::is_raw(datatype));

    // should not have value or xattrs
    EXPECT_EQ(0, item->getNBytes());
}

TEST_F(ItemPruneTest, testPruneValueAndXattrsUnderlyingDatatype) {
    item->removeBodyAndOrXattrs(IncludeValue::NoWithUnderlyingDatatype,
                                IncludeXattrs::No,
                                IncludeDeletedUserXattrs::No);

    auto datatype = item->getDataType();
    EXPECT_TRUE(mcbp::datatype::is_json(datatype))
            << "Datatype should be preserved with NoWithUnderlyingDatatype";
    EXPECT_TRUE(mcbp::datatype::is_xattr(datatype))
            << "Datatype should be preserved with NoWithUnderlyingDatatype";
    EXPECT_FALSE(mcbp::datatype::is_snappy(datatype));

    // should not have value or xattrs
    EXPECT_EQ(0, item->getNBytes());
}

TEST_F(ItemPruneTest, testPruneValueWithNoXattrs) {
    std::string valueData = R"({"json":"yes"})";
    auto datatype = PROTOCOL_BINARY_DATATYPE_JSON;

    item = make_STRCPtr<Item>(makeStoredDocKey("key"),
                              0,
                              0,
                              const_cast<char*>(valueData.data()),
                              valueData.size(),
                              datatype);

    item->removeBodyAndOrXattrs(
            IncludeValue::No, IncludeXattrs::Yes, IncludeDeletedUserXattrs::No);

    auto dtype = item->getDataType();
    EXPECT_FALSE(mcbp::datatype::is_json(dtype));
    EXPECT_FALSE(mcbp::datatype::is_xattr(dtype));
    EXPECT_FALSE(mcbp::datatype::is_snappy(dtype));
    EXPECT_TRUE(mcbp::datatype::is_raw(dtype));

    // should not have value
    EXPECT_EQ(0, item->getNBytes());
}

TEST_F(ItemPruneTest, testPruneValueWithNoXattrsUnderlyingDatatype) {
    std::string valueData = R"({"json":"yes"})";
    auto datatype = PROTOCOL_BINARY_DATATYPE_JSON;

    item = make_STRCPtr<Item>(makeStoredDocKey("key"),
                              0,
                              0,
                              const_cast<char*>(valueData.data()),
                              valueData.size(),
                              datatype);

    item->removeBodyAndOrXattrs(IncludeValue::NoWithUnderlyingDatatype,
                                IncludeXattrs::Yes,
                                IncludeDeletedUserXattrs::No);

    auto dtype = item->getDataType();
    EXPECT_TRUE(mcbp::datatype::is_json(dtype))
            << "Datatype should be preserved with NoWithUnderlyingDatatype";
    EXPECT_FALSE(mcbp::datatype::is_xattr(dtype));
    EXPECT_FALSE(mcbp::datatype::is_snappy(dtype));

    // should not have value
    EXPECT_EQ(0, item->getNBytes());
}<|MERGE_RESOLUTION|>--- conflicted
+++ resolved
@@ -160,7 +160,6 @@
     EXPECT_EQ(item1, item2) << "Item values not retained on copy";
 }
 
-<<<<<<< HEAD
 /// Check behaviour of compressValue if value is null - it should be
 /// unaffected.
 TEST_F(ItemTest, compressNullValue) {
@@ -172,62 +171,32 @@
     // compress a zero-length value to a smaller size ;)
     item2->compressValue();
     EXPECT_EQ(*item1, *item2);
-=======
-/**
- * The test verifies that the 'keepIfLarger' flags behaves as expected when we
- * compress an item.
- */
-TEST_F(ItemTest, KeepIfLarger) {
-    // A size-1 input gives a size-3 compressed output, check that we discard
-    // the result of compression
-    item = makeCompressibleItem(Vbid(0),
-                                makeStoredDocKey("key"),
-                                "b" /*body*/,
-                                PROTOCOL_BINARY_RAW_BYTES,
-                                false /*compressed*/,
-                                false /*xattr*/);
-    auto originalSize = item->getNBytes();
-    ASSERT_GT(originalSize, 0);
-    EXPECT_TRUE(item->compressValue(false /*keepIfLarger*/, false /*force*/));
-    // Don't force new compressed value if that's larger than the original one
-    EXPECT_EQ(1, item->getNBytes());
-
-    // Repeat, now we want to keep the result even if larger
-    EXPECT_TRUE(item->compressValue(true /*keepIfLarger*/, false /*force*/));
-    EXPECT_EQ(3, item->getNBytes());
 }
 
 /**
  * Verifies the behaviour of the 'force' compression flag.
- * Note: The purpose of this test is to verify that we do force compression when
- *  the flag is set and that we don't even try to compress when the flag is not
- *  set. Given that Item::compressValue() returns 'true' in both cases, I set
- *  'keepIfLarger=true' and I use the final size of the item to determine if we
- *  have force compression or not. For being valid, the test requires an input
- *  payload that gives a larger output when compressed. In this test I'm using
- *  a 1-byte input (3-byte when compressed).
  */
 TEST_F(ItemTest, ForceCompression) {
-    //  Note: We need to provide an already compressed item in input to verify
-    //   the 'force' flag, compression will be skipped/enforced based on the
-    //   item datatype otherwise.
-
-    // 1) Skip compression
-    item = makeCompressibleItem(Vbid(0),
-                                makeStoredDocKey("key"),
-                                "" /*body*/,
-                                PROTOCOL_BINARY_RAW_BYTES,
-                                true /*compressed*/,
-                                false /*xattr*/);
-    // Note: 0-byte outputs 1-byte when compressed
-    ASSERT_EQ(1, item->getNBytes());
-    EXPECT_TRUE(item->compressValue(true /*keepIfLarger*/, false /*force*/));
-    // Don't force compression, same size.
-    EXPECT_EQ(1, item->getNBytes());
-
-    // 2) Force compression. Item's value was untouched, use the same as input.
-    EXPECT_TRUE(item->compressValue(true /*keepIfLarger*/, true /*force*/));
-    EXPECT_EQ(3, item->getNBytes());
+    // Simulating a real scenario here. IncludeValue::NoWithUnderlyingDatatype
+    // has produced an uncompressed item with the Snappy flag set.
+    auto item = makeCompressibleItem(Vbid(0),
+                                     makeStoredDocKey("key"),
+                                     "" /*body*/,
+                                     PROTOCOL_BINARY_RAW_BYTES,
+                                     false /*compressed*/,
+                                     true /*xattr*/);
+    item->setDataType(item->getDataType() | PROTOCOL_BINARY_DATATYPE_SNAPPY);
+
+    auto originalSize = item->getNBytes();
+    ASSERT_GT(originalSize, 1);
+
+    // 1) Datatype snappy and don't force compression -> skip compression
+    EXPECT_TRUE(item->compressValue(false /*force*/));
+    EXPECT_EQ(originalSize, item->getNBytes());
+
+    // 2) Datatype snappy and force compression -> compress
+    EXPECT_TRUE(item->compressValue(true /*force*/));
+    EXPECT_LT(item->getNBytes(), originalSize);
 }
 
 /**
@@ -238,15 +207,15 @@
  */
 TEST_F(ItemTest, ForceCompressForAlreadyCompressedValue) {
     const std::string uncompressedValue = "body000000000000000000000000000000";
-    item = makeCompressibleItem(Vbid(0),
-                                makeStoredDocKey("key"),
-                                uncompressedValue,
-                                PROTOCOL_BINARY_RAW_BYTES,
-                                true /*compressed*/,
-                                false /*xattr*/);
+    auto item = makeCompressibleItem(Vbid(0),
+                                     makeStoredDocKey("key"),
+                                     uncompressedValue,
+                                     PROTOCOL_BINARY_RAW_BYTES,
+                                     true /*compressed*/,
+                                     false /*xattr*/);
     ASSERT_TRUE(mcbp::datatype::is_snappy(item->getDataType()));
 
-    EXPECT_TRUE(item->compressValue(false /*keepIfLarger*/, true /*force*/));
+    EXPECT_TRUE(item->compressValue(true /*force*/));
 
     const auto firstCompressionSize = item->getNBytes();
     EXPECT_GT(firstCompressionSize, 0);
@@ -254,11 +223,10 @@
     EXPECT_TRUE(mcbp::datatype::is_snappy(item->getDataType()));
 
     // Verify that compressing twice is just a NOP
-    EXPECT_TRUE(item->compressValue(false /*keepIfLarger*/, true /*force*/));
+    EXPECT_TRUE(item->compressValue(true /*force*/));
     EXPECT_GT(item->getNBytes(), 0);
     EXPECT_EQ(firstCompressionSize, item->getNBytes());
     EXPECT_TRUE(mcbp::datatype::is_snappy(item->getDataType()));
->>>>>>> 948069cd
 }
 
 TEST_F(ItemPruneTest, testPruneNothing) {
