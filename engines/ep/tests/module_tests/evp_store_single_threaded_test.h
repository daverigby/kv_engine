/* -*- Mode: C++; tab-width: 4; c-basic-offset: 4; indent-tabs-mode: nil -*- */
/*
 *     Copyright 2016 Couchbase, Inc
 *
 *   Licensed under the Apache License, Version 2.0 (the "License");
 *   you may not use this file except in compliance with the License.
 *   You may obtain a copy of the License at
 *
 *       http://www.apache.org/licenses/LICENSE-2.0
 *
 *   Unless required by applicable law or agreed to in writing, software
 *   distributed under the License is distributed on an "AS IS" BASIS,
 *   WITHOUT WARRANTIES OR CONDITIONS OF ANY KIND, either express or implied.
 *   See the License for the specific language governing permissions and
 *   limitations under the License.
 */

/*
 * Unit tests for the EPBucket class.
 */

#pragma once

#include "fakes/fake_executorpool.h"
#include "kv_bucket_test.h"
#include <libcouchstore/couch_db.h>
#include <nlohmann/json.hpp>

struct dcp_message_producers;
class EPBucket;
class MockActiveStreamWithOverloadedRegisterCursor;
class MockDcpMessageProducers;
class MockDcpProducer;

/*
 * A subclass of KVBucketTest which uses a fake ExecutorPool,
 * which will not spawn ExecutorThreads and hence not run any tasks
 * automatically in the background. All tasks must be manually run().
 */
class SingleThreadedKVBucketTest : public KVBucketTest {
public:
    /*
     * Run the next task from the taskQ
     * The task must match the expectedTaskName parameter
     */
    std::chrono::steady_clock::time_point runNextTask(
            TaskQueue& taskQ, const std::string& expectedTaskName);

    /*
     * Run the next task from the taskQ
     */
    std::chrono::steady_clock::time_point runNextTask(TaskQueue& taskQ);

    /*
     * DCP helper. Create a MockDcpProducer configured with (or without)
     * collections and/or delete_times enabled
     * @param cookie cookie to associate with the new producer
     * @param deleteTime yes/no - enable/disable delete times
     */
    std::shared_ptr<MockDcpProducer> createDcpProducer(
            const void* cookie,
            IncludeDeleteTime deleteTime);

    /*
     * DCP helper.
     * Notify and step the given producer
     * @param expectedOp once stepped we expect to see this DCP opcode produced
     * @param fromMemory if false then step a backfill
     */
    void notifyAndStepToCheckpoint(
            MockDcpProducer& producer,
            MockDcpMessageProducers& producers,
            cb::mcbp::ClientOpcode expectedOp =
                    cb::mcbp::ClientOpcode::DcpSnapshotMarker,
            bool fromMemory = true);

    /*
     * DCP helper.
     * Run the active-checkpoint processor task for the given producer
     * @param producer The producer whose task will be ran
     * @param producers The dcp callbacks
     */
    void runCheckpointProcessor(MockDcpProducer& producer,
                                dcp_message_producers& producers);

    /*
     * DCP helper - Run the backfill tasks
     */
    void runBackfill();

    /**
     * Create a DCP stream on the producer for this->vbid
     */
    void createDcpStream(MockDcpProducer& producer);

    /**
     * Create a DCP stream on the producer for vbid
     */
    void createDcpStream(MockDcpProducer& producer, Vbid vbid);

    /**
     * Run the compaction task
     * @param purgeBeforeTime purge tombstones with timestamps less than this
     * @param purgeBeforeSeq purge tombstones with seqnos less than this
     * @param dropDeletes drop all deletes
     */
    void runCompaction(uint64_t purgeBeforeTime = 0,
                       uint64_t purgeBeforeSeq = 0,
                       bool dropDeletes = false);

    /**
     * Run the task responsible for iterating the documents and erasing them
     * For persistent buckets integrated into compaction.
     * For ephemeral buckets integrated into stale item removal task
     */
    void runCollectionsEraser();

protected:
    void SetUp() override;

    void TearDown() override;

    /**
     * Change the vbucket state, and run the VBStatePeristTask (if necessary
     * for this bucket type).
     * On return the state will be changed and the task completed.
     *
     * @param vbid
     * @param newState
     * @param meta Optional meta information to apply alongside the state
     * @param transfer Should vBucket be transferred without adding failover
     *                 table entry (i.e. takeover)?
     */
    void setVBucketStateAndRunPersistTask(Vbid vbid,
                                          vbucket_state_t newState,
                                          const nlohmann::json& meta = {},
                                          TransferVB transfer = TransferVB::No);

    /*
     * Set the stats isShutdown and attempt to drive all tasks to cancel for
     * the specified engine.
     */
    void shutdownAndPurgeTasks(EventuallyPersistentEngine* ep);

    void cancelAndPurgeTasks();

    /**
     * This method will keep running reader tasks until the engine shows warmup
     * is complete.
     */
    void runReadersUntilWarmedUp();

    /**
     * Destroy engine and replace it with a new engine that can be warmed up.
     */
    void resetEngineAndEnableWarmup(std::string new_config = "");

    /**
     * Destroy engine and replace it with a new engine that can be warmed up.
     * Finally, run warmup.
     */
    void resetEngineAndWarmup(std::string new_config = "");

    /*
     * Fake callback emulating dcp_add_failover_log
     */
    static ENGINE_ERROR_CODE fakeDcpAddFailoverLog(
            vbucket_failover_t* entry,
            size_t nentries,
            gsl::not_null<const void*> cookie) {
        return ENGINE_SUCCESS;
    }

    SingleThreadedExecutorPool* task_executor;
};

/**
 * Test fixture for single-threaded tests on EPBucket.
 */
class SingleThreadedEPBucketTest : public SingleThreadedKVBucketTest {
public:
    enum class BackfillBufferLimit { StreamByte, StreamItem, ConnectionByte };

    void backfillExpiryOutput(bool xattr);
    void producerReadyQLimitOnBackfill(BackfillBufferLimit limitType);

protected:
    EPBucket& getEPBucket();
};

/**
 * Test fixture for KVBucket tests running in single-threaded mode, for some
 * combination of bucket type, eviction mode and KVStore type.
 *
 * Allows tests to be defined once which are applicable to more than one
 * configuration, and then instantiated with appropriate config parameters.
 *
 * Parameterised on a pair of:
 * - bucket type (ephemeral or persistent, and additional persistent variants
 *   (e.g. RocksDB) for additional storage backends.
 * - eviction type.
 *   - For ephemeral buckets: used for specifying ephemeral auto-delete /
 *     fail_new_data
 *   - For persistent buckets: used for specifying value_only or full_eviction
 *
 * See `allConfigValues(), persistentConfigValues(), etc methods to instantiate
 * tests for some set / subset of the avbove parameters.
 *
 * Note that specific instantiations of tests may not instantiate for all
 * possible variants - a test may only be applicable to persistent buckets and
 * hence will only instantiate for persistentConfigValues.
 *
 * Suggested usage:
 * 1. For a given group of tests (e.g. CollectionsDCP tests), create a subclass
 *   of this class:
 *
 *     class MyTestSuite : public STParameterizedBucketTest {};
 *
 * 2. Write some (parameterized) tests:
 *
 *     TEST_P(MyTestSuite, DoesFoo) { ... }
 *
 * 3. Instantiate your test suite with the config values applicable to it -
 * for example a test which is applicable to all variants of a Persistent
 * bucket:
 *
 *     INSTANTIATE_TEST_CASE_P(
 *         Persistent,
 *         MyTestSuite,
 *         STParameterizedBucketTest::persistentConfigValues(),
 *         STParameterizedBucketTest::PrintToStringParamName);
 *
 * Advanced usage:
 * - If you have some tests in a suite which only work for some config params
 *   but not others (e.g. some don't work under Ephemeral), split your suite
 *   into two sibling classes then instantiate each class with a different
 *   config:
 *
 *   class DcpActiveStreamTest : public STParameterizedBucketTest {};
 *   class DcpActiveStreamTestPersistent : public STParameterizedBucketTest {};
 *
 *   ... define some TEST_P() for each suite...
 *
 *     INSTANTIATE_TEST_CASE_P(
 *         PersistentAndEphemeral,
 *         DcpActiveStreamTest,
 *         STParameterizedBucketTest::allConfigValues(),
 *         STParameterizedBucketTest::PrintToStringParamName);
 *
 *     INSTANTIATE_TEST_CASE_P(
 *         Persistent,
 *         DcpActiveStreamTestPersistent,
 *         STParameterizedBucketTest::persistentAllBackendsConfigValues(),
 *         STParameterizedBucketTest::PrintToStringParamName());
 */
class STParameterizedBucketTest
    : virtual public SingleThreadedKVBucketTest,
      public ::testing::WithParamInterface<
              std::tuple<std::string, std::string>> {
public:
    static auto ephConfigValues() {
        using namespace std::string_literals;
        return ::testing::Values(
                std::make_tuple("ephemeral"s, "auto_delete"s),
                std::make_tuple("ephemeral"s, "fail_new_data"s));
    }

    static auto allConfigValues() {
        using namespace std::string_literals;
        return ::testing::Values(
                std::make_tuple("ephemeral"s, "auto_delete"s),
                std::make_tuple("ephemeral"s, "fail_new_data"),
                std::make_tuple("persistent"s, "value_only"s),
                std::make_tuple("persistent"s, "full_eviction"s));
    }

    static auto persistentConfigValues() {
        using namespace std::string_literals;
        return ::testing::Values(
                std::make_tuple("persistent"s, "value_only"s),
                std::make_tuple("persistent"s, "full_eviction"s));
    }

    static auto persistentAllBackendsConfigValues() {
        using namespace std::string_literals;
        return ::testing::Values(
                std::make_tuple("persistent"s, "value_only"s),
                std::make_tuple("persistent"s, "full_eviction"s)
#ifdef EP_USE_ROCKSDB
                ,std::make_tuple("persistentRocksdb"s, "value_only"s),
                std::make_tuple("persistentRocksdb"s, "full_eviction"s)
#endif
        );
    }

    bool persistent() const {
        return std::get<0>(GetParam()).find("persistent") != std::string::npos;
    }

    bool ephemeral() const {
        return std::get<0>(GetParam()).find("ephemeral") != std::string::npos;
    }

    bool ephemeralFailNewData() const {
        return ephemeral() && std::get<1>(GetParam()) == "fail_new_data";
    }

    bool fullEviction() const {
        return persistent() && std::get<1>(GetParam()) == "full_eviction";
    }

    bool isRocksDB() const {
        return std::get<0>(GetParam()).find("Rocksdb") != std::string::npos;
    }

    /// @returns a string representing this tests' parameters.
    static std::string PrintToStringParamName(
            const ::testing::TestParamInfo<ParamType>& info);

protected:
    void SetUp() override {
        if (!config_string.empty()) {
            config_string += ";";
        }
        auto bucketType = std::get<0>(GetParam());
        if (bucketType == "persistentRocksdb") {
            config_string += "bucket_type=persistent;backend=rocksdb";
        } else {
            config_string += "bucket_type=" + bucketType;
        }
        auto evictionPolicy = std::get<1>(GetParam());

        if (!evictionPolicy.empty()) {
            if (persistent()) {
                config_string += ";item_eviction_policy=" + evictionPolicy;
            } else {
                config_string += ";ephemeral_full_policy=" + evictionPolicy;
            }
        }

        SingleThreadedKVBucketTest::SetUp();
    }

    // Test replicating delete times.
    void test_replicateDeleteTime(time_t deleteTime);
};

class STParamPersistentBucketTest : public STParameterizedBucketTest {
protected:
    void testAbortDoesNotIncrementOpsDelete(bool flusherDedup);

<<<<<<< HEAD
    /**
     * All the tests below check that we don't lose any item, any vbstate and
     * that we update flush-stats properly when flush fails and we re-attemt the
     * flush later.
     *
     * @param failureCode How the flush fails, this is the injected error-code
     *  return by KVStore::commit in our tests
     * @param vbDeletion Some tests get this additional arg to verify that all
     *  goes as expected when the flusher processes VBuckets set for deferred
     *  deletion
     */
    void testFlushFailureAtPersistNonMetaItems(couchstore_error_t failureCode);
    void testFlushFailureAtPersistVBStateOnly(couchstore_error_t failureCode);
    void testFlushFailureStatsAtDedupedNonMetaItems(
            couchstore_error_t failureCode, bool vbDeletion = false);
    void testFlushFailureAtPersistDelete(couchstore_error_t failureCode,
                                         bool vbDeletion = false);

    /**
     * Test to check that we update and use persistedDeletes correctly.
     *
     * @param dropDeletes compaction config param
     */
    void testCompactionPersistedDeletes(bool dropDeletes);
=======
    void testFailoverTableEntryPersistedAtWarmup(std::function<void()>);
>>>>>>> 41a54a2a
};<|MERGE_RESOLUTION|>--- conflicted
+++ resolved
@@ -349,7 +349,6 @@
 protected:
     void testAbortDoesNotIncrementOpsDelete(bool flusherDedup);
 
-<<<<<<< HEAD
     /**
      * All the tests below check that we don't lose any item, any vbstate and
      * that we update flush-stats properly when flush fails and we re-attemt the
@@ -374,7 +373,6 @@
      * @param dropDeletes compaction config param
      */
     void testCompactionPersistedDeletes(bool dropDeletes);
-=======
+
     void testFailoverTableEntryPersistedAtWarmup(std::function<void()>);
->>>>>>> 41a54a2a
 };