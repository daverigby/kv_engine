/* -*- MODE: C++; tab-width: 4; c-basic-offset: 4; indent-tabs-mode: nil -*- */
/*
 *     Copyright 2016 Couchbase, Inc
 *
 *   Licensed under the Apache License, Version 2.0 (the "License");
 *   you may not use this file except in compliance with the License.
 *   You may obtain a copy of the License at
 *
 *       http://www.apache.org/licenses/LICENSE-2.0
 *
 *   Unless required by applicable law or agreed to in writing, software
 *   distributed under the License is distributed on an "AS IS" BASIS,
 *   WITHOUT WARRANTIES OR CONDITIONS OF ANY KIND, either express or implied.
 *   See the License for the specific language governing permissions and
 *   limitations under the License.
 */

/*
 * Testsuite for 'dcp' functionality in ep-engine.
 */
#include "ep_test_apis.h"
#include "ep_testsuite_common.h"
#include "mock/mock_dcp.h"
#include "programs/engine_testapp/mock_server.h"

#include <platform/cb_malloc.h>
#include <platform/cbassert.h>
#include <platform/compress.h>
#include <platform/platform_thread.h>
#include <condition_variable>
#include <thread>

using namespace std::string_literals;

// Helper functions ///////////////////////////////////////////////////////////

/**
 * Converts the given engine to a DcpIface*. If engine doesn't implement
 * DcpIface then throws.
 * @returns non-null ptr to DcpIface.
 */
static gsl::not_null<DcpIface*> requireDcpIface(EngineIface* engine) {
    return dynamic_cast<DcpIface*>(engine);
}

static void dcp_step(EngineIface* h,
                     const void* cookie,
                     MockDcpMessageProducers& producers) {
    auto dcp = requireDcpIface(h);
    ENGINE_ERROR_CODE err = dcp->step(cookie, &producers);
    check(err == ENGINE_SUCCESS || err == ENGINE_EWOULDBLOCK,
          "Expected success or engine_ewouldblock");
    if (err == ENGINE_EWOULDBLOCK) {
        producers.clear_dcp_data();
    }
}

static void dcpHandleResponse(EngineIface* h,
                              const void* cookie,
                              protocol_binary_response_header* response,
                              MockDcpMessageProducers& producers) {
    auto dcp = requireDcpIface(h);
    auto erroCode = dcp->response_handler(cookie, response);
    check(erroCode == ENGINE_SUCCESS || erroCode == ENGINE_EWOULDBLOCK,
          "Expected 'success' or 'engine_ewouldblock'");
    if (erroCode == ENGINE_EWOULDBLOCK) {
        producers.clear_dcp_data();
    }
}

static bool wait_started(false);

struct SeqnoRange {
    uint64_t start;
    uint64_t end;
};

/**
 * DeletionOpcode is used to determine whether or not to perform the deletion
 * path, or the expiration path.
 */
enum class DeletionOpcode : bool {
    Deletion,
    Expiration,
};

class DcpStreamCtx {
/**
 * This class represents all attributes required for
 * a stream. Objects of this class type are to be fed
 * to TestDcpConsumer.
 */
public:
    DcpStreamCtx()
        : vbucket(0),
          flags(0),
          vb_uuid(0),
          exp_mutations(0),
          exp_deletions(0),
          exp_expirations(0),
          exp_markers(0),
          extra_takeover_ops(0),
          exp_disk_snapshot(false),
          exp_conflict_res(0),
          skip_estimate_check(false),
          live_frontend_client(false),
          skip_verification(false),
          exp_err(ENGINE_SUCCESS),
          exp_rollback(0),
          expected_values(0),
          opaque(0) {
        seqno = {0, static_cast<uint64_t>(~0)};
        snapshot = {0, static_cast<uint64_t>(~0)};
    }

    /* Vbucket Id */
    Vbid vbucket;
    /* Stream flags */
    uint32_t flags;
    /* Vbucket UUID */
    uint64_t vb_uuid;
    /* Sequence number range */
    SeqnoRange seqno;
    /* Snapshot range */
    SeqnoRange snapshot;
    /* Number of mutations expected (for verification) */
    size_t exp_mutations;
    /* Number of deletions expected (for verification) */
    size_t exp_deletions;
    /* Number of expiries expected (for verification) */
    size_t exp_expirations;
    /* Number of snapshot markers expected (for verification) */
    size_t exp_markers;
    /* Extra front end mutations as part of takeover */
    size_t extra_takeover_ops;
    /* Flag - expect disk snapshot or not */
    bool exp_disk_snapshot;
    /* Expected conflict resolution flag */
    uint8_t exp_conflict_res;
    /* Skip estimate check during takeover */
    bool skip_estimate_check;
    /*
       live_frontend_client to be set to true when streaming is done in parallel
       with a client issuing writes to the vbucket. In this scenario, predicting
       the number of snapshot markers received is difficult.
    */
    bool live_frontend_client;
    /*
       skip_verification to be set to true if verification of mutation count,
       deletion count, marker count etc. is to be skipped at the end of
       streaming.
     */
    bool skip_verification;
    /* Expected error code on stream creation. We need this because rollback is
       a valid operation and returns ENGINE_ROLLBACK (not ENGINE_SUCCESS) */
    ENGINE_ERROR_CODE exp_err;
    /* Expected rollback seqno */
    uint64_t exp_rollback;
    /* Expected number of values (from mutations or deleted_values) */
    size_t expected_values;
    /* stream opaque */
    uint32_t opaque;
};

class TestDcpConsumer {
/**
 * This class represents a DcpConsumer which is responsible
 * for spawning a DcpProducer at the server and receiving
 * messages from it.
 */
public:
    TestDcpConsumer(const std::string& _name,
                    const void* _cookie,
                    EngineIface* h)
        : producers(h),
          name(_name),
          cookie(_cookie),
          opaque(0),
          total_bytes(0),
          simulate_cursor_dropping(false),
          flow_control_buf_size(1024),
          disable_ack(false),
          h(h),
          dcp(requireDcpIface(h)),
          nruCounter(2) {
    }

    uint64_t getTotalBytes() {
        return total_bytes;
    }

    void simulateCursorDropping() {
        simulate_cursor_dropping = true;
    }

    void setFlowControlBufSize(uint64_t to) {
        flow_control_buf_size = to;
    }

    void disableAcking() {
        disable_ack = true;
    }

    void addStreamCtx(DcpStreamCtx &ctx) {
        stream_ctxs.push_back(ctx);
    }

    void run(bool openConn = true);

    // Stop the thread if it is running. This is safe to be called from
    // a different thread to the thread calling run().
    void stop();

    /**
     * This method just opens a DCP connection. Note it does not open a stream
     * and does not call the dcp step function to get all the items from the
     * producer.
     * @param flags Flags to pass to DCP_OPEN.
     */
    void openConnection(
            uint32_t flags = cb::mcbp::request::DcpOpenPayload::Producer);

    /* This method opens a stream on an existing DCP connection.
       This does not call the dcp step function to get all the items from the
       producer */
    ENGINE_ERROR_CODE openStreams();

    /* if clear is true, it will also clear the stream vector */
    ENGINE_ERROR_CODE closeStreams(bool fClear = false);

    ENGINE_ERROR_CODE sendControlMessage(const std::string& name,
                                         const std::string& value);

    const std::vector<int>& getNruCounters() const {
        return nruCounter;
    }

    MockDcpMessageProducers producers;

private:
    /* Vbucket-level stream stats used in test */
    struct VBStats {
        VBStats()
            : num_mutations(0),
              num_deletions(0),
              num_expirations(0),
              num_snapshot_markers(0),
              num_set_vbucket_pending(0),
              num_set_vbucket_active(0),
              pending_marker_ack(false),
              marker_end(0),
              last_by_seqno(0),
              extra_takeover_ops(0),
              exp_disk_snapshot(false),
              exp_conflict_res(0),
              num_values(0) {
        }

        size_t num_mutations;
        size_t num_deletions;
        size_t num_expirations;
        size_t num_snapshot_markers;
        size_t num_set_vbucket_pending;
        size_t num_set_vbucket_active;
        bool pending_marker_ack;
        uint64_t marker_end;
        uint64_t last_by_seqno;
        size_t extra_takeover_ops;
        bool exp_disk_snapshot;
        uint8_t exp_conflict_res;
        size_t num_values;
    };

    /* Connection name */
    const std::string name;
    /* Connection cookie */
    const void *cookie;
    /* Vector containing information of streams */
    std::vector<DcpStreamCtx> stream_ctxs;
    /* Opaque value in the connection */
    uint32_t opaque;
    /* Total bytes received */
    uint64_t total_bytes;
    /* Flag to simulate cursor dropping */
    bool simulate_cursor_dropping;
    /* Flow control buffer size */
    uint64_t flow_control_buf_size;
    /* Flag to disable acking */
    bool disable_ack;
    /* map of vbstats */
    std::map<Vbid, VBStats> vb_stats;
    EngineIface* h;
    gsl::not_null<DcpIface*> dcp;
    std::vector<int> nruCounter;

    // Flag used by run() to check if it should continue to execute.
    std::atomic<bool> done{false};

    /**
     * Helper function to perform the very similar resolution of a deletion
     * and an expiry, triggered inside the run() case switch where one of these
     * operations is returned as the last_op.
     * @param stats The vbstats that will be updated by this function.
     * @param bytes_read The current no of bytes read which will be updated by
     *                   this function.
     * @param all_bytes The total no of bytes read which will be updated by
     *                  this function.
     * @param vbid The vBucket ID.
     * @param delOrExpire Determines whether to take the deletion case or the
     *                    expiration case.
     */
    void deleteOrExpireCase(TestDcpConsumer::VBStats& stats,
                            uint32_t& bytes_read,
                            uint64_t& all_bytes,
                            Vbid vbid,
                            DeletionOpcode delOrExpire);
};

ENGINE_ERROR_CODE TestDcpConsumer::sendControlMessage(
        const std::string& name, const std::string& value) {
    auto dcp = requireDcpIface(h);
    return dcp->control(cookie, ++opaque, name, value);
}

void TestDcpConsumer::deleteOrExpireCase(TestDcpConsumer::VBStats& stats,
                                         uint32_t& bytes_read,
                                         uint64_t& all_bytes,
                                         Vbid vbid,
                                         DeletionOpcode delOrExpire) {
    cb_assert(vbid != static_cast<Vbid>(-1));
    checklt(stats.last_by_seqno,
            producers.last_byseqno.load(),
            "Expected bigger seqno");
    stats.last_by_seqno = producers.last_byseqno;
    if (delOrExpire == DeletionOpcode::Deletion) {
        stats.num_deletions++;
    } else {
        stats.num_expirations++;
    }
    bytes_read += producers.last_packet_size;
    all_bytes += producers.last_packet_size;
    if (stats.pending_marker_ack &&
        producers.last_byseqno == stats.marker_end) {
        sendDcpAck(h,
                   cookie,
                   cb::mcbp::ClientOpcode::DcpSnapshotMarker,
                   cb::mcbp::Status::Success,
                   producers.last_opaque);
    }

    if (!producers.last_value.empty()) {
        stats.num_values++;
    }
    return;
}

void TestDcpConsumer::run(bool openConn) {
    checkle(size_t{1}, stream_ctxs.size(), "No dcp_stream arguments provided!");

    /* Open the connection with the DCP producer */
    if (openConn) {
        openConnection();
    }

    /* Open streams in the above open connection */
    openStreams();

    bool exp_all_items_streamed = true;
    size_t num_stream_ends_received = 0;
    uint32_t bytes_read = 0;
    uint64_t all_bytes = 0;
    uint64_t total_acked_bytes = 0;
    uint64_t ack_limit = flow_control_buf_size / 2;

    bool delay_buffer_acking = false;
    if (simulate_cursor_dropping) {
        /**
         * Simulates cursor dropping by slowing down the initial buffer
         * acknowledgement from the consmer.
         *
         * Note that the cursor may not be dropped if the memory usage
         * is not over the cursor_dropping_upper_threshold or if the
         * checkpoint_remover sleep time is high.
         */
        delay_buffer_acking = true;
    }

    do {
        if (!disable_ack && (bytes_read > ack_limit)) {
            if (delay_buffer_acking) {
                std::this_thread::sleep_for(std::chrono::seconds(2));
                delay_buffer_acking = false;
            }
            dcp->buffer_acknowledgement(cookie, ++opaque, Vbid(0), bytes_read);
            total_acked_bytes += bytes_read;
            bytes_read = 0;
        }
        ENGINE_ERROR_CODE err = dcp->step(cookie, &producers);
        if (err == ENGINE_DISCONNECT) {
            done = true;
        } else {
            const Vbid vbid = producers.last_vbucket;
            auto &stats = vb_stats[vbid];
            switch (producers.last_op) {
            case cb::mcbp::ClientOpcode::DcpMutation:
                cb_assert(vbid != static_cast<Vbid>(-1));
                checklt(stats.last_by_seqno,
                        producers.last_byseqno.load(),
                        "Expected bigger seqno");
                stats.last_by_seqno = producers.last_byseqno;
                stats.num_mutations++;
                bytes_read += producers.last_packet_size;
                all_bytes += producers.last_packet_size;
                if (stats.pending_marker_ack &&
                    producers.last_byseqno == stats.marker_end) {
                    sendDcpAck(h,
                               cookie,
                               cb::mcbp::ClientOpcode::DcpSnapshotMarker,
                               cb::mcbp::Status::Success,
                               producers.last_opaque);
                }

                if (producers.last_nru > 0) {
                    nruCounter[1]++;
                } else {
                    nruCounter[0]++;
                }
                if (!producers.last_value.empty()) {
                    stats.num_values++;
                }

                break;
            case cb::mcbp::ClientOpcode::DcpDeletion:
                deleteOrExpireCase(stats,
                                   bytes_read,
                                   all_bytes,
                                   vbid,
                                   DeletionOpcode::Deletion);
                break;
            case cb::mcbp::ClientOpcode::DcpExpiration:
                deleteOrExpireCase(stats,
                                   bytes_read,
                                   all_bytes,
                                   vbid,
                                   DeletionOpcode::Expiration);
                break;
            case cb::mcbp::ClientOpcode::DcpStreamEnd:
                cb_assert(vbid != static_cast<Vbid>(-1));
                if (++num_stream_ends_received == stream_ctxs.size()) {
                    done = true;
                }
                bytes_read += producers.last_packet_size;
                all_bytes += producers.last_packet_size;
                break;
            case cb::mcbp::ClientOpcode::DcpSnapshotMarker:
                cb_assert(vbid != static_cast<Vbid>(-1));
                if (stats.exp_disk_snapshot &&
                    stats.num_snapshot_markers == 0) {
                    checkeq(uint32_t{1},
                            producers.last_flags,
                            "Expected disk snapshot");
                }

                if (producers.last_flags & 8) {
                    stats.pending_marker_ack = true;
                    stats.marker_end = producers.last_snap_end_seqno;
                }

                stats.num_snapshot_markers++;
                bytes_read += producers.last_packet_size;
                all_bytes += producers.last_packet_size;
                break;
            case cb::mcbp::ClientOpcode::DcpSetVbucketState:
                cb_assert(vbid != static_cast<Vbid>(-1));
                if (producers.last_vbucket_state == vbucket_state_pending) {
                    stats.num_set_vbucket_pending++;
                    for (size_t j = 0; j < stats.extra_takeover_ops; ++j) {
                        std::string key("key" + std::to_string(j));
                        checkeq(ENGINE_SUCCESS,
                                store(h,
                                      nullptr,
                                      OPERATION_SET,
                                      key.c_str(),
                                      "data",
                                      nullptr,
                                      0,
                                      vbid),
                                "Failed to store a value");
                    }
                } else if (producers.last_vbucket_state ==
                           vbucket_state_active) {
                    stats.num_set_vbucket_active++;
                }
                bytes_read += producers.last_packet_size;
                all_bytes += producers.last_packet_size;
                sendDcpAck(h,
                           cookie,
                           cb::mcbp::ClientOpcode::DcpSetVbucketState,
                           cb::mcbp::Status::Success,
                           producers.last_opaque);
                break;
            case cb::mcbp::ClientOpcode::Invalid:
                if (disable_ack && flow_control_buf_size &&
                    (bytes_read >= flow_control_buf_size)) {
                    /* If there is no acking and if flow control is enabled
                       we are done because producer should not send us any
                       more items. We need this to test that producer stops
                       sending items correctly when there are no acks while
                       flow control is enabled */
                    done = true;
                    exp_all_items_streamed = false;
                } else {
                    /* No messages were ready on the last step call, so we
                     * wait till the conn is notified of new item.
                     * Note that we check for 0 because we clear the
                     * producers.last_op value below.
                     */
                    testHarness->lock_cookie(cookie);
                    /* waitfor_cookie() waits on a condition variable. But
                       the api expects the cookie to be locked before
                       calling it */
                    testHarness->waitfor_cookie(cookie);
                    testHarness->unlock_cookie(cookie);
                }
                break;
            default:
                // Aborting ...
                std::stringstream ss;
                ss << "Unknown DCP operation: " << to_string(producers.last_op);
                check(false, ss.str().c_str());
            }
            producers.last_op = cb::mcbp::ClientOpcode::Invalid;
            producers.last_nru = 0;
            producers.last_vbucket = Vbid(-1);
        }
    } while (!done);

    total_bytes += all_bytes;

    for (const auto& ctx : stream_ctxs) {
        if (!ctx.skip_verification) {
            auto &stats = vb_stats[ctx.vbucket];
            if (simulate_cursor_dropping) {
                if (stats.num_snapshot_markers == 0) {
                    cb_assert(stats.num_mutations == 0 &&
                              stats.num_deletions == 0);
                } else {
                    checkge(ctx.exp_mutations, stats.num_mutations,
                          "Invalid number of mutations");
                    checkge(ctx.exp_deletions, stats.num_deletions,
                          "Invalid number of deletes");
                    checkge(ctx.exp_expirations,
                            stats.num_expirations,
                            "Invalid number of expirations");
                }
            } else {
                // Account for cursors that may have been dropped because
                // of high memory usage
                if (get_int_stat(h, "ep_cursors_dropped") > 0) {
                    // Hard to predict exact number of markers to be received
                    // if in case of a live parallel front end load
                    if (!ctx.live_frontend_client) {
                        checkle(stats.num_snapshot_markers, ctx.exp_markers,
                                "Invalid number of markers");
                    }
                    checkle(stats.num_mutations, ctx.exp_mutations,
                            "Invalid number of mutations");
                    checkle(stats.num_deletions, ctx.exp_deletions,
                            "Invalid number of deletions");
                    checkle(stats.num_expirations,
                            ctx.exp_expirations,
                            "Invalid number of expirations");
                } else {
                    checkeq(ctx.exp_mutations, stats.num_mutations,
                            "Invalid number of mutations");
                    checkeq(ctx.exp_deletions, stats.num_deletions,
                            "Invalid number of deletes");
                    checkeq(ctx.exp_expirations,
                            stats.num_expirations,
                            "Invalid number of expirations");
                    if (ctx.live_frontend_client) {
                        // Hard to predict exact number of markers to be received
                        // if in case of a live parallel front end load
                        if (ctx.exp_mutations > 0 || ctx.exp_deletions > 0 ||
                            ctx.exp_expirations > 0) {
                            checkle(size_t{1},
                                    stats.num_snapshot_markers,
                                    "Snapshot marker count can't be zero");
                        }
                    } else {
                        checkeq(ctx.exp_markers, stats.num_snapshot_markers,
                                "Unexpected number of snapshot markers");
                    }
                }
            }

            if (ctx.flags & DCP_ADD_STREAM_FLAG_TAKEOVER) {
                checkeq(size_t{1},
                        stats.num_set_vbucket_pending,
                        "Didn't receive pending set state");
                checkeq(size_t{1},
                        stats.num_set_vbucket_active,
                        "Didn't receive active set state");
            }

            /* Check if the readyQ size goes to zero after all items are streamed */
            if (exp_all_items_streamed) {
                std::stringstream stats_ready_queue_memory;
                stats_ready_queue_memory << "eq_dcpq:" << name.c_str()
                                         << ":stream_" << ctx.vbucket.get()
                                         << "_ready_queue_memory";
                checkeq(uint64_t{0},
                        get_ull_stat(h,
                                     stats_ready_queue_memory.str().c_str(),
                                     "dcp"),
                        "readyQ size did not go to zero");

                std::string stats_backfill_buffer_items(
                        "eq_dcpq:" + name + ":stream_" +
                        std::to_string(ctx.vbucket.get()) +
                        "_backfill_buffer_items");
                checkeq(uint64_t{0},
                        get_ull_stat(
                                h, stats_backfill_buffer_items.c_str(), "dcp"),
                        "backfill buffer items did not go to zero");
            }
            if (ctx.expected_values) {
                checkeq(ctx.expected_values,
                        stats.num_values,
                        "Expected values didn't match");
            }
        }
    }

    /* Check if the producer has updated flow control stat correctly */
    if (flow_control_buf_size) {
        char stats_buffer[50] = {0};
        snprintf(stats_buffer, sizeof(stats_buffer), "eq_dcpq:%s:unacked_bytes",
                 name.c_str());
        checkeq((all_bytes - total_acked_bytes),
                get_ull_stat(h, stats_buffer, "dcp"),
                "Buffer Size did not get set correctly");
    }
}

void TestDcpConsumer::stop() {
    this->done = true;
}

void TestDcpConsumer::openConnection(uint32_t flags) {
    /* Reset any stale dcp data */
    producers.clear_dcp_data();

    opaque = 1;

    /* Set up Producer at server */
    checkeq(ENGINE_SUCCESS,
            dcp->open(cookie,
                      ++opaque,
                      0,
                      flags,
                      name,
                      R"({"consumer_name":"replica1"})"),
            "Failed dcp producer open connection.");

    /* Set flow control buffer size */
    std::string flow_control_buf_sz(std::to_string(flow_control_buf_size));
    checkeq(ENGINE_SUCCESS,
            dcp->control(cookie,
                         ++opaque,
                         "connection_buffer_size",
                         flow_control_buf_sz),
            "Failed to establish connection buffer");
    char stats_buffer[50] = {0};
    if (flow_control_buf_size) {
        snprintf(stats_buffer, sizeof(stats_buffer),
                 "eq_dcpq:%s:max_buffer_bytes", name.c_str());
        checkeq(static_cast<int>(flow_control_buf_size),
                get_int_stat(h, stats_buffer, "dcp"),
                "TestDcpConsumer::openConnection() : "
                "Buffer Size did not get set correctly");
    } else {
        snprintf(stats_buffer, sizeof(stats_buffer),
                 "eq_dcpq:%s:flow_control", name.c_str());
        std::string status = get_str_stat(h, stats_buffer, "dcp");
        checkeq(status, std::string("disabled"), "Flow control enabled!");
    }

    checkeq(ENGINE_SUCCESS,
            dcp->control(cookie, ++opaque, "enable_ext_metadata", "true"),
            "Failed to enable xdcr extras");
}

ENGINE_ERROR_CODE TestDcpConsumer::openStreams() {
    for (auto& ctx : stream_ctxs) {
        /* Different opaque for every stream created */
        ++opaque;

        /* Initiate stream request */
        uint64_t rollback = 0;
        ENGINE_ERROR_CODE rv = dcp->stream_req(cookie,
                                               ctx.flags,
                                               opaque,
                                               ctx.vbucket,
                                               ctx.seqno.start,
                                               ctx.seqno.end,
                                               ctx.vb_uuid,
                                               ctx.snapshot.start,
                                               ctx.snapshot.end,
                                               &rollback,
                                               mock_dcp_add_failover_log,
                                               {});

        checkeq(ctx.exp_err, rv, "Failed to initiate stream request");

        if (rv == ENGINE_NOT_MY_VBUCKET || rv == ENGINE_ENOTSUP) {
            return rv;
        }

        if (rv == ENGINE_ROLLBACK || rv == ENGINE_KEY_ENOENT) {
            checkeq(ctx.exp_rollback, rollback,
                    "Rollback didn't match expected value");
            return rv;
        }

        if (ctx.flags & DCP_ADD_STREAM_FLAG_TAKEOVER) {
            ctx.seqno.end  = std::numeric_limits<uint64_t>::max();
        } else if (ctx.flags & DCP_ADD_STREAM_FLAG_LATEST ||
                   ctx.flags & DCP_ADD_STREAM_FLAG_DISKONLY) {
            std::string high_seqno("vb_" + std::to_string(ctx.vbucket.get()) +
                                   ":high_seqno");
            ctx.seqno.end =
                    get_ull_stat(h, high_seqno.c_str(), "vbucket-seqno");
        }

        std::stringstream stats_flags;
        stats_flags << "eq_dcpq:" << name.c_str() << ":stream_"
                    << ctx.vbucket.get() << "_flags";
        checkeq(ctx.flags,
                (uint32_t)get_int_stat(h, stats_flags.str().c_str(), "dcp"),
                "Flags didn't match");

        std::stringstream stats_opaque;
        stats_opaque << "eq_dcpq:" << name.c_str() << ":stream_"
                     << ctx.vbucket.get() << "_opaque";
        checkeq(opaque,
                (uint32_t)get_int_stat(h, stats_opaque.str().c_str(), "dcp"),
                "Opaque didn't match");
        ctx.opaque = opaque;

        std::stringstream stats_start_seqno;
        stats_start_seqno << "eq_dcpq:" << name.c_str() << ":stream_"
                          << ctx.vbucket.get() << "_start_seqno";
        checkeq(ctx.seqno.start,
                (uint64_t)get_ull_stat(
                        h, stats_start_seqno.str().c_str(), "dcp"),
                "Start Seqno Didn't match");

        std::stringstream stats_end_seqno;
        stats_end_seqno << "eq_dcpq:" << name.c_str() << ":stream_"
                        << ctx.vbucket.get() << "_end_seqno";
        checkeq(ctx.seqno.end,
                (uint64_t)get_ull_stat(h, stats_end_seqno.str().c_str(), "dcp"),
                "End Seqno didn't match");

        std::stringstream stats_vb_uuid;
        stats_vb_uuid << "eq_dcpq:" << name.c_str() << ":stream_"
                      << ctx.vbucket.get() << "_vb_uuid";
        checkeq(ctx.vb_uuid,
                (uint64_t)get_ull_stat(h, stats_vb_uuid.str().c_str(), "dcp"),
                "VBucket UUID didn't match");

        std::stringstream stats_snap_seqno;
        stats_snap_seqno << "eq_dcpq:" << name.c_str() << ":stream_"
                         << ctx.vbucket.get() << "_snap_start_seqno";
        checkeq(ctx.snapshot.start,
                (uint64_t)get_ull_stat(
                        h, stats_snap_seqno.str().c_str(), "dcp"),
                "snap start seqno didn't match");

        if ((ctx.flags & DCP_ADD_STREAM_FLAG_TAKEOVER) &&
            !ctx.skip_estimate_check) {
            std::string high_seqno_str(
                    "vb_" + std::to_string(ctx.vbucket.get()) + ":high_seqno");
            uint64_t vb_high_seqno =
                    get_ull_stat(h, high_seqno_str.c_str(), "vbucket-seqno");
            uint64_t est = vb_high_seqno - ctx.seqno.start;
            std::stringstream stats_takeover;
            stats_takeover << "dcp-vbtakeover " << ctx.vbucket.get() << " "
                           << name.c_str();
            wait_for_stat_to_be_lte(
                    h, "estimate", est, stats_takeover.str().c_str());
        }

        if (ctx.flags & DCP_ADD_STREAM_FLAG_DISKONLY) {
            /* Wait for backfill to start */
            std::string stats_backfill_read_bytes("eq_dcpq:" + name +
                                                  ":backfill_buffer_bytes_read");
            wait_for_stat_to_be_gte(
                    h, stats_backfill_read_bytes.c_str(), 0, "dcp");
            /* Verify that we have no dcp cursors in the checkpoint. (There will
             just be one persistence cursor) */
            std::string stats_num_conn_cursors(
                    "vb_" + std::to_string(ctx.vbucket.get()) +
                    ":num_conn_cursors");
            /* In case of persistent buckets there will be 1 persistent cursor,
               in case of ephemeral buckets there will be no cursor */
            checkge(1,
                    get_int_stat(h, stats_num_conn_cursors.c_str(),
                            "checkpoint"),
                    "DCP cursors not expected to be registered");
        }

        // Init stats used in test
        VBStats stats;
        stats.extra_takeover_ops = ctx.extra_takeover_ops;
        stats.exp_disk_snapshot = ctx.exp_disk_snapshot;
        stats.exp_conflict_res = ctx.exp_conflict_res;

        vb_stats[ctx.vbucket] = stats;
    }
    return ENGINE_SUCCESS;
}

ENGINE_ERROR_CODE TestDcpConsumer::closeStreams(bool fClear) {
    ENGINE_ERROR_CODE err = ENGINE_SUCCESS;
    for (auto& ctx : stream_ctxs) {
        if (ctx.opaque > 0) {
            err = dcp->close_stream(cookie, ctx.opaque, Vbid(0), {});
            if (ENGINE_SUCCESS != err) {
                break;
            }
        }
    }

    if (fClear) {
        stream_ctxs.clear();
    }
    return err;
}

static void notifier_request(EngineIface* h,
                             const void* cookie,
                             uint32_t opaque,
                             Vbid vbucket,
                             uint64_t start,
                             bool shouldSucceed) {
    uint32_t flags = 0;
    uint64_t rollback = 0;
    uint64_t vb_uuid = get_ull_stat(h, "vb_0:0:id", "failovers");
    uint64_t snap_start_seqno = get_ull_stat(h, "vb_0:0:seq", "failovers");
    uint64_t snap_end_seqno = snap_start_seqno;
    auto dcp = requireDcpIface(h);

    ENGINE_ERROR_CODE err = dcp->stream_req(cookie,
                                            flags,
                                            opaque,
                                            vbucket,
                                            start,
                                            0,
                                            vb_uuid,
                                            snap_start_seqno,
                                            snap_end_seqno,
                                            &rollback,
                                            mock_dcp_add_failover_log,
                                            {});
    checkeq(ENGINE_SUCCESS, err, "Failed to initiate stream request");

    std::string type = get_str_stat(h, "eq_dcpq:unittest:type", "dcp");
    checkeq("notifier"s, type, "Consumer not found");

    checkeq(flags,
            static_cast<uint32_t>(
                    get_int_stat(h, "eq_dcpq:unittest:stream_0_flags", "dcp")),
            "Flags didn't match");
    checkeq(opaque,
            static_cast<uint32_t>(
                    get_int_stat(h, "eq_dcpq:unittest:stream_0_opaque", "dcp")),
            "Opaque didn't match");
    checkeq(start,
            get_ull_stat(h, "eq_dcpq:unittest:stream_0_start_seqno", "dcp"),
            "Start Seqno Didn't match");
    checkeq(uint64_t{0},
            get_ull_stat(h, "eq_dcpq:unittest:stream_0_end_seqno", "dcp"),
            "End Seqno didn't match");
    checkeq(vb_uuid,
            get_ull_stat(h, "eq_dcpq:unittest:stream_0_vb_uuid", "dcp"),
            "VBucket UUID didn't match");
    checkeq(snap_start_seqno,
            get_ull_stat(h,"eq_dcpq:unittest:stream_0_snap_start_seqno", "dcp"),
            "snap start seqno didn't match");
}

static void dcp_stream_to_replica(EngineIface* h,
                                  const void* cookie,
                                  uint32_t opaque,
                                  Vbid vbucket,
                                  uint32_t flags,
                                  uint64_t start,
                                  uint64_t end,
                                  uint64_t snap_start_seqno,
                                  uint64_t snap_end_seqno,
                                  uint8_t cas = 0x1,
                                  uint8_t datatype = 1,
                                  uint32_t exprtime = 0,
                                  uint32_t lockTime = 0,
                                  uint64_t revSeqno = 0) {
    /* Send snapshot marker */
    auto dcp = requireDcpIface(h);
    checkeq(ENGINE_SUCCESS,
            dcp->snapshot_marker(cookie,
                                 opaque,
                                 vbucket,
                                 snap_start_seqno,
                                 snap_end_seqno,
                                 flags,
                                 0 /*HCS*/,
                                 {} /*maxVisibleSeqno*/),
            "Failed to send marker!");
    const std::string data("data");
    /* Send DCP mutations */
    for (uint64_t i = start; i <= end; i++) {
        const std::string key{"key" + std::to_string(i)};
        const DocKey docKey{key, DocKeyEncodesCollectionId::No};
        const cb::const_byte_buffer value{(uint8_t*)data.data(), data.size()};
        checkeq(ENGINE_SUCCESS,
                dcp->mutation(cookie,
                              opaque,
                              docKey,
                              value,
                              0, // priv bytes
                              PROTOCOL_BINARY_RAW_BYTES,
                              cas,
                              vbucket,
                              flags,
                              i, // by seqno
                              revSeqno,
                              exprtime,
                              lockTime,
                              {},
                              INITIAL_NRU_VALUE),
                "Failed dcp mutate.");
    }
}

/* This is a helper function to read items from an existing DCP Producer. It
   reads items from start to end on the connection. (Note: this can work
   correctly only in case there is one vbucket)
   Currently this supports only streaming mutations, but can be extend to stream
   deletion etc */
static void dcp_stream_from_producer_conn(EngineIface* h,
                                          const void* cookie,
                                          uint32_t opaque,
                                          uint64_t start,
                                          uint64_t end,
                                          uint64_t expSnapStart,
                                          MockDcpMessageProducers& producers) {
    bool done = false;
    size_t bytes_read = 0;
    bool pending_marker_ack = false;
    uint64_t marker_end = 0;
    uint64_t num_mutations = 0;
    uint64_t last_snap_start_seqno = 0;
    auto dcp = requireDcpIface(h);

    do {
        if (bytes_read > 512) {
            checkeq(ENGINE_SUCCESS,
                    dcp->buffer_acknowledgement(
                            cookie, ++opaque, Vbid(0), bytes_read),
                    "Failed to get dcp buffer ack");
            bytes_read = 0;
        }
        ENGINE_ERROR_CODE err = dcp->step(cookie, &producers);
        if (err == ENGINE_DISCONNECT) {
            done = true;
        } else {
            switch (producers.last_op) {
            case cb::mcbp::ClientOpcode::DcpMutation:
                bytes_read += producers.last_packet_size;
                if (pending_marker_ack &&
                    producers.last_byseqno == marker_end) {
                    sendDcpAck(h,
                               cookie,
                               cb::mcbp::ClientOpcode::DcpSnapshotMarker,
                               cb::mcbp::Status::Success,
                               producers.last_opaque);
                }
                num_mutations++;
                break;
            case cb::mcbp::ClientOpcode::DcpStreamEnd:
                done = true;
                bytes_read += producers.last_packet_size;
                break;
            case cb::mcbp::ClientOpcode::DcpSnapshotMarker:
                if (producers.last_flags & 8) {
                    pending_marker_ack = true;
                    marker_end = producers.last_snap_end_seqno;
                }
                bytes_read += producers.last_packet_size;
                last_snap_start_seqno = producers.last_snap_start_seqno;
                break;
            case cb::mcbp::ClientOpcode::Invalid:
                break;
            default:
                // Aborting ...
                std::string err_string(
                        "Unexpected DCP operation: " +
                        to_string(producers.last_op) + " last_byseqno: " +
                        std::to_string(producers.last_byseqno.load()) +
                        " last_key: " + producers.last_key + " last_value: " +
                        producers.last_value + " last_flags: " +
                        std::to_string(producers.last_flags));
                check(false, err_string.c_str());
            }
            if (producers.last_byseqno >= end) {
                done = true;
            }
            producers.last_op = cb::mcbp::ClientOpcode::Invalid;
        }
    } while (!done);

    /* Do buffer ack of the outstanding bytes */
    dcp->buffer_acknowledgement(cookie, ++opaque, Vbid(0), bytes_read);
    checkeq((end - start + 1), num_mutations, "Invalid number of mutations");
    if (expSnapStart) {
        checkge(last_snap_start_seqno,
                expSnapStart,
                "Incorrect snap start seqno");
    }
}

static void dcp_stream_expiries_to_replica(EngineIface* h,
                                           const void* cookie,
                                           uint32_t opaque,
                                           Vbid vbucket,
                                           uint32_t flags,
                                           uint64_t start,
                                           uint64_t end,
                                           uint64_t snap_start_seqno,
                                           uint64_t snap_end_seqno,
                                           uint32_t delTime,
                                           uint64_t revSeqno = 0,
                                           uint8_t cas = 0x1) {
    auto dcp = requireDcpIface(h);
    checkeq(ENGINE_SUCCESS,
            dcp->snapshot_marker(cookie,
                                 opaque,
                                 vbucket,
                                 snap_start_seqno,
                                 snap_end_seqno,
                                 flags,
                                 0 /*HCS*/,
                                 {} /*maxVisibleSeqno*/),
            "Failed to send marker!");
    const std::string data("data");
    /* Stream Expiries */
    for (uint64_t i = start; i <= end; i++) {
        const std::string key{"key" + std::to_string(i)};
        const DocKey docKey{key, DocKeyEncodesCollectionId::No};
        checkeq(ENGINE_SUCCESS,
                dcp->expiration(cookie,
                                opaque,
                                docKey,
                                {},
                                0, // priv bytes
                                PROTOCOL_BINARY_RAW_BYTES,
                                cas,
                                vbucket,
                                i,
                                revSeqno,
                                delTime),
                "Failed dcp expiry");
    }
}

struct mb16357_ctx {
    mb16357_ctx(EngineIface* _h, int _items)
        : h(_h), dcp(requireDcpIface(h)), items(_items) {
    }

    EngineIface* h;
    gsl::not_null<DcpIface*> dcp;
    int items;
    std::mutex mutex;
    std::condition_variable cv;
    bool compactor_waiting{false};
    bool compaction_start{false};
};

struct writer_thread_ctx {
    EngineIface* h;
    int items;
    Vbid vbid;
};

struct continuous_dcp_ctx {
    EngineIface* h;
    const void *cookie;
    Vbid vbid;
    const std::string &name;
    uint64_t start_seqno;
    std::unique_ptr<TestDcpConsumer> dcpConsumer;
};

//Forward declaration required for dcp_thread_func
static uint32_t add_stream_for_consumer(EngineIface* h,
                                        const void* cookie,
                                        uint32_t opaque,
                                        Vbid vbucket,
                                        uint32_t flags,
                                        cb::mcbp::Status response,
                                        uint64_t exp_snap_start = 0,
                                        uint64_t exp_snap_end = 0);

extern "C" {
    static void dcp_thread_func(void *args) {
        struct mb16357_ctx *ctx = static_cast<mb16357_ctx *>(args);

        const void* cookie = testHarness->create_cookie(ctx->h);
        uint32_t opaque = 0xFFFF0000;
        uint32_t flags = 0;
        std::string name = "unittest";

        // Wait for compaction thread to to ready (and waiting on cv) - as
        // we don't want the nofify_one() to be lost.
        for (;;) {
            std::lock_guard<std::mutex> lh(ctx->mutex);
            if (ctx->compactor_waiting) {
                break;
            }
        };
        // Now compactor is waiting to run (and we are just about to start DCP
        // stream, activate compaction.
        {
            std::lock_guard<std::mutex> lh(ctx->mutex);
            ctx->compaction_start = true;
        }
        ctx->cv.notify_one();

        // Switch to replica
        check(set_vbucket_state(ctx->h, Vbid(0), vbucket_state_replica),
              "Failed to set vbucket state.");

        // Open consumer connection
        checkeq(ctx->dcp->open(cookie,
                               opaque,
                               0,
                               flags,
                               name,
                               R"({"consumer_name":"replica1"})"),
                ENGINE_SUCCESS,
                "Failed dcp Consumer open connection.");

        add_stream_for_consumer(ctx->h,
                                cookie,
                                opaque++,
                                Vbid(0),
                                0,
                                cb::mcbp::Status::Success);

        uint32_t stream_opaque =
                get_int_stat(ctx->h, "eq_dcpq:unittest:stream_0_opaque", "dcp");

        for (int i = 1; i <= ctx->items; i++) {
            std::stringstream ss;
            ss << "kamakeey-" << i;

            // send mutations in single mutation snapshots to race more with compaction
            ctx->dcp->snapshot_marker(cookie,
                                      stream_opaque,
                                      Vbid(0),
                                      ctx->items,
                                      ctx->items + i,
                                      2,
                                      0 /*HCS*/,
                                      {} /*maxVisibleSeqno*/);

            const std::string key = ss.str();
            const DocKey docKey{key, DocKeyEncodesCollectionId::No};
            ctx->dcp->mutation(cookie,
                               stream_opaque,
                               docKey,
                               {(const uint8_t*)"value", 5},
                               0, // priv bytes
                               PROTOCOL_BINARY_RAW_BYTES,
                               i * 3, // cas
                               Vbid(0),
                               0, // flags
                               i + ctx->items, // by_seqno
                               i + ctx->items, // rev_seqno
                               0, // exptime
                               0, // locktime
                               {}, // meta
                               INITIAL_NRU_VALUE);
        }

        testHarness->destroy_cookie(cookie);
    }

    static void compact_thread_func(void *args) {
        struct mb16357_ctx *ctx = static_cast<mb16357_ctx *>(args);
        std::unique_lock<std::mutex> lk(ctx->mutex);
        ctx->compactor_waiting = true;
        ctx->cv.wait(lk, [ctx]{return ctx->compaction_start;});
        compact_db(ctx->h, Vbid(0), Vbid(0), 99, ctx->items, 1);
    }

    static void writer_thread(void *args) {
        struct writer_thread_ctx *wtc = static_cast<writer_thread_ctx *>(args);

        for (int i = 0; i < wtc->items; ++i) {
            std::string key("key_" + std::to_string(i));
            checkeq(ENGINE_SUCCESS,
                    store(wtc->h,
                          nullptr,
                          OPERATION_SET,
                          key.c_str(),
                          "somevalue",
                          nullptr,
                          0,
                          wtc->vbid),
                    "Failed to store value");
        }
    }

    static void continuous_dcp_thread(void *args) {
        struct continuous_dcp_ctx *cdc = static_cast<continuous_dcp_ctx *>(args);

        DcpStreamCtx ctx;
        ctx.vbucket = cdc->vbid;
        std::string vbuuid_entry("vb_" + std::to_string(cdc->vbid.get()) +
                                 ":0:id");
        ctx.vb_uuid = get_ull_stat(cdc->h, vbuuid_entry.c_str(), "failovers");
        ctx.seqno = {cdc->start_seqno, std::numeric_limits<uint64_t>::max()};
        ctx.snapshot = {cdc->start_seqno, cdc->start_seqno};
        ctx.skip_verification = true;

        cdc->dcpConsumer->addStreamCtx(ctx);
        cdc->dcpConsumer->run();
    }
}

/* DCP step thread that keeps running till it reads upto 'exp_mutations'.
   Note: the exp_mutations is cumulative across all streams in the DCP
         connection */
static void dcp_waiting_step(EngineIface* h,
                             const void* cookie,
                             uint32_t opaque,
                             uint64_t exp_mutations,
                             MockDcpMessageProducers& producers) {
    bool done = false;
    size_t bytes_read = 0;
    bool pending_marker_ack = false;
    uint64_t marker_end = 0;
    uint64_t num_mutations = 0;

    auto dcp = requireDcpIface(h);

    do {
        if (bytes_read > 512) {
            checkeq(ENGINE_SUCCESS,
                    dcp->buffer_acknowledgement(
                            cookie, ++opaque, Vbid(0), bytes_read),
                    "Failed to get dcp buffer ack");
            bytes_read = 0;
        }
        ENGINE_ERROR_CODE err = dcp->step(cookie, &producers);
        if (err == ENGINE_DISCONNECT) {
            done = true;
        } else {
            switch (producers.last_op) {
            case cb::mcbp::ClientOpcode::DcpMutation:
                bytes_read += producers.last_packet_size;
                if (pending_marker_ack &&
                    producers.last_byseqno == marker_end) {
                    sendDcpAck(h,
                               cookie,
                               cb::mcbp::ClientOpcode::DcpSnapshotMarker,
                               cb::mcbp::Status::Success,
                               producers.last_opaque);
                }
                ++num_mutations;
                break;
            case cb::mcbp::ClientOpcode::DcpStreamEnd:
                done = true;
                bytes_read += producers.last_packet_size;
                break;
            case cb::mcbp::ClientOpcode::DcpSnapshotMarker:
                if (producers.last_flags & 8) {
                    pending_marker_ack = true;
                    marker_end = producers.last_snap_end_seqno;
                }
                bytes_read += producers.last_packet_size;
                break;
            case cb::mcbp::ClientOpcode::Invalid:
                /* No messages were ready on the last step call, so we
                 * wait till the conn is notified of new item.
                 * Note that we check for 0 because we clear the
                 * producers.last_op value below.
                 */
                testHarness->lock_cookie(cookie);
                /* waitfor_cookie() waits on a condition variable. But
                   the api expects the cookie to be locked before
                   calling it */
                wait_started = true;
                testHarness->waitfor_cookie(cookie);
                testHarness->unlock_cookie(cookie);
                break;
            default:
                // Aborting ...
                std::string err_string("Unexpected DCP operation: " +
                                       to_string(producers.last_op));
                check(false, err_string.c_str());
            }
            if (num_mutations >= exp_mutations) {
                done = true;
            }
            producers.last_op = cb::mcbp::ClientOpcode::Invalid;
        }
    } while (!done);

    /* Do buffer ack of the outstanding bytes */
    dcp->buffer_acknowledgement(cookie, ++opaque, Vbid(0), bytes_read);
}

// Testcases //////////////////////////////////////////////////////////////////

static enum test_result test_dcp_vbtakeover_no_stream(EngineIface* h) {
    write_items(h, 10);
    if (isPersistentBucket(h) && is_full_eviction(h)) {
        // MB-21646: FE mode - curr_items (which is part of "estimate") is
        // updated as part of flush, and thus if the writes are flushed in
        // blocks < 10 we may see an estimate < 10
        wait_for_flusher_to_settle(h);
    }

    const auto est = get_int_stat(h, "estimate", "dcp-vbtakeover 0");
    checkeq(10, est, "Invalid estimate for non-existent stream");
    checkeq(ENGINE_NOT_MY_VBUCKET,
            get_stats(h, "dcp-vbtakeover 1"_ccb, {}, add_stats),
            "Expected not my vbucket");

    return SUCCESS;
}

/*
 * The following test is similar to the test_dcp_consumer_open test and
 * test_dcp_producer_open test, in that it opens a connections, then
 * immediately closes it.
 * It then moves time forward and repeats the creation of a connection and
 * checks that the new connection was created after the previous connection.
 */

static enum test_result test_dcp_notifier_open(EngineIface* h) {
    const auto* cookie1 = testHarness->create_cookie(h);
    const std::string name("unittest");
    const uint32_t seqno = 0;
    uint32_t opaque = 0;
    auto dcp = requireDcpIface(h);

    checkeq(ENGINE_SUCCESS,
            dcp->open(cookie1,
                      opaque,
                      seqno,
                      cb::mcbp::request::DcpOpenPayload::Notifier,
                      name,
                      R"({"consumer_name":"replica1"})"),
            "Failed dcp consumer open connection.");

    const std::string stat_type("eq_dcpq:" + name + ":type");
    auto type = get_str_stat(h, stat_type.c_str(), "dcp");
    const std::string stat_created("eq_dcpq:" + name + ":created");
    const auto created = get_int_stat(h, stat_created.c_str(), "dcp");
    checkeq(0, type.compare("notifier"), "Notifier not found");
    testHarness->destroy_cookie(cookie1);

    testHarness->time_travel(600);

    const auto* cookie2 = testHarness->create_cookie(h);
    checkeq(ENGINE_SUCCESS,
            dcp->open(cookie2,
                      opaque,
                      seqno,
                      cb::mcbp::request::DcpOpenPayload::Notifier,
                      name,
                      R"({"consumer_name":"replica1"})"),
            "Failed dcp consumer open connection.");

    type = get_str_stat(h, stat_type.c_str(), "dcp");
    checkeq(0, type.compare("notifier"), "Notifier not found");
    checkle((created + 600), get_int_stat(h, stat_created.c_str(), "dcp"),
            "New dcp stream is not newer");
    testHarness->destroy_cookie(cookie2);

    return SUCCESS;
}

static enum test_result test_dcp_notifier(EngineIface* h) {
    write_items(h, 10);
    const auto* cookie = testHarness->create_cookie(h);
    const std::string name("unittest");
    const uint32_t seqno = 0;
    const Vbid vbucket = Vbid(0);
    uint32_t opaque = 0;
    uint64_t start = 0;
    auto dcp = requireDcpIface(h);
    MockDcpMessageProducers producers(h);

    checkeq(ENGINE_SUCCESS,
            dcp->open(cookie,
                      opaque,
                      seqno,
                      cb::mcbp::request::DcpOpenPayload::Notifier,
                      name,
                      R"({"consumer_name":"replica1"})"),
            "Failed dcp notifier open connection.");
    // Get notification for an old item
    notifier_request(h, cookie, ++opaque, vbucket, start, true);
    dcp_step(h, cookie, producers);
    checkeq(cb::mcbp::ClientOpcode::DcpStreamEnd,
            producers.last_op,
            "Expected stream end");
    // Get notification when we're slightly behind
    start += 9;
    notifier_request(h, cookie, ++opaque, vbucket, start, true);
    dcp_step(h, cookie, producers);
    checkeq(cb::mcbp::ClientOpcode::DcpStreamEnd,
            producers.last_op,
            "Expected stream end");
    // Wait for notification of a future item
    start += 11;
    notifier_request(h, cookie, ++opaque, vbucket, start, true);
    dcp_step(h, cookie, producers);
    for (auto j = 0; j < 5; ++j) {
        const auto key = "key" + std::to_string(j);
        checkeq(ENGINE_SUCCESS,
                store(h,
                      nullptr,
                      OPERATION_SET,
                      key.c_str(),
                      "data",
                      nullptr),
                "Failed to store a value");
    }
    // Shouldn't get a stream end yet
    dcp_step(h, cookie, producers);
    checkne(cb::mcbp::ClientOpcode::DcpStreamEnd,
            producers.last_op,
            "Wasn't expecting a stream end");
    for (auto j = 0; j < 6; ++j) {
        const auto key = "key" + std::to_string(j);
        checkeq(ENGINE_SUCCESS,
                store(h,
                      nullptr,
                      OPERATION_SET,
                      key.c_str(),
                      "data",
                      nullptr),
                "Failed to store a value");
    }
    // Should get a stream end
    dcp_step(h, cookie, producers);
    checkeq(cb::mcbp::ClientOpcode::DcpStreamEnd,
            producers.last_op,
            "Expected stream end");
    testHarness->destroy_cookie(cookie);

    return SUCCESS;
}

/*
 * The following test is similar to the previous test
 * (test_dcp_notifier) , whereby a notifier connection is opened and
 * notifier_requests are made checking for the occurance of stream
 * end commands.
 *
 * In the following test we make a notifier_request equal to
 * the number of operations performed (in this case one).  The test is
 * to ensure that a stream end is not received.  A second operation is
 * then performed and this time we check for the occurance of a
 * stream end command.
 */

static enum test_result test_dcp_notifier_equal_to_number_of_items(
        EngineIface* h) {
    const std::string key("key0");
    checkeq(ENGINE_SUCCESS,
            store(h, nullptr, OPERATION_SET, key.c_str(), "data", nullptr),
            "Failed to store a value");

    const auto* cookie = testHarness->create_cookie(h);
    const std::string name("unittest");
    const uint32_t seqno = 0;
    const Vbid vbucket = Vbid(0);
    const uint64_t start = 1;
    uint32_t opaque = 0;
    auto dcp = requireDcpIface(h);
    MockDcpMessageProducers producers(h);

    checkeq(ENGINE_SUCCESS,
            dcp->open(cookie,
                      opaque,
                      seqno,
                      cb::mcbp::request::DcpOpenPayload::Notifier,
                      name,
                      R"({"consumer_name":"replica1"})"),
            "Failed dcp notifier open connection.");
    // Should not get a stream end
    notifier_request(h, cookie, ++opaque, vbucket, start, true);
    dcp_step(h, cookie, producers);
    checkne(cb::mcbp::ClientOpcode::DcpStreamEnd,
            producers.last_op,
            "Wasn't expecting a stream end");
    checkeq(ENGINE_SUCCESS,
            store(h, nullptr, OPERATION_SET, "key0", "data"),
            "Failed to store a value");
    dcp_step(h, cookie, producers);
    checkeq(cb::mcbp::ClientOpcode::DcpStreamEnd,
            producers.last_op,
            "Expected stream end");
    testHarness->destroy_cookie(cookie);

    return SUCCESS;
}

static enum test_result test_dcp_consumer_open(EngineIface* h) {
    const auto* cookie1 = testHarness->create_cookie(h);
    const std::string name("unittest");
    const uint32_t opaque = 0;
    const uint32_t seqno = 0;
    const uint32_t flags = 0;
    auto dcp = requireDcpIface(h);

    checkeq(ENGINE_SUCCESS,
            dcp->open(cookie1,
                      opaque,
                      seqno,
                      flags,
                      name,
                      R"({"consumer_name":"replica1"})"),
            "Failed dcp consumer open connection.");

    const auto stat_type("eq_dcpq:" + name + ":type");
    auto type = get_str_stat(h, stat_type.c_str(), "dcp");
    const auto stat_created("eq_dcpq:" + name + ":created");
    const auto created = get_int_stat(h, stat_created.c_str(), "dcp");
    checkeq(0, type.compare("consumer"), "Consumer not found");
    testHarness->destroy_cookie(cookie1);

    testHarness->time_travel(600);

    const auto* cookie2 = testHarness->create_cookie(h);
    checkeq(ENGINE_SUCCESS,
            dcp->open(cookie2,
                      opaque,
                      seqno,
                      flags,
                      name,
                      R"({"consumer_name":"replica1"})"),
            "Failed dcp consumer open connection.");

    type = get_str_stat(h, stat_type.c_str(), "dcp");
    checkeq(0, type.compare("consumer"), "Consumer not found");
    checklt(created, get_int_stat(h, stat_created.c_str(), "dcp"),
            "New dcp stream is not newer");
    testHarness->destroy_cookie(cookie2);

    return SUCCESS;
}

static enum test_result test_dcp_consumer_flow_control_none(EngineIface* h) {
    const auto* cookie1 = testHarness->create_cookie(h);
    const std::string name("unittest");
    const uint32_t opaque = 0;
    const uint32_t seqno = 0;
    const uint32_t flags = 0;
    auto dcp = requireDcpIface(h);

    checkeq(ENGINE_SUCCESS,
            dcp->open(cookie1,
                      opaque,
                      seqno,
                      flags,
                      name,
                      R"({"consumer_name":"replica1"})"),
            "Failed dcp consumer open connection.");

    const auto stat_name("eq_dcpq:" + name + ":max_buffer_bytes");
    checkeq(0,
            get_int_stat(h, stat_name.c_str(), "dcp"),
            "Flow Control Buffer Size not zero");
    testHarness->destroy_cookie(cookie1);

    return SUCCESS;
}

static enum test_result test_dcp_consumer_flow_control_static(EngineIface* h) {
    const auto* cookie1 = testHarness->create_cookie(h);
    const std::string name("unittest");
    const uint32_t opaque = 0;
    const uint32_t seqno = 0;
    const uint32_t flags = 0;
    const auto flow_ctl_buf_def_size = 10485760;
    auto dcp = requireDcpIface(h);

    checkeq(ENGINE_SUCCESS,
            dcp->open(cookie1,
                      opaque,
                      seqno,
                      flags,
                      name,
                      R"({"consumer_name":"replica1"})"),
            "Failed dcp consumer open connection.");

    const auto stat_name("eq_dcpq:" + name + ":max_buffer_bytes");
    checkeq(flow_ctl_buf_def_size,
            get_int_stat(h, stat_name.c_str(), "dcp"),
            "Flow Control Buffer Size not equal to default value");
    testHarness->destroy_cookie(cookie1);

    return SUCCESS;
}

static enum test_result test_dcp_consumer_flow_control_dynamic(EngineIface* h) {
    const auto* cookie1 = testHarness->create_cookie(h);
    const std::string name("unittest");
    const uint32_t opaque = 0;
    const uint32_t seqno = 0;
    const uint32_t flags = 0;
    /* Check the min limit */
    set_param(h,
              cb::mcbp::request::SetParamPayload::Type::Flush,
              "max_size",
              "500000000");
    checkeq(500000000, get_int_stat(h, "ep_max_size"), "Incorrect new size.");

    auto dcp = requireDcpIface(h);
    checkeq(ENGINE_SUCCESS,
            dcp->open(cookie1,
                      opaque,
                      seqno,
                      flags,
                      name,
                      R"({"consumer_name":"replica1"})"),
            "Failed dcp consumer open connection.");

    const auto stat_name("eq_dcpq:" + name + ":max_buffer_bytes");
    checkeq(10485760,
            get_int_stat(h, stat_name.c_str(), "dcp"),
            "Flow Control Buffer Size not equal to min");
    testHarness->destroy_cookie(cookie1);

    /* Check the size as percentage of the bucket memory */
    const auto* cookie2 = testHarness->create_cookie(h);
    set_param(h,
              cb::mcbp::request::SetParamPayload::Type::Flush,
              "max_size",
              "2000000000");
    checkeq(2000000000, get_int_stat(h, "ep_max_size"), "Incorrect new size.");

    checkeq(ENGINE_SUCCESS,
            dcp->open(cookie2,
                      opaque,
                      seqno,
                      flags,
                      name,
                      R"({"consumer_name":"replica1"})"),
            "Failed dcp consumer open connection.");

    checkeq(20000000,
            get_int_stat(h, stat_name.c_str(), "dcp"),
            "Flow Control Buffer Size not equal to 1% of mem size");
    testHarness->destroy_cookie(cookie2);

    /* Check the case when mem used by flow control bufs hit the threshold */
    /* Create around 10 more connections to use more than 10% of the total
       memory */
    for (auto count = 0; count < 10; count++) {
        const auto* cookie = testHarness->create_cookie(h);
        checkeq(ENGINE_SUCCESS,
                dcp->open(cookie,
                          opaque,
                          seqno,
                          flags,
                          name,
                          R"({"consumer_name":"replica1"})"),
                "Failed dcp consumer open connection.");
        testHarness->destroy_cookie(cookie);
    }
    /* By now mem used by flow control bufs would have crossed the threshold */
    const auto* cookie3 = testHarness->create_cookie(h);
    checkeq(ENGINE_SUCCESS,
            dcp->open(cookie3,
                      opaque,
                      seqno,
                      flags,
                      name,
                      R"({"consumer_name":"replica1"})"),
            "Failed dcp consumer open connection.");

    checkeq(10485760,
            get_int_stat(h, stat_name.c_str(), "dcp"),
            "Flow Control Buffer Size not equal to min after threshold is hit");
    testHarness->destroy_cookie(cookie3);

    /* Check the max limit */
    const auto* cookie4 = testHarness->create_cookie(h);
    set_param(h,
              cb::mcbp::request::SetParamPayload::Type::Flush,
              "max_size",
              "7000000000");
    checkeq(static_cast<uint64_t>(7000000000),
            get_ull_stat(h, "ep_max_size"),
            "Incorrect new size.");

    checkeq(ENGINE_SUCCESS,
            dcp->open(cookie4,
                      opaque,
                      seqno,
                      flags,
                      name,
                      R"({"consumer_name":"replica1"})"),
            "Failed dcp consumer open connection.");

    checkeq(52428800,
            get_int_stat(h, stat_name.c_str(), "dcp"),
            "Flow Control Buffer Size beyond max");
    testHarness->destroy_cookie(cookie4);

    return SUCCESS;
}

static enum test_result test_dcp_consumer_flow_control_aggressive(
        EngineIface* h) {
    const auto max_conns = 6;
    const void *cookie[max_conns];
    const auto flow_ctl_buf_max = 52428800;
    const auto flow_ctl_buf_min = 10485760;
    const auto ep_max_size = 1200000000;
    const auto bucketMemQuotaFraction = 0.05;
    set_param(h,
              cb::mcbp::request::SetParamPayload::Type::Flush,
              "max_size",
              std::to_string(ep_max_size).c_str());
    checkeq(ep_max_size, get_int_stat(h, "ep_max_size"), "Incorrect new size.");

    std::vector<Vbid> vbuckets = {
            {Vbid{1}, Vbid{2}, Vbid{3}, Vbid{4}, Vbid{5}, Vbid{6}}};
    checkeq(std::size_t(max_conns),
            vbuckets.size(),
            "I need one vbucket per cookie");
    for (const auto& vb : vbuckets) {
        check(set_vbucket_state(h, vb, vbucket_state_replica),
              "Failed to set VBucket state.");
    }

    /* Create first connection */
    const std::string name("unittest_");
    const auto name1(name + "0");
    const uint32_t opaque = 0;
    const uint32_t seqno = 0;
    const uint32_t flags = 0;
    cookie[0] = testHarness->create_cookie(h);
    auto dcp = requireDcpIface(h);

    checkeq(ENGINE_SUCCESS,
            dcp->open(cookie[0],
                      opaque,
                      seqno,
                      flags,
                      name1,
                      R"({"consumer_name":"replica1"})"),
            "Failed dcp consumer open connection.");

    checkeq(ENGINE_SUCCESS,
            dcp->add_stream(cookie[0], 0, vbuckets[0], 0),
            "Failed to set up stream");

    /* Check the max limit */
    auto stat_name = "eq_dcpq:" + name1 + ":max_buffer_bytes";
    checkeq(flow_ctl_buf_max,
            get_int_stat(h, stat_name.c_str(), "dcp"),
            "Flow Control Buffer Size not equal to max");

    /* Create at least 4 more connections */
    for (auto count = 1; count < max_conns - 1; count++) {
        cookie[count] = testHarness->create_cookie(h);
        const auto name2(name + std::to_string(count));
        checkeq(ENGINE_SUCCESS,
                dcp->open(cookie[count],
                          opaque,
                          seqno,
                          flags,
                          name2,
                          R"({"consumer_name":"replica1"})"),
                "Failed dcp consumer open connection.");

        checkeq(ENGINE_SUCCESS,
                dcp->add_stream(cookie[count], 0, vbuckets[count], 0),
                "Failed to set up stream");

        for (auto i = 0; i <= count; i++) {
            /* Check if the buffer size of all connections has changed */
            const auto stat_name("eq_dcpq:" + name + std::to_string(i) +
                               ":max_buffer_bytes");
            checkeq((int)((ep_max_size * bucketMemQuotaFraction) / (count + 1)),
                    get_int_stat(h, stat_name.c_str(), "dcp"),
                    "Flow Control Buffer Size not correct");
        }
    }

    /* Opening another connection should set the buffer size to min value */
    cookie[max_conns - 1] = testHarness->create_cookie(h);
    const auto name3(name + std::to_string(max_conns - 1));
    const auto stat_name2("eq_dcpq:" + name3 + ":max_buffer_bytes");
    checkeq(ENGINE_SUCCESS,
            dcp->open(cookie[max_conns - 1],
                      opaque,
                      seqno,
                      flags,
                      name3,
                      R"({"consumer_name":"replica1"})"),
            "Failed dcp consumer open connection.");

    checkeq(ENGINE_SUCCESS,
            dcp->add_stream(
                    cookie[max_conns - 1], 0, vbuckets[max_conns - 1], 0),
            "Failed to set up stream");

    checkeq(flow_ctl_buf_min,
            get_int_stat(h, stat_name2.c_str(), "dcp"),
            "Flow Control Buffer Size not equal to min");

    /* Disconnect connections and see if flow control
     * buffer size of existing conns increase
     */
    for (auto count = 0; count < max_conns / 2; count++) {
        testHarness->destroy_cookie(cookie[count]);
    }
    /* Wait for disconnected connections to be deleted */
    wait_for_stat_to_be(h, "ep_dcp_dead_conn_count", 0, "dcp");

    /* Check if the buffer size of all connections has increased */
    const auto exp_buf_size = (int)((ep_max_size * bucketMemQuotaFraction) /
                              (max_conns - (max_conns / 2)));

    /* Also check if we get control message indicating the flow control buffer
       size change from the consumer connections */
    MockDcpMessageProducers producers(h);

    for (auto i = max_conns / 2; i < max_conns; i++) {
        /* Check if the buffer size of all connections has changed */
        const auto name4(name + std::to_string(i));
        const auto stat_name3("eq_dcpq:" + name4 + ":max_buffer_bytes");
        checkeq(exp_buf_size,
                get_int_stat(h, stat_name3.c_str(), "dcp"),
                "Flow Control Buffer Size not correct");
        checkeq(ENGINE_SUCCESS,
                dcp->step(cookie[i], &producers),
                "Pending flow control buffer change not processed");
        checkeq(cb::mcbp::ClientOpcode::DcpControl,
                producers.last_op,
                "Flow ctl buf size change control message not received");
        checkeq(0,
                producers.last_key.compare("connection_buffer_size"),
                "Flow ctl buf size change control message key error");
        checkeq(exp_buf_size,
                atoi(producers.last_value.c_str()),
                "Flow ctl buf size in control message not correct");
    }
    /* Disconnect remaining connections */
    for (auto count = max_conns / 2; count < max_conns; count++) {
        testHarness->destroy_cookie(cookie[count]);
    }

    return SUCCESS;
}

static enum test_result test_dcp_producer_open(EngineIface* h) {
    const auto* cookie1 = testHarness->create_cookie(h);
    const std::string name("unittest");
    const uint32_t opaque = 0;
    const uint32_t seqno = 0;
    auto dcp = requireDcpIface(h);

    checkeq(ENGINE_SUCCESS,
            dcp->open(cookie1,
                      opaque,
                      seqno,
                      cb::mcbp::request::DcpOpenPayload::Producer,
                      name,
                      R"({"consumer_name":"replica1"})"),
            "Failed dcp producer open connection.");
    const auto stat_type("eq_dcpq:" + name + ":type");
    auto type = get_str_stat(h, stat_type.c_str(), "dcp");
    const auto stat_created("eq_dcpq:" + name + ":created");
    const auto created = get_int_stat(h, stat_created.c_str(), "dcp");
    checkeq(0, type.compare("producer"), "Producer not found");
    testHarness->destroy_cookie(cookie1);

    testHarness->time_travel(600);

    const auto* cookie2 = testHarness->create_cookie(h);
    checkeq(ENGINE_SUCCESS,
            dcp->open(cookie2,
                      opaque,
                      seqno,
                      cb::mcbp::request::DcpOpenPayload::Producer,
                      name,
                      R"({"consumer_name":"replica1"})"),
            "Failed dcp producer open connection.");
    type = get_str_stat(h, stat_type.c_str(), "dcp");
    checkeq(0, type.compare("producer"), "Producer not found");
    checklt(created, get_int_stat(h, stat_created.c_str(), "dcp"),
            "New dcp stream is not newer");
    testHarness->destroy_cookie(cookie2);

    return SUCCESS;
}

static enum test_result test_dcp_producer_open_same_cookie(EngineIface* h) {
    const auto* cookie = testHarness->create_cookie(h);
    const std::string name("unittest");
    uint32_t opaque = 0;
    const uint32_t seqno = 0;
    auto dcp = requireDcpIface(h);

    checkeq(ENGINE_SUCCESS,
            dcp->open(cookie,
                      opaque,
                      seqno,
                      cb::mcbp::request::DcpOpenPayload::Producer,
                      name,
                      R"({"consumer_name":"replica1"})"),
            "Failed dcp producer open connection.");

    const auto stat_type("eq_dcpq:" + name + ":type");
    auto type = get_str_stat(h, stat_type.c_str(), "dcp");
    checkeq(0, type.compare("producer"), "Producer not found");
    /*
     * Number of references is 2 (as opposed to 1) because a
     * mock_connstuct is initialised to having 1 reference
     * to represent a client being connected to it.
     */
    checkeq(2,
            testHarness->get_number_of_mock_cookie_references(cookie),
            "Number of cookie references is not two");
    /*
     * engine_data needs to be reset so that it passes the check that
     * a connection does not already exist on the same socket.
     */
    testHarness->store_engine_specific(cookie, nullptr);

    checkeq(ENGINE_DISCONNECT,
            dcp->open(cookie,
                      opaque++,
                      seqno,
                      cb::mcbp::request::DcpOpenPayload::Producer,
                      name,
                      R"({"consumer_name":"replica1"})"),
            "Failed to return ENGINE_DISCONNECT");

    checkeq(2,
            testHarness->get_number_of_mock_cookie_references(cookie),
            "Number of cookie references is not two");

    testHarness->destroy_cookie(cookie);

    checkeq(1,
            testHarness->get_number_of_mock_cookie_references(cookie),
            "Number of cookie references is not one");

    return SUCCESS;
}

static enum test_result test_dcp_noop(EngineIface* h) {
    const auto* cookie = testHarness->create_cookie(h);
    const std::string name("unittest");
    const uint32_t seqno = 0;
    uint32_t opaque = 0;
    auto dcp = requireDcpIface(h);
    MockDcpMessageProducers producers(h);

    checkeq(ENGINE_SUCCESS,
            dcp->open(cookie,
                      opaque,
                      seqno,
                      cb::mcbp::request::DcpOpenPayload::Producer,
                      name,
                      R"({"consumer_name":"replica1"})"),
            "Failed dcp producer open connection.");
    const std::string param1_name("connection_buffer_size");
    const std::string param1_value("1024");
    checkeq(ENGINE_SUCCESS,
            dcp->control(cookie, ++opaque, param1_name, param1_value),
            "Failed to establish connection buffer");
    const std::string param2_name("enable_noop");
    const std::string param2_value("true");
    checkeq(ENGINE_SUCCESS,
            dcp->control(cookie, ++opaque, param2_name, param2_value),
            "Failed to enable no-ops");

    testHarness->time_travel(201);

    auto done = false;
    while (!done) {
        if (dcp->step(cookie, &producers) == ENGINE_DISCONNECT) {
            done = true;
        } else if (producers.last_op == cb::mcbp::ClientOpcode::DcpNoop) {
            done = true;
            // Producer opaques are hard coded to start from 10M
            checkeq(10000001,
                    (int)producers.last_opaque,
                    "last_opaque != 10,000,001");
            const auto stat_name("eq_dcpq:" + name + ":noop_wait");
            checkeq(1,
                    get_int_stat(h, stat_name.c_str(), "dcp"),
                    "Didn't send noop");
            sendDcpAck(h,
                       cookie,
                       cb::mcbp::ClientOpcode::DcpNoop,
                       cb::mcbp::Status::Success,
                       producers.last_opaque);
            checkeq(0,
                    get_int_stat(h, stat_name.c_str(), "dcp"),
                    "Didn't ack noop");
        } else if (producers.last_op != cb::mcbp::ClientOpcode::Invalid) {
            abort();
        }
        producers.last_op = cb::mcbp::ClientOpcode::Invalid;
    }
    testHarness->destroy_cookie(cookie);

    return SUCCESS;
}

static enum test_result test_dcp_noop_fail(EngineIface* h) {
    const auto* cookie = testHarness->create_cookie(h);
    const std::string name("unittest");
    const uint32_t seqno = 0;
    uint32_t opaque = 0;
    auto dcp = requireDcpIface(h);

    checkeq(ENGINE_SUCCESS,
            dcp->open(cookie,
                      opaque,
                      seqno,
                      cb::mcbp::request::DcpOpenPayload::Producer,
                      name,
                      R"({"consumer_name":"replica1"})"),
            "Failed dcp producer open connection.");
    const std::string param1_name("connection_buffer_size");
    const std::string param1_value("1024");
    checkeq(ENGINE_SUCCESS,
            dcp->control(cookie, ++opaque, param1_name, param1_value),
            "Failed to establish connection buffer");
    const std::string param2_name("enable_noop");
    const std::string param2_value("true");
    checkeq(ENGINE_SUCCESS,
            dcp->control(cookie, ++opaque, param2_name, param2_value),
            "Failed to enable no-ops");

    testHarness->time_travel(201);

    MockDcpMessageProducers producers(h);
    while (dcp->step(cookie, &producers) != ENGINE_DISCONNECT) {
        if (producers.last_op == cb::mcbp::ClientOpcode::DcpNoop) {
            // Producer opaques are hard coded to start from 10M
            checkeq(10000001,
                    (int)producers.last_opaque,
                    "last_opaque != 10,000,001");
            const auto stat_name("eq_dcpq:" + name + ":noop_wait");
            checkeq(1,
                    get_int_stat(h, stat_name.c_str(), "dcp"),
                    "Didn't send noop");
            testHarness->time_travel(201);
        } else if (producers.last_op != cb::mcbp::ClientOpcode::Invalid) {
            abort();
        }
    }
    testHarness->destroy_cookie(cookie);

    return SUCCESS;
}

static enum test_result test_dcp_consumer_noop(EngineIface* h) {
    check(set_vbucket_state(h, Vbid(0), vbucket_state_replica),
          "Failed to set vbucket state.");
    const auto* cookie = testHarness->create_cookie(h);
    const std::string name("unittest");
    const uint32_t seqno = 0;
    const uint32_t flags = 0;
    const Vbid vbucket = Vbid(0);
    uint32_t opaque = 0;
    auto dcp = requireDcpIface(h);

    // Open consumer connection
    checkeq(ENGINE_SUCCESS,
            dcp->open(cookie,
                      opaque,
                      seqno,
                      flags,
                      name,
                      R"({"consumer_name":"replica1"})"),
            "Failed dcp Consumer open connection.");
    add_stream_for_consumer(
            h, cookie, opaque, vbucket, flags, cb::mcbp::Status::Success);
    testHarness->time_travel(201);
    // No-op not recieved for 201 seconds. Should be ok.
    MockDcpMessageProducers producers(h);
    checkeq(ENGINE_EWOULDBLOCK,
            dcp->step(cookie, &producers),
            "Expected engine would block");

    testHarness->time_travel(200);

    // Message not recieved for over 400 seconds. Should disconnect.
    checkeq(ENGINE_DISCONNECT,
            dcp->step(cookie, &producers),
            "Expected engine disconnect");
    testHarness->destroy_cookie(cookie);

    return SUCCESS;
}

/**
 * Creates a DCP producer stream with the specified values for noop_manditory,
 * noop_enabled, and XATTRs enabled, and then attempts to open a stream,
 * checking for the expectedResult code.
 */
static void test_dcp_noop_mandatory_combo(EngineIface* h,
                                          bool noopManditory,
                                          bool enableNoop,
                                          bool enableXAttrs,
                                          ENGINE_ERROR_CODE expectedResult) {
    const void* cookie = testHarness->create_cookie(h);

    // Configure manditory noop as requested.
    set_param(h,
              cb::mcbp::request::SetParamPayload::Type::Flush,
              "dcp_noop_mandatory_for_v5_features",
              noopManditory ? "true" : "false");
    checkeq(noopManditory,
            get_bool_stat(h, "ep_dcp_noop_mandatory_for_v5_features"),
            "Incorrect value for dcp_noop_mandatory_for_v5_features");

    // Create DCP consumer with requested flags.
    TestDcpConsumer tdc("dcp_noop_manditory_test", cookie, h);
    uint32_t flags = cb::mcbp::request::DcpOpenPayload::Producer;
    if (enableXAttrs) {
        flags |= cb::mcbp::request::DcpOpenPayload::IncludeXattrs;
    }
    tdc.openConnection(flags);

    // Setup noop on the DCP connection.
    checkeq(ENGINE_SUCCESS,
            tdc.sendControlMessage("enable_noop",
                                   enableNoop ? "true" : "false"),
            "Failed to configure noop");

    // Finally, attempt to create the stream and verify we get the expeced
    // response.
    DcpStreamCtx ctx;
    ctx.vb_uuid = get_ull_stat(h, "vb_0:0:id", "failovers");
    ctx.seqno = {0, static_cast<uint64_t>(-1)};
    ctx.exp_err = expectedResult;
    tdc.addStreamCtx(ctx);

    tdc.openStreams();

    testHarness->destroy_cookie(cookie);
}

static enum test_result test_dcp_noop_mandatory(EngineIface* h) {
    // Test all combinations of {manditoryNoop, enable_noop, includeXAttr}
    test_dcp_noop_mandatory_combo(h, false, false, false, ENGINE_SUCCESS);
    test_dcp_noop_mandatory_combo(h, false, false, true, ENGINE_SUCCESS);
    test_dcp_noop_mandatory_combo(h, false, true, false, ENGINE_SUCCESS);
    test_dcp_noop_mandatory_combo(h, false, true, true, ENGINE_SUCCESS);
    test_dcp_noop_mandatory_combo(h, true, false, false, ENGINE_SUCCESS);
    test_dcp_noop_mandatory_combo(h, true, false, true, ENGINE_ENOTSUP);
    test_dcp_noop_mandatory_combo(h, true, true, false, ENGINE_SUCCESS);
    test_dcp_noop_mandatory_combo(h, true, true, true, ENGINE_SUCCESS);

    return SUCCESS;
}

static enum test_result test_dcp_producer_stream_req_open(EngineIface* h) {
    const void* cookie = testHarness->create_cookie(h);
    const int num_items = 3;

    DcpStreamCtx ctx;
    ctx.vb_uuid = get_ull_stat(h, "vb_0:0:id", "failovers");
    ctx.seqno = {0, static_cast<uint64_t>(-1)};

    std::string name("unittest");
    TestDcpConsumer tdc(name.c_str(), cookie, h);
    tdc.addStreamCtx(ctx);

    tdc.openConnection();

    /* Create a separate thread that does tries to get any DCP items */
    std::thread dcp_step_thread(
            dcp_waiting_step, h, cookie, 0, num_items, std::ref(tdc.producers));

    /* We need to wait till the 'dcp_waiting_step' thread begins its wait */
    while (1) {
        /* Busy wait is ok here. To do a non busy wait we must use
         another condition variable which is an overkill here */
        testHarness->lock_cookie(cookie);
        if (wait_started) {
            testHarness->unlock_cookie(cookie);
            break;
        }
        testHarness->unlock_cookie(cookie);
    }

    /* Now create a stream */
    tdc.openStreams();

    /* Write items */
    write_items(h, num_items, 0);
    wait_for_flusher_to_settle(h);
    verify_curr_items(h, num_items, "Wrong amount of items");

    /* If the notification (to 'dcp_waiting_step' thread upon writing an item)
     mechanism is efficient, we must see the 'dcp_waiting_step' finish before
     test time out */
    dcp_step_thread.join();

    testHarness->destroy_cookie(cookie);

    return SUCCESS;
}

static enum test_result test_dcp_producer_stream_req_partial(EngineIface* h) {
    // Should start at checkpoint_id 2
    const auto initial_ckpt_id =
            get_int_stat(h, "vb_0:open_checkpoint_id", "checkpoint");
    checkeq(2, initial_ckpt_id, "Expected to start at checkpoint ID 2");

    // Create two 'full' checkpoints by storing exactly 2 x 'chk_max_items'
    // into the VBucket.
    const auto max_ckpt_items = get_int_stat(h, "ep_chk_max_items");

    write_items(h, max_ckpt_items);
    wait_for_flusher_to_settle(h);
    wait_for_stat_to_be(h, "ep_items_rm_from_checkpoints", max_ckpt_items);
    checkeq(initial_ckpt_id + 1,
            get_int_stat(h, "vb_0:open_checkpoint_id", "checkpoint"),
            "Expected #checkpoints to increase by 1 after storing items");

    write_items(h, max_ckpt_items, max_ckpt_items);
    wait_for_flusher_to_settle(h);
    wait_for_stat_to_be(h, "ep_items_rm_from_checkpoints", max_ckpt_items * 2);
    checkeq(initial_ckpt_id + 2,
            get_int_stat(h, "vb_0:open_checkpoint_id", "checkpoint"),
            "Expected #checkpoints to increase by 2 after storing 2x "
            "max_ckpt_items");

    // Stop persistece (so the persistence cursor cannot advance into the
    // deletions below, and hence de-dupe them with respect to the
    // additions we just did).
    stop_persistence(h);

    // Now delete half of the keys. Given that we have reached the
    // maximum checkpoint size above, all the deletes should be in a
    // subsequent checkpoint.
    for (int j = 0; j < max_ckpt_items; ++j) {
        std::stringstream ss;
        ss << "key" << j;
        checkeq(ENGINE_SUCCESS,
                del(h, ss.str().c_str(), 0, Vbid(0)),
                "Expected delete to succeed");
    }

    const void* cookie = testHarness->create_cookie(h);

    // Verify that we recieve full checkpoints when we only ask for
    // sequence numbers which lie within partial checkpoints.  We
    // should have the following Checkpoints in existence:
    //
    //   {  1,100} - MUTATE(key0..key99), from disk.
    //   {101,200} - MUTATE(key100.key199), from disk.
    //   {201,300} - DELETE(key0..key99), in memory (as persistence has been stopped).
    //
    // We request a start and end which lie in the middle of checkpoints -
    // start at 105 and end at 209. We should recieve to the end of
    // complete checkpoints, i.e. from 105 all the way to 300.
    DcpStreamCtx ctx;
    ctx.vb_uuid = get_ull_stat(h, "vb_0:0:id", "failovers");
    ctx.seqno = {105, 209};
    ctx.snapshot = {105, 105};
    ctx.exp_mutations = 95; // 105 to 200
    ctx.exp_deletions = 100; // 201 to 300

    if (isPersistentBucket(h)) {
        ctx.exp_markers = 2;
    } else {
        // the ephemeral stream request won't be broken into two snapshots of
        // backfill from disk vs the checkpoint in memory
        ctx.exp_markers = 1;
    }

    TestDcpConsumer tdc("unittest", cookie, h);
    tdc.addStreamCtx(ctx);
    tdc.run();

    testHarness->destroy_cookie(cookie);

    return SUCCESS;
}

static enum test_result test_dcp_producer_stream_req_full_merged_snapshots(
        EngineIface* h) {
    const int num_items = 300, batch_items = 100;
    for (int start_seqno = 0; start_seqno < num_items;
         start_seqno += batch_items) {
        wait_for_flusher_to_settle(h);
        write_items(h, batch_items, start_seqno);
    }

    wait_for_flusher_to_settle(h);
    verify_curr_items(h, num_items, "Wrong amount of items");
    wait_for_stat_to_be(h, "vb_0:num_checkpoints", 1, "checkpoint");

    const void* cookie = testHarness->create_cookie(h);

    DcpStreamCtx ctx;
    ctx.vb_uuid = get_ull_stat(h, "vb_0:0:id", "failovers");
    ctx.seqno = {0, get_ull_stat(h, "vb_0:high_seqno", "vbucket-seqno")};
    ctx.exp_mutations = num_items;
    /* Disk backfill sends all items in disk as one snapshot */
    ctx.exp_markers = 1;

    TestDcpConsumer tdc("unittest", cookie, h);
    tdc.addStreamCtx(ctx);
    tdc.run();

    testHarness->destroy_cookie(cookie);

    return SUCCESS;
}

static enum test_result test_dcp_producer_stream_req_full(EngineIface* h) {
    const int num_items = 300, batch_items = 100;
    for (int start_seqno = 0; start_seqno < num_items;
         start_seqno += batch_items) {
        wait_for_flusher_to_settle(h);
        write_items(h, batch_items, start_seqno);
    }

    wait_for_flusher_to_settle(h);
    verify_curr_items(h, num_items, "Wrong amount of items");
    wait_for_stat_to_be(h, "vb_0:num_checkpoints", 1, "checkpoint");

    checkne(num_items - get_stat<uint64_t>(h, "ep_items_rm_from_checkpoints"),
            uint64_t{0},
            "Require a non-zero number of items to still be present in "
            "CheckpointManager to be able to get 2x snapshot markers "
            "(1x disk, 1x memory)");

    const void* cookie = testHarness->create_cookie(h);

    DcpStreamCtx ctx;
    ctx.vb_uuid = get_ull_stat(h, "vb_0:0:id", "failovers");
    ctx.seqno = {0, get_ull_stat(h, "vb_0:high_seqno", "vbucket-seqno")};
    ctx.exp_mutations = num_items;
    /* Memory backfill sends items from checkpoint snapshots as much as possible
       Relies on backfill only when checkpoint snapshot is cleaned up */
    ctx.exp_markers = 2;

    TestDcpConsumer tdc("unittest", cookie, h);
    tdc.addStreamCtx(ctx);
    tdc.run();

    testHarness->destroy_cookie(cookie);

    return SUCCESS;
}

/*
 * Test that deleted items (with values) backfill correctly
 */
static enum test_result test_dcp_producer_deleted_item_backfill(
        EngineIface* h) {
    const int deletions = 10;
    write_items(h,
                deletions,
                0,
                "del",
                "value",
                0 /*exp*/,
                Vbid(0),
                DocumentState::Deleted);
    wait_for_flusher_to_settle(h);

    const void* cookie = testHarness->create_cookie(h);

    DcpStreamCtx ctx;
    ctx.vb_uuid = get_ull_stat(h, "vb_0:0:id", "failovers");
    ctx.seqno = {0, deletions};
    ctx.exp_deletions = deletions;
    ctx.expected_values = deletions;
    ctx.flags |= DCP_ADD_STREAM_FLAG_DISKONLY;
    ctx.exp_markers = 1;

    TestDcpConsumer tdc("unittest", cookie, h);
    tdc.addStreamCtx(ctx);
    tdc.run();

    testHarness->destroy_cookie(cookie);

    return SUCCESS;
}

// Function to parameterize whether expiries should be outputted or not.
static test_result testDcpProducerExpiredItemBackfill(
        EngineIface* h, EnableExpiryOutput enableExpiryOutput) {
    const int expiries = 5;
    const int start_seqno = 0;
    write_items(h,
                expiries,
                start_seqno,
                "exp",
                "value",
                5 /*exp*/,
                Vbid(0),
                DocumentState::Alive);

    wait_for_flusher_to_settle(h);
    verify_curr_items(h, expiries, "Wrong number of items");

    testHarness->time_travel(256);
    const void* cookie1 = testHarness->create_cookie(h);
    for (int i = 0; i < expiries; ++i) {
        std::string key("exp" + std::to_string(i + start_seqno));
        cb::EngineErrorItemPair ret =
                get(h, cookie1, key.c_str(), Vbid(0), DocStateFilter::Alive);
        checkeq(cb::engine_errc::no_such_key,
                ret.first,
                "Expected get to return 'no_such_key'");
    }
    testHarness->destroy_cookie(cookie1);

    wait_for_flusher_to_settle(h);
    checkeq(get_stat<int>(h, "vb_active_expired"),
            expiries,
            "Expected vb_active_expired to contain correct number of expiries");

    DcpStreamCtx ctx;
    ctx.vb_uuid = get_ull_stat(h, "vb_0:0:id", "failovers");
    ctx.seqno = {0, expiries * 2}; // doubled as each will cause a mutation,
    // as well as an expiry

    if (enableExpiryOutput == EnableExpiryOutput::Yes) {
        ctx.exp_expirations = expiries;
    } else {
        ctx.exp_deletions = expiries;
    }

    ctx.flags |= DCP_ADD_STREAM_FLAG_DISKONLY;
    ctx.exp_markers = 1;

    const void* cookie = testHarness->create_cookie(h);
    TestDcpConsumer tdc("unittest", cookie, h);
    uint32_t flags = cb::mcbp::request::DcpOpenPayload::Producer;
    tdc.openConnection(flags);

    if (enableExpiryOutput == EnableExpiryOutput::Yes) {
        checkeq(ENGINE_SUCCESS,
                tdc.sendControlMessage("enable_expiry_opcode", "true"),
                "Failed to enable_expiry_opcode");
    }

    tdc.addStreamCtx(ctx);

    tdc.run(false);

    testHarness->destroy_cookie(cookie);

    return SUCCESS;
}

static enum test_result test_dcp_producer_stream_req_backfill(EngineIface* h) {
    const int num_items = 400, batch_items = 200;
    for (int start_seqno = 0; start_seqno < num_items;
         start_seqno += batch_items) {
        if (200 == start_seqno) {
            wait_for_flusher_to_settle(h);
            wait_for_stat_to_be(h, "ep_items_rm_from_checkpoints", 200);
            stop_persistence(h);
        }
        write_items(h, batch_items, start_seqno);
    }

    wait_for_stat_to_be_gte(h, "vb_0:num_checkpoints", 2, "checkpoint");

    const void* cookie = testHarness->create_cookie(h);

    DcpStreamCtx ctx;
    ctx.vb_uuid = get_ull_stat(h, "vb_0:0:id", "failovers");
    ctx.seqno = {0, 200};
    ctx.exp_mutations = 200;
    ctx.exp_markers = 1;

    TestDcpConsumer tdc("unittest", cookie, h);
    tdc.addStreamCtx(ctx);
    tdc.run();

    testHarness->destroy_cookie(cookie);

    return SUCCESS;
}

/*
 * Test that expired items (with values) backfill correctly with Expiry Output
 * disabled
 */
static enum test_result test_dcp_producer_expired_item_backfill_delete(
        EngineIface* h) {
    return testDcpProducerExpiredItemBackfill(h, EnableExpiryOutput::No);
}

/*
 * Test that expired items (with values) backfill correctly with Expiry Output
 * enabled
 */
static enum test_result test_dcp_producer_expired_item_backfill_expire(
        EngineIface* h) {
    return testDcpProducerExpiredItemBackfill(h, EnableExpiryOutput::Yes);
}

static enum test_result test_dcp_producer_stream_req_diskonly(EngineIface* h) {
    const int num_items = 300, batch_items = 100;
    for (int start_seqno = 0; start_seqno < num_items;
         start_seqno += batch_items) {
        wait_for_flusher_to_settle(h);
        write_items(h, batch_items, start_seqno);
    }

    wait_for_flusher_to_settle(h);
    verify_curr_items(h, num_items, "Wrong amount of items");
    wait_for_stat_to_be(h, "vb_0:num_checkpoints", 1, "checkpoint");

    const void* cookie = testHarness->create_cookie(h);

    DcpStreamCtx ctx;
    ctx.flags = DCP_ADD_STREAM_FLAG_DISKONLY;
    ctx.vb_uuid = get_ull_stat(h, "vb_0:0:id", "failovers");
    ctx.seqno = {0, static_cast<uint64_t>(-1)};
    ctx.exp_mutations = 300;
    ctx.exp_markers = 1;

    TestDcpConsumer tdc("unittest", cookie, h);
    tdc.addStreamCtx(ctx);
    tdc.run();

    testHarness->destroy_cookie(cookie);

    return SUCCESS;
}

static enum test_result test_dcp_producer_disk_backfill_buffer_limits(
        EngineIface* h) {
    const int num_items = 3;
    write_items(h, num_items);

    wait_for_flusher_to_settle(h);
    verify_curr_items(h, num_items, "Wrong amount of items");

    /* Wait for the checkpoint to be removed so that upon DCP connection
       backfill is scheduled */
    wait_for_stat_to_be(h, "ep_items_rm_from_checkpoints", num_items);

    const void* cookie = testHarness->create_cookie(h);

    DcpStreamCtx ctx;
    ctx.vb_uuid = get_ull_stat(h, "vb_0:0:id", "failovers");
    ctx.seqno = {0, num_items};
    ctx.exp_mutations = 3;
    ctx.exp_markers = 1;

    TestDcpConsumer tdc("unittest", cookie, h);
    tdc.addStreamCtx(ctx);
    tdc.run();

    testHarness->destroy_cookie(cookie);

    return SUCCESS;
}

static enum test_result test_dcp_producer_stream_req_mem(EngineIface* h) {
    const int num_items = 300, batch_items = 100;
    for (int start_seqno = 0; start_seqno < num_items;
         start_seqno += batch_items) {
        wait_for_flusher_to_settle(h);
        write_items(h, batch_items, start_seqno);
    }

    wait_for_flusher_to_settle(h);
    verify_curr_items(h, num_items, "Wrong amount of items");

    const void* cookie = testHarness->create_cookie(h);

    DcpStreamCtx ctx;
    ctx.vb_uuid = get_ull_stat(h, "vb_0:0:id", "failovers");
    ctx.seqno = {200, 300};
    ctx.snapshot = {200, 200};
    ctx.exp_mutations = 100;
    ctx.exp_markers = 1;

    TestDcpConsumer tdc("unittest", cookie, h);
    tdc.addStreamCtx(ctx);
    tdc.run();

    testHarness->destroy_cookie(cookie);

    return SUCCESS;
}

/**
 * Test that a DCP stream request in DGM scenarios correctly receives items
 * from both memory and disk.
 */
static enum test_result test_dcp_producer_stream_req_dgm(EngineIface* h) {
    // Test only works for the now removed 2-bit LRU eviction algorithm as it
    // relies on looking at the LRU state.
    // @todo Investigate converting the test to work with the new hifi_mfu
    // eviction algorithm.
    return SUCCESS;

    const void* cookie = testHarness->create_cookie(h);

    int i = 0;  // Item count
    while (true) {
        // Gathering stats on every store is expensive, just check every 100 iterations
        if ((i % 100) == 0) {
            if (get_int_stat(h, "vb_active_perc_mem_resident") < 50) {
                break;
            }
        }

        std::stringstream ss;
        ss << "key" << i;
        ENGINE_ERROR_CODE ret =
                store(h, cookie, OPERATION_SET, ss.str().c_str(), "somevalue");
        if (ret == ENGINE_SUCCESS) {
            i++;
        }
    }

    // Sanity check - ensure we have enough vBucket quota (max_size)
    // such that we have 1000 items - enough to give us 0.1%
    // granuarity in any residency calculations. */
    checkge(i, 1000,
            "Does not have expected min items; Check max_size setting");

    wait_for_flusher_to_settle(h);

    verify_curr_items(h, i, "Wrong number of items");
    double num_non_resident = get_int_stat(h, "vb_active_num_non_resident");
    checkge(num_non_resident,
            i * 0.5,
            "Expected at least 50% of items to be non-resident");

    // Reduce max_size from 6291456 to 6000000
    set_param(h,
              cb::mcbp::request::SetParamPayload::Type::Flush,
              "max_size",
              "6000000");
    checkgt(50,
            get_int_stat(h, "vb_active_perc_mem_resident"),
            "Too high percentage of memory resident");

    DcpStreamCtx ctx;
    ctx.vb_uuid = get_ull_stat(h, "vb_0:0:id", "failovers");
    ctx.seqno = {0, get_ull_stat(h, "vb_0:high_seqno", "vbucket-seqno")};
    ctx.exp_mutations = i;
    ctx.exp_markers = 1;

    TestDcpConsumer tdc("unittest", cookie, h);
    tdc.addStreamCtx(ctx);
    tdc.run();

    testHarness->destroy_cookie(cookie);

    return SUCCESS;
}

/**
 * Test that eviction hotness data is passed in DCP stream.
 */
static enum test_result test_dcp_producer_stream_req_coldness(EngineIface* h) {
    const void* cookie = testHarness->create_cookie(h);

    for (int ii = 0; ii < 10; ii++) {
        std::stringstream ss;
        ss << "key" << ii;
        store(h, cookie, OPERATION_SET, ss.str().c_str(), "somevalue");
    }

    wait_for_flusher_to_settle(h);
    verify_curr_items(h, 10, "Wrong number of items");

    for (int ii = 0; ii < 5; ii++) {
        std::stringstream ss;
        ss << "key" << ii;
        evict_key(h, ss.str().c_str(), Vbid(0), "Ejected.");
    }
    wait_for_flusher_to_settle(h);
    wait_for_stat_to_be(h, "ep_num_value_ejects", 5);

    TestDcpConsumer tdc("unittest", cookie, h);
    uint32_t flags = cb::mcbp::request::DcpOpenPayload::Producer;

    tdc.openConnection(flags);

    checkeq(ENGINE_SUCCESS,
            tdc.sendControlMessage("supports_hifi_MFU", "true"),
            "Failed to configure MFU");

    DcpStreamCtx ctx;
    ctx.vb_uuid = get_ull_stat(h, "vb_0:0:id", "failovers");
    ctx.seqno = {0, get_ull_stat(h, "vb_0:high_seqno", "vbucket-seqno")};
    ctx.exp_mutations = 10;
    ctx.exp_markers = 1;

    // Only stream from disk to ensure that we only ever get a single snapshot.
    // If we got unlucky we could see 2 snapshots due to creation of a second
    // checkpoint if we were streaming from the checkpoint manager.
    ctx.flags |= DCP_ADD_STREAM_FLAG_DISKONLY;

    tdc.addStreamCtx(ctx);
    tdc.run(false);

    checkeq(tdc.getNruCounters()[1],
            5, "unexpected number of hot items");
    checkeq(tdc.getNruCounters()[0],
            5, "unexpected number of cold items");
    testHarness->destroy_cookie(cookie);

    return SUCCESS;
}

/**
 * Test that eviction hotness data is picked up by the DCP consumer
 */
static enum test_result test_dcp_consumer_hotness_data(EngineIface* h) {
    const void* cookie = testHarness->create_cookie(h);
    uint32_t opaque = 0xFFFF0000;
    uint32_t flags = 0;
    Vbid vbid = Vbid(0);
    const char* name = "unittest";

    // Set vbucket 0 to a replica so we can consume a mutation over DCP
    check(set_vbucket_state(h, vbid, vbucket_state_replica),
          "Failed to set vbucket state.");

    // Open consumer connection
    auto dcp = requireDcpIface(h);
    checkeq(ENGINE_SUCCESS,
            dcp->open(cookie,
                      opaque,
                      0,
                      flags,
                      name,
                      R"({"consumer_name":"replica1"})"),
            "Failed dcp Consumer open connection.");

    add_stream_for_consumer(h,
                            cookie,
                            opaque++,
                            vbid,
                            DCP_ADD_STREAM_FLAG_TAKEOVER,
                            cb::mcbp::Status::Success);

    uint32_t stream_opaque =
            get_int_stat(h, "eq_dcpq:unittest:stream_0_opaque", "dcp");

    // Snapshot marker indicating a mutation will follow
    checkeq(ENGINE_SUCCESS,
            dcp->snapshot_marker(cookie,
                                 stream_opaque,
                                 vbid,
                                 0,
                                 1,
                                 0,
                                 {} /*HCS*/,
                                 {} /*maxVisibleSeqno*/),
            "Failed to send marker!");

    const DocKey docKey("key", DocKeyEncodesCollectionId::No);
    checkeq(ENGINE_SUCCESS,
            dcp->mutation(cookie,
                          stream_opaque,
                          docKey,
                          {(const uint8_t*)"value", 5},
                          0, // privileged bytes
                          PROTOCOL_BINARY_RAW_BYTES,
                          0, // cas
                          vbid,
                          0, // flags
                          1, // by_seqno
                          0, // rev_seqno
                          0, // expiration
                          0, // lock_time
                          {}, // meta
                          128 // frequency value
                          ),
            "Failed to send dcp mutation");

    // Set vbucket 0 to active so we can perform a get
    check(set_vbucket_state(h, vbid, vbucket_state_active),
          "Failed to set vbucket state.");

    // Perform a get to retrieve the frequency counter value
    auto rv = get(h, cookie, "key", vbid, DocStateFilter::AliveOrDeleted);
    checkeq(cb::engine_errc::success, rv.first, "Failed to fetch");
    const Item* it = reinterpret_cast<const Item*>(rv.second.get());

    // Confirm that the item that was consumed over DCP has picked up
    // the correct hotness data value.
    // Performing the get may increase the hotness value by 1 and therefore
    // it is valid for the value to be 128 or 129.
    checkle(128,
            int(it->getFreqCounterValue()),
            "Failed to set the hotness data to the correct value");
    checkge(129,
            int(it->getFreqCounterValue()),
            "Failed to set the hotness data to the correct value");

    testHarness->destroy_cookie(cookie);

    return SUCCESS;
}

static enum test_result test_dcp_producer_stream_latest(EngineIface* h) {
    const int num_items = 300, batch_items = 100;
    for (int start_seqno = 0; start_seqno < num_items;
         start_seqno += batch_items) {
        wait_for_flusher_to_settle(h);
        write_items(h, batch_items, start_seqno);
    }

    wait_for_flusher_to_settle(h);
    verify_curr_items(h, num_items, "Wrong amount of items");

    const void* cookie = testHarness->create_cookie(h);

    DcpStreamCtx ctx;
    ctx.flags = DCP_ADD_STREAM_FLAG_LATEST;
    ctx.vb_uuid = get_ull_stat(h, "vb_0:0:id", "failovers");
    ctx.seqno = {200, 205};
    ctx.snapshot = {200, 200};
    ctx.exp_mutations = 100;
    ctx.exp_markers = 1;

    TestDcpConsumer tdc("unittest", cookie, h);
    tdc.addStreamCtx(ctx);
    tdc.run();

    testHarness->destroy_cookie(cookie);

    return SUCCESS;
}

static enum test_result test_dcp_producer_keep_stream_open(EngineIface* h) {
    const std::string conn_name("unittest");
    const int num_items = 2, vb = 0;

    write_items(h, num_items);

    wait_for_flusher_to_settle(h);
    verify_curr_items(h, num_items, "Wrong amount of items");

    const void* cookie = testHarness->create_cookie(h);

    /* We want to stream items till end and keep the stream open. Then we want
       to verify the stream is still open */
    struct continuous_dcp_ctx cdc = {
            h,
            cookie,
            Vbid(0),
            conn_name,
            0,
            std::make_unique<TestDcpConsumer>(conn_name, cookie, h)};
    cb_thread_t dcp_thread;
    cb_assert(cb_create_thread(&dcp_thread, continuous_dcp_thread, &cdc, 0)
              == 0);

    /* Wait for producer to be created */
    wait_for_stat_to_be(h, "ep_dcp_producer_count", 1, "dcp");

    /* Wait for an active stream to be created */
    const std::string stat_stream_count("eq_dcpq:" + conn_name +
                                        ":num_streams");
    wait_for_stat_to_be(h, stat_stream_count.c_str(), 1, "dcp");

    /* Wait for the dcp test client to receive upto highest seqno we have */
    cb::RelaxedAtomic<uint64_t> exp_items(num_items);
    wait_for_val_to_be("last_sent_seqno",
                       cdc.dcpConsumer->producers.last_byseqno,
                       exp_items);

    /* Check if the stream is still open after sending out latest items */
    std::string stat_stream_state("eq_dcpq:" + conn_name + ":stream_" +
                             std::to_string(vb) + "_state");
    std::string state = get_str_stat(h, stat_stream_state.c_str(), "dcp");
    checkeq(state.compare("in-memory"), 0, "Stream is not open");

    /* Before closing the connection stop the thread that continuously polls
       for dcp data */
    cdc.dcpConsumer->stop();
    testHarness->notify_io_complete(cookie, ENGINE_SUCCESS);
    cb_assert(cb_join_thread(dcp_thread) == 0);
    testHarness->destroy_cookie(cookie);

    return SUCCESS;
}

static enum test_result test_dcp_producer_keep_stream_open_replica(
        EngineIface* h) {
    /* This test case validates if a replica vbucket correctly sends items
       and snapshot end seqno when a stream requests for items till end of time
       (end_seqno in req is 2^64 - 1).
       The test has 2 parts.
       (i) Set up replica vbucket such that it has items to be streamed from
           backfill and memory.
       (ii) Open a stream (in a DCP conn) and see if all the items are received
            correctly */

    /* Part (i):  Set up replica vbucket such that it has items to be streamed
                  from backfill and memory. */
    check(set_vbucket_state(h, Vbid(0), vbucket_state_replica),
          "Failed to set vbucket state.");

    const void* cookie = testHarness->create_cookie(h);
    uint32_t opaque = 0xFFFF0000;
    uint32_t seqno = 0;
    uint32_t flags = 0;
    const int num_items = 10;
    const std::string conn_name("unittest");
    int vb = 0;
    auto dcp = requireDcpIface(h);

    /* Open an DCP consumer connection */
    checkeq(ENGINE_SUCCESS,
            dcp->open(cookie,
                      opaque,
                      seqno,
                      flags,
                      conn_name,
                      R"({"consumer_name":"replica1"})"),
            "Failed dcp producer open connection.");

    std::string type = get_str_stat(h, "eq_dcpq:unittest:type", "dcp");
    checkeq(0, type.compare("consumer"), "Consumer not found");

    opaque = add_stream_for_consumer(
            h, cookie, opaque, Vbid(0), 0, cb::mcbp::Status::Success);

    /* Send DCP mutations with in memory flag (0x01) */
    dcp_stream_to_replica(
            h, cookie, opaque, Vbid(0), 0x01, 1, num_items, 0, num_items);

    /* Send 10 more DCP mutations with checkpoint creation flag (0x04) */
    uint64_t start = num_items;
    dcp_stream_to_replica(h,
                          cookie,
                          opaque,
                          Vbid(0),
                          0x04,
                          start + 1,
                          start + 10,
                          start,
                          start + 10);

    wait_for_flusher_to_settle(h);
    stop_persistence(h);
    checkeq(2 * num_items,
            get_int_stat(h, "vb_replica_curr_items"),
            "wrong number of items in replica vbucket");

    /* Add 10 more items to the replica node on a new checkpoint.
       Send with flag (0x04) indicating checkpoint creation */
    start = 2 * num_items;
    dcp_stream_to_replica(h,
                          cookie,
                          opaque,
                          Vbid(0),
                          0x04,
                          start + 1,
                          start + 10,
                          start,
                          start + 10);

    /* Expecting for Disk backfill + in memory snapshot merge.
       Wait for a checkpoint to be removed */
    wait_for_stat_to_be_lte(h, "vb_0:num_checkpoints", 2, "checkpoint");

    /* Part (ii): Open a stream (in a DCP conn) and see if all the items are
                  received correctly */
    /* We want to stream items till end and keep the stream open. Then we want
       to verify the stream is still open */
    const void* cookie1 = testHarness->create_cookie(h);
    const std::string conn_name1("unittest1");
    struct continuous_dcp_ctx cdc = {
            h,
            cookie1,
            Vbid(0),
            conn_name1,
            0,
            std::make_unique<TestDcpConsumer>(conn_name1, cookie1, h)};
    cb_thread_t dcp_thread;
    cb_assert(cb_create_thread(&dcp_thread, continuous_dcp_thread, &cdc, 0)
              == 0);

    /* Wait for producer to be created */
    wait_for_stat_to_be(h, "ep_dcp_producer_count", 1, "dcp");

    /* Wait for an active stream to be created */
    const std::string stat_stream_count("eq_dcpq:" + conn_name1 +
                                        ":num_streams");
    wait_for_stat_to_be(h, stat_stream_count.c_str(), 1, "dcp");

    /* Wait for the dcp test client to receive upto highest seqno we have */
    cb::RelaxedAtomic<uint64_t> exp_items(3 * num_items);
    wait_for_val_to_be("last_sent_seqno",
                       cdc.dcpConsumer->producers.last_byseqno,
                       exp_items);

    /* Check if correct snap end seqno is sent */
    std::string stat_stream_last_sent_snap_end_seqno("eq_dcpq:" + conn_name1 +
                                                     ":stream_" +
                                                     std::to_string(vb) +
                                                     "_last_sent_snap_end_seqno");
    wait_for_stat_to_be(h,
                        stat_stream_last_sent_snap_end_seqno.c_str(),
                        3 * num_items,
                        "dcp");

    /* Check if the stream is still open after sending out latest items */
    std::string stat_stream_state("eq_dcpq:" + conn_name1 + ":stream_" +
                                  std::to_string(vb) + "_state");
    std::string state = get_str_stat(h, stat_stream_state.c_str(), "dcp");
    checkeq(state.compare("in-memory"), 0, "Stream is not open");

    /* Before closing the connection stop the thread that continuously polls
       for dcp data */
    cdc.dcpConsumer->stop();
    testHarness->notify_io_complete(cookie1, ENGINE_SUCCESS);
    cb_assert(cb_join_thread(dcp_thread) == 0);

    testHarness->destroy_cookie(cookie);
    testHarness->destroy_cookie(cookie1);

    return SUCCESS;
}

static enum test_result test_dcp_producer_stream_cursor_movement(
        EngineIface* h) {
    const std::string conn_name("unittest");
    const int num_items = 30;
    uint64_t curr_chkpt_id = 0;
    for (int j = 0; j < num_items; ++j) {
        if (j % 10 == 0) {
            wait_for_flusher_to_settle(h);
        }
        if (j == (num_items - 1)) {
            /* Since checkpoint max items is set to 10 and we are going to
               write 30th item, a new checkpoint could be added after
               writing and persisting the 30th item. I mean, if the checkpoint
               id is got outside the while loop, there could be an error due to
               race (flusher and checkpoint remover could run before getting
               this stat) */
            curr_chkpt_id =
                    get_ull_stat(h, "vb_0:open_checkpoint_id", "checkpoint");
        }
        std::string key("key" + std::to_string(j));
        checkeq(ENGINE_SUCCESS,
                store(h, nullptr, OPERATION_SET, key.c_str(), "data"),
                "Failed to store a value");
    }

    wait_for_flusher_to_settle(h);
    verify_curr_items(h, num_items, "Wrong amount of items");

    const void* cookie = testHarness->create_cookie(h);

    /* We want to stream items till end and keep the stream open. We want to
       verify if the DCP cursor has moved to new open checkpoint */
    struct continuous_dcp_ctx cdc = {
            h,
            cookie,
            Vbid(0),
            conn_name,
            20,
            std::make_unique<TestDcpConsumer>(conn_name, cookie, h)};
    cb_thread_t dcp_thread;
    cb_assert(cb_create_thread(&dcp_thread, continuous_dcp_thread, &cdc, 0)
              == 0);

    /* Wait for producer to be created */
    wait_for_stat_to_be(h, "ep_dcp_producer_count", 1, "dcp");

    /* Wait for an active stream to be created */
    const std::string stat_stream_count("eq_dcpq:" + conn_name +
                                        ":num_streams");
    wait_for_stat_to_be(h, stat_stream_count.c_str(), 1, "dcp");

    /* Wait for the dcp test client to receive upto highest seqno we have */
    cb::RelaxedAtomic<uint64_t> exp_items(num_items);
    wait_for_val_to_be("last_sent_seqno",
                       cdc.dcpConsumer->producers.last_byseqno,
                       exp_items);

    /* Wait for new open (empty) checkpoint to be added */
    wait_for_stat_to_be(
            h, "vb_0:open_checkpoint_id", curr_chkpt_id + 1, "checkpoint");

    /* We want to make sure that no cursors are lingering on any of the previous
       checkpoints. For that we wait for checkpoint remover to remove all but
       the latest open checkpoint cursor */
    wait_for_stat_to_be(h, "vb_0:num_checkpoints", 1, "checkpoint");

    /* Before closing the connection stop the thread that continuously polls
       for dcp data */
    cdc.dcpConsumer->stop();
    testHarness->notify_io_complete(cookie, ENGINE_SUCCESS);
    cb_assert(cb_join_thread(dcp_thread) == 0);
    testHarness->destroy_cookie(cookie);

    return SUCCESS;
}

static test_result test_dcp_producer_stream_req_nmvb(EngineIface* h) {
    const void* cookie1 = testHarness->create_cookie(h);
    uint32_t opaque = 0;
    uint32_t seqno = 0;
    uint32_t flags = cb::mcbp::request::DcpOpenPayload::Producer;
    const char *name = "unittest";
    auto dcp = requireDcpIface(h);

    checkeq(ENGINE_SUCCESS,
            dcp->open(cookie1,
                      opaque,
                      seqno,
                      flags,
                      name,
                      R"({"consumer_name":"replica1"})"),
            "Failed dcp producer open connection.");

    Vbid req_vbucket = Vbid(1);
    uint64_t rollback = 0;

    checkeq(ENGINE_NOT_MY_VBUCKET,
            dcp->stream_req(cookie1,
                            0,
                            0,
                            req_vbucket,
                            0,
                            0,
                            0,
                            0,
                            0,
                            &rollback,
                            mock_dcp_add_failover_log,
                            {}),
            "Expected not my vbucket");
    testHarness->destroy_cookie(cookie1);

    return SUCCESS;
}

static test_result test_dcp_agg_stats(EngineIface* h) {
    const int num_items = 300, batch_items = 100;
    for (int start_seqno = 0; start_seqno < num_items;
         start_seqno += batch_items) {
        wait_for_flusher_to_settle(h);
        write_items(h, batch_items, start_seqno);
    }

    wait_for_flusher_to_settle(h);
    verify_curr_items(h, num_items, "Wrong amount of items");

    const void *cookie[5];

    uint64_t total_bytes = 0;
    for (int j = 0; j < 5; ++j) {
        std::string name("unittest_" + std::to_string(j));
        cookie[j] = testHarness->create_cookie(h);

        DcpStreamCtx ctx;
        ctx.vb_uuid = get_ull_stat(h, "vb_0:0:id", "failovers");
        ctx.seqno = {200, 300};
        ctx.snapshot = {200, 200};
        ctx.exp_mutations = 100;
        ctx.exp_markers = 1;

        TestDcpConsumer tdc(name, cookie[j], h);
        tdc.addStreamCtx(ctx);
        tdc.run();
        total_bytes += tdc.getTotalBytes();
    }

    checkeq(5,
            get_int_stat(h, "unittest:producer_count", "dcpagg _"),
            "producer count mismatch");
    checkeq((int)total_bytes,
            get_int_stat(h, "unittest:total_bytes", "dcpagg _"),
            "aggregate total bytes sent mismatch");
    checkeq(500,
            get_int_stat(h, "unittest:items_sent", "dcpagg _"),
            "aggregate total items sent mismatch");
    checkeq(0,
            get_int_stat(h, "unittest:items_remaining", "dcpagg _"),
            "aggregate total items remaining mismatch");

    for (int j = 0; j < 5; ++j) {
        testHarness->destroy_cookie(cookie[j]);
    }

    return SUCCESS;
}

static test_result test_dcp_cursor_dropping(EngineIface* h,
                                            bool replicationStream) {
    /* Initially write a few items */
    int num_items = 25;
    const int initialSnapshotSize = num_items;

    // 75% is so that we don't hit the HWM (triggering the pager) yet is above
    // the thresholds required for cursor dropping
    const int cursor_dropping_mem_thres_perc = 75;

    write_items(h, num_items, 1);

    wait_for_flusher_to_settle(h);
    verify_curr_items(h, num_items, "Wrong amount of items");

    /* Set up a dcp producer conn and stream a few items. This will cause the
       stream to transition from pending -> backfill -> in-memory state */
    MockDcpMessageProducers producers(h);

    const void* cookie = testHarness->create_cookie(h);
    std::string conn_name = replicationStream ? "replication" : "unittest";
    uint32_t opaque = 1;
    uint64_t last_seqno_streamed = 0;

    DcpStreamCtx ctx;
    ctx.vb_uuid = get_ull_stat(h, "vb_0:0:id", "failovers");
    ctx.seqno = {0, static_cast<uint64_t>(-1)};
    ctx.snapshot = {0, 0};

    TestDcpConsumer tdc(conn_name, cookie, h);

    tdc.addStreamCtx(ctx);

    tdc.openConnection();

    if (replicationStream) {
        tdc.sendControlMessage("supports_cursor_dropping_vulcan", "true");
    }

    tdc.openStreams();

    /* Stream (from in-memory state) less than the number of items written.
       We want to do this because we want to test if the stream drops the items
       in the readyQ when we later switch from in-memory -> backfill state */
    dcp_stream_from_producer_conn(h,
                                  cookie,
                                  opaque,
                                  last_seqno_streamed + 1,
                                  num_items - 5,
                                  0,
                                  tdc.producers);
    last_seqno_streamed = num_items - 5;

    /* Check if the stream is still in in-memory state after sending out
       items */
    std::string stat_stream_state("eq_dcpq:" + conn_name + ":stream_" +
                                  std::to_string(0) + "_state");
    std::string state = get_str_stat(h, stat_stream_state.c_str(), "dcp");
    checkeq(state.compare("in-memory"), 0, "Stream is in memory state");

    /* Write items such that cursor is dropped due to heavy memory usage and
       stream state changes from memory->backfill */
    stop_persistence(h);
    num_items += write_items_upto_mem_perc(
            h, cursor_dropping_mem_thres_perc, num_items + 1);

    // Sanity check - ensure we have enough vBucket quota (max_size)
    // such that we have 1000 items - enough to give us 0.1%
    // granularity in any residency calculations. */
    checkge(num_items, 1000,
            "Does not have expected min items; Check max_size setting");

    /* Persist all items */
    start_persistence(h);
    wait_for_flusher_to_settle(h);

    /* wait for cursor to be dropped. You need to make sure that there are
       2 checkpoints so that the cursors of one of the checkpoint is dropped.
       For this we need to have correct combination of max_size and
       chk_max_items (max_size=6291456;chk_max_items=8000 in this case) */
    wait_for_stat_to_be_gte(h, "ep_cursors_dropped", 1);
    dcp_stream_from_producer_conn(h,
                                  cookie,
                                  opaque,
                                  last_seqno_streamed + 1,
                                  num_items,
                                  initialSnapshotSize + 1,
                                  tdc.producers);
    last_seqno_streamed = num_items;

    /* Write 10 more items to test if stream transitions correctly from
       backfill -> in-memory and sends out items */
    write_items(h, 10, num_items + 1);
    num_items += 10;
    dcp_stream_from_producer_conn(h,
                                  cookie,
                                  opaque,
                                  last_seqno_streamed + 1,
                                  num_items,
                                  last_seqno_streamed + 1,
                                  tdc.producers);

    testHarness->destroy_cookie(cookie);
    return SUCCESS;
}

static test_result test_dcp_cursor_dropping(EngineIface* h) {
    return test_dcp_cursor_dropping(h, false);
}

static test_result test_dcp_cursor_dropping_replication(EngineIface* h) {
    return test_dcp_cursor_dropping(h, true);
}
static test_result test_dcp_cursor_dropping_backfill(EngineIface* h) {
    /* Initially write a few items */
    int num_items = 50;
    const int initialSnapshotSize = num_items;
    // 75% is so that we don't hit the HWM (triggering the pager) yet is above
    // the thresholds required for cursor dropping
    const int cursor_dropping_mem_thres_perc = 75;

    write_items(h, num_items, 1);

    wait_for_flusher_to_settle(h);
    verify_curr_items(h, num_items, "Wrong amount of items");
    wait_for_stat_to_be(h, "vb_0:open_checkpoint_id", 3, "checkpoint");

    // Wait for something to be removed from the checkpoint manager to ensure
    // that when we create our stream we will start backfilling from disk. If we
    // did not wait for this then we would often end up just attempting to
    // stream from memory which is not what we want to test and would fail later
    // on in the test when we expect to receive at least 2 snapshots.
    wait_for_stat_to_be_gte(h, "ep_items_rm_from_checkpoints", 1);

    /* Set up a connection */
    const void* cookie = testHarness->create_cookie(h);
    std::string conn_name("unittest");
    uint32_t opaque = 1;

    DcpStreamCtx ctx;
    ctx.vb_uuid = get_ull_stat(h, "vb_0:0:id", "failovers");
    ctx.seqno = {0, static_cast<uint64_t>(-1)};
    ctx.snapshot = {0, 0};

    TestDcpConsumer tdc(conn_name, cookie, h);

    tdc.addStreamCtx(ctx);

    tdc.openConnection();
    tdc.openStreams();

    /* Write items such that we cross threshold for cursor dropping */
    stop_persistence(h);
    num_items += write_items_upto_mem_perc(
            h, cursor_dropping_mem_thres_perc, num_items + 1);

    /* Sanity check - ensure we have enough vBucket quota (max_size)
       such that we have 1000 items - enough to give us 0.1%
       granuarity in any residency calculations. */
    checkge(num_items, 1000,
            "Does not have expected min items; Check max_size setting");

    /* Persist all items so that we can drop the replication cursor and
       schedule another backfill */
    start_persistence(h);
    wait_for_flusher_to_settle(h);

    wait_for_stat_to_be_gte(h, "ep_cursors_dropped", 1);

    /* Read all the items from the producer. This ensures that the items are
       backfilled correctly after scheduling 2 successive backfills. */
    dcp_stream_from_producer_conn(h,
                                  cookie,
                                  opaque,
                                  1,
                                  num_items,
                                  initialSnapshotSize + 1,
                                  tdc.producers);

    testHarness->destroy_cookie(cookie);
    return SUCCESS;
}

static test_result test_dcp_takeover(EngineIface* h) {
    const int num_items = 10;
    write_items(h, num_items);

    const void* cookie = testHarness->create_cookie(h);

    DcpStreamCtx ctx;
    ctx.flags = DCP_ADD_STREAM_FLAG_TAKEOVER;
    ctx.vb_uuid = get_ull_stat(h, "vb_0:0:id", "failovers");
    ctx.seqno = {0, 1000};
    ctx.exp_mutations = 20;
    ctx.exp_markers = 2;
    ctx.extra_takeover_ops = 10;

    TestDcpConsumer tdc("unittest", cookie, h);
    tdc.addStreamCtx(ctx);
    tdc.run();

    check(verify_vbucket_state(h, Vbid(0), vbucket_state_dead),
          "Wrong vb state");

    testHarness->destroy_cookie(cookie);

    return SUCCESS;
}

static test_result test_dcp_takeover_no_items(EngineIface* h) {
    const int num_items = 10;
    write_items(h, num_items);

    const void* cookie = testHarness->create_cookie(h);
    const char *name = "unittest";
    uint32_t opaque = 1;
    auto dcp = requireDcpIface(h);

    checkeq(ENGINE_SUCCESS,
            dcp->open(cookie,
                      ++opaque,
                      0,
                      cb::mcbp::request::DcpOpenPayload::Producer,
                      name,
                      R"({"consumer_name":"replica1"})"),
            "Failed dcp producer open connection.");

    Vbid vbucket = Vbid(0);
    uint32_t flags = DCP_ADD_STREAM_FLAG_TAKEOVER;
    uint64_t start_seqno = 10;
    uint64_t end_seqno = std::numeric_limits<uint64_t>::max();
    uint64_t vb_uuid = get_ull_stat(h, "vb_0:0:id", "failovers");
    uint64_t snap_start_seqno = 10;
    uint64_t snap_end_seqno = 10;

    uint64_t rollback = 0;
    checkeq(ENGINE_SUCCESS,
            dcp->stream_req(cookie,
                            flags,
                            ++opaque,
                            vbucket,
                            start_seqno,
                            end_seqno,
                            vb_uuid,
                            snap_start_seqno,
                            snap_end_seqno,
                            &rollback,
                            mock_dcp_add_failover_log,
                            {}),
            "Failed to initiate stream request");

    MockDcpMessageProducers producers(h);

    bool done = false;
    int num_snapshot_markers = 0;
    int num_set_vbucket_pending = 0;
    int num_set_vbucket_active = 0;

    do {
        ENGINE_ERROR_CODE err = dcp->step(cookie, &producers);
        if (err == ENGINE_DISCONNECT) {
            done = true;
        } else {
            switch (producers.last_op) {
            case cb::mcbp::ClientOpcode::DcpStreamEnd:
                done = true;
                break;
            case cb::mcbp::ClientOpcode::DcpSnapshotMarker:
                num_snapshot_markers++;
                break;
            case cb::mcbp::ClientOpcode::DcpSetVbucketState:
                if (producers.last_vbucket_state == vbucket_state_pending) {
                    num_set_vbucket_pending++;
                } else if (producers.last_vbucket_state ==
                           vbucket_state_active) {
                    num_set_vbucket_active++;
                }
                sendDcpAck(h,
                           cookie,
                           cb::mcbp::ClientOpcode::DcpSetVbucketState,
                           cb::mcbp::Status::Success,
                           producers.last_opaque);
                break;
            case cb::mcbp::ClientOpcode::Invalid:
                break;
            default:
                break;
                abort();
            }
            producers.last_op = cb::mcbp::ClientOpcode::Invalid;
        }
    } while (!done);

    checkeq(0, num_snapshot_markers, "Invalid number of snapshot marker");
    checkeq(1, num_set_vbucket_pending, "Didn't receive pending set state");
    checkeq(1, num_set_vbucket_active, "Didn't receive active set state");

    check(verify_vbucket_state(h, Vbid(0), vbucket_state_dead),
          "Wrong vb state");
    testHarness->destroy_cookie(cookie);

    return SUCCESS;
}

/**
 * The Consumer-Producer negotiation for Sync Replication happens over
 * DCP_CONTROL and introduces a blocking step, so we have to simulate the
 * Producer response for letting dcp_step() proceed.
 * Note that the blocking DCP_CONTROL request is signed at Consumer by
 * tracking the opaque value sent to the Producer, so we need to set the
 * proper opaque.
 *
 * @param engine The engine interface
 * @param cookie The cookie representing the DCP Consumer into the engine
 * @param producers The MockDcpMessageProducers used by the Consumer
 */
static void simulateProdRespAtSyncReplNegotiation(
        EngineIface* engine,
        const void* cookie,
        MockDcpMessageProducers& producers) {
    protocol_binary_response_header resp{};
    resp.response.setMagic(cb::mcbp::Magic::ClientResponse);
    resp.response.setOpcode(cb::mcbp::ClientOpcode::DcpControl);
    resp.response.setStatus(cb::mcbp::Status::Success);
    resp.response.setOpaque(producers.last_opaque);
    dcpHandleResponse(engine, cookie, &resp, producers);
}

static uint32_t add_stream_for_consumer(EngineIface* h,
                                        const void* cookie,
                                        uint32_t opaque,
                                        Vbid vbucket,
                                        uint32_t flags,
                                        cb::mcbp::Status response,
                                        uint64_t exp_snap_start,
                                        uint64_t exp_snap_end) {
    using cb::mcbp::ClientOpcode;

    auto dcp = requireDcpIface(h);
    checkeq(ENGINE_SUCCESS,
            dcp->add_stream(cookie, opaque, vbucket, flags),
            "Add stream request failed");

    MockDcpMessageProducers producers(h);

    auto dcpStepAndExpectControlMsg =
            [&h, cookie, opaque, &producers](std::string controlKey) {
                dcp_step(h, cookie, producers);
                checkeq(cb::mcbp::ClientOpcode::DcpControl,
                        producers.last_op,
                        "Unexpected last_op");
                checkeq(controlKey, producers.last_key, "Unexpected key");
                checkne(opaque, producers.last_opaque, "Unexpected opaque");
            };

    dcpStepAndExpectControlMsg("connection_buffer_size"s);

    if (get_bool_stat(h, "ep_dcp_enable_noop")) {
        // MB-29441: Check that the GetErrorMap message is sent
        dcp_step(h, cookie, producers);
        checkeq(ClientOpcode::GetErrorMap,
                producers.last_op,
                "Unexpected last_op");
        checkeq(""s, producers.last_key, "Unexpected non-empty key");

        // Simulate that the GetErrorMap response has been received.
        // This step is necessary, as a pending GetErrorMap response would
        // not let the next dcp_step() to execute the
        // DcpControl/set_noop_interval call.
        protocol_binary_response_header resp{};
        resp.response.setMagic(cb::mcbp::Magic::ClientResponse);
        resp.response.setOpcode(cb::mcbp::ClientOpcode::GetErrorMap);
        resp.response.setStatus(cb::mcbp::Status::Success);
        dcpHandleResponse(h, cookie, &resp, producers);

        // Check that the enable noop message is sent
        dcpStepAndExpectControlMsg("enable_noop"s);

        // Check that the set noop interval message is sent
        dcpStepAndExpectControlMsg("set_noop_interval"s);
    }

    dcpStepAndExpectControlMsg("set_priority"s);
    dcpStepAndExpectControlMsg("enable_ext_metadata"s);
    dcpStepAndExpectControlMsg("supports_cursor_dropping_vulcan"s);
    dcpStepAndExpectControlMsg("supports_hifi_MFU"s);
    dcpStepAndExpectControlMsg("send_stream_end_on_client_close_stream"s);
    dcpStepAndExpectControlMsg("enable_expiry_opcode"s);
    dcpStepAndExpectControlMsg("enable_sync_writes"s);
    simulateProdRespAtSyncReplNegotiation(h, cookie, producers);
    dcpStepAndExpectControlMsg("consumer_name"s);

    dcp_step(h, cookie, producers);
    uint32_t stream_opaque = producers.last_opaque;
    checkeq(ClientOpcode::DcpStreamReq,
            producers.last_op,
            "Unexpected last_op");
    checkne(opaque, producers.last_opaque, "Unexpected opaque");

    if (exp_snap_start != 0) {
        checkeq(exp_snap_start,
                producers.last_snap_start_seqno,
                "Unexpected snap start");
    }

    if (exp_snap_end != 0) {
        checkeq(exp_snap_end,
                producers.last_snap_end_seqno,
                "Unexpected snap end");
    }

    size_t bodylen = 0;
    if (response == cb::mcbp::Status::Success) {
        bodylen = 16;
    } else if (response == cb::mcbp::Status::Rollback) {
        bodylen = 8;
    }

    size_t headerlen = sizeof(protocol_binary_response_header);
    size_t pkt_len = headerlen + bodylen;

    protocol_binary_response_header* pkt =
        (protocol_binary_response_header*)cb_malloc(pkt_len);
    memset(pkt->bytes, '\0', pkt_len);
    pkt->response.setMagic(cb::mcbp::Magic::ClientResponse);
    pkt->response.setOpcode(cb::mcbp::ClientOpcode::DcpStreamReq);
    pkt->response.setStatus(response);
    pkt->response.setOpaque(producers.last_opaque);

    if (response == cb::mcbp::Status::Rollback) {
        bodylen = sizeof(uint64_t);
        uint64_t rollbackSeqno = 0;
        memcpy(pkt->bytes + headerlen, &rollbackSeqno, bodylen);
    }

    pkt->response.setBodylen(bodylen);

    if (response == cb::mcbp::Status::Success) {
        uint64_t vb_uuid = htonll(123456789);
        uint64_t by_seqno = 0;
        memcpy(pkt->bytes + headerlen, &vb_uuid, sizeof(uint64_t));
        memcpy(pkt->bytes + headerlen + 8, &by_seqno, sizeof(uint64_t));
    }

    checkeq(ENGINE_SUCCESS,
            dcp->response_handler(cookie, pkt),
            "Expected success");
    dcp_step(h, cookie, producers);
    cb_free(pkt);

    if (response == cb::mcbp::Status::Rollback) {
        return stream_opaque;
    }

    if (producers.last_op == cb::mcbp::ClientOpcode::DcpStreamReq) {
        checkne(opaque, producers.last_opaque, "Unexpected opaque");
        verify_curr_items(h, 0, "Wrong amount of items");

        protocol_binary_response_header* pkt =
            (protocol_binary_response_header*)cb_malloc(pkt_len);
        memset(pkt->bytes, '\0', 40);
        pkt->response.setMagic(cb::mcbp::Magic::ClientResponse);
        pkt->response.setOpcode(cb::mcbp::ClientOpcode::DcpStreamReq);
        pkt->response.setStatus(cb::mcbp::Status::Success);
        pkt->response.setOpaque(producers.last_opaque);
        pkt->response.setBodylen(16);

        uint64_t vb_uuid = htonll(123456789);
        uint64_t by_seqno = 0;
        memcpy(pkt->bytes + headerlen, &vb_uuid, sizeof(uint64_t));
        memcpy(pkt->bytes + headerlen + 8, &by_seqno, sizeof(uint64_t));

        checkeq(ENGINE_SUCCESS,
                dcp->response_handler(cookie, pkt),
                "Expected success");
        dcp_step(h, cookie, producers);

        checkeq(cb::mcbp::ClientOpcode::DcpAddStream,
                producers.last_op,
                "Unexpected opcode");
        checkeq(cb::mcbp::Status::Success,
                producers.last_status,
                "Unexpected status");
        checkeq(stream_opaque,
                producers.last_stream_opaque,
                "Unexpected stream opaque");
        cb_free(pkt);
    } else {
        checkeq(cb::mcbp::ClientOpcode::DcpAddStream,
                producers.last_op,
                "Unexpected opcode");
        checkeq(response, producers.last_status, "Unexpected status");
        checkeq(stream_opaque,
                producers.last_stream_opaque,
                "Unexpected stream opaque");
    }

    if (response == cb::mcbp::Status::Success) {
        uint64_t uuid = get_ull_stat(h, "vb_0:0:id", "failovers");
        uint64_t seq = get_ull_stat(h, "vb_0:0:seq", "failovers");
        checkeq(uint64_t{123456789}, uuid, "Unexpected UUID");
        checkeq(uint64_t{0}, seq, "Unexpected seqno");
    }

    return stream_opaque;
}

static enum test_result test_dcp_reconnect(EngineIface* h,
                                           bool full,
                                           bool restart) {
    // Test reconnect when we were disconnected after receiving a full snapshot
    check(set_vbucket_state(h, Vbid(0), vbucket_state_replica),
          "Failed to set vbucket state.");

    const void* cookie = testHarness->create_cookie(h);
    uint32_t opaque = 0xFFFF0000;
    uint32_t flags = 0;
    const char *name = "unittest";
    int items = full ? 10 : 5;
    auto dcp = requireDcpIface(h);

    // Open consumer connection
    checkeq(ENGINE_SUCCESS,
            dcp->open(cookie,
                      opaque,
                      0,
                      flags,
                      name,
                      R"({"consumer_name":"replica1"})"),
            "Failed dcp Consumer open connection.");

    add_stream_for_consumer(
            h, cookie, opaque++, Vbid(0), 0, cb::mcbp::Status::Success);

    uint32_t stream_opaque =
            get_int_stat(h, "eq_dcpq:unittest:stream_0_opaque", "dcp");
    checkeq(ENGINE_SUCCESS,
            dcp->snapshot_marker(cookie,
                                 stream_opaque,
                                 Vbid(0),
                                 0,
                                 10,
                                 2,
                                 0 /*HCS*/,
                                 {} /*maxVisibleSeqno*/),
            "Failed to send snapshot marker");

    for (int i = 1; i <= items; i++) {
        const std::string key{"key" + std::to_string(i)};
        const DocKey docKey(key, DocKeyEncodesCollectionId::No);
        checkeq(ENGINE_SUCCESS,
                dcp->mutation(cookie,
                              stream_opaque,
                              docKey,
                              {(const uint8_t*)"value", 5},
                              0, // privileged bytes
                              PROTOCOL_BINARY_RAW_BYTES,
                              i * 3, // cas
                              Vbid(0),
                              0, // flags
                              i, // by_seqno
                              0, // rev_seqno
                              0, // expiration
                              0, // lock_time
                              {}, // meta
                              INITIAL_NRU_VALUE),
                "Failed to send dcp mutation");
    }

    wait_for_flusher_to_settle(h);
    wait_for_stat_to_be(h, "vb_replica_curr_items", items);

    testHarness->destroy_cookie(cookie);

    if (restart) {
        testHarness->reload_engine(&h,

                                   testHarness->get_current_testcase()->cfg,
                                   true,
                                   true);
        wait_for_warmup_complete(h);
        dcp = requireDcpIface(h);
    }

    cookie = testHarness->create_cookie(h);

    checkeq(ENGINE_SUCCESS,
            dcp->open(cookie,
                      opaque,
                      0,
                      flags,
                      name,
                      R"({"consumer_name":"replica1"})"),
            "Failed dcp Consumer open connection.");

    uint64_t snap_start = full ? 10 : 0;
    uint64_t snap_end = 10;
    add_stream_for_consumer(h,
                            cookie,
                            opaque++,
                            Vbid(0),
                            0,
                            cb::mcbp::Status::Success,
                            snap_start,
                            snap_end);

    testHarness->destroy_cookie(cookie);
    return SUCCESS;
}

static enum test_result test_dcp_reconnect_full(EngineIface* h) {
    // Test reconnect after a dropped connection with a full snapshot
    return test_dcp_reconnect(h, true, false);
}

static enum test_result test_dcp_reconnect_partial(EngineIface* h) {
    // Test reconnect after a dropped connection with a partial snapshot
    return test_dcp_reconnect(h, false, false);
}

static enum test_result test_dcp_crash_reconnect_full(EngineIface* h) {
    if (!isWarmupEnabled(h)) {
        return SKIPPED;
    }

    // Test reconnect after we crash with a full snapshot
    return test_dcp_reconnect(h, true, true);
}

static enum test_result test_dcp_crash_reconnect_partial(EngineIface* h) {
    if (!isWarmupEnabled(h)) {
        return SKIPPED;
    }

    // Test reconnect after we crash with a partial snapshot
    return test_dcp_reconnect(h, false, true);
}

static enum test_result test_dcp_consumer_takeover(EngineIface* h) {
    const void* cookie = testHarness->create_cookie(h);
    uint32_t opaque = 0xFFFF0000;
    uint32_t flags = 0;
    const char *name = "unittest";

    check(set_vbucket_state(h, Vbid(0), vbucket_state_replica),
          "Failed to set vbucket state.");

    // Open consumer connection
    auto dcp = requireDcpIface(h);
    MockDcpMessageProducers producers(h);
    checkeq(ENGINE_SUCCESS,
            dcp->open(cookie,
                      opaque,
                      0,
                      flags,
                      name,
                      R"({"consumer_name":"replica1"})"),
            "Failed dcp Consumer open connection.");

    add_stream_for_consumer(h,
                            cookie,
                            opaque++,
                            Vbid(0),
                            DCP_ADD_STREAM_FLAG_TAKEOVER,
                            cb::mcbp::Status::Success);

    uint32_t stream_opaque =
            get_int_stat(h, "eq_dcpq:unittest:stream_0_opaque", "dcp");

    dcp->snapshot_marker(cookie,
                         stream_opaque,
                         Vbid(0),
                         1,
                         5,
                         10,
                         0 /*HCS*/,
                         {} /*maxVisibleSeqno*/);
    for (int i = 1; i <= 5; i++) {
        const std::string key{"key" + std::to_string(i)};
        const DocKey docKey(key, DocKeyEncodesCollectionId::No);
        checkeq(ENGINE_SUCCESS,
                dcp->mutation(cookie,
                              stream_opaque,
                              docKey,
                              {(const uint8_t*)"value", 5},
                              0, // privileged bytes
                              PROTOCOL_BINARY_RAW_BYTES,
                              i * 3, // cas
                              Vbid(0),
                              0, // flags
                              i, // by_seqno
                              0, // rev_seqno
                              0, // expiration
                              0, // lock_time
                              {}, // meta
                              INITIAL_NRU_VALUE),
                "Failed to send dcp mutation");
    }

    wait_for_flusher_to_settle(h);

    dcp->snapshot_marker(cookie,
                         stream_opaque,
                         Vbid(0),
                         6,
                         10,
                         10,
                         0 /*HCS*/,
                         {} /*maxVisibleSeqno*/);
    for (int i = 6; i <= 10; i++) {
        const std::string key{"key" + std::to_string(i)};
        const DocKey docKey(key, DocKeyEncodesCollectionId::No);
        checkeq(ENGINE_SUCCESS,
                dcp->mutation(cookie,
                              stream_opaque,
                              docKey,
                              {(const uint8_t*)"value", 5},
                              0, // privileged bytes
                              PROTOCOL_BINARY_RAW_BYTES,
                              i * 3, // cas
                              Vbid(0),
                              0, // flags
                              i, // by_seqno
                              0, // rev_seqno
                              0, // expiration
                              0, // lock_time
                              {}, // meta
                              INITIAL_NRU_VALUE),
                "Failed to send dcp mutation");
    }

    wait_for_flusher_to_settle(h);

    wait_for_stat_to_be(h, "eq_dcpq:unittest:stream_0_buffer_items", 0, "dcp");

    dcp_step(h, cookie, producers);
    cb_assert(producers.last_op == cb::mcbp::ClientOpcode::DcpSnapshotMarker);
    cb_assert(producers.last_status == cb::mcbp::Status::Success);
    cb_assert(producers.last_opaque != opaque);

    dcp_step(h, cookie, producers);
    cb_assert(producers.last_op ==
              cb::mcbp::ClientOpcode::DcpSeqnoAcknowledged);
    cb_assert(producers.last_status == cb::mcbp::Status::Success);
    cb_assert(producers.last_opaque != opaque);

    dcp_step(h, cookie, producers);
    cb_assert(producers.last_op == cb::mcbp::ClientOpcode::DcpSnapshotMarker);
    cb_assert(producers.last_status == cb::mcbp::Status::Success);
    cb_assert(producers.last_opaque != opaque);

    dcp_step(h, cookie, producers);
    cb_assert(producers.last_op ==
              cb::mcbp::ClientOpcode::DcpSeqnoAcknowledged);
    cb_assert(producers.last_status == cb::mcbp::Status::Success);
    cb_assert(producers.last_opaque != opaque);

    testHarness->destroy_cookie(cookie);

    return SUCCESS;
}

static enum test_result test_failover_scenario_one_with_dcp(EngineIface* h) {
    const int num_items = 50, batch_items = 10;
    for (int start_seqno = 0; start_seqno < num_items;
         start_seqno += batch_items) {
        write_items(h, batch_items, start_seqno);
        wait_for_flusher_to_settle(h);
        createCheckpoint(h);
    }

    createCheckpoint(h);
    wait_for_flusher_to_settle(h);

    const void* cookie = testHarness->create_cookie(h);
    uint32_t opaque = 0xFFFF0000;
    uint32_t flags = 0;
    const char *name = "unittest";

    check(set_vbucket_state(h, Vbid(0), vbucket_state_replica),
          "Failed to set vbucket state.");

    // Open consumer connection
    auto dcp = requireDcpIface(h);
    checkeq(ENGINE_SUCCESS,
            dcp->open(cookie,
                      opaque,
                      0,
                      flags,
                      name,
                      R"({"consumer_name":"replica1"})"),
            "Failed dcp Consumer open connection.");

    add_stream_for_consumer(h,
                            cookie,
                            opaque++,
                            Vbid(0),
                            DCP_ADD_STREAM_FLAG_TAKEOVER,
                            cb::mcbp::Status::Success);

    uint32_t stream_opaque =
            get_int_stat(h, "eq_dcpq:unittest:stream_0_opaque", "dcp");

    checkeq(ENGINE_SUCCESS,
            dcp->snapshot_marker(cookie,
                                 stream_opaque,
                                 Vbid(0),
                                 num_items,
                                 num_items + 100,
                                 0 /*flags*/,
                                 {} /*HCS*/,
                                 {} /*maxVisibleSeqno*/),
            "Failed to send snapshot marker");

    wait_for_stat_to_be(h, "eq_dcpq:unittest:stream_0_buffer_items", 0, "dcp");

    checkeq(ENGINE_SUCCESS,
            dcp->close_stream(cookie, stream_opaque, Vbid(0), {}),
            "Expected success");

    // Simulating a failover scenario, where the replica vbucket will
    // be marked as active.
    check(set_vbucket_state(h, Vbid(0), vbucket_state_active),
          "Failed to set vbucket state.");

    checkeq(ENGINE_SUCCESS,
            store(h, nullptr, OPERATION_SET, "key", "somevalue"),
            "Error in SET operation.");

    wait_for_flusher_to_settle(h);
    checkeq(0, get_int_stat(h, "ep_diskqueue_items"), "Unexpected diskqueue");

    testHarness->destroy_cookie(cookie);
    return SUCCESS;
}

static enum test_result test_failover_scenario_two_with_dcp(EngineIface* h) {
    check(set_vbucket_state(h, Vbid(0), vbucket_state_replica),
          "Failed to set vbucket state.");
    wait_for_flusher_to_settle(h);

    const void* cookie = testHarness->create_cookie(h);
    uint32_t opaque = 0xFFFF0000;
    const char *name = "unittest";

    // Open consumer connection
    auto dcp = requireDcpIface(h);
    checkeq(ENGINE_SUCCESS,
            dcp->open(cookie,
                      opaque,
                      0,
                      0,
                      name,
                      R"({"consumer_name":"replica1"})"),
            "Failed dcp Consumer open connection.");

    // Set up a passive stream
    add_stream_for_consumer(
            h, cookie, opaque++, Vbid(0), 0, cb::mcbp::Status::Success);

    uint32_t stream_opaque =
            get_int_stat(h, "eq_dcpq:unittest:stream_0_opaque", "dcp");

    // Snapshot marker indicating 5 mutations will follow
    checkeq(ENGINE_SUCCESS,
            dcp->snapshot_marker(cookie,
                                 stream_opaque,
                                 Vbid(0),
                                 0,
                                 5,
                                 0,
                                 {} /*HCS*/,
                                 {} /*maxVisibleSeqno*/),
            "Failed to send marker!");

    // Send 4 mutations
    uint64_t i;
    for (i = 1; i <= 4; i++) {
        const std::string key("key" + std::to_string(i));
        const DocKey docKey(key, DocKeyEncodesCollectionId::No);
        checkeq(ENGINE_SUCCESS,
                dcp->mutation(cookie,
                              stream_opaque,
                              docKey,
                              {(const uint8_t*)"value", 5},
                              0, // privileged bytes
                              PROTOCOL_BINARY_RAW_BYTES,
                              i * 3, // cas
                              Vbid(0),
                              0, // flags
                              i, // by_seqno
                              0, // rev_seqno
                              0, // expiration
                              0, // lock_time
                              {}, // meta
                              INITIAL_NRU_VALUE),
                "Failed to dcp mutate.");
    }

    // Simulate failover
    check(set_vbucket_state(h, Vbid(0), vbucket_state_active),
          "Failed to set vbucket state.");
    wait_for_flusher_to_settle(h);

    int openCheckpointId =
            get_int_stat(h, "vb_0:open_checkpoint_id", "checkpoint");

    // Front-end operations (sets)
    write_items(h, 2, 1, "key_");

    // Wait for a new open checkpoint
    wait_for_stat_to_be(
            h, "vb_0:open_checkpoint_id", openCheckpointId + 1, "checkpoint");

    // Consumer processes 5th mutation
    const std::string key("key" + std::to_string(i));
    const DocKey docKey(key, DocKeyEncodesCollectionId::No);
    checkeq(ENGINE_KEY_ENOENT,
            dcp->mutation(cookie,
                          stream_opaque,
                          docKey,
                          {(const uint8_t*)"value", 5},
                          0, // privileged bytes
                          PROTOCOL_BINARY_RAW_BYTES,
                          i * 3, // cas
                          Vbid(0),
                          0, // flags
                          i, // by_seqno
                          0, // rev_seqno
                          0, // expiration
                          0, // lock_time
                          {}, // meta
                          INITIAL_NRU_VALUE),
            "Unexpected response for the mutation!");

    testHarness->destroy_cookie(cookie);
    return SUCCESS;
}

static enum test_result test_dcp_add_stream(EngineIface* h) {
    const void* cookie = testHarness->create_cookie(h);
    uint32_t opaque = 0xFFFF0000;
    uint32_t flags = 0;
    std::string name("unittest");

    check(set_vbucket_state(h, Vbid(0), vbucket_state_replica),
          "Failed to set vbucket state.");

    // Open consumer connection
    auto dcp = requireDcpIface(h);
    checkeq(ENGINE_SUCCESS,
            dcp->open(cookie,
                      opaque,
                      0,
                      flags,
                      name,
                      R"({"consumer_name":"replica1"})"),
            "Failed dcp Consumer open connection.");

    std::string flow_ctl_stat_buf("eq_dcpq:" + name + ":unacked_bytes");
    checkeq(0,
            get_int_stat(h, flow_ctl_stat_buf.c_str(), "dcp"),
            "Consumer flow ctl unacked bytes not starting from 0");

    add_stream_for_consumer(
            h, cookie, opaque++, Vbid(0), 0, cb::mcbp::Status::Success);

    testHarness->destroy_cookie(cookie);

    return SUCCESS;
}

static enum test_result test_consumer_backoff_stat(EngineIface* h) {
    set_param(h,
              cb::mcbp::request::SetParamPayload::Type::Replication,
              "replication_throttle_queue_cap",
              "10");
    checkeq(10,
            get_int_stat(h, "ep_replication_throttle_queue_cap"),
            "Incorrect replication_throttle_queue_cap value.");

    stop_persistence(h);

    const void* cookie = testHarness->create_cookie(h);
    uint32_t opaque = 0xFFFF0000;
    uint32_t flags = 0;
    const char *name = "unittest";

    check(set_vbucket_state(h, Vbid(0), vbucket_state_replica),
          "Failed to set vbucket state.");

    // Open consumer connection
    auto dcp = requireDcpIface(h);
    checkeq(ENGINE_SUCCESS,
            dcp->open(cookie,
                      opaque,
                      0,
                      flags,
                      name,
                      R"({"consumer_name":"replica1"})"),
            "Failed dcp Consumer open connection.");

    add_stream_for_consumer(
            h, cookie, opaque++, Vbid(0), 0, cb::mcbp::Status::Success);

    testHarness->time_travel(30);
    checkeq(0,
            get_int_stat(h, "eq_dcpq:unittest:total_backoffs", "dcp"),
            "Expected backoffs to be 0");

    uint32_t stream_opaque =
            get_int_stat(h, "eq_dcpq:unittest:stream_0_opaque", "dcp");
    checkeq(dcp->snapshot_marker(cookie,
                                 stream_opaque,
                                 Vbid(0),
                                 0,
                                 20,
                                 1,
                                 {} /*HCS*/,
                                 {} /*maxVisibleSeqno*/),
            ENGINE_SUCCESS,
            "Failed to send snapshot marker");

    for (int i = 1; i <= 20; i++) {
        const std::string key("key" + std::to_string(i));
        const DocKey docKey(key, DocKeyEncodesCollectionId::No);
        checkeq(ENGINE_SUCCESS,
                dcp->mutation(cookie,
                              stream_opaque,
                              docKey,
                              {(const uint8_t*)"value", 5},
                              0, // privileged bytes
                              PROTOCOL_BINARY_RAW_BYTES,
                              i * 3, // cas
                              Vbid(0),
                              0, // flags
                              i, // by_seqno
                              0, // rev_seqno
                              0, // expiration
                              0, // lock_time
                              {}, // meta
                              INITIAL_NRU_VALUE),
                "Failed to send dcp mutation");
    }

    wait_for_stat_change(h, "eq_dcpq:unittest:total_backoffs", 0, "dcp");
    testHarness->destroy_cookie(cookie);

    return SUCCESS;
}

static enum test_result test_rollback_to_zero(EngineIface* h) {
    const int num_items = 10;
    write_items(h, num_items);

    wait_for_flusher_to_settle(h);
    verify_curr_items(h, num_items, "Wrong amount of items");

    check(set_vbucket_state(h, Vbid(0), vbucket_state_replica),
          "Failed to set vbucket state.");

    const void* cookie = testHarness->create_cookie(h);
    uint32_t opaque = 0xFFFF0000;
    uint32_t flags = 0;
    const char *name = "unittest";

    // Open consumer connection
    auto dcp = requireDcpIface(h);
    checkeq(ENGINE_SUCCESS,
            dcp->open(cookie,
                      opaque,
                      0,
                      flags,
                      name,
                      R"({"consumer_name":"replica1"})"),
            "Failed dcp Consumer open connection.");

    add_stream_for_consumer(
            h, cookie, opaque++, Vbid(0), 0, cb::mcbp::Status::Rollback);

    wait_for_flusher_to_settle(h);
    wait_for_rollback_to_finish(h);

    checkeq(0,
            get_int_stat(h, "curr_items"),
            "All items should be rolled back");
    checkeq(num_items,
            get_int_stat(h, "vb_replica_rollback_item_count"),
            "Replica rollback count does not match");
    checkeq(num_items,
            get_int_stat(h, "rollback_item_count"),
            "Aggr rollback count does not match");

    testHarness->destroy_cookie(cookie);

    return SUCCESS;
}

/**
 * Call dcp_step() for the given Consumer (identified by cookie) until all
 * DCP_CONTROL messages have been processed.
 *
 * @param engine The engine interface
 * @param cookie The cookie representing the DCP Consumer into the engine
 * @param producers The MockDcpMessageProducers used by the Consumer
 */
static void drainDcpControl(EngineIface* engine,
                            const void* cookie,
                            MockDcpMessageProducers& producers) {
    do {
        dcp_step(engine, cookie, producers);
        // The Sync Repl negotiation introduces a blocking step
        if (producers.last_key == "enable_sync_writes") {
            simulateProdRespAtSyncReplNegotiation(engine, cookie, producers);
        }
    } while (producers.last_op == cb::mcbp::ClientOpcode::DcpControl);
}

static enum test_result test_chk_manager_rollback(EngineIface* h) {
    if (!isWarmupEnabled(h)) {
        return SKIPPED;
    }

    Vbid vbid = Vbid(0);
    const int num_items = 40;
    stop_persistence(h);
    write_items(h, num_items);

    start_persistence(h);
    wait_for_flusher_to_settle(h);
    verify_curr_items(h, num_items, "Wrong amount of items");

    testHarness->reload_engine(&h,

                               testHarness->get_current_testcase()->cfg,
                               true,
                               false);

    wait_for_warmup_complete(h);
    stop_persistence(h);

    for (int j = 0; j < num_items / 2; ++j) {
        std::stringstream ss;
        ss << "key" << (j + num_items);
        checkeq(ENGINE_SUCCESS,
                store(h, nullptr, OPERATION_SET, ss.str().c_str(), "data"),
                "Failed to store a value");
    }

    start_persistence(h);
    wait_for_flusher_to_settle(h);
    verify_curr_items(h, 60, "Wrong amount of items");
    set_vbucket_state(h, vbid, vbucket_state_replica);

    // Create rollback stream
    const void* cookie = testHarness->create_cookie(h);
    uint32_t opaque = 0xFFFF0000;
    uint32_t flags = 0;
    const char *name = "unittest";

    auto dcp = requireDcpIface(h);
    MockDcpMessageProducers producers(h);
    checkeq(ENGINE_SUCCESS,
            dcp->open(cookie,
                      opaque,
                      0,
                      flags,
                      name,
                      R"({"consumer_name":"replica1"})"),
            "Failed dcp Consumer open connection.");

    checkeq(ENGINE_SUCCESS,
            dcp->add_stream(cookie, ++opaque, vbid, 0),
            "Add stream request failed");

    // When drainDcpControl stops producers.last_XXXX contains the value
    // for the first non-control message
    drainDcpControl(h, cookie, producers);

    uint32_t stream_opaque = producers.last_opaque;
    cb_assert(producers.last_op == cb::mcbp::ClientOpcode::DcpStreamReq);
    cb_assert(producers.last_opaque != opaque);

    uint64_t rollbackSeqno = htonll(40);
    protocol_binary_response_header* pkt =
        (protocol_binary_response_header*)cb_malloc(32);
    memset(pkt->bytes, '\0', 32);
    pkt->response.setMagic(cb::mcbp::Magic::ClientResponse);
    pkt->response.setOpcode(cb::mcbp::ClientOpcode::DcpStreamReq);
    pkt->response.setStatus(cb::mcbp::Status::Rollback);
    pkt->response.setOpaque(stream_opaque);
    pkt->response.setBodylen(8);
    memcpy(pkt->bytes + 24, &rollbackSeqno, sizeof(uint64_t));

    checkeq(ENGINE_SUCCESS,
            dcp->response_handler(cookie, pkt),
            "Expected success");

    do {
        dcp_step(h, cookie, producers);
        std::this_thread::sleep_for(std::chrono::microseconds(100));
    } while (producers.last_op != cb::mcbp::ClientOpcode::DcpStreamReq);

    stream_opaque = producers.last_opaque;
    cb_free(pkt);

    // Send success

    uint64_t vb_uuid = htonll(123456789);
    uint64_t by_seqno = 0;
    pkt = (protocol_binary_response_header*)cb_malloc(40);
    memset(pkt->bytes, '\0', 40);
    pkt->response.setMagic(cb::mcbp::Magic::ClientResponse);
    pkt->response.setOpcode(cb::mcbp::ClientOpcode::DcpStreamReq);
    pkt->response.setStatus(cb::mcbp::Status::Success);
    pkt->response.setOpaque(stream_opaque);
    pkt->response.setBodylen(16);
    memcpy(pkt->bytes + 24, &vb_uuid, sizeof(uint64_t));
    memcpy(pkt->bytes + 22, &by_seqno, sizeof(uint64_t));

    checkeq(ENGINE_SUCCESS,
            dcp->response_handler(cookie, pkt),
            "Expected success");
    dcp_step(h, cookie, producers);
    cb_free(pkt);

    int items = get_int_stat(h, "curr_items_tot");
    int seqno = get_int_stat(h, "vb_0:high_seqno", "vbucket-seqno");

    checkeq(40, items, "Got invalid amount of items");
    checkeq(40, seqno, "Seqno should be 40 after rollback");
    checkeq(num_items / 2,
            get_int_stat(h, "vb_replica_rollback_item_count"),
            "Replica rollback count does not match");
    checkeq(num_items / 2,
            get_int_stat(h, "rollback_item_count"),
            "Aggr rollback count does not match");

    testHarness->destroy_cookie(cookie);

    return SUCCESS;
}

static enum test_result test_fullrollback_for_consumer(EngineIface* h) {
    const int num_items = 11;
    write_items(h, num_items);

    wait_for_flusher_to_settle(h);
    checkeq(num_items,
            get_int_stat(h, "curr_items"),
            "Item count should've been 10");

    const void* cookie = testHarness->create_cookie(h);
    uint32_t opaque = 0xFFFF0000;
    uint32_t flags = 0;
    const char *name = "unittest";

    check(set_vbucket_state(h, Vbid(0), vbucket_state_replica),
          "Failed to set vbucket state.");

    // Open consumer connection
    auto dcp = requireDcpIface(h);
    MockDcpMessageProducers producers(h);
    checkeq(ENGINE_SUCCESS,
            dcp->open(cookie,
                      opaque,
                      0,
                      flags,
                      name,
                      R"({"consumer_name":"replica1"})"),
            "Failed dcp Consumer open connection.");

    checkeq(ENGINE_SUCCESS,
            dcp->add_stream(cookie, opaque, Vbid(0), 0),
            "Add stream request failed");

    // drainDcpControl keeps on consuming the messages via DCP step
    // and when it returns the producers.last_XXX contains the first
    // non-DCP-Control message
    drainDcpControl(h, cookie, producers);
    cb_assert(producers.last_op == cb::mcbp::ClientOpcode::DcpStreamReq);
    cb_assert(producers.last_opaque != opaque);

    uint32_t headerlen = sizeof(protocol_binary_response_header);
    uint32_t bodylen = sizeof(uint64_t);
    uint64_t rollbackSeqno = htonll(5);
    protocol_binary_response_header *pkt1 =
        (protocol_binary_response_header*)cb_malloc(headerlen + bodylen);
    memset(pkt1->bytes, '\0', headerlen + bodylen);
    pkt1->response.setMagic(cb::mcbp::Magic::ClientResponse);
    pkt1->response.setOpcode(cb::mcbp::ClientOpcode::DcpStreamReq);
    pkt1->response.setStatus(cb::mcbp::Status::Rollback);
    pkt1->response.setBodylen(bodylen);
    pkt1->response.setOpaque(producers.last_opaque);
    memcpy(pkt1->bytes + headerlen, &rollbackSeqno, bodylen);

    checkeq(ENGINE_SUCCESS,
            dcp->response_handler(cookie, pkt1),
            "Expected Success after Rollback");
    wait_for_stat_to_be(h, "ep_rollback_count", 1);
    dcp_step(h, cookie, producers);

    opaque++;

    cb_assert(producers.last_opaque != opaque);

    bodylen = 2 *sizeof(uint64_t);
    protocol_binary_response_header* pkt2 =
        (protocol_binary_response_header*)cb_malloc(headerlen + bodylen);
    memset(pkt2->bytes, '\0', headerlen + bodylen);
    pkt2->response.setMagic(cb::mcbp::Magic::ClientResponse);
    pkt2->response.setOpcode(cb::mcbp::ClientOpcode::DcpStreamReq);
    pkt2->response.setStatus(cb::mcbp::Status::Success);
    pkt2->response.setOpaque(producers.last_opaque);
    pkt2->response.setBodylen(bodylen);
    uint64_t vb_uuid = htonll(123456789);
    uint64_t by_seqno = 0;
    memcpy(pkt2->bytes + headerlen, &vb_uuid, sizeof(uint64_t));
    memcpy(pkt2->bytes + headerlen + 8, &by_seqno, sizeof(uint64_t));

    checkeq(ENGINE_SUCCESS,
            dcp->response_handler(cookie, pkt2),
            "Expected success");

    dcp_step(h, cookie, producers);
    cb_assert(producers.last_op == cb::mcbp::ClientOpcode::DcpAddStream);

    cb_free(pkt1);
    cb_free(pkt2);

    //Verify that all items have been removed from consumer
    wait_for_flusher_to_settle(h);
    checkeq(0,
            get_int_stat(h, "vb_replica_curr_items"),
            "Item count should've been 0");
    checkeq(1,
            get_int_stat(h, "ep_rollback_count"),
            "Rollback count expected to be 1");
    checkeq(num_items,
            get_int_stat(h, "vb_replica_rollback_item_count"),
            "Replica rollback count does not match");
    checkeq(num_items,
            get_int_stat(h, "rollback_item_count"),
            "Aggr rollback count does not match");

    testHarness->destroy_cookie(cookie);

    return SUCCESS;
}

static enum test_result test_partialrollback_for_consumer(EngineIface* h) {
    stop_persistence(h);

    const int numInitialItems = 100;
    write_items(h, numInitialItems, 0, "key_");

    start_persistence(h);
    wait_for_flusher_to_settle(h);
    checkeq(100,
            get_int_stat(h, "curr_items"),
            "Item count should've been 100");

    stop_persistence(h);

    /* Write items from 90 to 109 */
    const int numUpdateAndWrites = 20, updateStartSeqno = 90;
    write_items(h, numUpdateAndWrites, updateStartSeqno, "key_");
    start_persistence(h);
    wait_for_flusher_to_settle(h);

    const int expItems = std::max((numUpdateAndWrites + updateStartSeqno),
                                  numInitialItems);
    checkeq(expItems,
            get_int_stat(h, "curr_items"),
            "Item count should've been 110");

    check(set_vbucket_state(h, Vbid(0), vbucket_state_replica),
          "Failed to set vbucket state.");

    const void* cookie = testHarness->create_cookie(h);
    uint32_t opaque = 0xFFFF0000;
    uint32_t flags = 0;
    const char *name = "unittest";

    // Open consumer connection
    auto dcp = requireDcpIface(h);
    MockDcpMessageProducers producers(h);
    checkeq(ENGINE_SUCCESS,
            dcp->open(cookie,
                      opaque,
                      0,
                      flags,
                      name,
                      R"({"consumer_name":"replica1"})"),
            "Failed dcp Consumer open connection.");

    checkeq(ENGINE_SUCCESS,
            dcp->add_stream(cookie, opaque, Vbid(0), 0),
            "Add stream request failed");

    // drainDcpControl keeps on consuming the messages via DCP step
    // and when it returns the producers.last_XXX contains the first
    // non-DCP-Control message
    drainDcpControl(h, cookie, producers);
    cb_assert(producers.last_op == cb::mcbp::ClientOpcode::DcpStreamReq);
    cb_assert(producers.last_opaque != opaque);

    uint32_t headerlen = sizeof(protocol_binary_response_header);
    uint32_t bodylen = sizeof(uint64_t);
    uint64_t rollbackSeqno = 100;
    protocol_binary_response_header *pkt1 =
        (protocol_binary_response_header*)cb_malloc(headerlen + bodylen);
    memset(pkt1->bytes, '\0', headerlen + bodylen);
    pkt1->response.setMagic(cb::mcbp::Magic::ClientResponse);
    pkt1->response.setOpcode(cb::mcbp::ClientOpcode::DcpStreamReq);
    pkt1->response.setStatus(cb::mcbp::Status::Rollback);
    pkt1->response.setBodylen(bodylen);
    pkt1->response.setOpaque(producers.last_opaque);
    uint64_t rollbackPt = htonll(rollbackSeqno);
    memcpy(pkt1->bytes + headerlen, &rollbackPt, bodylen);

    checkeq(ENGINE_SUCCESS,
            dcp->response_handler(cookie, pkt1),
            "Expected Success after Rollback");
    wait_for_stat_to_be(h, "ep_rollback_count", 1);
    dcp_step(h, cookie, producers);
    opaque++;

    bodylen = 2 * sizeof(uint64_t);
    protocol_binary_response_header* pkt2 =
        (protocol_binary_response_header*)cb_malloc(headerlen + bodylen);
    memset(pkt2->bytes, '\0', headerlen + bodylen);
    pkt2->response.setMagic(cb::mcbp::Magic::ClientResponse);
    pkt2->response.setOpcode(cb::mcbp::ClientOpcode::DcpStreamReq);
    pkt2->response.setStatus(cb::mcbp::Status::Success);
    pkt2->response.setOpaque(producers.last_opaque);
    pkt2->response.setBodylen(bodylen);
    uint64_t vb_uuid = htonll(123456789);
    uint64_t by_seqno = 0;
    memcpy(pkt2->bytes + headerlen, &vb_uuid, sizeof(uint64_t));
    memcpy(pkt2->bytes + headerlen + 8, &by_seqno, sizeof(uint64_t));

    checkeq(ENGINE_SUCCESS,
            dcp->response_handler(cookie, pkt2),
            "Expected success");
    dcp_step(h, cookie, producers);

    cb_free(pkt1);
    cb_free(pkt2);

    //?Verify that 10 items plus 10 updates have been removed from consumer
    wait_for_flusher_to_settle(h);
    checkeq(1,
            get_int_stat(h, "ep_rollback_count"),
            "Rollback count expected to be 1");

    if (isPersistentBucket(h)) {
        checkeq(rollbackSeqno,
                get_ull_stat(h, "vb_replica_curr_items"),
                "Item count should've been 100");
        checkeq(numUpdateAndWrites,
                get_int_stat(h, "vb_replica_rollback_item_count"),
                "Replica rollback count does not match");
        checkeq(numUpdateAndWrites,
                get_int_stat(h, "rollback_item_count"),
                "Aggr rollback count does not match");
    } else {
        /* We always rollback to 0 in 'Ephemeral Buckets' */
        checkeq(0,
                get_int_stat(h, "vb_replica_curr_items"),
                "Item count should've been 0");
        checkeq(numInitialItems + numUpdateAndWrites,
                get_int_stat(h, "vb_replica_rollback_item_count"),
                "Replica rollback count does not match");
        checkeq(numInitialItems + numUpdateAndWrites,
                get_int_stat(h, "rollback_item_count"),
                "Aggr rollback count does not match");
    }

    testHarness->destroy_cookie(cookie);

    return SUCCESS;
}

static enum test_result test_dcp_buffer_log_size(EngineIface* h) {
    const void* cookie = testHarness->create_cookie(h);
    uint32_t opaque = 0xFFFF0000;
    uint32_t flags = cb::mcbp::request::DcpOpenPayload::Producer;
    const char *name = "unittest";
    char stats_buffer[50];
    char status_buffer[50];

    // Open consumer connection
    auto dcp = requireDcpIface(h);
    checkeq(ENGINE_SUCCESS,
            dcp->open(cookie,
                      opaque,
                      0,
                      flags,
                      name,
                      R"({"consumer_name":"replica1"})"),
            "Failed dcp Consumer open connection.");

    checkeq(ENGINE_SUCCESS,
            dcp->control(cookie, ++opaque, "connection_buffer_size", "0"),
            "Failed to establish connection buffer");
    snprintf(status_buffer, sizeof(status_buffer),
             "eq_dcpq:%s:flow_control", name);
    std::string status = get_str_stat(h, status_buffer, "dcp");
    checkeq(0, status.compare("disabled"), "Flow control enabled!");

    checkeq(ENGINE_SUCCESS,
            dcp->control(cookie, ++opaque, "connection_buffer_size", "512"),
            "Failed to establish connection buffer");

    snprintf(stats_buffer, sizeof(stats_buffer),
             "eq_dcpq:%s:max_buffer_bytes", name);

    checkeq(512,
            get_int_stat(h, stats_buffer, "dcp"),
            "Buffer Size did not get set");

    checkeq(ENGINE_SUCCESS,
            dcp->control(cookie, ++opaque, "connection_buffer_size", "1024"),
            "Failed to establish connection buffer");

    checkeq(1024,
            get_int_stat(h, stats_buffer, "dcp"),
            "Buffer Size did not get reset");

    /* Set flow control buffer size to zero which implies disable it */
    checkeq(ENGINE_SUCCESS,
            dcp->control(cookie, ++opaque, "connection_buffer_size", "0"),
            "Failed to establish connection buffer");
    status = get_str_stat(h, status_buffer, "dcp");
    checkeq(0, status.compare("disabled"), "Flow control enabled!");

    testHarness->destroy_cookie(cookie);

    return SUCCESS;
}

static enum test_result test_dcp_producer_flow_control(EngineIface* h) {
    /* Write 10 items */
    const int num_items = 10;
    write_items(h, 10, 0, "key", "123456789");

    wait_for_flusher_to_settle(h);
    verify_curr_items(h, num_items, "Wrong amount of items");

    /* Disable flow control and stream all items. The producer should stream all
     items even when we do not send acks */
    std::string name("unittest");

    DcpStreamCtx ctx1;
    ctx1.vb_uuid = get_ull_stat(h, "vb_0:0:id", "failovers");
    ctx1.seqno = {0, num_items};
    ctx1.exp_mutations = num_items;
    ctx1.exp_markers = 1;

    const void* cookie = testHarness->create_cookie(h);
    TestDcpConsumer tdc1(name, cookie, h);
    tdc1.setFlowControlBufSize(0);  // Disabling flow control
    tdc1.disableAcking();           // Do not ack
    tdc1.addStreamCtx(ctx1);
    tdc1.run();

    /* Set flow control buffer to a very low value such that producer is not
     expected to send more than 1 item when we do not send acks */
    std::string name1("unittest1");

    DcpStreamCtx ctx2;
    ctx2.vb_uuid = get_ull_stat(h, "vb_0:0:id", "failovers");
    ctx2.seqno = {0, num_items};
    ctx2.exp_mutations = 1;
    ctx2.exp_markers = 1;

    const void* cookie1 = testHarness->create_cookie(h);
    TestDcpConsumer tdc2(name1, cookie1, h);
    tdc2.setFlowControlBufSize(100);    // Flow control buf set to low value
    tdc2.disableAcking();               // Do not ack
    tdc2.addStreamCtx(ctx2);
    tdc2.run();

    testHarness->destroy_cookie(cookie);
    testHarness->destroy_cookie(cookie1);

    return SUCCESS;
}

static enum test_result test_dcp_get_failover_log(EngineIface* h) {
    const void* cookie = testHarness->create_cookie(h);
    uint32_t opaque = 0xFFFF0000;
    uint32_t flags = cb::mcbp::request::DcpOpenPayload::Producer;
    const char *name = "unittest";

    // Open consumer connection
    auto dcp = requireDcpIface(h);
    checkeq(ENGINE_SUCCESS,
            dcp->open(cookie,
                      opaque,
                      0,
                      flags,
                      name,
                      R"({"consumer_name":"replica1"})"),
            "Failed dcp Consumer open connection.");

    checkeq(ENGINE_SUCCESS,
            dcp->get_failover_log(
                    cookie, opaque, Vbid(0), mock_dcp_add_failover_log),
            "Failed to retrieve failover log");

    testHarness->destroy_cookie(cookie);

    checkeq(ENGINE_SUCCESS,
            get_stats(h, "failovers"_ccb, {}, add_stats),
            "Failed to get stats.");

    size_t i = 0;
    for (i = 0; i < dcp_failover_log.size(); i++) {
        std::string itr;
        std::ostringstream ss;
        ss << i;
        itr = ss.str();
        std::string uuid = "vb_0:" + itr + ":id";
        std::string seqno = "vb_0:" + itr + ":seq";
        checkeq(static_cast<unsigned long long int>(dcp_failover_log[i].first),
                strtoull((vals[uuid]).c_str(), nullptr, 10),
                "UUID mismatch in failover stats");
        checkeq(static_cast<unsigned long long int>(dcp_failover_log[i].second),
                strtoull((vals[seqno]).c_str(), nullptr, 10),
                "SEQNO mismatch in failover stats");
    }

    vals.clear();
    return SUCCESS;
}

static enum test_result test_dcp_add_stream_exists(EngineIface* h) {
    const void* cookie = testHarness->create_cookie(h);
    uint32_t opaque = 0xFFFF0000;
    uint32_t flags = 0;
    const char *name = "unittest";
    Vbid vbucket = Vbid(0);

    check(set_vbucket_state(h, vbucket, vbucket_state_replica),
          "Failed to set vbucket state.");

    /* Open consumer connection */
    auto dcp = requireDcpIface(h);
    checkeq(ENGINE_SUCCESS,
            dcp->open(cookie,
                      opaque,
                      0,
                      flags,
                      name,
                      R"({"consumer_name":"replica1"})"),
            "Failed dcp consumer open connection.");

    /* Send add stream to consumer */
    checkeq(ENGINE_SUCCESS,
            dcp->add_stream(cookie, ++opaque, vbucket, 0),
            "Add stream request failed");

    /* Send add stream to consumer twice and expect failure */
    checkeq(ENGINE_KEY_EEXISTS,
            dcp->add_stream(cookie, ++opaque, Vbid(0), 0),
            "Stream exists for this vbucket");

    /* Try adding another stream for the vbucket in another consumer conn */
    /* Open another consumer connection */
    const void* cookie1 = testHarness->create_cookie(h);
    uint32_t opaque1 = 0xFFFF0000;
    std::string name1("unittest1");
    checkeq(ENGINE_SUCCESS,
            dcp->open(cookie1,
                      opaque1,
                      0,
                      flags,
                      name1,
                      R"({"consumer_name":"replica1"})"),
            "Failed dcp consumer open connection.");

    /* Send add stream */
    checkeq(ENGINE_KEY_EEXISTS,
            dcp->add_stream(cookie1, ++opaque1, vbucket, 0),
            "Stream exists for this vbucket");

    /* Just check that we can add passive stream for another vbucket in this
       conn*/
    checkeq(true,
            set_vbucket_state(
                    h, Vbid(vbucket.get() + 1), vbucket_state_replica),
            "Failed to set vbucket state.");
    checkeq(ENGINE_SUCCESS,
            dcp->add_stream(cookie1, ++opaque1, Vbid(vbucket.get() + 1), 0),
            "Add stream request failed in the second conn");
    testHarness->destroy_cookie(cookie);
    testHarness->destroy_cookie(cookie1);
    return SUCCESS;
}

static enum test_result test_dcp_add_stream_nmvb(EngineIface* h) {
    const void* cookie = testHarness->create_cookie(h);
    uint32_t opaque = 0xFFFF0000;
    uint32_t flags = 0;
    const char *name = "unittest";

    check(set_vbucket_state(h, Vbid(0), vbucket_state_replica),
          "Failed to set vbucket state.");

    // Open consumer connection
    auto dcp = requireDcpIface(h);
    checkeq(ENGINE_SUCCESS,
            dcp->open(cookie,
                      opaque,
                      0,
                      flags,
                      name,
                      R"({"consumer_name":"replica1"})"),
            "Failed dcp consumer open connection.");

    // Send add stream to consumer for vbucket that doesn't exist
    opaque++;
    checkeq(ENGINE_NOT_MY_VBUCKET,
            dcp->add_stream(cookie, opaque, Vbid(1), 0),
            "Add stream expected not my vbucket");
    testHarness->destroy_cookie(cookie);

    return SUCCESS;
}

static enum test_result test_dcp_add_stream_prod_exists(EngineIface* h) {
    const void* cookie = testHarness->create_cookie(h);
    uint32_t opaque = 0xFFFF0000;
    uint32_t flags = 0;
    const char *name = "unittest";

    check(set_vbucket_state(h, Vbid(0), vbucket_state_replica),
          "Failed to set vbucket state.");

    // Open consumer connection
    auto dcp = requireDcpIface(h);
    checkeq(ENGINE_SUCCESS,
            dcp->open(cookie,
                      opaque,
                      0,
                      flags,
                      name,
                      R"({"consumer_name":"replica1"})"),
            "Failed dcp consumer open connection.");

    add_stream_for_consumer(
            h, cookie, opaque++, Vbid(0), 0, cb::mcbp::Status::KeyEexists);
    testHarness->destroy_cookie(cookie);
    return SUCCESS;
}

static enum test_result test_dcp_add_stream_prod_nmvb(EngineIface* h) {
    const void* cookie = testHarness->create_cookie(h);
    uint32_t opaque = 0xFFFF0000;
    uint32_t flags = 0;
    const char *name = "unittest";

    check(set_vbucket_state(h, Vbid(0), vbucket_state_replica),
          "Failed to set vbucket state.");

    auto dcp = requireDcpIface(h);
    checkeq(ENGINE_SUCCESS,
            dcp->open(cookie,
                      opaque,
                      0,
                      flags,
                      name,
                      R"({"consumer_name":"replica1"})"),
            "Failed dcp producer open connection.");

    add_stream_for_consumer(
            h, cookie, opaque++, Vbid(0), 0, cb::mcbp::Status::NotMyVbucket);
    testHarness->destroy_cookie(cookie);
    return SUCCESS;
}

static enum test_result test_dcp_close_stream_no_stream(EngineIface* h) {
    const void* cookie = testHarness->create_cookie(h);
    uint32_t opaque = 0xFFFF0000;
    uint32_t flags = 0;
    const char *name = "unittest";

    auto dcp = requireDcpIface(h);
    checkeq(ENGINE_SUCCESS,
            dcp->open(cookie,
                      opaque,
                      0,
                      flags,
                      name,
                      R"({"consumer_name":"replica1"})"),
            "Failed dcp producer open connection.");

    checkeq(ENGINE_KEY_ENOENT,
            dcp->close_stream(cookie, opaque + 1, Vbid(0), {}),
            "Expected stream doesn't exist");

    testHarness->destroy_cookie(cookie);
    return SUCCESS;
}

static enum test_result test_dcp_close_stream(EngineIface* h) {
    const void* cookie = testHarness->create_cookie(h);
    uint32_t opaque = 0xFFFF0000;
    uint32_t flags = 0;
    const char *name = "unittest";

    check(set_vbucket_state(h, Vbid(0), vbucket_state_replica),
          "Failed to set vbucket state.");

    auto dcp = requireDcpIface(h);
    checkeq(ENGINE_SUCCESS,
            dcp->open(cookie,
                      opaque,
                      0,
                      flags,
                      name,
                      R"({"consumer_name":"replica1"})"),
            "Failed dcp producer open connection.");

    add_stream_for_consumer(
            h, cookie, opaque++, Vbid(0), 0, cb::mcbp::Status::Success);

    uint32_t stream_opaque =
            get_int_stat(h, "eq_dcpq:unittest:stream_0_opaque", "dcp");
    std::string state =
            get_str_stat(h, "eq_dcpq:unittest:stream_0_state", "dcp");
    checkeq(0, state.compare("reading"), "Expected stream in reading state");

    checkeq(ENGINE_SUCCESS,
            dcp->close_stream(cookie, stream_opaque, Vbid(0), {}),
            "Expected success");

    testHarness->destroy_cookie(cookie);
    return SUCCESS;
}

static enum test_result test_dcp_consumer_end_stream(EngineIface* h) {
    const void* cookie = testHarness->create_cookie(h);
    uint32_t opaque = 0xFFFF0000;
    uint32_t flags = 0;
    Vbid vbucket = Vbid(0);
    uint32_t end_flag = 0;
    const char *name = "unittest";

    check(set_vbucket_state(h, Vbid(0), vbucket_state_replica),
          "Failed to set vbucket state.");

    auto dcp = requireDcpIface(h);
    checkeq(ENGINE_SUCCESS,
            dcp->open(cookie,
                      opaque,
                      0,
                      flags,
                      name,
                      R"({"consumer_name":"replica1"})"),
            "Failed dcp producer open connection.");

    add_stream_for_consumer(
            h, cookie, opaque++, vbucket, 0, cb::mcbp::Status::Success);

    uint32_t stream_opaque =
            get_int_stat(h, "eq_dcpq:unittest:stream_0_opaque", "dcp");
    std::string state =
            get_str_stat(h, "eq_dcpq:unittest:stream_0_state", "dcp");
    checkeq(0, state.compare("reading"), "Expected stream in reading state");

    checkeq(ENGINE_SUCCESS,
            dcp->stream_end(cookie, stream_opaque, vbucket, end_flag),
            "Expected success");

    testHarness->destroy_cookie(cookie);
    return SUCCESS;
}

static enum test_result test_dcp_consumer_mutate(EngineIface* h) {
    check(set_vbucket_state(h, Vbid(0), vbucket_state_replica),
          "Failed to set vbucket state.");

    const void* cookie = testHarness->create_cookie(h);
    uint32_t opaque = 0xFFFF0000;
    uint32_t seqno = 0;
    uint32_t flags = 0;
    std::string name("unittest");

    // Open an DCP connection
    auto dcp = requireDcpIface(h);
    checkeq(ENGINE_SUCCESS,
            dcp->open(cookie,
                      opaque,
                      seqno,
                      flags,
                      name,
                      R"({"consumer_name":"replica1"})"),
            "Failed dcp producer open connection.");

    std::string type = get_str_stat(h, "eq_dcpq:unittest:type", "dcp");
    checkeq(0, type.compare("consumer"), "Consumer not found");

    int exp_unacked_bytes = 0;
    std::string flow_ctl_stat_buf("eq_dcpq:" + name + ":unacked_bytes");
    checkeq(exp_unacked_bytes,
            get_int_stat(h, flow_ctl_stat_buf.c_str(), "dcp"),
            "Consumer flow ctl unacked bytes not starting from 0");

    opaque = add_stream_for_consumer(
            h, cookie, opaque, Vbid(0), 0, cb::mcbp::Status::Success);

    std::string key("key");
    uint32_t dataLen = 100;
    char *data = static_cast<char *>(cb_malloc(dataLen));
    memset(data, 'x', dataLen);

    uint8_t cas = 0x1;
    Vbid vbucket = Vbid(0);
    uint8_t datatype = 1;
    uint64_t bySeqno = 10;
    uint64_t revSeqno = 0;
    uint32_t exprtime = 0;
    uint32_t lockTime = 0;

    checkeq(ENGINE_SUCCESS,
            dcp->snapshot_marker(cookie,
                                 opaque,
                                 Vbid(0),
                                 10,
                                 10,
                                 1,
                                 {} /*HCS*/,
                                 {} /*maxVisibleSeqno*/),
            "Failed to send snapshot marker");

    /* Add snapshot marker bytes to unacked bytes. Since we are shipping out
       acks by calling dcp->step(), the unacked bytes will increase */
    exp_unacked_bytes += dcp_snapshot_marker_base_msg_bytes;
    checkeq(exp_unacked_bytes,
            get_int_stat(h, flow_ctl_stat_buf.c_str(), "dcp"),
            "Consumer flow ctl snapshot marker bytes not accounted correctly");

    // Ensure that we don't accept invalid opaque values
    const DocKey docKey{key, DocKeyEncodesCollectionId::No};
    checkeq(ENGINE_KEY_EEXISTS,
            dcp->mutation(cookie,
                          opaque + 1,
                          docKey,
                          {(const uint8_t*)data, dataLen},
                          0,
                          datatype,
                          cas,
                          vbucket,
                          flags,
                          bySeqno,
                          revSeqno,
                          exprtime,
                          lockTime,
                          {},
                          0),
            "Failed to detect invalid DCP opaque value");

    /* Add mutation bytes to unacked bytes. Since we are shipping out
       acks by calling dcp->step(), the unacked bytes will increase */
    exp_unacked_bytes += (dcp_mutation_base_msg_bytes + key.length() + dataLen);
    checkeq(exp_unacked_bytes,
            get_int_stat(h, flow_ctl_stat_buf.c_str(), "dcp"),
            "Consumer flow ctl mutation bytes not accounted correctly");

    // Send snapshot marker
    checkeq(ENGINE_SUCCESS,
            dcp->snapshot_marker(cookie,
                                 opaque,
                                 Vbid(0),
                                 10,
                                 15,
                                 300,
                                 {} /*HCS*/,
                                 {} /*maxVisibleSeqno*/),
            "Failed to send marker!");

    exp_unacked_bytes += dcp_snapshot_marker_base_msg_bytes;
    checkeq(exp_unacked_bytes,
            get_int_stat(h, flow_ctl_stat_buf.c_str(), "dcp"),
            "Consumer flow ctl snapshot marker bytes not accounted correctly");

    // Consume an DCP mutation
    checkeq(ENGINE_SUCCESS,
            dcp->mutation(cookie,
                          opaque,
                          docKey,
                          {(const uint8_t*)data, dataLen},
                          0,
                          datatype,
                          cas,
                          vbucket,
                          flags,
                          bySeqno,
                          revSeqno,
                          exprtime,
                          lockTime,
                          {},
                          0),
            "Failed dcp mutate.");

    exp_unacked_bytes += (dcp_mutation_base_msg_bytes + key.length() + dataLen);
    checkeq(exp_unacked_bytes,
            get_int_stat(h, flow_ctl_stat_buf.c_str(), "dcp"),
            "Consumer flow ctl mutation bytes not accounted correctly");

    wait_for_stat_to_be(h, "eq_dcpq:unittest:stream_0_buffer_items", 0, "dcp");

    check(set_vbucket_state(h, Vbid(0), vbucket_state_active),
          "Failed to set vbucket state.");

    check_key_value(h, "key", data, dataLen);

    testHarness->destroy_cookie(cookie);
    cb_free(data);

    return SUCCESS;
}

static enum test_result test_dcp_consumer_delete(EngineIface* h) {
    // Store an item
    checkeq(ENGINE_SUCCESS,
            store(h, nullptr, OPERATION_ADD, "key", "value"),
            "Failed to fail to store an item.");
    wait_for_flusher_to_settle(h);
    verify_curr_items(h, 1, "one item stored");

    check(set_vbucket_state(h, Vbid(0), vbucket_state_replica),
          "Failed to set vbucket state.");

    const void* cookie = testHarness->create_cookie(h);
    uint32_t opaque = 0;
    uint8_t cas = 0x1;
    Vbid vbucket = Vbid(0);
    uint32_t flags = 0;
    uint64_t bySeqno = 10;
    uint64_t revSeqno = 0;
    const char *name = "unittest";
    uint32_t seqno = 0;

    // Open an DCP connection
    auto dcp = requireDcpIface(h);
    checkeq(ENGINE_SUCCESS,
            dcp->open(cookie,
                      opaque,
                      seqno,
                      flags,
                      name,
                      R"({"consumer_name":"replica1"})"),
            "Failed dcp producer open connection.");

    std::string type = get_str_stat(h, "eq_dcpq:unittest:type", "dcp");

    checkeq(0, type.compare("consumer"), "Consumer not found");

    opaque = add_stream_for_consumer(
            h, cookie, opaque, Vbid(0), 0, cb::mcbp::Status::Success);

    int exp_unacked_bytes = dcp_snapshot_marker_base_msg_bytes;
    checkeq(ENGINE_SUCCESS,
            dcp->snapshot_marker(cookie,
                                 opaque,
                                 Vbid(0),
                                 10,
                                 10,
                                 1,
                                 {} /*HCS*/,
                                 {} /*maxVisibleSeqno*/),
            "Failed to send snapshot marker");

    const std::string key{"key"};
    const DocKey docKey{key, DocKeyEncodesCollectionId::No};
    // verify that we don't accept invalid opaque id's
    checkeq(ENGINE_KEY_ENOENT,
            dcp->deletion(cookie,
                          opaque + 1,
                          docKey,
                          {},
                          0,
                          PROTOCOL_BINARY_RAW_BYTES,
                          cas,
                          vbucket,
                          bySeqno,
                          revSeqno,
                          {}),
            "Failed to detect invalid DCP opaque value.");
    exp_unacked_bytes += dcp_deletion_base_msg_bytes + key.length();

    // Consume an DCP deletion
    checkeq(ENGINE_SUCCESS,
            dcp->deletion(cookie,
                          opaque,
                          docKey,
                          {},
                          0,
                          PROTOCOL_BINARY_RAW_BYTES,
                          cas,
                          vbucket,
                          bySeqno,
                          revSeqno,
                          {}),
            "Failed dcp delete.");

    exp_unacked_bytes += dcp_deletion_base_msg_bytes + key.length();
    checkeq(exp_unacked_bytes,
            get_int_stat(h, "eq_dcpq:unittest:unacked_bytes", "dcp"),
            "Consumer flow ctl mutation bytes not accounted correctly");

    wait_for_stat_to_be(h, "eq_dcpq:unittest:stream_0_buffer_items", 0, "dcp");

    wait_for_stat_change(h, "curr_items", 1);
    verify_curr_items(h, 0, "one item deleted");
    testHarness->destroy_cookie(cookie);

    return SUCCESS;
}
/**
 * This test drives the consumer during an item's expiration sequence,
 * ensuring that the correct number of bytes are sent in response as well as
 * the success of handling the expiration.
 */
static enum test_result test_dcp_consumer_expire(EngineIface* h) {
    check(set_vbucket_state(h, Vbid(0), vbucket_state_replica),
          "Failed to set vbucket state.");

    const void* cookie = testHarness->create_cookie(h);
    uint32_t opaque = 0;
    uint8_t cas = 0x1;
    Vbid vbucket = Vbid(0);
    uint32_t flags = cb::mcbp::request::DcpOpenPayload::IncludeDeleteTimes;
    uint64_t bySeqno = 10;
    uint64_t revSeqno = 0;
    const char* name = "unittest";
    uint32_t seqno = 0;

    // Open an DCP connection
    auto dcp = requireDcpIface(h);
    checkeq(ENGINE_SUCCESS,
            dcp->open(cookie,
                      opaque,
                      seqno,
                      flags,
                      name,
                      R"({"consumer_name":"replica1"})"),
            "Failed dcp producer open connection.");

    std::string type = get_str_stat(h, "eq_dcpq:unittest:type", "dcp");

    checkeq(0, type.compare("consumer"), "Consumer not found");

    opaque = add_stream_for_consumer(
            h, cookie, opaque, Vbid(0), 0, cb::mcbp::Status::Success);

    int exp_unacked_bytes = dcp_snapshot_marker_base_msg_bytes;
    checkeq(ENGINE_SUCCESS,
            dcp->snapshot_marker(cookie,
                                 opaque,
                                 Vbid(0),
                                 10,
                                 10,
                                 1,
                                 {} /*HCS*/,
                                 {} /*maxVisibleSeqno*/),
            "Failed to send snapshot marker");

    const std::string key{"key"};
    const DocKey docKey{key, DocKeyEncodesCollectionId::No};
    // verify that we don't accept invalid opaque id's
    checkeq(ENGINE_KEY_ENOENT,
            dcp->expiration(cookie,
                            opaque + 1,
                            docKey,
                            {},
                            0,
                            PROTOCOL_BINARY_RAW_BYTES,
                            cas,
                            vbucket,
                            bySeqno,
                            revSeqno,
                            {}),
            "Failed to detect invalid DCP opaque value.");
    exp_unacked_bytes += dcp_expiration_base_msg_bytes + key.length();

    // Consume an DCP expiration
    checkeq(ENGINE_SUCCESS,
            dcp->expiration(cookie,
                            opaque,
                            docKey,
                            {},
                            0,
                            PROTOCOL_BINARY_RAW_BYTES,
                            cas,
                            vbucket,
                            bySeqno,
                            revSeqno,
                            {}),
            "Failed dcp expire.");

    exp_unacked_bytes += dcp_expiration_base_msg_bytes + key.length();
    checkeq(exp_unacked_bytes,
            get_int_stat(h, "eq_dcpq:unittest:unacked_bytes", "dcp"),
            "Consumer flow ctl expiration bytes not accounted correctly");

    wait_for_stat_to_be(h, "eq_dcpq:unittest:stream_0_buffer_items", 0, "dcp");

    wait_for_stat_change(h, "curr_items", 1);
    verify_curr_items(h, 0, "one item expired");
    testHarness->destroy_cookie(cookie);

    return SUCCESS;
}

static enum test_result test_dcp_replica_stream_backfill(EngineIface* h) {
    check(set_vbucket_state(h, Vbid(0), vbucket_state_replica),
          "Failed to set vbucket state.");

    const void* cookie = testHarness->create_cookie(h);
    uint32_t opaque = 0xFFFF0000;
    uint32_t seqno = 0;
    uint32_t flags = 0;
    const int num_items = 100;
    const char *name = "unittest";

    /* Open an DCP consumer connection */
    auto dcp = requireDcpIface(h);
    checkeq(ENGINE_SUCCESS,
            dcp->open(cookie,
                      opaque,
                      seqno,
                      flags,
                      name,
                      R"({"consumer_name":"replica1"})"),
            "Failed dcp producer open connection.");

    std::string type = get_str_stat(h, "eq_dcpq:unittest:type", "dcp");
    checkeq(0, type.compare("consumer"), "Consumer not found");

    opaque = add_stream_for_consumer(
            h, cookie, opaque, Vbid(0), 0, cb::mcbp::Status::Success);

    /* Write backfill elements on to replica, flag (0x02) */
    dcp_stream_to_replica(
            h, cookie, opaque, Vbid(0), 0x02, 1, num_items, 0, num_items);

    /* Stream in mutations from replica */
    wait_for_flusher_to_settle(h);
    wait_for_stat_to_be(h, "vb_0:high_seqno", num_items, "vbucket-seqno");

    DcpStreamCtx ctx;
    ctx.vb_uuid = get_ull_stat(h, "vb_0:0:id", "failovers");
    ctx.seqno = {0, num_items};
    ctx.exp_mutations = num_items;
    ctx.exp_markers = 1;

    const void* cookie1 = testHarness->create_cookie(h);
    TestDcpConsumer tdc("unittest1", cookie1, h);
    tdc.addStreamCtx(ctx);
    tdc.run();

    testHarness->destroy_cookie(cookie1);
    testHarness->destroy_cookie(cookie);
    return SUCCESS;
}

// Test generates a replica VB and splits the generation with a warmup.
// Importantly the very first batch of DCP items are marked as 'backfill' and
// the test requires that the flusher_batch_split_trigger setting is less than
// the size of the first batch.
static enum test_result test_dcp_replica_stream_backfill_MB_34173(
        EngineIface* h) {
    check(set_vbucket_state(h, Vbid(0), vbucket_state_replica),
          "Failed to set vbucket state.");
    const int items = 100;

    // Validate that the flusher will split the items
    checkgt(items,
            get_int_stat(h, "ep_flusher_batch_split_trigger", "config"),
            "flusher_batch_split_trigger must be less than items");

    const void* cookie = testHarness->create_cookie(h);
    uint32_t opaque = 0xFFFF0000;
    uint32_t seqno = 0;
    uint32_t flags = 0;
    const char* name = "MB_34173";

    auto dcp = requireDcpIface(h);
    checkeq(ENGINE_SUCCESS,
            dcp->open(cookie,
                      opaque,
                      seqno,
                      flags,
                      name,
                      R"({"consumer_name":"replica1"})"),
            "Failed dcp producer open connection.");
    std::string type = get_str_stat(h, "eq_dcpq:MB_34173:type", "dcp");
    checkeq(0, type.compare("consumer"), "Consumer not found");

    opaque = add_stream_for_consumer(
            h, cookie, opaque, Vbid(0), 0, cb::mcbp::Status::Success);
    // backfill items 1 to 100
    dcp_stream_to_replica(h, cookie, opaque, Vbid(0), 0x02, 1, items, 1, items);
    wait_for_flusher_to_settle(h);
    wait_for_stat_to_be(h, "vb_0:high_seqno", items, "vbucket-seqno");

    testHarness->destroy_cookie(cookie);

    testHarness->reload_engine(&h,

                               testHarness->get_current_testcase()->cfg,
                               true,
                               true);
    wait_for_warmup_complete(h);

    cookie = testHarness->create_cookie(h);
    opaque = 0xFFFF0000;
    dcp = requireDcpIface(h);
    checkeq(ENGINE_SUCCESS,
            dcp->open(cookie,
                      opaque,
                      seqno,
                      flags,
                      name,
                      R"({"consumer_name":"replica1"})"),
            "Failed dcp producer open connection.");

    type = get_str_stat(h, "eq_dcpq:MB_34173:type", "dcp");
    checkeq(0, type.compare("consumer"), "Consumer not found");

    opaque = add_stream_for_consumer(
            h, cookie, opaque, Vbid(0), 0, cb::mcbp::Status::Success);

    // A second batch could fail if MB-34173 is not fixed, I say could because
    // the corruption of the snapshot range may not yield a failure...
    dcp_stream_to_replica(h,
                          cookie,
                          opaque,
                          Vbid(0),
                          0x02,
                          items + 1,
                          items + 10,
                          items + 1,
                          items + 10);

    testHarness->destroy_cookie(cookie);
    return SUCCESS;
}

static enum test_result test_dcp_replica_stream_in_memory(EngineIface* h) {
    check(set_vbucket_state(h, Vbid(0), vbucket_state_replica),
          "Failed to set vbucket state.");

    const void* cookie = testHarness->create_cookie(h);
    uint32_t opaque = 0xFFFF0000;
    uint32_t seqno = 0;
    uint32_t flags = 0;
    const int num_items = 100;
    const char *name = "unittest";

    /* Open an DCP consumer connection */
    auto dcp = requireDcpIface(h);
    checkeq(ENGINE_SUCCESS,
            dcp->open(cookie,
                      opaque,
                      seqno,
                      flags,
                      name,
                      R"({"consumer_name":"replica1"})"),
            "Failed dcp producer open connection.");

    std::string type = get_str_stat(h, "eq_dcpq:unittest:type", "dcp");
    checkeq(0, type.compare("consumer"), "Consumer not found");

    opaque = add_stream_for_consumer(
            h, cookie, opaque, Vbid(0), 0, cb::mcbp::Status::Success);

    /* Send DCP mutations with in memory flag (0x01) */
    dcp_stream_to_replica(
            h, cookie, opaque, Vbid(0), 0x01, 1, num_items, 0, num_items);

    /* Stream in memory mutations from replica */
    wait_for_flusher_to_settle(h);
    wait_for_stat_to_be(h, "vb_0:high_seqno", num_items, "vbucket-seqno");

    DcpStreamCtx ctx;
    ctx.vb_uuid = get_ull_stat(h, "vb_0:0:id", "failovers");
    ctx.seqno = {0, num_items};
    ctx.exp_mutations = num_items;
    ctx.exp_markers = 1;

    const void* cookie1 = testHarness->create_cookie(h);
    TestDcpConsumer tdc("unittest1", cookie1, h);
    tdc.addStreamCtx(ctx);
    tdc.run();

    testHarness->destroy_cookie(cookie1);
    testHarness->destroy_cookie(cookie);
    return SUCCESS;
}

static enum test_result test_dcp_replica_stream_all(EngineIface* h) {
    check(set_vbucket_state(h, Vbid(0), vbucket_state_replica),
          "Failed to set vbucket state.");

    const void* cookie = testHarness->create_cookie(h);
    uint32_t opaque = 0xFFFF0000;
    uint32_t seqno = 0;
    uint32_t flags = 0;
    const int num_items = 100;
    const char *name = "unittest";

    /* Open an DCP consumer connection */
    auto dcp = requireDcpIface(h);
    checkeq(ENGINE_SUCCESS,
            dcp->open(cookie,
                      opaque,
                      seqno,
                      flags,
                      name,
                      R"({"consumer_name":"replica1"})"),
            "Failed dcp producer open connection.");

    std::string type = get_str_stat(h, "eq_dcpq:unittest:type", "dcp");
    checkeq(0, type.compare("consumer"), "Consumer not found");

    opaque = add_stream_for_consumer(
            h, cookie, opaque, Vbid(0), 0, cb::mcbp::Status::Success);

    /* Send DCP mutations with in memory flag (0x01) */
    dcp_stream_to_replica(
            h, cookie, opaque, Vbid(0), 0x01, 1, num_items, 0, num_items);

    /* Send 100 more DCP mutations with checkpoint creation flag (0x04) */
    uint64_t start = num_items;
    dcp_stream_to_replica(h,
                          cookie,
                          opaque,
                          Vbid(0),
                          0x04,
                          start + 1,
                          start + 100,
                          start,
                          start + 100);

    wait_for_flusher_to_settle(h);
    stop_persistence(h);
    checkeq(2 * num_items,
            get_int_stat(h, "vb_replica_curr_items"),
            "wrong number of items in replica vbucket");

    /* Add 100 more items to the replica node on a new checkpoint */
    /* Send with flag (0x04) indicating checkpoint creation */
    start = 2 * num_items;
    dcp_stream_to_replica(h,
                          cookie,
                          opaque,
                          Vbid(0),
                          0x04,
                          start + 1,
                          start + 100,
                          start,
                          start + 100);

    /* Disk backfill + in memory stream from replica */
    /* Wait for a checkpoint to be removed */
    wait_for_stat_to_be_lte(h, "vb_0:num_checkpoints", 2, "checkpoint");

    DcpStreamCtx ctx;
    ctx.vb_uuid = get_ull_stat(h, "vb_0:0:id", "failovers");
    ctx.seqno = {0, get_ull_stat(h, "vb_0:high_seqno", "vbucket-seqno")};
    ctx.exp_mutations = 300;
    ctx.exp_markers = 1;

    const void* cookie1 = testHarness->create_cookie(h);
    TestDcpConsumer tdc("unittest1", cookie1, h);
    tdc.addStreamCtx(ctx);
    tdc.run();

    testHarness->destroy_cookie(cookie1);
    testHarness->destroy_cookie(cookie);

    return SUCCESS;
}
/**
 * A test to check that expiries streamed to a replica behave as expected,
 * including the difference between enabling an expiryOutput on the consumer
 * @param enableExpiryOutput This controls whether the test consumer should
 *                           request DCP expiry opcodes, and hence whether the
 *                           test should check for expirations or deletions.
 */
static test_result test_dcp_replica_stream_expiries(
        EngineIface* h, EnableExpiryOutput enableExpiryOutput) {
    uint32_t opaque = 0xFFFF0000;
    uint32_t seqno = 0;
    uint32_t flags = 0;
    const int num_items = 5;
    const char* name = "unittest";
    const uint32_t expiryTime = 256;

    check(set_vbucket_state(h, Vbid(0), vbucket_state_replica),
          "Failed to set vbucket state.");

    const void* cookie = testHarness->create_cookie(h);

    /* Open an DCP consumer connection */
    auto dcp = requireDcpIface(h);
    checkeq(ENGINE_SUCCESS,
            dcp->open(cookie,
                      opaque,
                      seqno,
                      flags,
                      name,
                      R"({"consumer_name":"replica1"})"),
            "Failed dcp producer open connection.");

    std::string type = get_str_stat(h, "eq_dcpq:unittest:type", "dcp");
    checkeq(0, type.compare("consumer"), "Consumer not found");

    opaque = add_stream_for_consumer(
            h, cookie, opaque, Vbid(0), 0, cb::mcbp::Status::Success);

    testHarness->time_travel(expiryTime + 100);

    /* Write expiries to replica, with disk flag (0x02) */
    dcp_stream_expiries_to_replica(h,
                                   cookie,
                                   opaque,
                                   Vbid(0),
                                   0x02,
                                   1,
                                   num_items,
                                   0,
                                   num_items,
                                   expiryTime);

    /* Streaming expiries shouldn't have added any items */
    checkeq(0, get_int_stat(h, "curr_items"), "curr_items count not 0");

    DcpStreamCtx ctx;
    ctx.vb_uuid = get_ull_stat(h, "vb_0:0:id", "failovers");
    ctx.seqno = {0, num_items};
    if (enableExpiryOutput == EnableExpiryOutput::Yes) {
        ctx.exp_expirations = num_items;
    } else {
        ctx.exp_deletions = num_items;
    }
    ctx.exp_markers = 1;

    const void* cookie1 = testHarness->create_cookie(h);
    TestDcpConsumer tdc("unittest1", cookie1, h);
    tdc.openConnection();
    if (enableExpiryOutput == EnableExpiryOutput::Yes) {
        checkeq(ENGINE_SUCCESS,
                tdc.sendControlMessage("enable_expiry_opcode", "true"),
                "Failed to enable_expiry_opcode");
    }
    tdc.addStreamCtx(ctx);
    tdc.run(false);

    testHarness->destroy_cookie(cookie1);
    testHarness->destroy_cookie(cookie);

    return SUCCESS;
}

static enum test_result test_dcp_replica_stream_expiry_enabled(EngineIface* h) {
    return test_dcp_replica_stream_expiries(h, EnableExpiryOutput::Yes);
}

static enum test_result test_dcp_replica_stream_expiry_disabled(
        EngineIface* h) {
    return test_dcp_replica_stream_expiries(h, EnableExpiryOutput::No);
}

/*
 * Test that we can send option of IS_EXPIRATION through deleteWithMeta and
 * stream an expiration from the outcome.
 */
static test_result test_stream_deleteWithMeta_expiration(
        EngineIface* h, EnableExpiryOutput enableExpiryOutput) {
    const char* key = "delete_with_meta_key";
    const size_t keylen = strlen(key);
    ItemMetaData itemMeta;
    itemMeta.revSeqno = 10;
    itemMeta.cas = 0x1;
    itemMeta.flags = 0xdeadbeef;

    // store an item
    checkeq(ENGINE_SUCCESS,
            store(h,
                  nullptr,
                  OPERATION_SET,
                  key,
                  "somevalue",
                  nullptr,
                  0,
                  Vbid(0)),
            "Failed set.");
    wait_for_flusher_to_settle(h);

    // check the item stat
    auto temp = get_int_stat(h, "curr_items_tot");
    checkeq(1, temp, "Expected an item");

    // delete an item with meta data indicating expiration
    checkeq(ENGINE_SUCCESS,
            del_with_meta(h, key, keylen, Vbid(0), &itemMeta, 0, IS_EXPIRATION),
            "Expected delete success");
    checkeq(cb::mcbp::Status::Success, last_status.load(), "Expected success");

    wait_for_flusher_to_settle(h);

    // check the item stat
    temp = get_int_stat(h, "curr_items_tot");
    checkeq(0, temp, "Expected item to be removed");

    DcpStreamCtx ctx;
    ctx.vb_uuid = get_ull_stat(h, "vb_0:0:id", "failovers");
    ctx.seqno = {0, 2};
    if (enableExpiryOutput == EnableExpiryOutput::Yes) {
        ctx.exp_expirations = 1;
    } else {
        ctx.exp_deletions = 1;
    }
    ctx.exp_markers = 1;

    const void* cookie = testHarness->create_cookie(h);
    TestDcpConsumer tdc("unittest", cookie, h);
    uint32_t flags = cb::mcbp::request::DcpOpenPayload::Producer;
    tdc.openConnection(flags);

    if (enableExpiryOutput == EnableExpiryOutput::Yes) {
        checkeq(ENGINE_SUCCESS,
                tdc.sendControlMessage("enable_expiry_opcode", "true"),
                "Failed to enable_expiry_opcode");
    }

    tdc.addStreamCtx(ctx);

    tdc.run(false);

    testHarness->destroy_cookie(cookie);

    return SUCCESS;
}

static enum test_result test_stream_deleteWithMeta_expiration_enabled(
        EngineIface* h) {
    return test_stream_deleteWithMeta_expiration(h, EnableExpiryOutput::Yes);
}

static enum test_result test_stream_deleteWithMeta_expiration_disabled(
        EngineIface* h) {
    return test_stream_deleteWithMeta_expiration(h, EnableExpiryOutput::No);
}

static enum test_result test_dcp_persistence_seqno(EngineIface* h) {
    /* write 2 items */
    const int num_items = 2;
    write_items(h, num_items, 0, "key", "somevalue");

    wait_for_flusher_to_settle(h);

    checkeq(ENGINE_SUCCESS,
            seqnoPersistence(h, nullptr, Vbid(0), /*seqno*/ num_items),
            "Expected success for seqno persistence request");

    /* the test chooses to handle the EWOULDBLOCK here */
    const void* cookie = testHarness->create_cookie(h);
    testHarness->set_ewouldblock_handling(cookie, false);

    /* seqno 'num_items + 1' is not yet seen buy the vbucket */
    checkeq(ENGINE_EWOULDBLOCK,
            seqnoPersistence(h, cookie, Vbid(0), /*seqno*/ num_items + 1),
            "Expected temp failure for seqno persistence request");
    checkeq(1,
            get_int_stat(h, "vb_0:hp_vb_req_size", "vbucket-details 0"),
            "High priority request count incorrect");

    /* acquire the mutex to wait on the condition variable */
    testHarness->lock_cookie(cookie);

    /* write another item to reach seqno 'num_items +  1'.
       the notification (arising from the write) will not win the race to
       notify the condition variable since the mutex is still held.
       Note: we need another writer thread because in ephemeral buckets, the
             writer thread itself notifies the waiting condition variable,
             hence it cannot be this thread (as we are in the mutex associated
             with the condition variable) */
    cb_thread_t writerThread;
    struct writer_thread_ctx t1 = {h, 1, Vbid(0)};
    checkeq(0,
            cb_create_thread(&writerThread, writer_thread, &t1, 0),
            "Error creating the writer thread");

    /* now wait on the condition variable; the condition variable is signaled
       by the notification from the seqnoPersistence request that had received
       EWOULDBLOCK */
    testHarness->waitfor_cookie(cookie);

    /* unlock the mutex */
    testHarness->unlock_cookie(cookie);

    /* delete the cookie created */
    testHarness->destroy_cookie(cookie);

    /* wait for the writer thread to complete */
    checkeq(0,
            cb_join_thread(writerThread),
            "Error in writer thread join");
    return SUCCESS;
}

/* This test checks whether writing of backfill items on a replica vbucket
   would result in notification for a pending "CMD_SEQNO_PERSISTENCE" request */
static enum test_result test_dcp_persistence_seqno_backfillItems(
        EngineIface* h) {
    /* we want backfill items on a replica vbucket */
    check(set_vbucket_state(h, Vbid(0), vbucket_state_replica),
          "Failed to set vbucket state.");

    /* set up a DCP consumer connection */
    const void* consumerCookie = testHarness->create_cookie(h);
    uint32_t opaque = 0xFFFF0000;
    const char* name = "unittest";

    /* Open an DCP consumer connection */
    auto dcp = requireDcpIface(h);
    checkeq(ENGINE_SUCCESS,
            dcp->open(consumerCookie,
                      opaque,
                      /*start_seqno*/ 0,
                      /*flags*/ 0,
                      name,
                      R"({"consumer_name":"replica1"})"),
            "Failed dcp consumer open connection.");

    std::string type = get_str_stat(h, "eq_dcpq:unittest:type", "dcp");
    checkeq(0, type.compare("consumer"), "Consumer not found");

    opaque = add_stream_for_consumer(
            h, consumerCookie, opaque, Vbid(0), 0, cb::mcbp::Status::Success);

    /* Now make a seqnoPersistence call that will cause a high priority
       vbucket entry to be queued */
    const int num_items = 2;

    /* the test chooses to handle the EWOULDBLOCK here */
    const void* cookie = testHarness->create_cookie(h);
    testHarness->set_ewouldblock_handling(cookie, false);

    /* seqno 'num_items + 1' is not yet seen by the vbucket */
    checkeq(ENGINE_EWOULDBLOCK,
            seqnoPersistence(h, cookie, Vbid(0), /*seqno*/ num_items),
            "Expected temp failure for seqno persistence request");
    checkeq(1,
            get_int_stat(h, "vb_0:hp_vb_req_size", "vbucket-details 0"),
            "High priority request count incorrect");

    /* acquire the mutex to wait on the condition variable */
    testHarness->lock_cookie(cookie);

    /* write backfill items on the replica vbucket to reach seqno 'num_items'.
       the notification (arising from the write) will not win the race to
       notify the condition variable since the mutex is still held.
       Note: we need another writer thread because in ephemeral buckets, the
       writer thread itself notifies the waiting condition variable,
       hence it cannot be this thread (as we are in the mutex associated
       with the condition variable) */
    std::thread backfillWriter(dcp_stream_to_replica,
                               h,
                               consumerCookie,
                               opaque,
                               Vbid(0),
                               /*MARKER_FLAG_DISK*/ 0x02,
                               /*start*/ 1,
                               /*end*/ num_items,
                               /*snap_start_seqno*/ 1,
                               /*snap_end_seqno*/ num_items,
                               /*cas*/ 1,
                               /*datatype*/ 1,
                               /*exprtime*/ 0,
                               /*lockTime*/ 0,
                               /*revSeqno*/ 0);

    /* now wait on the condition variable; the condition variable is signaled
       by the notification from the seqnoPersistence request that had received
       EWOULDBLOCK.
       This would HANG if the backfill writes do not cause a notify for the
       "seqnoPersistence" request above */
    testHarness->waitfor_cookie(cookie);

    /* unlock the mutex */
    testHarness->unlock_cookie(cookie);

    /* delete the cookies created */
    testHarness->destroy_cookie(consumerCookie);
    testHarness->destroy_cookie(cookie);

    /* wait for the writer thread to complete */
    backfillWriter.join();

    return SUCCESS;
}

static enum test_result test_dcp_last_items_purged(EngineIface* h) {
    item_info info;
    mutation_descr_t mut_info;
    uint64_t cas = 0;
    uint32_t high_seqno = 0;
    const int num_items = 3;
    const char* key[3] = {"k1", "k2", "k3"};

    memset(&info, 0, sizeof(info));

    /* Set 3 items */
    for (int count = 0; count < num_items; count++){
        checkeq(ENGINE_SUCCESS,
                store(h, nullptr, OPERATION_SET, key[count], "somevalue"),
                "Error setting.");
    }

    memset(&mut_info, 0, sizeof(mut_info));

    /* Delete last 2 items */
    for (int count = 1; count < num_items; count++){
        checkeq(ENGINE_SUCCESS,
                del(h,
                    key[count],
                    &cas,
                    Vbid(0),
                    nullptr /*cookie*/,
                    &mut_info),
                "Failed remove with value.");
        cas = 0;
    }

    high_seqno = get_ull_stat(h, "vb_0:high_seqno", "vbucket-seqno");

    /* wait for flusher to settle */
    wait_for_flusher_to_settle(h);

    /* Run compaction */
    compact_db(h, Vbid(0), Vbid(0), 2, high_seqno, 1);
    wait_for_stat_to_be(h, "ep_pending_compactions", 0);
    checkeq(static_cast<int>(high_seqno - 1),
            get_int_stat(h, "vb_0:purge_seqno", "vbucket-seqno"),
            "purge_seqno didn't match expected value");

    wait_for_stat_to_be(h, "vb_0:open_checkpoint_id", 3, "checkpoint");
    wait_for_stat_to_be(h, "vb_0:num_checkpoints", 1, "checkpoint");

    /* Create a DCP stream */
    DcpStreamCtx ctx;
    ctx.vb_uuid = get_ull_stat(h, "vb_0:0:id", "failovers");
    ctx.seqno = {0, get_ull_stat(h, "vb_0:high_seqno", "vbucket-seqno")};
    ctx.exp_mutations = 1;
    ctx.exp_deletions = 1;
    ctx.exp_markers = 1;
    ctx.skip_estimate_check = true;

    const void* cookie = testHarness->create_cookie(h);
    TestDcpConsumer tdc("unittest", cookie, h);
    tdc.addStreamCtx(ctx);
    tdc.run();

    testHarness->destroy_cookie(cookie);
    return SUCCESS;
}

static enum test_result test_dcp_rollback_after_purge(EngineIface* h) {
    item_info info;
    mutation_descr_t mut_info;
    uint64_t vb_uuid = 0;
    uint64_t cas = 0;
    uint32_t high_seqno = 0;
    const int num_items = 3;
    const char* key[3] = {"k1", "k2", "k3"};

    memset(&info, 0, sizeof(info));

    vb_uuid = get_ull_stat(h, "vb_0:0:id", "failovers");

    /* Set 3 items */
    for (int count = 0; count < num_items; count++){
        checkeq(ENGINE_SUCCESS,
                store(h, nullptr, OPERATION_SET, key[count], "somevalue"),
                "Error setting.");
    }
    high_seqno = get_ull_stat(h, "vb_0:high_seqno", "vbucket-seqno");
    /* wait for flusher to settle */
    wait_for_flusher_to_settle(h);

    /* Create a DCP stream to send 3 items to the replica */
    DcpStreamCtx ctx;
    ctx.vb_uuid = vb_uuid;
    ctx.seqno = {0, high_seqno};
    ctx.exp_mutations = 3;
    ctx.exp_markers = 1;
    ctx.skip_estimate_check = true;

    const void* cookie = testHarness->create_cookie(h);
    TestDcpConsumer tdc("unittest", cookie, h);
    tdc.addStreamCtx(ctx);
    tdc.run();

    testHarness->destroy_cookie(cookie);

    memset(&mut_info, 0, sizeof(mut_info));
    /* Delete last 2 items */
    for (int count = 1; count < num_items; count++){
        checkeq(ENGINE_SUCCESS,
                del(h,
                    key[count],
                    &cas,
                    Vbid(0),
                    nullptr /*cookie*/,
                    &mut_info),
                "Failed remove with value.");
        cas = 0;
    }
    high_seqno = get_ull_stat(h, "vb_0:high_seqno", "vbucket-seqno");
    /* wait for flusher to settle */
    wait_for_flusher_to_settle(h);

    /* Run compaction */
    compact_db(h, Vbid(0), Vbid(0), 2, high_seqno, 1);
    wait_for_stat_to_be(h, "ep_pending_compactions", 0);
    checkeq(static_cast<int>(high_seqno - 1),
            get_int_stat(h, "vb_0:purge_seqno", "vbucket-seqno"),
            "purge_seqno didn't match expected value");

    wait_for_stat_to_be(h, "vb_0:open_checkpoint_id", 3, "checkpoint");
    wait_for_stat_to_be(h, "vb_0:num_checkpoints", 1, "checkpoint");

    /* DCP stream, expect a rollback to seq 0 */
    DcpStreamCtx ctx1;
    ctx1.vb_uuid = vb_uuid;
    ctx1.seqno = {3, high_seqno};
    ctx1.snapshot = {3, high_seqno};
    ctx1.exp_err = ENGINE_ROLLBACK;
    ctx1.exp_rollback = 0;

    const void* cookie1 = testHarness->create_cookie(h);
    TestDcpConsumer tdc1("unittest1", cookie1, h);
    tdc1.addStreamCtx(ctx1);

    tdc1.openConnection();
    tdc1.openStreams();

    testHarness->destroy_cookie(cookie1);

    /* Do not expect rollback when you already have all items in the snapshot
       (that is, start == snap_end_seqno)*/
    DcpStreamCtx ctx2;
    ctx2.vb_uuid = vb_uuid;
    ctx2.seqno = {high_seqno, high_seqno + 10};
    ctx2.snapshot = {0, high_seqno};
    ctx2.exp_err = ENGINE_SUCCESS;

    const void* cookie2 = testHarness->create_cookie(h);
    TestDcpConsumer tdc2("unittest2", cookie2, h);
    tdc2.addStreamCtx(ctx2);

    tdc2.openConnection();
    tdc2.openStreams();

    testHarness->destroy_cookie(cookie2);

    /* Do not expect rollback when start_seqno == 0 */
    DcpStreamCtx ctx3;
    ctx3.vb_uuid = vb_uuid;
    ctx3.seqno = {0, high_seqno};
    ctx3.snapshot = {0, high_seqno};
    ctx3.exp_err = ENGINE_SUCCESS;

    const void* cookie3 = testHarness->create_cookie(h);
    TestDcpConsumer tdc3("unittest3", cookie3, h);
    tdc3.addStreamCtx(ctx3);

    tdc3.openConnection();
    tdc3.openStreams();

    testHarness->destroy_cookie(cookie3);

    return SUCCESS;
}

static enum test_result test_dcp_erroneous_mutations(EngineIface* h) {
    check(set_vbucket_state(h, Vbid(0), vbucket_state_replica),
          "Failed to set vbucket state");
    wait_for_flusher_to_settle(h);

    const void* cookie = testHarness->create_cookie(h);
    uint32_t opaque = 0xFFFF0000;
    uint32_t flags = 0;
    std::string name("err_mutations");

    auto dcp = requireDcpIface(h);

    checkeq(dcp->open(cookie,
                      opaque,
                      0,
                      flags,
                      name,
                      R"({"consumer_name":"replica1"})"),
            ENGINE_SUCCESS,
            "Failed to open DCP consumer connection!");
    add_stream_for_consumer(
            h, cookie, opaque++, Vbid(0), 0, cb::mcbp::Status::Success);

    std::string opaqueStr("eq_dcpq:" + name + ":stream_0_opaque");
    uint32_t stream_opaque = get_int_stat(h, opaqueStr.c_str(), "dcp");

    checkeq(dcp->snapshot_marker(cookie,
                                 stream_opaque,
                                 Vbid(0),
                                 5,
                                 10,
                                 300,
                                 {} /*HCS*/,
                                 {} /*maxVisibleSeqno*/),
            ENGINE_SUCCESS,
            "Failed to send snapshot marker!");
    for (int i = 5; i <= 10; i++) {
        const std::string key("key" + std::to_string(i));
        const DocKey docKey{key, DocKeyEncodesCollectionId::No};
        checkeq(dcp->mutation(cookie,
                              stream_opaque,
                              docKey,
                              {(const uint8_t*)"value", 5},
                              0,
                              PROTOCOL_BINARY_RAW_BYTES,
                              i * 3,
                              Vbid(0),
                              0,
                              i,
                              0,
                              0,
                              0,
                              {},
                              INITIAL_NRU_VALUE),
                ENGINE_SUCCESS,
                "Unexpected return code for mutation!");
    }

    // Send a mutation and a deletion both out-of-sequence
    const DocKey key{(const uint8_t*)"key", 3, DocKeyEncodesCollectionId::No};
    checkeq(dcp->mutation(cookie,
                          stream_opaque,
                          key,
                          {(const uint8_t*)"val", 3},
                          0,
                          PROTOCOL_BINARY_RAW_BYTES,
                          35,
                          Vbid(0),
                          0,
                          2,
                          0,
                          0,
                          0,
                          {},
                          INITIAL_NRU_VALUE),
            ENGINE_ERANGE,
            "Mutation should've returned ERANGE!");
    const DocKey key5{(const uint8_t*)"key5", 4, DocKeyEncodesCollectionId::No};
    checkeq(dcp->deletion(cookie,
                          stream_opaque,
                          key5,
                          {},
                          0,
                          PROTOCOL_BINARY_RAW_BYTES,
                          40,
                          Vbid(0),
                          3,
                          0,
                          {}),
            ENGINE_ERANGE,
            "Deletion should've returned ERANGE!");

    std::string bufferItemsStr("eq_dcpq:" + name + ":stream_0_buffer_items");

    int buffered_items = get_int_stat(h, bufferItemsStr.c_str(), "dcp");

    const DocKey docKey20{
            (const uint8_t*)"key20", 5, DocKeyEncodesCollectionId::No};
    ENGINE_ERROR_CODE err = dcp->mutation(cookie,
                                          stream_opaque,
                                          docKey20,
                                          {(const uint8_t*)"val", 3},
                                          0,
                                          PROTOCOL_BINARY_RAW_BYTES,
                                          45,
                                          Vbid(0),
                                          0,
                                          20,
                                          0,
                                          0,
                                          0,
                                          {},
                                          INITIAL_NRU_VALUE);

    if (buffered_items == 0) {
        checkeq(err, ENGINE_ERANGE, "Mutation shouldn't have been accepted!");
    } else {
        checkeq(err, ENGINE_SUCCESS, "Mutation should have been buffered!");
    }

    wait_for_stat_to_be(h, bufferItemsStr.c_str(), 0, "dcp");

    // Full Evictions: must wait for all items to have been flushed before
    // asserting item counts
    if (isPersistentBucket(h) && is_full_eviction(h)) {
        wait_for_flusher_to_settle(h);
    }

    checkeq(6,
            get_int_stat(h, "vb_0:num_items", "vbucket-details 0"),
            "The last mutation should've been dropped!");

    checkeq(dcp->close_stream(cookie, stream_opaque, Vbid(0), {}),
            ENGINE_SUCCESS,
            "Expected to close stream!");
    testHarness->destroy_cookie(cookie);

    return SUCCESS;
}

static enum test_result test_dcp_erroneous_marker(EngineIface* h) {
    check(set_vbucket_state(h, Vbid(0), vbucket_state_replica),
          "Failed to set vbucket state");
    wait_for_flusher_to_settle(h);

    const void* cookie1 = testHarness->create_cookie(h);
    uint32_t opaque = 0xFFFF0000;
    uint32_t flags = 0;
    std::string name("first_marker");

    auto dcp = requireDcpIface(h);
    checkeq(dcp->open(cookie1,
                      opaque,
                      0,
                      flags,
                      name,
                      R"({"consumer_name":"replica1"})"),
            ENGINE_SUCCESS,
            "Failed to open DCP consumer connection!");
    add_stream_for_consumer(
            h, cookie1, opaque++, Vbid(0), 0, cb::mcbp::Status::Success);

    std::string opaqueStr("eq_dcpq:" + name + ":stream_0_opaque");
    uint32_t stream_opaque = get_int_stat(h, opaqueStr.c_str(), "dcp");

    checkeq(dcp->snapshot_marker(cookie1,
                                 stream_opaque,
                                 Vbid(0),
                                 1,
                                 10,
                                 300,
                                 {} /*HCS*/,
                                 {} /*maxVisibleSeqno*/),
            ENGINE_SUCCESS,
            "Failed to send snapshot marker!");
    for (int i = 1; i <= 10; i++) {
        const std::string key("key" + std::to_string(i));
        const DocKey docKey{key, DocKeyEncodesCollectionId::No};
        checkeq(dcp->mutation(cookie1,
                              stream_opaque,
                              docKey,
                              {(const uint8_t*)"value", 5},
                              0,
                              PROTOCOL_BINARY_RAW_BYTES,
                              i * 3,
                              Vbid(0),
                              0,
                              i,
                              0,
                              0,
                              0,
                              {},
                              INITIAL_NRU_VALUE),
                ENGINE_SUCCESS,
                "Unexpected return code for mutation!");
    }

    std::string bufferItemsStr("eq_dcpq:" + name + ":stream_0_buffer_items");
    wait_for_stat_to_be(h, bufferItemsStr.c_str(), 0, "dcp");

    checkeq(dcp->close_stream(cookie1, stream_opaque, Vbid(0), {}),
            ENGINE_SUCCESS,
            "Expected to close stream1!");
    testHarness->destroy_cookie(cookie1);

    const void* cookie2 = testHarness->create_cookie(h);
    opaque = 0xFFFFF000;
    name.assign("second_marker");

    checkeq(dcp->open(cookie2,
                      opaque,
                      0,
                      flags,
                      name,
                      R"({"consumer_name":"replica1"})"),
            ENGINE_SUCCESS,
            "Failed to open DCP consumer connection!");
    add_stream_for_consumer(
            h, cookie2, opaque++, Vbid(0), 0, cb::mcbp::Status::Success);

    opaqueStr.assign("eq_dcpq:" + name + ":stream_0_opaque");
    stream_opaque = get_int_stat(h, opaqueStr.c_str(), "dcp");

    // Send a snapshot marker that would be rejected
    checkeq(dcp->snapshot_marker(cookie2,
                                 stream_opaque,
                                 Vbid(0),
                                 5,
                                 10,
                                 1,
                                 {} /*HCS*/,
                                 {} /*maxVisibleSeqno*/),
            ENGINE_ERANGE,
            "Snapshot marker should have been dropped!");

    // Send a snapshot marker that would be accepted, but a few of
    // the mutations that are part of this snapshot will be dropped
    checkeq(dcp->snapshot_marker(cookie2,
                                 stream_opaque,
                                 Vbid(0),
                                 5,
                                 15,
                                 1,
                                 {} /*HCS*/,
                                 {} /*maxVisibleSeqno*/),
            ENGINE_SUCCESS,
            "Failed to send snapshot marker!");
    for (int i = 5; i <= 15; i++) {
        const std::string key("key_" + std::to_string(i));
        const DocKey docKey(key, DocKeyEncodesCollectionId::No);
        ENGINE_ERROR_CODE err = dcp->mutation(cookie2,
                                              stream_opaque,
                                              docKey,
                                              {(const uint8_t*)"val", 3},
                                              0,
                                              PROTOCOL_BINARY_RAW_BYTES,
                                              i * 3,
                                              Vbid(0),
                                              0,
                                              i,
                                              0,
                                              0,
                                              0,
                                              {},
                                              INITIAL_NRU_VALUE);
        if (i <= 10) {
            checkeq(err, ENGINE_ERANGE, "Mutation should have been dropped!");
        } else {
            checkeq(err, ENGINE_SUCCESS, "Failed to send mutation!");
        }
    }

    checkeq(dcp->close_stream(cookie2, stream_opaque, Vbid(0), {}),
            ENGINE_SUCCESS,
            "Expected to close stream2!");
    testHarness->destroy_cookie(cookie2);

    return SUCCESS;
}

static enum test_result test_dcp_invalid_mutation_deletion(EngineIface* h) {
    check(set_vbucket_state(h, Vbid(0), vbucket_state_replica),
          "Failed to set vbucket state");
    wait_for_flusher_to_settle(h);

    const void* cookie = testHarness->create_cookie(h);
    uint32_t opaque = 0xFFFF0000;
    uint32_t flags = 0;
    std::string name("err_mutations");

    auto dcp = requireDcpIface(h);
    checkeq(dcp->open(cookie,
                      opaque,
                      0,
                      flags,
                      name,
                      R"({"consumer_name":"replica1"})"),
            ENGINE_SUCCESS,
            "Failed to open DCP consumer connection!");
    add_stream_for_consumer(
            h, cookie, opaque++, Vbid(0), 0, cb::mcbp::Status::Success);

    std::string opaqueStr("eq_dcpq:" + name + ":stream_0_opaque");
    uint32_t stream_opaque = get_int_stat(h, opaqueStr.c_str(), "dcp");

    // Mutation(s) or deletion(s) with seqno 0 are invalid!
    const std::string key("key");
    DocKey docKey{key, DocKeyEncodesCollectionId::No};
    cb::const_byte_buffer value{(const uint8_t*)"value", 5};

    checkeq(dcp->mutation(cookie,
                          stream_opaque,
                          docKey,
                          value,
                          0,
                          PROTOCOL_BINARY_RAW_BYTES,
                          10,
                          Vbid(0),
                          0,
                          /*seqno*/ 0,
                          0,
                          0,
                          0,
                          {},
                          INITIAL_NRU_VALUE),
            ENGINE_EINVAL,
            "Mutation should have returned EINVAL!");

    checkeq(dcp->deletion(cookie,
                          stream_opaque,
                          docKey,
                          {},
                          0,
                          PROTOCOL_BINARY_RAW_BYTES,
                          10,
                          Vbid(0),
                          /*seqno*/ 0,
                          0,
                          {}),
            ENGINE_EINVAL,
            "Deletion should have returned EINVAL!");

    testHarness->destroy_cookie(cookie);

    return SUCCESS;
}

static enum test_result test_dcp_invalid_snapshot_marker(EngineIface* h) {
    check(set_vbucket_state(h, Vbid(0), vbucket_state_replica),
          "Failed to set vbucket state");
    wait_for_flusher_to_settle(h);

    const void* cookie = testHarness->create_cookie(h);
    uint32_t opaque = 0xFFFF0000;
    uint32_t flags = 0;
    std::string name("unittest");

    auto dcp = requireDcpIface(h);
    checkeq(dcp->open(cookie,
                      opaque,
                      0,
                      flags,
                      name,
                      R"({"consumer_name":"replica1"})"),
            ENGINE_SUCCESS,
            "Failed to open DCP consumer connection!");
    add_stream_for_consumer(
            h, cookie, opaque++, Vbid(0), 0, cb::mcbp::Status::Success);

    std::string opaqueStr("eq_dcpq:" + name + ":stream_0_opaque");
    uint32_t stream_opaque = get_int_stat(h, opaqueStr.c_str(), "dcp");

    checkeq(dcp->snapshot_marker(cookie,
                                 stream_opaque,
                                 Vbid(0),
                                 1,
                                 10,
                                 300,
                                 {} /*HCS*/,
                                 {} /*maxVisibleSeqno*/),
            ENGINE_SUCCESS,
            "Failed to send snapshot marker!");
    for (int i = 1; i <= 10; i++) {
        const std::string key("key" + std::to_string(i));
        const DocKey docKey(key, DocKeyEncodesCollectionId::No);
        checkeq(ENGINE_SUCCESS,
                dcp->mutation(cookie,
                              stream_opaque,
                              docKey,
                              {(const uint8_t*)"value", 5},
                              0, // privileged bytes
                              PROTOCOL_BINARY_RAW_BYTES,
                              i * 3, // cas
                              Vbid(0),
                              0, // flags
                              i, // by_seqno
                              1, // rev_seqno
                              0, // expiration
                              0, // lock_time
                              {}, // meta
                              INITIAL_NRU_VALUE),
                "Unexpected return code for mutation!");
    }

    std::string bufferItemsStr("eq_dcpq:" + name + ":stream_0_buffer_items");
    wait_for_stat_to_be(h, bufferItemsStr.c_str(), 0, "dcp");

    // Invalid snapshot marker with end <= start
    checkeq(dcp->snapshot_marker(cookie,
                                 stream_opaque,
                                 Vbid(0),
                                 11,
                                 8,
                                 300,
                                 {} /*HCS*/,
                                 {} /*maxVisibleSeqno*/),
            ENGINE_EINVAL,
            "Failed to send snapshot marker!");

    testHarness->destroy_cookie(cookie);

    return SUCCESS;
}

/*
 * Test that destroying a DCP producer before it ends
 * works. MB-16915 reveals itself via valgrind.
 */
static enum test_result test_dcp_early_termination(EngineIface* h) {
    // create enough streams that some backfill tasks should overlap
    // with the connection deletion task.
    const int streams = 100;

    // 1 item so that we will at least allow backfill to be scheduled
    const int num_items = 1;
    uint64_t vbuuid[streams];
    for (int i = 0; i < streams; i++) {
        check(set_vbucket_state(h, Vbid(i), vbucket_state_active),
              "Failed to set vbucket state");
        std::stringstream statkey;
        statkey << "vb_" << i <<  ":0:id";
        vbuuid[i] = get_ull_stat(h, statkey.str().c_str(), "failovers");

        /* Set n items */
        write_items(h, num_items, 0, "KEY", "somevalue");
    }
    wait_for_flusher_to_settle(h);

    const void* cookie = testHarness->create_cookie(h);
    uint32_t opaque = 1;
    auto dcp = requireDcpIface(h);
    checkeq(ENGINE_SUCCESS,
            dcp->open(cookie,
                      ++opaque,
                      0,
                      cb::mcbp::request::DcpOpenPayload::Producer,
                      "unittest"),
            "Failed dcp producer open connection.");

    checkeq(ENGINE_SUCCESS,
            dcp->control(cookie, ++opaque, "connection_buffer_size", "1024"),
            "Failed to establish connection buffer");

    MockDcpMessageProducers producers(h);
    for (int i = 0; i < streams; i++) {
        uint64_t rollback = 0;
        checkeq(ENGINE_SUCCESS,
                dcp->stream_req(cookie,
                                DCP_ADD_STREAM_FLAG_DISKONLY,
                                ++opaque,
                                Vbid(i),
                                0,
                                num_items,
                                vbuuid[i],
                                0,
                                num_items,
                               &rollback,
                               mock_dcp_add_failover_log,
                               {}),
              "Failed to initiate stream request");
        dcp->step(cookie, &producers);
    }

    // Destroy the connection
    testHarness->destroy_cookie(cookie);

    // Let all backfills finish
    wait_for_stat_to_be(h, "ep_dcp_num_running_backfills", 0, "dcp");

    return SUCCESS;
}

static enum test_result test_failover_log_dcp(EngineIface* h) {
    if (!isWarmupEnabled(h)) {
        // TODO: Ephemeral - Should re-enable some of these tests, where after
        // restart we expect all requests to rollback (as should be no matching
        // entries as the failover table will just have a single entry with
        // a new UUID.
        return SKIPPED;
    }

    const int num_items = 50;
    uint64_t end_seqno = num_items + 1000;
    uint32_t high_seqno = 0;

    write_items(h, num_items);

    wait_for_flusher_to_settle(h);
    wait_for_stat_to_be(h, "curr_items", num_items);

    testHarness->reload_engine(&h,

                               testHarness->get_current_testcase()->cfg,
                               true,
                               true);
    wait_for_warmup_complete(h);

    wait_for_stat_to_be(h, "curr_items", num_items);

    high_seqno = get_ull_stat(h, "vb_0:high_seqno", "vbucket-seqno");
    uint64_t uuid = get_ull_stat(h, "vb_0:1:id", "failovers");

    typedef struct dcp_params {
        uint32_t flags;
        uint64_t vb_uuid;
        uint64_t start_seqno;
        uint64_t snap_start_seqno;
        uint64_t snap_end_seqno;
        uint64_t exp_rollback;
        ENGINE_ERROR_CODE exp_err_code;
    } dcp_params_t;

    dcp_params_t params[] = {
            /* Do not expect rollback when start_seqno is 0 and vb_uuid match */
            {0, uuid, 0, 0, 0, 0, ENGINE_SUCCESS},
            /* Do not expect rollback when start_seqno is 0 and vb_uuid == 0 */
            {0, 0x0, 0, 0, 0, 0, ENGINE_SUCCESS},
            /* Expect rollback when start_seqno is 0 and vb_uuid mismatch with
             'STRICT_VBUUID' flag set */
            {DCP_ADD_STREAM_STRICT_VBUUID, 0xBAD, 0, 0, 0, 0, ENGINE_ROLLBACK},
            /* Don't expect rollback when start_seqno is 0 and vb_uuid mismatch with
             'STRICT_VBUUID' flag not set */
            {0, 0xBAD, 0, 0, 0, 0, ENGINE_SUCCESS},
            /* Don't expect rollback when you already have all items in the
               snapshot
               (that is, start == snap_end) and upper >= snap_end */
            {0, uuid, high_seqno, 0, high_seqno, 0, ENGINE_SUCCESS},
            {0, uuid, high_seqno - 1, 0, high_seqno - 1, 0, ENGINE_SUCCESS},
            /* Do not expect rollback when you have no items in the snapshot
             (that is, start == snap_start) and upper >= snap_end */
            {0,
             uuid,
             high_seqno - 10,
             high_seqno - 10,
             high_seqno,
             0,
             ENGINE_SUCCESS},
            {0,
             uuid,
             high_seqno - 10,
             high_seqno - 10,
             high_seqno - 1,
             0,
             ENGINE_SUCCESS},
            /* Do not expect rollback when you are in middle of a snapshot (that
               is,
               snap_start < start < snap_end) and upper >= snap_end */
            {0, uuid, 10, 0, high_seqno, 0, ENGINE_SUCCESS},
            {0, uuid, 10, 0, high_seqno - 1, 0, ENGINE_SUCCESS},
            /* Expect rollback when you are in middle of a snapshot (that is,
               snap_start < start < snap_end) and upper < snap_end. Rollback to
               snap_start if snap_start < upper */
            {0, uuid, 20, 10, high_seqno + 1, 10, ENGINE_ROLLBACK},
            /* Expect rollback when upper < snap_start_seqno. Rollback to upper
               */
            {0,
             uuid,
             high_seqno + 20,
             high_seqno + 10,
             high_seqno + 30,
             high_seqno,
             ENGINE_ROLLBACK},
            {0,
             uuid,
             high_seqno + 10,
             high_seqno + 10,
             high_seqno + 10,
             high_seqno,
             ENGINE_ROLLBACK},
            /* vb_uuid not found in failover table, rollback to zero */
            {0, 0xBAD, 10, 0, high_seqno, 0, ENGINE_ROLLBACK},

            /* start_seqno > vb_high_seqno and DCP_ADD_STREAM_FLAG_LATEST
               set - expect rollback */
            {DCP_ADD_STREAM_FLAG_LATEST,
             uuid,
             high_seqno + 1,
             high_seqno + 1,
             high_seqno + 1,
             high_seqno,
             ENGINE_ROLLBACK},

            /* start_seqno > vb_high_seqno and DCP_ADD_STREAM_FLAG_DISKONLY
               set - expect rollback */
            {DCP_ADD_STREAM_FLAG_DISKONLY,
             uuid,
             high_seqno + 1,
             high_seqno + 1,
             high_seqno + 1,
             high_seqno,
             ENGINE_ROLLBACK},

            /* Add new test case here */
    };

    for (const auto& testcase : params) {
        DcpStreamCtx ctx;
        ctx.flags = testcase.flags;
        ctx.vb_uuid = testcase.vb_uuid;
        ctx.seqno = {testcase.start_seqno, end_seqno};
        ctx.snapshot = {testcase.snap_start_seqno, testcase.snap_end_seqno};
        ctx.exp_err = testcase.exp_err_code;
        ctx.exp_rollback = testcase.exp_rollback;

        const void* cookie = testHarness->create_cookie(h);
        std::string conn_name("test_failover_log_dcp");
        TestDcpConsumer tdc(conn_name.c_str(), cookie, h);
        tdc.addStreamCtx(ctx);

        tdc.openConnection();
        tdc.openStreams();

        testHarness->destroy_cookie(cookie);
    }
    return SUCCESS;
}

static enum test_result test_mb16357(EngineIface* h) {
    // Load up vb0 with n items, expire in 1 second
    const int num_items = 1000;

    write_items(h, num_items, 0, "key-", "value", /*expiration*/ 1);

    wait_for_flusher_to_settle(h);
    testHarness->time_travel(3617); // force expiry pushing time forward.

    struct mb16357_ctx ctx(h, num_items);
    cb_thread_t cp_thread, dcp_thread;

    // First thread used to start a background compaction; note this waits
    // on the DCP thread to start before initiating compaction.
    cb_assert(cb_create_thread(&cp_thread,
                               compact_thread_func,
                               &ctx, 0) == 0);
    // Second thread flips vbucket to replica, notifies compaction to start,
    // and then performs DCP on the vbucket.
    cb_assert(cb_create_thread(&dcp_thread,
                               dcp_thread_func,
                               &ctx, 0) == 0);

    cb_assert(cb_join_thread(cp_thread) == 0);
    cb_assert(cb_join_thread(dcp_thread) == 0);

    return SUCCESS;
}

// Check that an incoming DCP mutation which has an invalid CAS is fixed up
// by the engine.
static enum test_result test_mb17517_cas_minus_1_dcp(EngineIface* h) {
    // Attempt to insert a item with CAS of -1 via dcp->
    const void* cookie = testHarness->create_cookie(h);
    uint32_t opaque = 0xFFFF0000;
    uint32_t flags = 0;
    std::string name = "test_mb17517_cas_minus_1";

    // Switch vb 0 to replica (to accept DCP mutaitons).
    check(set_vbucket_state(h, Vbid(0), vbucket_state_replica),
          "Failed to set vbucket state to replica.");

    // Open consumer connection
    auto dcp = requireDcpIface(h);
    checkeq(dcp->open(cookie,
                      opaque,
                      0,
                      flags,
                      name,
                      R"({"consumer_name":"replica1"})"),
            ENGINE_SUCCESS,
            "Failed DCP Consumer open connection.");

    add_stream_for_consumer(
            h, cookie, opaque++, Vbid(0), 0, cb::mcbp::Status::Success);

    uint32_t stream_opaque = get_int_stat(
            h, ("eq_dcpq:" + name + ":stream_0_opaque").c_str(), "dcp");

    dcp->snapshot_marker(cookie,
                         stream_opaque,
                         Vbid(0),
                         /*start*/ 0,
                         /*end*/ 3,
                         /*flags*/ 2,
                         /*HCS*/ 0,
                         /*maxVisibleSeqno*/ {});

    // Create two items via a DCP mutation.
    const std::string prefix{"bad_CAS_DCP"};
    std::string value{"value"};
    for (unsigned int ii = 0; ii < 2; ii++) {
        const std::string key{prefix + std::to_string(ii)};
        const DocKey docKey(key, DocKeyEncodesCollectionId::No);
        checkeq(ENGINE_SUCCESS,
                dcp->mutation(cookie,
                              stream_opaque,
                              docKey,
                              {(const uint8_t*)value.c_str(), value.size()},
                              0, // privileged bytes
                              PROTOCOL_BINARY_RAW_BYTES,
                              -1, // cas
                              Vbid(0),
                              0, // flags
                              ii + 1, // by_seqno
                              1, // rev_seqno
                              0, // expiration
                              0, // lock_time
                              {}, // meta
                              INITIAL_NRU_VALUE),
                "Expected DCP mutation with CAS:-1 to succeed");
    }

    // Ensure we have processed the mutations.
    wait_for_stat_to_be(h, "vb_replica_curr_items", 2);

    // Delete one of them (to allow us to test DCP deletion).
    const std::string delete_key{prefix + "0"};
    const DocKey docKey{delete_key, DocKeyEncodesCollectionId::No};
    checkeq(ENGINE_SUCCESS,
            dcp->deletion(cookie,
                          stream_opaque,
                          docKey,
                          {},
                          0,
                          PROTOCOL_BINARY_RAW_BYTES,
                          -1, // cas
                          Vbid(0),
                          3, // by_seqno
                          2, // rev_seqno,
                          {}), // meta
            "Expected DCP deletion with CAS:-1 to succeed");

    // Ensure we have processed the deletion.
    wait_for_stat_to_be(h, "vb_replica_curr_items", 1);

    // Flip vBucket to active so we can access the documents in it.
    check(set_vbucket_state(h, Vbid(0), vbucket_state_active),
          "Failed to set vbucket state to active.");

    // Check that a valid CAS was regenerated for the (non-deleted) mutation.
    std::string key{prefix + "1"};
    auto cas = get_CAS(h, key);
    checkne(~uint64_t(0), cas, "CAS via get() is still -1");

    testHarness->destroy_cookie(cookie);

    return SUCCESS;
}

/*
 * This test case creates and test multiple streams
 * between a single producer and consumer.
 */
static enum test_result test_dcp_multiple_streams(EngineIface* h) {
    check(set_vbucket_state(h, Vbid(1), vbucket_state_active),
          "Failed set vbucket state on 1");
    check(set_vbucket_state(h, Vbid(2), vbucket_state_active),
          "Failed set vbucket state on 2");
    wait_for_flusher_to_settle(h);

    int num_items = 100;
    for (int i = 0; i < num_items; ++i) {
        std::string key("key_1_" + std::to_string(i));
        checkeq(ENGINE_SUCCESS,
                store(h,
                      nullptr,
                      OPERATION_SET,
                      key.c_str(),
                      "data",
                      nullptr,
                      0,
                      Vbid(1)),
                "Failed store on vb:1");

        key = "key_2_" + std::to_string(i);
        checkeq(ENGINE_SUCCESS,
                store(h,
                      nullptr,
                      OPERATION_SET,
                      key.c_str(),
                      "data",
                      nullptr,
                      0,
                      Vbid(2)),
                "Failed store on vb:2");
    }

    std::string name("unittest");
    const void* cookie = testHarness->create_cookie(h);

    DcpStreamCtx ctx1, ctx2;

    int extra_items = 100;

    ctx1.vbucket = Vbid(1);
    ctx1.vb_uuid = get_ull_stat(h, "vb_1:0:id", "failovers");
    ctx1.seqno = {0, static_cast<uint64_t>(num_items + extra_items)};
    ctx1.exp_mutations = num_items + extra_items;
    ctx1.live_frontend_client = true;

    ctx2.vbucket = Vbid(2);
    ctx2.vb_uuid = get_ull_stat(h, "vb_2:0:id", "failovers");
    ctx2.seqno = {0, static_cast<uint64_t>(num_items + extra_items)};
    ctx2.exp_mutations = num_items + extra_items;
    ctx2.live_frontend_client = true;

    TestDcpConsumer tdc("unittest", cookie, h);
    tdc.addStreamCtx(ctx1);
    tdc.addStreamCtx(ctx2);

    cb_thread_t thread1, thread2;
    struct writer_thread_ctx t1 = {h, extra_items, Vbid(1)};
    struct writer_thread_ctx t2 = {h, extra_items, Vbid(2)};
    cb_assert(cb_create_thread(&thread1, writer_thread, &t1, 0) == 0);
    cb_assert(cb_create_thread(&thread2, writer_thread, &t2, 0) == 0);

    tdc.run();

    cb_assert(cb_join_thread(thread1) == 0);
    cb_assert(cb_join_thread(thread2) == 0);

    testHarness->destroy_cookie(cookie);
    return SUCCESS;
}

static enum test_result test_dcp_on_vbucket_state_change(EngineIface* h) {
    const std::string conn_name = "unittest";
    const void* cookie = testHarness->create_cookie(h);

    // Set up a DcpTestConsumer that would remain in in-memory mode
    struct continuous_dcp_ctx cdc = {
            h,
            cookie,
            Vbid(0),
            conn_name,
            0,
            std::make_unique<TestDcpConsumer>(conn_name, cookie, h)};
    cb_thread_t dcp_thread;
    cb_assert(cb_create_thread(&dcp_thread, continuous_dcp_thread, &cdc, 0) == 0);

    // Wait for producer to be created
    wait_for_stat_to_be(h, "ep_dcp_producer_count", 1, "dcp");

    // Write a mutation
    checkeq(ENGINE_SUCCESS,
            store(h, nullptr, OPERATION_SET, "key", "value"),
            "Failed to store a value");

    // Wait for producer to stream that item
    const std::string items_sent_str = "eq_dcpq:" + conn_name + ":items_sent";
    wait_for_stat_to_be(h, items_sent_str.c_str(), 1, "dcp");

    // Change vbucket state to pending
    check(set_vbucket_state(h, Vbid(0), vbucket_state_pending),
          "Failed set vbucket state on 1");

    // Expect DcpTestConsumer to close
    cb_assert(cb_join_thread(dcp_thread) == 0);

    // Expect producers->last_flags to carry END_STREAM_STATE as reason
    // for stream closure
    checkeq(static_cast<uint32_t>(2),
            cdc.dcpConsumer->producers.last_flags,
            "Last DCP flag not END_STREAM_STATE");

    testHarness->destroy_cookie(cookie);

    return SUCCESS;
}

static enum test_result test_dcp_consumer_processer_behavior(EngineIface* h) {
    check(set_vbucket_state(h, Vbid(0), vbucket_state_replica),
          "Failed to set vbucket state.");
    wait_for_flusher_to_settle(h);

    const void* cookie = testHarness->create_cookie(h);
    uint32_t opaque = 0xFFFF0000;
    uint32_t flags = 0;
    const char *name = "unittest";

    // Open consumer connection
    auto dcp = requireDcpIface(h);
    checkeq(ENGINE_SUCCESS,
            dcp->open(cookie,
                      opaque,
                      0,
                      flags,
                      name,
                      R"({"consumer_name":"replica1"})"),
            "Failed dcp Consumer open connection.");

    add_stream_for_consumer(
            h, cookie, opaque++, Vbid(0), 0, cb::mcbp::Status::Success);

    uint32_t stream_opaque =
            get_int_stat(h, "eq_dcpq:unittest:stream_0_opaque", "dcp");

    int i = 1;
    while (true) {
        // Stats lookup is costly; only perform check every 100
        // iterations (we only need to be greater than 1.25 *
        // ep_max_size, not exactly at that point).
        if ((i % 100) == 0) {
            if (get_int_stat(h, "mem_used") >=
                1.25 * get_int_stat(h, "ep_max_size")) {
                break;
            }
        }

        if (i % 20) {
            checkeq(ENGINE_SUCCESS,
                    dcp->snapshot_marker(cookie,
                                         stream_opaque,
                                         Vbid(0),
                                         i,
                                         i + 20,
                                         0x01,
                                         {} /*HCS*/,
                                         {} /*maxVisibleSeqno*/),
                    "Failed to send snapshot marker");
        }
        const std::string key("key" + std::to_string(i));
        const DocKey docKey(key, DocKeyEncodesCollectionId::No);
        checkeq(ENGINE_SUCCESS,
                dcp->mutation(cookie,
                              stream_opaque,
                              docKey,
                              {(const uint8_t*)"value", 5},
                              0, // privileged bytes
                              PROTOCOL_BINARY_RAW_BYTES,
                              i * 3, // cas
                              Vbid(0),
                              0, // flags
                              i, // by_seqno
                              0, // rev_seqno
                              0, // expiration
                              0, // lock_time
                              {}, // meta
                              INITIAL_NRU_VALUE),
                "Failed to send dcp mutation");
        ++i;
    }

    // Expect buffered items and the processer's task state to be
    // CANNOT_PROCESS, because of numerous backoffs.
    checklt(0, get_int_stat(h, "eq_dcpq:unittest:stream_0_buffer_items", "dcp"),
          "Expected buffered items for the stream");
    wait_for_stat_to_be_gte(h, "eq_dcpq:unittest:total_backoffs", 1, "dcp");
    checkne("ALL_PROCESSED"s,
            get_str_stat(h, "eq_dcpq:unittest:processor_task_state", "dcp"),
            "Expected Processer's task state not to be ALL_PROCESSED!");

    testHarness->destroy_cookie(cookie);
    return SUCCESS;
}

static enum test_result test_get_all_vb_seqnos(EngineIface* h) {
    const void* cookie = testHarness->create_cookie(h);
    testHarness->set_collections_support(cookie, true);

    const int num_vbuckets = 10;

    /* Replica vbucket 0; snapshot 0 to 10, but write just 1 item */
    const Vbid rep_vb_num = Vbid(0);
    check(set_vbucket_state(h, rep_vb_num, vbucket_state_replica),
          "Failed to set vbucket state");
    wait_for_flusher_to_settle(h);

    uint32_t opaque = 0xFFFF0000;
    uint32_t flags = 0;
    std::string name("unittest");
    uint8_t cas = 0;
    uint8_t datatype = 1;
    uint64_t bySeqno = 10;
    uint64_t revSeqno = 0;
    uint32_t exprtime = 0;
    uint32_t lockTime = 0;

    auto dcp = requireDcpIface(h);
    checkeq(ENGINE_SUCCESS,
            dcp->open(cookie,
                      opaque,
                      0,
                      flags,
                      name,
                      R"({"consumer_name":"replica1"})"),
            "Failed to open DCP consumer connection!");
    add_stream_for_consumer(
            h, cookie, opaque++, rep_vb_num, 0, cb::mcbp::Status::Success);

    std::string opaqueStr("eq_dcpq:" + name + ":stream_0_opaque");
    uint32_t stream_opaque = get_int_stat(h, opaqueStr.c_str(), "dcp");

    checkeq(ENGINE_SUCCESS,
            dcp->snapshot_marker(cookie,
                                 stream_opaque,
                                 rep_vb_num,
                                 0,
                                 10,
                                 1,
                                 {} /*HCS*/,
                                 {} /*maxVisibleSeqno*/),
            "Failed to send snapshot marker!");

    const std::string key("key");
    const DocKey docKey(key, DocKeyEncodesCollectionId::No);
    checkeq(ENGINE_SUCCESS,
            dcp->mutation(cookie,
                          stream_opaque,
                          docKey,
                          {(const uint8_t*)"value", 5},
                          0, // privileged bytes
                          datatype,
                          cas, // cas
                          rep_vb_num, // vbucket
                          flags, // flags
                          bySeqno, // by_seqno
                          revSeqno, // rev_seqno
                          exprtime, // expiration
                          lockTime, // lock_time
                          {}, // meta
                          0),
            "Failed dcp mutate.");

    /* Create active vbuckets */
    for (int i = 1; i < num_vbuckets; i++) {
        /* Active vbuckets */
        check(set_vbucket_state(h, Vbid(i), vbucket_state_active),
              "Failed to set vbucket state.");
    }

    // Set the manifest now that we have created vBuckets
    h->set_collection_manifest(cookie, R"({"uid" : "0",
                "scopes":[{"name":"_default", "uid":"0",
                "collections":[{"name":"_default","uid":"0"},
                               {"name":"beer", "uid":"8"},
                               {"name":"brewery","uid":"9"}]}]})");
    wait_for_flusher_to_settle(h);

    // Now insert items
    for (int i = 1; i < num_vbuckets; i++) {
        // Insert into default collection
        for (int j= 0; j < i; j++) {
            std::string key("key" + std::to_string(i));
            checkeq(ENGINE_SUCCESS,
                    store(h,
                          cookie,
                          OPERATION_SET,
                          key.c_str(),
                          "value",
                          nullptr,
                          0,
                          Vbid(i)),
                    "Failed to store an item.");
        }

        // Insert into collection with id 8
        for (int j = 0; j < i; j++) {
            std::string str_key("key" + std::to_string(i));
            StoredDocKey key{str_key, 8};
            checkeq(ENGINE_SUCCESS,
                    store(h,
                          cookie,
                          OPERATION_SET,
                          key.c_str(),
                          "value",
                          nullptr,
                          0,
                          Vbid(i)),
                    "Failed to store an item.");
        }
    }

    /* Create a pending vbucket */
    check(set_vbucket_state(h, Vbid(num_vbuckets), vbucket_state_pending),
          "Failed to set vbucket state.");

    /* Create request to get vb seqno of all alive vbuckets without supplying
     * the state*/
    get_all_vb_seqnos(h, {}, cookie);

    /* Check if the response received is correct */
    verify_all_vb_seqnos(h, 0, num_vbuckets);

    /* Create request to get vb seqno of all alive vbuckets by supplying a 0
     * state */
    get_all_vb_seqnos(h, RequestedVBState::Alive, cookie);

    /* Check if the response received is correct */
    verify_all_vb_seqnos(h, 0, num_vbuckets);

    /* Create request to get vb seqno of active vbuckets */
    get_all_vb_seqnos(h, RequestedVBState::Active, cookie);

    /* Check if the response received is correct */
    verify_all_vb_seqnos(h, 1, num_vbuckets - 1);

    /* Create request to get vb seqno of replica vbuckets */
    get_all_vb_seqnos(h, RequestedVBState::Replica, cookie);

    /* Check if the response received is correct */
    verify_all_vb_seqnos(h, 0, 0);

    /* Create request to get vb seqno of replica vbuckets */
    get_all_vb_seqnos(h, RequestedVBState::Pending, cookie);

    /* Check if the response received is correct */
    verify_all_vb_seqnos(h, num_vbuckets, num_vbuckets);

    /* Check the correctness of each collection high seqno (we should return
     * values for the default collection from replica and pending vBuckets) */
    get_all_vb_seqnos(
            h, RequestedVBState::Alive, cookie, CollectionID::Default);
    verify_all_vb_seqnos(h, 0, num_vbuckets, CollectionID(0));

    /*
     * Check our collections on the active vBucket
     */
    get_all_vb_seqnos(h, RequestedVBState::Active, cookie, 8);
    verify_all_vb_seqnos(h, 1, num_vbuckets - 1, CollectionID(8));

    get_all_vb_seqnos(h, RequestedVBState::Active, cookie, 9);
    verify_all_vb_seqnos(h, 1, num_vbuckets - 1, CollectionID(9));

    /*
     * We won't return anything from the replica (vbid 0) because it doesn't
     * know about any collections (didn't step dcp).
     */
    get_all_vb_seqnos(h, RequestedVBState::Replica, cookie, 8);
    verify_all_vb_seqnos(h, 0, -1, CollectionID(8));

    get_all_vb_seqnos(h, RequestedVBState::Replica, cookie, 9);
    verify_all_vb_seqnos(h, 0, -1, CollectionID(9));

    /*
     * We won't have created the collections on the pending VB.
     */
    get_all_vb_seqnos(h, RequestedVBState::Pending, cookie, 8);
    verify_all_vb_seqnos(h, 0, -1, CollectionID(8));

    get_all_vb_seqnos(h, RequestedVBState::Pending, cookie, 9);
    verify_all_vb_seqnos(h, 0, -1, CollectionID(9));

    /*
     * What happens when we don't tell the server that we can talk collections?
     */

    testHarness->destroy_cookie(cookie);
    cookie = testHarness->create_cookie(h);

    /*
     * We should just get back the default collection high seqno for the desired
     * vBuckets, regardless of whether or not we send a collection ID.
     */
    get_all_vb_seqnos(h, {}, cookie);
    verify_all_vb_seqnos(h, 0, num_vbuckets, CollectionID(0));

    get_all_vb_seqnos(h, RequestedVBState::Alive, cookie);
    verify_all_vb_seqnos(h, 0, num_vbuckets, CollectionID(0));

    get_all_vb_seqnos(h, RequestedVBState::Active, cookie);
    verify_all_vb_seqnos(h, 1, num_vbuckets - 1, CollectionID(0));

    get_all_vb_seqnos(h, RequestedVBState::Replica, cookie);
    verify_all_vb_seqnos(h, 0, 0, CollectionID(0));

    get_all_vb_seqnos(h, RequestedVBState::Pending, cookie);
    verify_all_vb_seqnos(h, num_vbuckets, num_vbuckets, CollectionID(0));

    get_all_vb_seqnos(h, RequestedVBState::Alive, cookie, 8);
    verify_all_vb_seqnos(h, 0, num_vbuckets, CollectionID(0));

    get_all_vb_seqnos(h, RequestedVBState::Active, cookie, 8);
    verify_all_vb_seqnos(h, 1, num_vbuckets - 1, CollectionID(0));

    get_all_vb_seqnos(h, RequestedVBState::Replica, cookie, 8);
    verify_all_vb_seqnos(h, 0, 0, CollectionID(0));

    get_all_vb_seqnos(h, RequestedVBState::Pending, cookie, 8);
    verify_all_vb_seqnos(h, num_vbuckets, num_vbuckets, CollectionID(0));

    testHarness->destroy_cookie(cookie);

    return SUCCESS;
}

/**
 * This test demonstrates bucket shutdown when there is a rogue
 * backfill (whose producer and stream are already closed).
 */
static enum test_result test_mb19153(EngineIface* h) {
    putenv(cb_strdup("ALLOW_NO_STATS_UPDATE=yeah"));

    // Set max num AUX IO to 0, so no backfill would start
    // immediately
    set_param(h,
              cb::mcbp::request::SetParamPayload::Type::Flush,
              "num_auxio_threads",
              "0");

    int num_items = 10000;

    for (int j = 0; j < num_items; ++j) {
        std::stringstream ss;
        ss << "key-" << j;
        checkeq(ENGINE_SUCCESS,
                store(h, NULL, OPERATION_SET, ss.str().c_str(), "data"),
                "Failed to store a value");
    }

    const void* cookie = testHarness->create_cookie(h);
    uint32_t flags = cb::mcbp::request::DcpOpenPayload::Producer;
    const char *name = "unittest";

    uint32_t opaque = 1;
    uint64_t start = 0;
    uint64_t end = num_items;

    // Setup a producer connection
    auto dcp = requireDcpIface(h);
    checkeq(ENGINE_SUCCESS,
            dcp->open(cookie,
                      ++opaque,
                      0,
                      flags,
                      name,
                      R"({"consumer_name":"replica1"})"),
            "Failed dcp Consumer open connection.");

    // Initiate a stream request
    uint64_t vb_uuid = get_ull_stat(h, "vb_0:0:id", "failovers");
    uint64_t rollback = 0;
    checkeq(ENGINE_SUCCESS,
            dcp->stream_req(cookie,
                            0,
                            opaque,
                            Vbid(0),
                            start,
                            end,
                            vb_uuid,
                            0,
                            0,
                            &rollback,
                            mock_dcp_add_failover_log,
                            {}),
            "Expected success");

    // Disconnect the producer
    testHarness->destroy_cookie(cookie);

    // Wait for ConnManager to clear out dead connections from dcpConnMap
    wait_for_stat_to_be(h, "ep_dcp_dead_conn_count", 0, "dcp");

    // Set auxIO threads to 1, so the backfill for the closed producer
    // is picked up, and begins to run.
    set_param(h,
              cb::mcbp::request::SetParamPayload::Type::Flush,
              "num_auxio_threads",
              "1");

    // Terminate engine
    return SUCCESS;
}

static void mb19982_add_stat(cb::const_char_buffer key,
                             cb::const_char_buffer value,
                             gsl::not_null<const void*> cookie) {
    // do nothing
}

/*
 * This test creates a DCP consumer on a replica VB and then from a second thread
 * fires get_stats("dcp") whilst the main thread changes VB state from
 * replica->active->replica (and so on).
 * MB-19982 idenified a lock inversion between these two functional paths and this
 * test proves and protects the issue.
 */
static enum test_result test_mb19982(EngineIface* h) {
    // Load up vb0 with num_items
    int num_items = 1000;
    int iterations = 1000; // how many stats calls

    const void* cookie = testHarness->create_cookie(h);
    uint32_t opaque = 0xFFFF0000;
    uint32_t flags = 0;
    std::string name = "unittest";
    // Switch to replica
    check(set_vbucket_state(h, Vbid(0), vbucket_state_replica),
          "Failed to set vbucket state.");

    // Open consumer connection
    auto dcp = requireDcpIface(h);
    checkeq(dcp->open(cookie,
                      opaque,
                      0,
                      flags,
                      name,
                      R"({"consumer_name":"replica1"})"),
            ENGINE_SUCCESS,
            "Failed dcp Consumer open connection.");

    add_stream_for_consumer(
            h, cookie, opaque++, Vbid(0), 0, cb::mcbp::Status::Success);

    std::thread thread([h, iterations]() {
        for (int ii = 0; ii < iterations; ii++) {
            checkeq(ENGINE_SUCCESS,
                    get_stats(h, "dcp"_ccb, {}, &mb19982_add_stat),
                    "failed get_stats(dcp)");
        }
    });

    uint32_t stream_opaque =
            get_int_stat(h, "eq_dcpq:unittest:stream_0_opaque", "dcp");

    for (int i = 1; i <= num_items; i++) {
        checkeq(dcp->snapshot_marker(cookie,
                                     stream_opaque,
                                     Vbid(0),
                                     num_items,
                                     num_items + i,
                                     2,
                                     0 /*HCS*/,
                                     {} /*maxVisibleSeqno*/),
                ENGINE_SUCCESS,
                "Failed to send snapshot marker");

        const std::string key("key-" + std::to_string(i));
        const DocKey docKey(key, DocKeyEncodesCollectionId::No);
        checkeq(ENGINE_SUCCESS,
                dcp->mutation(cookie,
                              stream_opaque,
                              docKey,
                              {(const uint8_t*)"value", 5},
                              0, // privileged bytes
                              PROTOCOL_BINARY_RAW_BYTES,
                              i * 3, // cas
                              Vbid(0),
                              0, // flags
                              i + num_items, // by_seqno
                              i + num_items, // rev_seqno
                              0, // expiration
                              0, // lock_time
                              {}, // meta
                              INITIAL_NRU_VALUE),
                "Failed to send dcp mutation");

        // And flip VB state (this can have a lock inversion with stats)
        checkeq(dcp->set_vbucket_state(
                        cookie, stream_opaque, Vbid(0), vbucket_state_active),
                ENGINE_SUCCESS,
                "failed to change to active");
        checkeq(dcp->set_vbucket_state(
                        cookie, stream_opaque, Vbid(0), vbucket_state_replica),
                ENGINE_SUCCESS,
                "failed to change to replica");
    }

    thread.join();
    testHarness->destroy_cookie(cookie);
    return SUCCESS;
}

static enum test_result test_set_dcp_param(EngineIface* h) {
    auto func = [h](std::string key, size_t newValue, bool expectedSetParam) {
        std::string statKey = "ep_" + key;
        size_t param = get_int_stat(h, statKey.c_str());
        std::string value = std::to_string(newValue);
        checkeq(expectedSetParam,
                set_param(h,
                          cb::mcbp::request::SetParamPayload::Type::Dcp,
                          key.c_str(),
                          value.c_str()),
                "Set param not expected");
        checkne(newValue, param,
                "Forcing failure as nothing will change");

        if (expectedSetParam) {
            checkeq(newValue,
                    size_t(get_int_stat(h, statKey.c_str())),
                    "Incorrect dcp param value after calling set_param");
        }
    };

    func("dcp_consumer_process_buffered_messages_yield_limit", 1000, true);
    func("dcp_consumer_process_buffered_messages_batch_size", 1000, true);
    func("dcp_consumer_process_buffered_messages_yield_limit", 0, false);
    func("dcp_consumer_process_buffered_messages_batch_size", 0, false);
    return SUCCESS;
}

// Test checks that if a backfill sends a prepare(k1), commit(k1) that the
// vbucket can successfully become active and produce data. MB-34634 meant that
// with these steps a crash occurred in a producer because the commit(k1) was
// effectively sent when a consumer indicated by stream-request they already
// had it (the crash was an exception inside KV-engine.)
static enum test_result test_MB_34634(EngineIface* h) {
    const void* cookie = testHarness->create_cookie(h);
    uint32_t opaque = 0xFFFF0000;
    uint32_t seqno = 0;
    const std::string conn_name("test_MB_34634");
    auto dcp = requireDcpIface(h);

    Vbid vb(0);

    // 1) Begin with our victim vbucket in pending state
    check(set_vbucket_state(h, vb, vbucket_state_pending),
          "Failed to set vbucket to pending");

    // 2) Create a DCP Consumer and add a stream so we can send DCP traffic to
    //    the victim
    checkeq(ENGINE_SUCCESS,
            dcp->open(cookie,
                      opaque,
                      seqno,
                      0,
                      conn_name,
                      R"({"consumer_name":"replica1"})"),
            "Failed to open a DCP Consumer");

    opaque = add_stream_for_consumer(
            h, cookie, opaque, vb, 0, cb::mcbp::Status::Success);

    // 3) Send a single 'disk' snapshot with two items.
    //    a) prepare(key)
    //    b) commit(key)
    // The commit must be the high-seqno, i.e. last item of the snapshot
    checkeq(ENGINE_SUCCESS,
            dcp->snapshot_marker(cookie,
                                 opaque,
                                 vb,
                                 0, // start-seq
                                 2, // end-seq
                                 MARKER_FLAG_DISK,
                                 0 /*HCS*/,
                                 {} /*maxVisibleSeqno*/),
            "snapshot_marker returned an error");
    const DocKey docKey1{"syncw", DocKeyEncodesCollectionId::No};
    checkeq(ENGINE_SUCCESS,
            dcp->prepare(cookie,
                         opaque,
                         docKey1,
                         {/*empty value*/},
                         0, // priv bytes
                         PROTOCOL_BINARY_RAW_BYTES,
                         10000, // cas
                         vb,
                         0, // flags
                         1, // by-seqno
                         1, // rev-seqno
                         0, // expiry
                         0, // lock-time
                         INITIAL_NRU_VALUE,
                         DocumentState::Alive,
                         cb::durability::Level::Majority),
            "DCP consumer failed the prepare");

    checkeq(ENGINE_SUCCESS,
            dcp->commit(cookie, opaque, vb, docKey1, 1, 2),
            "DCP consumer failed the commit");

    wait_for_flusher_to_settle(h);

    MockDcpMessageProducers producers(h);

    // 4) Close the stream and proceed to takeover, resulting in an active VB
    checkeq(ENGINE_SUCCESS,
            dcp->close_stream(cookie, opaque, vb, {}),
            "DCP consumer failed the close_stream request");

    // 4.1) takeover stream, switch pending -> active
    opaque = 0xDDDD0000;
    checkeq(ENGINE_SUCCESS,
            dcp->add_stream(cookie, opaque, vb, DCP_ADD_STREAM_FLAG_TAKEOVER),
            "Add stream request failed");

    dcp_step(h, cookie, producers);
    opaque = producers.last_opaque;
    checkeq(cb::mcbp::ClientOpcode::DcpStreamReq,
            producers.last_op,
            "Unexpected last_op");

    checkeq(ENGINE_SUCCESS,
            dcp->set_vbucket_state(cookie, opaque, vb, vbucket_state_active),
            "Add stream request failed");

    checkeq(ENGINE_SUCCESS,
            dcp->close_stream(cookie, opaque, vb, {}),
            "Expected success");

    // 5) Set the topology
    {
        char vbState = static_cast<char>(vbucket_state_active);
        const char* topology = R"({"topology":[["active"]]})";
        auto request = createPacket(cb::mcbp::ClientOpcode::SetVbucket,
                                    vb,
                                    0,
                                    {&vbState, 1},
                                    {/*no key*/},
                                    {topology, strlen(topology)});

        checkeq(ENGINE_SUCCESS,
                h->unknown_command(nullptr, *request, add_response),
                "Calling set vb state failed");
    }

    // 6) Create a producer and request a stream. If the MB is not fixed, an
    // exception is generated from a background DCP task, otherwise we should
    // be able to write and receive 1 extra item
    const void* cookie2 = testHarness->create_cookie(h);
    DcpStreamCtx ctx;
    ctx.vb_uuid = get_ull_stat(h, "vb_0:0:id", "failovers");
    ctx.seqno = {2, 0xfffffffffffff};
    ctx.snapshot = {2, 2};

    TestDcpConsumer tdc("test_MB_34634_producer", cookie2, h);
    tdc.addStreamCtx(ctx);
    tdc.openConnection();
    tdc.openStreams();

    write_items(h, 1);
    dcp_stream_from_producer_conn(h, cookie2, opaque, 3, 3, 0, tdc.producers);

    testHarness->destroy_cookie(cookie);
    testHarness->destroy_cookie(cookie2);

  return SUCCESS;
}

// Test reproduces the situation which caused the snapshot range exception
// seen in MB-34664. The test streams items to a consumer, followed by a
// snapshot marker (and no more items), switching to active and with no fix the
// snapshot_range structure detects an inconsistency (start > end)
static enum test_result test_MB_34664(EngineIface* h) {
    // Load up vb0 with num_items
    int num_items = 2;

    const void* cookie = testHarness->create_cookie(h);
    uint32_t opaque = 0xFFFF0000;
    uint32_t flags = 0;
    std::string name = "unittest";
    // Switch to replica
    check(set_vbucket_state(h, Vbid(0), vbucket_state_replica),
          "Failed to set vbucket state.");

    // Open consumer connection
    auto dcp = requireDcpIface(h);
    checkeq(dcp->open(cookie,
                      opaque,
                      0,
                      flags,
                      name,
                      R"({"consumer_name":"replica1"})"),
            ENGINE_SUCCESS,
            "Failed dcp Consumer open connection.");

    add_stream_for_consumer(
            h, cookie, opaque++, Vbid(0), 0, cb::mcbp::Status::Success);

    uint32_t stream_opaque =
            get_int_stat(h, "eq_dcpq:unittest:stream_0_opaque", "dcp");

    checkeq(dcp->snapshot_marker(cookie,
                                 stream_opaque,
                                 Vbid(0),
                                 1,
                                 1000,
                                 MARKER_FLAG_CHK,
                                 {} /*HCS*/,
                                 {} /*maxVisibleSeqno*/),
            ENGINE_SUCCESS,
            "Failed to send snapshot marker");

    for (int i = 1; i <= num_items; i++) {
        const std::string key("key-" + std::to_string(i));
        const DocKey docKey(key, DocKeyEncodesCollectionId::No);
        checkeq(ENGINE_SUCCESS,
                dcp->mutation(cookie,
                              stream_opaque,
                              docKey,
                              {(const uint8_t*)"value", 5},
                              0, // privileged bytes
                              PROTOCOL_BINARY_RAW_BYTES,
                              i * 3, // cas
                              Vbid(0),
                              0, // flags
                              i, // by_seqno
                              i + num_items, // rev_seqno
                              0, // expiration
                              0, // lock_time
                              {}, // meta
                              INITIAL_NRU_VALUE),
                "Failed to send dcp mutation");
    }

    wait_for_flusher_to_settle(h);

    checkeq(ENGINE_SUCCESS,
            dcp->snapshot_marker(cookie,
                                 stream_opaque,
                                 Vbid(0),
                                 num_items + 1,
                                 num_items + 1,
                                 MARKER_FLAG_CHK,
                                 {} /*HCS*/,
                                 {} /*maxVisibleSeqno*/),
            "Failed to send second snapshot marker");

    wait_for_flusher_to_settle(h);

    // Close and switch to active
    checkeq(ENGINE_SUCCESS,
            dcp->close_stream(cookie, opaque, Vbid(0), {}),
            "DCP consumer failed the close_stream request");

    check(set_vbucket_state(h, Vbid(0), vbucket_state_active),
          "Failed to set vbucket to active");

    wait_for_flusher_to_settle(h);
    testHarness->destroy_cookie(cookie);
    return SUCCESS;
}

// Test manifest //////////////////////////////////////////////////////////////

const char *default_dbname = "./ep_testsuite_dcp";

BaseTestCase testsuite_testcases[] = {

        TestCase("test dcp vbtakeover stat no stream",
                 test_dcp_vbtakeover_no_stream,
                 test_setup,
                 teardown,
                 nullptr,
                 prepare,
                 cleanup),
        TestCase("test dcp notifier open", test_dcp_notifier_open, test_setup,
                 teardown, nullptr, prepare, cleanup),
        TestCase("test dcp notifier", test_dcp_notifier, test_setup, teardown,
                 nullptr, prepare, cleanup),
        TestCase("test dcp notifier equal number of items",
                 test_dcp_notifier_equal_to_number_of_items,
                 test_setup, teardown, nullptr, prepare, cleanup),
        TestCase("test open consumer", test_dcp_consumer_open,
                 test_setup, teardown, nullptr, prepare, cleanup),
        TestCase("test dcp consumer flow control none",
                 test_dcp_consumer_flow_control_none,
                 test_setup, teardown, "dcp_flow_control_policy=none",
                 prepare, cleanup),
        TestCase("test dcp consumer flow control static",
                 test_dcp_consumer_flow_control_static,
                 test_setup, teardown, "dcp_flow_control_policy=static",
                 prepare, cleanup),
        TestCase("test dcp consumer flow control dynamic",
                 test_dcp_consumer_flow_control_dynamic,
                 test_setup, teardown, "dcp_flow_control_policy=dynamic",
                 prepare, cleanup),
        TestCase("test dcp consumer flow control aggressive",
                 test_dcp_consumer_flow_control_aggressive,
                 test_setup,
                 teardown,
                 "max_vbuckets=7;max_num_shards=4;dcp_flow_control_policy="
                 "aggressive",
                 prepare,
                 cleanup),
        TestCase("test open producer", test_dcp_producer_open,
                 test_setup, teardown, nullptr, prepare, cleanup),
        TestCase("test open producer same cookie", test_dcp_producer_open_same_cookie,
                 test_setup, teardown, nullptr, prepare, cleanup),
        TestCase("test dcp noop", test_dcp_noop, test_setup, teardown, nullptr,
                 prepare, cleanup),
        TestCase("test dcp noop failure", test_dcp_noop_fail, test_setup,
                 teardown, nullptr, prepare, cleanup),
        TestCase("test dcp consumer noop", test_dcp_consumer_noop, test_setup,
                 teardown, nullptr, prepare, cleanup),
        TestCase("test dcp replica stream backfill",
                 test_dcp_replica_stream_backfill, test_setup, teardown,
                 "chk_remover_stime=1;max_checkpoints=2",
                 prepare,
                 cleanup),
        TestCase("test dcp replica stream backfill and warmup (MB-34173)",
                 test_dcp_replica_stream_backfill_MB_34173,
                 test_setup,
                 teardown,
                 "chk_remover_stime=1;max_checkpoints=2;"
                 "flusher_batch_split_trigger=10",
                 prepare_ep_bucket,
                 cleanup),
        TestCase("test dcp replica stream in-memory",
                 test_dcp_replica_stream_in_memory, test_setup, teardown,
                 "chk_remover_stime=1;max_checkpoints=2", prepare, cleanup),
        TestCase("test dcp replica stream all",
                 test_dcp_replica_stream_all,
                 test_setup,
                 teardown,
                 "chk_remover_stime=1;max_checkpoints=2",
                 prepare,
                 cleanup),
        TestCase("test dcp replica stream expiries - ExpiryOutput Enabled",
                 test_dcp_replica_stream_expiry_enabled,
                 test_setup,
                 teardown,
                 nullptr,
                 prepare,
                 cleanup),
        TestCase("test dcp replica stream expiries - ExpiryOutput Disabled",
                 test_dcp_replica_stream_expiry_disabled,
                 test_setup,
                 teardown,
                 nullptr,
                 prepare,
                 cleanup),
        TestCase("test dcp producer stream open",
                 test_dcp_producer_stream_req_open,
                 test_setup,
                 teardown,
                 /* Expecting the connection manager background thread to notify
                    the connection at its default time interval is not very
                    efficent when we have items to be sent in a DCP stream.
                    Hence increase the default time to very high value, so that
                    the test fails if we are not doing a notification correctly
                 */
                 "connection_manager_interval=200000000",
                 prepare,
                 cleanup),
        TestCase("test producer stream request (partial)",
                 test_dcp_producer_stream_req_partial, test_setup, teardown,
                 /* set chk_period to essentially infinity so it won't run
                    during this test and create extra checkpoints we don't want.*/
                 "chk_remover_stime=1;chk_max_items=100;"
                 "chk_period=1000000",
                 prepare,
                 cleanup),
        TestCase("test producer stream request (full merged snapshots)",
                 test_dcp_producer_stream_req_full_merged_snapshots,
                 test_setup,
                 teardown,
                 "chk_remover_stime=1;chk_max_items=100",
                 prepare_ep_bucket,
                 cleanup),
        TestCase("test producer stream request (full)",
                 test_dcp_producer_stream_req_full, test_setup, teardown,
                 "chk_remover_stime=1;max_checkpoints=2;chk_max_items=100",
                 prepare_ephemeral_bucket,
                 cleanup),
        TestCase("test producer stream request (backfill)",
                 test_dcp_producer_stream_req_backfill,
                 test_setup,
                 teardown,
                 "chk_remover_stime=1;chk_max_items=100;dcp_scan_item_limit=50",
                 prepare,
                 cleanup),
        TestCase("test producer stream request (disk only)",
                 test_dcp_producer_stream_req_diskonly,
                 test_setup,
                 teardown,
                 "chk_remover_stime=1;chk_max_items=100",
                 prepare,
                 cleanup),
        TestCase("test producer disk backfill buffer limits",
                 test_dcp_producer_disk_backfill_buffer_limits,
                 test_setup,
                 teardown,
                 /* Set buffer size to a very low value (less than the size
                    of a mutation) */
                 "dcp_backfill_byte_limit=1;chk_remover_stime=1;"
                 "chk_max_items=3",
                 prepare,
                 cleanup),
        TestCase("test producer stream request (memory only)",
                 test_dcp_producer_stream_req_mem,
                 test_setup,
                 teardown,
                 "chk_remover_stime=1;chk_max_items=100",
                 prepare,
                 cleanup),
        TestCase("test producer stream request (DGM)",
                 test_dcp_producer_stream_req_dgm,
                 test_setup,
                 teardown,
                 // Need fewer than the number of items we write (at least 1000)
                 // in each checkpoint.
                 "chk_max_items=500;"
                 "chk_remover_stime=1;max_size=6291456",
                 /* not needed in ephemeral as it is DGM case */
                 /* TODO RDB: Relies on resident ratio - not valid yet */
                 prepare_ep_bucket_skip_broken_under_rocks,
                 cleanup),
        TestCase("test producer stream request coldness",
                 test_dcp_producer_stream_req_coldness,
                 test_setup,
                 teardown,
                 "chk_remover_stime=1;chk_max_items=2",
                 prepare_skip_broken_under_ephemeral,
                 cleanup),
        TestCase("test dcp consumer hotness data",
                 test_dcp_consumer_hotness_data,
                 test_setup,
                 teardown,
                 // If itemFreqDecayerTask runs ensure it has no effect.
                 "item_freq_decayer_percent=100",
                 prepare,
                 cleanup),
        TestCase("test producer stream request (latest flag)",
                 test_dcp_producer_stream_latest,
                 test_setup,
                 teardown,
                 nullptr,
                 prepare,
                 cleanup),
        TestCase("test producer keep stream open",
                 test_dcp_producer_keep_stream_open,
                 test_setup,
                 teardown,
                 "chk_remover_stime=1;chk_max_items=100",
                 prepare,
                 cleanup),
        TestCase("test producer keep stream open replica",
                 test_dcp_producer_keep_stream_open_replica,
                 test_setup,
                 teardown,
                 "chk_remover_stime=1;chk_max_items=100",
                 prepare,
                 cleanup),
        TestCase("test producer stream cursor movement",
                 test_dcp_producer_stream_cursor_movement,
                 test_setup,
                 teardown,
                 "chk_remover_stime=1;chk_max_items=10",
                 prepare,
                 cleanup),
        TestCase("test producer stream request nmvb",
                 test_dcp_producer_stream_req_nmvb, test_setup, teardown, nullptr,
                 prepare, cleanup),
        TestCase("test dcp agg stats",
                 test_dcp_agg_stats,
                 test_setup,
                 teardown,
                 "chk_max_items=100;chk_expel_enabled=false",
                 /*
                  * Checkpoint expelling needs to be disabled for this test because
                  * the test expects each of the five streams to contain only a
                  * single snapshot marker.  This relies on either all the items
                  * being in memory or all being pulled in from a backfill.  It
                  * does not expect to retrieve items from a backfill and
                  * in-memory which results in more than one snaphot marker.
                  */
                 prepare,
                 cleanup),
        TestCase("test dcp cursor dropping",
                 test_dcp_cursor_dropping,
                 test_setup,
                 teardown,
                 /* max_size set so that it's big enough that we can
                    create at least 1000 items when our residency
                    ratio gets to 90%. See test body for more details. */
                 "cursor_dropping_lower_mark=60;"
                 "cursor_dropping_upper_mark=70;"
                 "chk_remover_stime=1;"
                 "max_size=6291456;"
                 "chk_max_items=8000;"
                 "ephemeral_full_policy=fail_new_data;"
                 "chk_expel_enabled=false;"
                 "max_num_shards=4",
                 /*
                  * Checkpoint expelling needs to be disabled for this test because
                  * the expects to stream from memory.  So if items have been
                  * expelled the number of mutations streamed is invalid.
                 */

                 // TODO RDB: Cannot store any item (ENGINE_ENOMEM).
                 // Needs to resize 'max_size' to consider RocksDB
                 // pre-allocations.
                 // TODO magma: Need to recalc for magma
                 prepare_skip_broken_under_rocks_and_magma,
                 cleanup),
        TestCase("test dcp cursor dropping (replication)",
                 test_dcp_cursor_dropping_replication,
                 test_setup,
                 teardown,
                 /* max_size set so that it's big enough that we can
                    create at least 1000 items when our residency
                    ratio gets to 90%. See test body for more details. */
                 "cursor_dropping_lower_mark=60;"
                 "cursor_dropping_upper_mark=70;"
                 "chk_remover_stime=1;"
                 "max_size=6291456;"
                 "chk_max_items=8000;"
                 "ephemeral_full_policy=fail_new_data;"
                 "chk_expel_enabled=false;"
                 "max_num_shards=4",
                 /*
                  * Checkpoint expelling needs to be disabled for this test because
                  * the expects to stream from memory.  So if items have been
                  * expelled the number of mutations streamed is invalid.
                 */

                 // TODO RDB: Cannot store any item (ENGINE_ENOMEM).
                 // Needs to resize 'max_size' to consider RocksDB
                 // pre-allocations.
                 // TODO magma: Need to recalc for magma
                 prepare_skip_broken_under_rocks_and_magma,
                 cleanup),
        TestCase("test dcp cursor dropping backfill",
                 test_dcp_cursor_dropping_backfill,
                 test_setup,
                 teardown,
                 /* max_size set so that it's big enough that we can
                  create at least 1000 items when our residency
                  ratio gets to 90%. See test body for more details. */
                 "cursor_dropping_lower_mark=60;cursor_dropping_upper_mark=70;"
                 "chk_remover_stime=1;max_size=6291456;chk_max_items=8000;"
                 "chk_period=1;max_num_shards=4",
                 prepare_skip_broken_under_rocks_and_magma,
                 cleanup),
        TestCase("test dcp stream takeover", test_dcp_takeover, test_setup,
                teardown, "chk_remover_stime=1", prepare, cleanup),
        TestCase("test dcp stream takeover no items", test_dcp_takeover_no_items,
                 test_setup, teardown, "chk_remover_stime=1", prepare, cleanup),
        TestCase("test dcp consumer takeover", test_dcp_consumer_takeover,
                 test_setup, teardown, nullptr, prepare, cleanup),
        TestCase("test failover scenario one with dcp",
                 test_failover_scenario_one_with_dcp, test_setup, teardown,
                 nullptr, prepare, cleanup),
        TestCase("test failover scenario two with dcp",
                 test_failover_scenario_two_with_dcp, test_setup, teardown,
                 nullptr, prepare, cleanup),
        TestCase("test add stream", test_dcp_add_stream, test_setup, teardown,
                 "dcp_enable_noop=false", prepare, cleanup),
        TestCase("test consumer backoff stat", test_consumer_backoff_stat,
                 test_setup, teardown, nullptr,
                 prepare_ep_bucket,  // relies on persistence (disk queue)
                 cleanup),
        /* [TODO]: Write a test case for backoff based on high memory usage */
        TestCase("test dcp reconnect full snapshot",
                 test_dcp_reconnect_full,
                 test_setup,
                 teardown,
                 "dcp_enable_noop=false",
                 prepare,
                 cleanup),
        TestCase("test reconnect partial snapshot",
                 test_dcp_reconnect_partial,
                 test_setup,
                 teardown,
                 "dcp_enable_noop=false",
                 prepare,
                 cleanup),
        TestCase("test crash full snapshot",
                 test_dcp_crash_reconnect_full,
                 test_setup,
                 teardown,
                 "dcp_enable_noop=false",
                 prepare,
                 cleanup),
        TestCase("test crash partial snapshot",
                 test_dcp_crash_reconnect_partial,
                 test_setup,
                 teardown,
                 "dcp_enable_noop=false",
                 prepare,
                 cleanup),
        TestCase("test rollback to zero on consumer",
                 test_rollback_to_zero,
                 test_setup,
                 teardown,
                 "dcp_enable_noop=false",
                 prepare,
                 cleanup),
        TestCase("test chk manager rollback",
                 test_chk_manager_rollback,
                 test_setup,
                 teardown,
                 "dcp_flow_control_policy=none;dcp_enable_noop=false",
                 // TODO RDB: implement getItemCount.
                 // Needs the 'curr_items_tot' stat.
                 // TODO magma: requires collections
                 prepare_skip_broken_under_rocks_and_magma,
                 cleanup),
        TestCase("test full rollback on consumer",
                 test_fullrollback_for_consumer,
                 test_setup,
                 teardown,
                 "dcp_enable_noop=false",
                 // TODO RDB: Intermittently failing with SegFault.
                 // Probably we have to implement getItemCount. Needs the
                 // 'vb_replica_curr_items' stat.
                 // TODO: magma needs collections support
                 prepare_skip_broken_under_rocks_and_magma,
                 cleanup),
        TestCase("test partial rollback on consumer",
                 test_partialrollback_for_consumer,
                 test_setup,
                 teardown,
                 "dcp_enable_noop=false",
                 // TODO RDB: implement getItemCount.
                 // Needs the 'vb_replica_curr_items' stat.
                 // TODO: magma needs collections support
                 prepare_skip_broken_under_rocks_and_magma,
                 cleanup),
        TestCase("test change dcp buffer log size", test_dcp_buffer_log_size,
                test_setup, teardown, nullptr, prepare, cleanup),
        TestCase("test dcp producer flow control",
                 test_dcp_producer_flow_control,
                 test_setup,
                 teardown,
                 nullptr,
                 prepare,
                 cleanup),
        TestCase("test get failover log", test_dcp_get_failover_log,
                test_setup, teardown, nullptr, prepare, cleanup),
        TestCase("test add stream exists", test_dcp_add_stream_exists,
                 test_setup, teardown, "dcp_enable_noop=false", prepare,
                 cleanup),
        TestCase("test add stream nmvb", test_dcp_add_stream_nmvb, test_setup,
                 teardown, nullptr, prepare, cleanup),
        TestCase("test add stream prod exists", test_dcp_add_stream_prod_exists,
                 test_setup, teardown, "dcp_enable_noop=false", prepare,
                 cleanup),
        TestCase("test add stream prod nmvb", test_dcp_add_stream_prod_nmvb,
                 test_setup, teardown, "dcp_enable_noop=false", prepare,
                 cleanup),
        TestCase("test close stream (no stream)",
                 test_dcp_close_stream_no_stream, test_setup, teardown, nullptr,
                 prepare, cleanup),
        TestCase("test close stream", test_dcp_close_stream,
                 test_setup, teardown, "dcp_enable_noop=false", prepare,
                 cleanup),
        TestCase("test dcp consumer end stream", test_dcp_consumer_end_stream,
                 test_setup, teardown, "dcp_enable_noop=false", prepare,
                 cleanup),
        TestCase("dcp consumer mutate", test_dcp_consumer_mutate, test_setup,
                 teardown, "dcp_enable_noop=false", prepare, cleanup),
        TestCase("dcp consumer delete", test_dcp_consumer_delete, test_setup,
                 teardown, "dcp_enable_noop=false", prepare, cleanup),
        TestCase("dcp consumer expire", test_dcp_consumer_expire, test_setup,
                 teardown, "dcp_enable_noop=false", prepare, cleanup),
        TestCase("dcp failover log",
                 test_failover_log_dcp,
                 test_setup,
                 teardown,
                 nullptr,
                 // TODO RDB: implement getItemCount. Needs the 'curr_items'
                 // stat.
                 prepare_skip_broken_under_rocks,
                 cleanup),
        TestCase("dcp persistence seqno", test_dcp_persistence_seqno, test_setup,
                 teardown, nullptr,
                 prepare,
                 cleanup),
        TestCase("dcp persistence seqno for backfill items",
                 test_dcp_persistence_seqno_backfillItems,
                 test_setup,
                 teardown,
                 nullptr,
                 prepare,
                 cleanup),
        TestCase("dcp last items purged",
                 test_dcp_last_items_purged,
                 test_setup,
                 teardown,
                 nullptr,
                 /* In ephemeral buckets the test is run from module tests:
                    EphTombstoneTest.ImmediateDeletedPurge() */
                 /* TODO RDB: Need to purge in a compaction filter,
                  * and store purged seqno.
                  * Relies upon triggering compaction directly, which
                  * is not currently done (avoids the compaction task
                  * triggering unneeded rocksdb compactions using the
                  * same api) */
                 prepare_ep_bucket_skip_broken_under_rocks,
                 cleanup),
        TestCase("dcp rollback after purge",
                 test_dcp_rollback_after_purge,
                 test_setup,
                 teardown,
                 nullptr,
                 /* In ephemeral buckets the test is run from module tests:
                    StreamTest.RollbackDueToPurge() */
                 /* TODO RDB: Need to purge in a compaction filter,
                  * and store purged seqno.
                  * Relies on triggering compaction directly */
                 prepare_ep_bucket_skip_broken_under_rocks,
                 cleanup),
        TestCase("dcp erroneous mutations scenario",
                 test_dcp_erroneous_mutations,
                 test_setup,
                 teardown,
                 nullptr,
                 prepare,
                 cleanup),
        TestCase("dcp erroneous snapshot marker scenario", test_dcp_erroneous_marker,
                 test_setup, teardown, nullptr, prepare, cleanup),
        TestCase("dcp invalid mutation(s)/deletion(s)",
                 test_dcp_invalid_mutation_deletion,
                 test_setup, teardown, nullptr, prepare, cleanup),
        TestCase("dcp invalid snapshot marker",
                 test_dcp_invalid_snapshot_marker,
                 test_setup, teardown, nullptr, prepare, cleanup),
        TestCase("test MB-16357", test_mb16357,
                 test_setup, teardown, "compaction_exp_mem_threshold=85",
                 prepare, cleanup),
<<<<<<< HEAD
        TestCase("test dcp early termination", test_dcp_early_termination,
                 test_setup, teardown, nullptr, prepare, cleanup),
=======
        TestCase("test dcp early termination",
                 test_dcp_early_termination,
                 test_setup,
                 teardown,
                 "max_vbuckets=100;max_num_shards=4",
                 prepare,
                 cleanup),
>>>>>>> 2df8b6cc
        TestCase("test MB-17517 CAS -1 DCP",
                 test_mb17517_cas_minus_1_dcp,
                 test_setup,
                 teardown,
                 nullptr,
                 /* TODO RDB: curr_items not correct under RocksDB */
                 prepare_skip_broken_under_rocks,
                 cleanup),
        TestCase("test dcp multiple streams", test_dcp_multiple_streams,
                 test_setup, teardown, nullptr, prepare, cleanup),
        TestCase("test dcp on vbucket state change",
                 test_dcp_on_vbucket_state_change,
                 test_setup, teardown, nullptr, prepare, cleanup),
        TestCase("test dcp consumer's processer task behavior",
                 test_dcp_consumer_processer_behavior,
                 test_setup, teardown, "max_size=1048576",
                 prepare, cleanup),
<<<<<<< HEAD
        TestCase("test get all vb seqnos", test_get_all_vb_seqnos, test_setup,
                 teardown, nullptr, prepare, cleanup),
=======
        TestCase("test get all vb seqnos",
                 test_get_all_vb_seqnos,
                 test_setup,
                 teardown,
                 "max_vbuckets=11;max_num_shards=4",
                 prepare,
                 cleanup),
>>>>>>> 2df8b6cc
        TestCase("test MB-19153", test_mb19153,
                 test_setup, teardown, nullptr, prepare, cleanup),
        TestCase("test MB-19982", test_mb19982, test_setup,
                 teardown, nullptr, prepare, cleanup),
        TestCase("test MB-19982 (buffer input)", test_mb19982, test_setup,
                 teardown, "replication_throttle_cap_pcnt=0;replication_throttle_queue_cap=0", prepare, cleanup),
        TestCase("test_set_dcp_param",
                 test_set_dcp_param, test_setup, teardown, nullptr,
                 prepare, cleanup),
        TestCase("test MB-23863 backfill deleted value",
                 test_dcp_producer_deleted_item_backfill, test_setup, teardown,
                 nullptr, prepare_ep_bucket, cleanup),
        TestCase("test MB-26907 backfill expired value - ExpiryOutput Disabled",
                 test_dcp_producer_expired_item_backfill_delete,
                 test_setup,
                 teardown,
                 nullptr,
                 prepare,
                 cleanup),
        TestCase("test MB-26907 backfill expired value - ExpiryOutput Enabled",
                 test_dcp_producer_expired_item_backfill_expire,
                 test_setup,
                 teardown,
                 nullptr,
                 prepare,
                 cleanup),
        TestCase("test MB-32443 delete with meta with expiration stream "
                 "- ExpiryOutput Disabled",
                 test_stream_deleteWithMeta_expiration_disabled,
                 test_setup,
                 teardown,
                 nullptr,
                /* TODO RDB: curr_items not correct under RocksDB */
                 prepare_skip_broken_under_rocks,
                 cleanup),
        TestCase("test MB-32443 delete with meta with expiration stream "
                 "- ExpiryOutput Enabled",
                 test_stream_deleteWithMeta_expiration_enabled,
                 test_setup,
                 teardown,
                 nullptr,
                /* TODO RDB: curr_items not correct under RocksDB */
                 prepare_skip_broken_under_rocks,
                 cleanup),
        TestCase("test noop mandatory",test_dcp_noop_mandatory,
                 test_setup, teardown, nullptr, prepare, cleanup),

        TestCase("test_MB_34634",
                 test_MB_34634,
                 test_setup,
                 teardown,
                 nullptr,
                 prepare,
                 cleanup),

        TestCase("test MB-34664",
                 test_MB_34664,
                 test_setup,
                 teardown,
                 nullptr,
                 prepare,
                 cleanup),

        TestCase(nullptr, nullptr, nullptr, nullptr, nullptr, prepare, cleanup)};<|MERGE_RESOLUTION|>--- conflicted
+++ resolved
@@ -8339,10 +8339,6 @@
         TestCase("test MB-16357", test_mb16357,
                  test_setup, teardown, "compaction_exp_mem_threshold=85",
                  prepare, cleanup),
-<<<<<<< HEAD
-        TestCase("test dcp early termination", test_dcp_early_termination,
-                 test_setup, teardown, nullptr, prepare, cleanup),
-=======
         TestCase("test dcp early termination",
                  test_dcp_early_termination,
                  test_setup,
@@ -8350,7 +8346,6 @@
                  "max_vbuckets=100;max_num_shards=4",
                  prepare,
                  cleanup),
->>>>>>> 2df8b6cc
         TestCase("test MB-17517 CAS -1 DCP",
                  test_mb17517_cas_minus_1_dcp,
                  test_setup,
@@ -8368,10 +8363,6 @@
                  test_dcp_consumer_processer_behavior,
                  test_setup, teardown, "max_size=1048576",
                  prepare, cleanup),
-<<<<<<< HEAD
-        TestCase("test get all vb seqnos", test_get_all_vb_seqnos, test_setup,
-                 teardown, nullptr, prepare, cleanup),
-=======
         TestCase("test get all vb seqnos",
                  test_get_all_vb_seqnos,
                  test_setup,
@@ -8379,7 +8370,6 @@
                  "max_vbuckets=11;max_num_shards=4",
                  prepare,
                  cleanup),
->>>>>>> 2df8b6cc
         TestCase("test MB-19153", test_mb19153,
                  test_setup, teardown, nullptr, prepare, cleanup),
         TestCase("test MB-19982", test_mb19982, test_setup,
