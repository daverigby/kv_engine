--- conflicted
+++ resolved
@@ -8042,9 +8042,9 @@
 }
 
 static enum test_result test_replace_at_pending_insert(EngineIface* h) {
-    const auto* cookie1 = testHarness->create_cookie();
+    const auto* cookie1 = testHarness->create_cookie(h);
     testHarness->set_ewouldblock_handling(cookie1, false);
-    const auto* cookie2 = testHarness->create_cookie();
+    const auto* cookie2 = testHarness->create_cookie(h);
     testHarness->set_ewouldblock_handling(cookie2, false);
 
     const auto vbid = Vbid(0);
@@ -9344,17 +9344,15 @@
                  prepare_ep_bucket_skip_broken_under_rocks_and_magma,
                  cleanup),
 
-<<<<<<< HEAD
-        TestCase(
-                nullptr, nullptr, nullptr, nullptr, nullptr, prepare, cleanup)};
-=======
         TestCase("test_replace_at_pending_insert",
                  test_replace_at_pending_insert,
                  test_setup,
                  teardown,
                  nullptr,
-                 prepare,
-                 cleanup),
-
-        TestCase(NULL, NULL, NULL, NULL, NULL, prepare, cleanup)};
->>>>>>> 2f2ce630
+                 // The test logic assumes that the KV BloomFilter is enabled,
+                 // but it is currently disabled for Magma
+                 prepare_ep_bucket_skip_broken_under_magma,
+                 cleanup),
+
+        TestCase(
+                nullptr, nullptr, nullptr, nullptr, nullptr, prepare, cleanup)};