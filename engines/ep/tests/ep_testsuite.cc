--- conflicted
+++ resolved
@@ -6461,7 +6461,14 @@
     }
 
     checkeq(ENGINE_SUCCESS,
-            store(h, NULL, OPERATION_SET, "key", "data", nullptr, 0, Vbid(0)),
+            store(h,
+                  nullptr,
+                  OPERATION_SET,
+                  "key",
+                  "data",
+                  nullptr,
+                  0,
+                  Vbid(0)),
             "Failed to store a value");
 
     wait_for_flusher_to_settle(h);
@@ -6481,16 +6488,19 @@
                    Vbid(0),
                    vbstate);
 
-    // reload_engine will catch engine initialize exceptions (like memcached
-    // does). It will clean up and return false.
-    check(!testHarness->reload_engine(&h,
-                                      testHarness->engine_path,
-                                      testHarness->get_current_testcase()->cfg,
-                                      true,
-                                      false),
-          "cannot reload engine");
-
-    return SUCCESS;
+    // reload_engine will throw an engine initialize exception from CouchKVStore
+    try {
+        testHarness->reload_engine(
+                &h, testHarness->get_current_testcase()->cfg, true, false);
+    } catch (const std::runtime_error& e) {
+        check(std::string(e.what()).find(
+                      "CouchKVStore::initialize: no vbstate for") !=
+                      std::string::npos,
+              "unexpected exception");
+        return SUCCESS;
+    }
+
+    return FAIL;
 }
 
 static void force_vbstate_MB34173_corruption(std::string dbname,
@@ -9257,10 +9267,6 @@
                  prepare_ep_bucket_skip_broken_under_rocks_and_magma,
                  cleanup),
 
-<<<<<<< HEAD
-        TestCase(
-                nullptr, nullptr, nullptr, nullptr, nullptr, prepare, cleanup)};
-=======
         TestCase("test_mb38031_illegal_json_throws",
                  test_mb38031_illegal_json_throws,
                  test_setup,
@@ -9270,5 +9276,5 @@
                  prepare_ep_bucket_skip_broken_under_rocks_and_magma,
                  cleanup),
 
-        TestCase(NULL, NULL, NULL, NULL, NULL, prepare, cleanup)};
->>>>>>> 6c3306f0
+        TestCase(
+                nullptr, nullptr, nullptr, nullptr, nullptr, prepare, cleanup)};