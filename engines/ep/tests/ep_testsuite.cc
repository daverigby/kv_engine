--- conflicted
+++ resolved
@@ -743,11 +743,7 @@
     check(get_meta(h, h1, "test_expiry", errorMetaPair, cookie),
           "Get meta command failed");
 
-<<<<<<< HEAD
     checkeq(errorMetaPair.second.seqno,
-=======
-    checkeq(uint64_t(last_meta.revSeqno),
->>>>>>> a52ce0a4
             prev_revseqno + 1,
             "rev seqno must have incremented by 1");
 
@@ -4123,15 +4119,9 @@
                 store(h, h1, NULL, OPERATION_SET, "test_revid", "foo"),
                 "Failed to store a value");
 
-<<<<<<< HEAD
         cb::EngineErrorMetadataPair erroMetaPair;
         check(get_meta(h, h1, "test_revid", erroMetaPair), "Get meta failed");
         checkeq(ii, erroMetaPair.second.seqno, "Unexpected sequence number");
-=======
-        checkeq(PROTOCOL_BINARY_RESPONSE_SUCCESS, last_status.load(),
-                "Expected success");
-        checkeq(ii, uint64_t(last_meta.revSeqno), "Unexpected sequence number");
->>>>>>> a52ce0a4
     }
 
     return SUCCESS;
