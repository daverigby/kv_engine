/* -*- MODE: C++; tab-width: 4; c-basic-offset: 4; indent-tabs-mode: nil -*- */
/*
 *     Copyright 2010-Present Couchbase, Inc.
 *
 *   Use of this software is governed by the Business Source License included
 *   in the file licenses/BSL-Couchbase.txt.  As of the Change Date specified
 *   in that file, in accordance with the Business Source License, use of this
 *   software will be governed by the Apache License, Version 2.0, included in
 *   the file licenses/APL2.txt.
 */

// mock_cookie.h & mock_server.h must be included before ep_test_apis.h as
// ep_test_apis.h define a macro named check the mock_* headers also use the
// name 'check' indirectly.
#include <ep_engine.h>
#include <programs/engine_testapp/mock_cookie.h>
#include <programs/engine_testapp/mock_server.h>

// Usage: (to run just a single test case)
// make engine_tests EP_TEST_NUM=3

#include "ep_test_apis.h"
#include "ep_testsuite_common.h"
#include "kvstore/couch-kvstore/couch-kvstore-metadata.h"
#include "kvstore/storage_common/storage_common/local_doc_constants.h"
#include "module_tests/thread_gate.h"
#include <executor/executorpool.h>
#include <libcouchstore/couch_db.h>
#include <memcached/engine.h>
#include <memcached/engine_error.h>
#include <memcached/engine_testapp.h>
#include <memcached/types.h>
#include <nlohmann/json.hpp>
#include <platform/cbassert.h>
#include <platform/dirutils.h>
#include <platform/platform_thread.h>
#include <platform/platform_time.h>
#include <programs/engine_testapp/mock_engine.h>
#include <string_utilities.h>
#include <xattr/blob.h>
#include <chrono>
#include <cstdio>
#include <cstdlib>
#include <cstring>
#include <iostream>
#include <map>
#include <mutex>
#include <random>
#include <regex>
#include <set>
#include <string>
#include <thread>
#include <vector>

#ifdef linux
/* /usr/include/netinet/in.h defines macros from ntohs() to _bswap_nn to
 * optimize the conversion functions, but the prototypes generate warnings
 * from gcc. The conversion methods isn't the bottleneck for my app, so
 * just remove the warnings by undef'ing the optimization ..
 */
#undef ntohs
#undef ntohl
#undef htons
#undef htonl
#endif

using namespace std::string_literals;
using namespace std::string_view_literals;

class ThreadData {
public:
    explicit ThreadData(EngineIface* eh, int e = 0) : h(eh), extra(e) {
    }
    EngineIface* h;
    int extra;
};

enum class EPBucketType { EP, Ephemeral };

static void check_observe_seqno(bool failover,
                                EPBucketType bucket_type,
                                uint8_t format_type,
                                Vbid vb_id,
                                uint64_t vb_uuid,
                                uint64_t last_persisted_seqno,
                                uint64_t current_seqno,
                                uint64_t failover_vbuuid = 0,
                                uint64_t failover_seqno = 0) {
    uint8_t recv_format_type;
    Vbid recv_vb_id;
    uint64_t recv_vb_uuid;
    uint64_t recv_last_persisted_seqno;
    uint64_t recv_current_seqno;
    uint64_t recv_failover_vbuuid;
    uint64_t recv_failover_seqno;

    memcpy(&recv_format_type, last_body.data(), sizeof(uint8_t));
    checkeq(format_type, recv_format_type, "Wrong format type in result");
    memcpy(&recv_vb_id, last_body.data() + 1, sizeof(uint16_t));
    checkeq(vb_id.get(), ntohs(recv_vb_id.get()), "Wrong vbucket id in result");
    memcpy(&recv_vb_uuid, last_body.data() + 3, sizeof(uint64_t));
    checkeq(vb_uuid, ntohll(recv_vb_uuid), "Wrong vbucket uuid in result");
    memcpy(&recv_last_persisted_seqno, last_body.data() + 11, sizeof(uint64_t));

    switch (bucket_type) {
    case EPBucketType::EP:
        // Should get the "real" persisted seqno:
        checkeq(last_persisted_seqno,
                ntohll(recv_last_persisted_seqno),
                "Wrong persisted seqno in result (EP)");
        break;
    case EPBucketType::Ephemeral:
        // For ephemeral, this should always be zero, as there is no
        // persistence.
        checkeq(uint64_t(0),
                ntohll(recv_last_persisted_seqno),
                "Wrong persisted seqno in result (Ephemeral)");
        break;
    }

    memcpy(&recv_current_seqno, last_body.data() + 19, sizeof(uint64_t));
    checkeq(current_seqno, ntohll(recv_current_seqno), "Wrong current seqno in result");

    if (failover) {
        memcpy(&recv_failover_vbuuid, last_body.data() + 27, sizeof(uint64_t));
        checkeq(failover_vbuuid, ntohll(recv_failover_vbuuid),
                "Wrong failover uuid in result");
        memcpy(&recv_failover_seqno, last_body.data() + 35, sizeof(uint64_t));
        checkeq(failover_seqno, ntohll(recv_failover_seqno),
                "Wrong failover seqno in result");
    }
}

static enum test_result test_replace_with_eviction(EngineIface* h) {
    checkeq(cb::engine_errc::success,
            store(h, nullptr, StoreSemantics::Set, "key", "somevalue"),
            "Failed to set value.");
    wait_for_flusher_to_settle(h);
    evict_key(h, "key");
    int numBgFetched = get_int_stat(h, "ep_bg_fetched");

    checkeq(cb::engine_errc::success,
            store(h, nullptr, StoreSemantics::Replace, "key", "somevalue1"),
            "Failed to replace existing value.");

    checkeq(cb::engine_errc::success,
            get_stats(h, {}, {}, add_stats),
            "Failed to get stats.");
    std::string eviction_policy = vals.find("ep_item_eviction_policy")->second;
    if (eviction_policy == "full_eviction") {
        numBgFetched++;
    }

    checkeq(numBgFetched,
            get_int_stat(h, "ep_bg_fetched"),
            "Bg fetched value didn't match");

    check_key_value(h, "key", "somevalue1", 10);
    return SUCCESS;
}

static enum test_result test_wrong_vb_mutation(EngineIface* h,
                                               StoreSemantics op) {
    int numNotMyVBucket = get_int_stat(h, "ep_num_not_my_vbuckets");
    uint64_t cas = 11;
    if (op == StoreSemantics::Add) {
        // Add operation with cas != 0 doesn't make sense
        cas = 0;
    }
    checkeq(cb::engine_errc::not_my_vbucket,
            store(h, nullptr, op, "key", "somevalue", nullptr, cas, Vbid(1)),
            "Expected not_my_vbucket");
    wait_for_stat_change(h, "ep_num_not_my_vbuckets", numNotMyVBucket);
    return SUCCESS;
}

static enum test_result test_pending_vb_mutation(EngineIface* h,
                                                 StoreSemantics op) {
    auto* cookie = testHarness->create_cookie(h);
    testHarness->set_ewouldblock_handling(cookie, false);
    check(set_vbucket_state(h, Vbid(1), vbucket_state_pending),
          "Failed to set vbucket state.");
    check(verify_vbucket_state(h, Vbid(1), vbucket_state_pending),
          "Bucket state was not set to pending.");
    uint64_t cas = 11;
    if (op == StoreSemantics::Add) {
        // Add operation with cas != 0 doesn't make sense..
        cas = 0;
    }
    checkeq(cb::engine_errc::would_block,
            store(h, cookie, op, "key", "somevalue", nullptr, cas, Vbid(1)),
            "Expected ewouldblock");
    testHarness->destroy_cookie(cookie);
    return SUCCESS;
}

static enum test_result test_replica_vb_mutation(EngineIface* h,
                                                 StoreSemantics op) {
    check(set_vbucket_state(h, Vbid(1), vbucket_state_replica),
          "Failed to set vbucket state.");
    check(verify_vbucket_state(h, Vbid(1), vbucket_state_replica),
          "Bucket state was not set to replica.");
    int numNotMyVBucket = get_int_stat(h, "ep_num_not_my_vbuckets");

    uint64_t cas = 11;
    if (op == StoreSemantics::Add) {
        // performing add with a CAS != 0 doesn't make sense...
        cas = 0;
    }
    checkeq(cb::engine_errc::not_my_vbucket,
            store(h, nullptr, op, "key", "somevalue", nullptr, cas, Vbid(1)),
            "Expected not my vbucket");
    wait_for_stat_change(h, "ep_num_not_my_vbuckets", numNotMyVBucket);
    return SUCCESS;
}

//
// ----------------------------------------------------------------------
// The actual tests are below.
// ----------------------------------------------------------------------
//

static int checkCurrItemsAfterShutdown(EngineIface* h,
                                       int numItems2Load,
                                       bool shutdownForce) {
    if (!isWarmupEnabled(h)) {
        return SKIPPED;
    }

    std::vector<std::string> keys;
    for (int index = 0; index < numItems2Load; ++index) {
        std::stringstream s;
        s << "keys_2_load-" << index;
        std::string key(s.str());
        keys.push_back(key);
    }

    // Check preconditions.
    checkeq(0,
            get_int_stat(h, "ep_total_persisted"),
            "Expected ep_total_persisted equals 0");
    checkeq(0, get_int_stat(h, "curr_items"), "Expected curr_items equals 0");

    std::unique_ptr<MockCookie> cookie = std::make_unique<MockCookie>();
    // stop flusher before loading new items
    auto pkt = createPacket(cb::mcbp::ClientOpcode::StopPersistence);
    checkeq(cb::engine_errc::success,
            h->unknown_command(cookie.get(), *pkt, add_response),
            "CMD_STOP_PERSISTENCE failed!");
    checkeq(cb::mcbp::Status::Success,
            last_status.load(),
            "Failed to stop persistence!");

    std::vector<std::string>::iterator itr;
    for (itr = keys.begin(); itr != keys.end(); ++itr) {
        checkeq(cb::engine_errc::success,
                store(h, nullptr, StoreSemantics::Set, itr->c_str(), "oracle"),
                "Failed to store a value");
    }

    checkeq(0,
            get_int_stat(h, "ep_total_persisted"),
            "Incorrect ep_total_persisted, expected 0");

    // Can only check curr_items in value_only eviction; full-eviction
    // relies on persistence to complete (via flusher) to update count.
    const auto evictionPolicy = get_str_stat(h, "ep_item_eviction_policy");
    if (evictionPolicy == "value_only") {
        checkeq(numItems2Load,
                get_int_stat(h, "curr_items"),
                "Expected curr_items to reflect item count");
    }

    // resume flusher before shutdown + warmup
    pkt = createPacket(cb::mcbp::ClientOpcode::StartPersistence);
    checkeq(cb::engine_errc::success,
            h->unknown_command(cookie.get(), *pkt, add_response),
            "CMD_START_PERSISTENCE failed!");
    checkeq(cb::mcbp::Status::Success, last_status.load(),
          "Failed to start persistence!");

    // shutdown engine force and restart
    testHarness->reload_engine(&h,
                               testHarness->get_current_testcase()->cfg,
                               true,
                               shutdownForce);

    wait_for_warmup_complete(h);
    return get_int_stat(h, "curr_items");
}

static enum test_result test_flush_shutdown_force(EngineIface* h) {
    if (!isWarmupEnabled(h)) {
        return SKIPPED;
    }

    int numItems2load = 3000;
    bool shutdownForce = true;
    int currItems =
            checkCurrItemsAfterShutdown(h, numItems2load, shutdownForce);
    checkle(currItems, numItems2load,
           "Number of curr items should be <= 3000, unless previous "
           "shutdown force had to wait for the flusher");
    return SUCCESS;
}

static enum test_result test_flush_shutdown_noforce(EngineIface* h) {
    if (!isWarmupEnabled(h)) {
        return SKIPPED;
    }

    int numItems2load = 3000;
    bool shutdownForce = false;
    int currItems =
            checkCurrItemsAfterShutdown(h, numItems2load, shutdownForce);
    checkeq(numItems2load, currItems,
           "Number of curr items should be equal to 3000, unless previous "
           "shutdown did not wait for the flusher");
    return SUCCESS;
}

static enum test_result test_shutdown_snapshot_range(EngineIface* h) {
    if (!isWarmupEnabled(h)) {
        return SKIPPED;
    }

    const int num_items = 100;
    for (int j = 0; j < num_items; ++j) {
        std::stringstream ss;
        ss << "key" << j;
        checkeq(cb::engine_errc::success,
                store(h,
                      nullptr,
                      StoreSemantics::Set,
                      ss.str().c_str(),
                      "data"),
                "Failed to store a value");
    }

    wait_for_flusher_to_settle(h);
    int end = get_int_stat(h, "vb_0:high_seqno", "vbucket-seqno");

    /* change vb state to replica before restarting (as it happens in graceful
       failover)*/
    check(set_vbucket_state(h, Vbid(0), vbucket_state_replica),
          "Failed set vbucket 0 to replica state.");

    /* trigger persist vb state task */
    checkeq(cb::engine_errc::success,
            set_param(
                    h, EngineParamCategory::Flush, "vb_state_persist_run", "0"),
            "Failed to trigger vb state persist");

    /* restart the engine */
    testHarness->reload_engine(&h,

                               testHarness->get_current_testcase()->cfg,
                               true,
                               false);

    wait_for_warmup_complete(h);

    /* Check if snapshot range is persisted correctly */
    checkeq(end,
            get_int_stat(h, "vb_0:last_persisted_snap_start", "vbucket-seqno"),
            "Wrong snapshot start persisted");
    checkeq(end,
            get_int_stat(h, "vb_0:last_persisted_snap_end", "vbucket-seqno"),
            "Wrong snapshot end persisted");

    return SUCCESS;
}

static enum test_result test_restart(EngineIface* h) {
    if (!isWarmupEnabled(h)) {
        return SKIPPED;
    }

    static const char val[] = "somevalue";
    cb::engine_errc ret = store(h, nullptr, StoreSemantics::Set, "key", val);
    checkeq(cb::engine_errc::success, ret, "Failed set.");

    testHarness->reload_engine(&h,

                               testHarness->get_current_testcase()->cfg,
                               true,
                               false);

    wait_for_warmup_complete(h);
    check_key_value(h, "key", val, strlen(val));
    return SUCCESS;
}

static enum test_result test_specialKeys(EngineIface* h) {
    cb::engine_errc ret;

    // Simplified Chinese "Couchbase"
    static const char key0[] = "沙发数据库";
    static const char val0[] = "some Chinese value";
    checkeq(cb::engine_errc::success,
            (ret = store(h, nullptr, StoreSemantics::Set, key0, val0)),
            "Failed set Chinese key");
    check_key_value(h, key0, val0, strlen(val0));

    // Traditional Chinese "Couchbase"
    static const char key1[] = "沙發數據庫";
    static const char val1[] = "some Traditional Chinese value";
    checkeq(cb::engine_errc::success,
            (ret = store(h, nullptr, StoreSemantics::Set, key1, val1)),
            "Failed set Traditional Chinese key");

    // Korean "couch potato"
    static const char key2[] = "쇼파감자";
    static const char val2[] = "some Korean value";
    checkeq(cb::engine_errc::success,
            (ret = store(h, nullptr, StoreSemantics::Set, key2, val2)),
            "Failed set Korean key");

    // Russian "couch potato"
    static const char key3[] = "лодырь, лентяй";
    static const char val3[] = "some Russian value";
    checkeq(cb::engine_errc::success,
            (ret = store(h, nullptr, StoreSemantics::Set, key3, val3)),
            "Failed set Russian key");

    // Japanese "couch potato"
    static const char key4[] = "カウチポテト";
    static const char val4[] = "some Japanese value";
    checkeq(cb::engine_errc::success,
            (ret = store(h, nullptr, StoreSemantics::Set, key4, val4)),
            "Failed set Japanese key");

    // Indian char key, and no idea what it is
    static const char key5[] = "हरियानवी";
    static const char val5[] = "some Indian value";
    checkeq(cb::engine_errc::success,
            (ret = store(h, nullptr, StoreSemantics::Set, key5, val5)),
            "Failed set Indian key");

    // Portuguese translation "couch potato"
    static const char key6[] = "sedentário";
    static const char val6[] = "some Portuguese value";
    checkeq(cb::engine_errc::success,
            (ret = store(h, nullptr, StoreSemantics::Set, key6, val6)),
            "Failed set Portuguese key");

    // Arabic translation "couch potato"
    static const char key7[] = "الحافلةالبطاطة";
    static const char val7[] = "some Arabic value";
    checkeq(cb::engine_errc::success,
            (ret = store(h, nullptr, StoreSemantics::Set, key7, val7)),
            "Failed set Arabic key");

    if (isWarmupEnabled(h)) {
        // Check that after warmup the keys are still present.
        testHarness->reload_engine(&h,

                                   testHarness->get_current_testcase()->cfg,
                                   true,
                                   false);

        wait_for_warmup_complete(h);
        check_key_value(h, key0, val0, strlen(val0));
        check_key_value(h, key1, val1, strlen(val1));
        check_key_value(h, key2, val2, strlen(val2));
        check_key_value(h, key3, val3, strlen(val3));
        check_key_value(h, key4, val4, strlen(val4));
        check_key_value(h, key5, val5, strlen(val5));
        check_key_value(h, key6, val6, strlen(val6));
        check_key_value(h, key7, val7, strlen(val7));
    }
    return SUCCESS;
}

static enum test_result test_binKeys(EngineIface* h) {
    cb::engine_errc ret;

    // binary key with char values beyond 0x7F
    static const char key0[] = "\xe0\xed\xf1\x6f\x7f\xf8\xfa";
    static const char val0[] = "some value val8";
    checkeq(cb::engine_errc::success,
            (ret = store(h, nullptr, StoreSemantics::Set, key0, val0)),
            "Failed set binary key0");
    check_key_value(h, key0, val0, strlen(val0));

    // binary keys with char values beyond 0x7F
    static const char key1[] = "\xf1\xfd\xfe\xff\xf0\xf8\xef";
    static const char val1[] = "some value val9";
    checkeq(cb::engine_errc::success,
            (ret = store(h, nullptr, StoreSemantics::Set, key1, val1)),
            "Failed set binary key1");
    check_key_value(h, key1, val1, strlen(val1));

    // binary keys with special utf-8 BOM (Byte Order Mark) values 0xBB 0xBF
    // 0xEF
    static const char key2[] = "\xff\xfe\xbb\xbf\xef";
    static const char val2[] = "some utf-8 bom value";
    checkeq(cb::engine_errc::success,
            (ret = store(h, nullptr, StoreSemantics::Set, key2, val2)),
            "Failed set binary utf-8 bom key");
    check_key_value(h, key2, val2, strlen(val2));

    // binary keys with special utf-16BE BOM values "U+FEFF"
    static const char key3[] = "U+\xfe\xff\xefU+\xff\xfe";
    static const char val3[] = "some utf-16 bom value";
    checkeq(cb::engine_errc::success,
            (ret = store(h, nullptr, StoreSemantics::Set, key3, val3)),
            "Failed set binary utf-16 bom key");
    check_key_value(h, key3, val3, strlen(val3));

    if (isWarmupEnabled(h)) {
        testHarness->reload_engine(&h,

                                   testHarness->get_current_testcase()->cfg,
                                   true,
                                   false);

        wait_for_warmup_complete(h);
        check_key_value(h, key0, val0, strlen(val0));
        check_key_value(h, key1, val1, strlen(val1));
        check_key_value(h, key2, val2, strlen(val2));
        check_key_value(h, key3, val3, strlen(val3));
    }
    return SUCCESS;
}

static enum test_result test_restart_bin_val(EngineIface* h) {
    if (!isWarmupEnabled(h)) {
        return SKIPPED;
    }

    char binaryData[] = "abcdefg\0gfedcba";
    cb_assert(sizeof(binaryData) != strlen(binaryData));

    checkeq(cb::engine_errc::success,
            storeCasVb11(h,
                         nullptr,
                         StoreSemantics::Set,
                         "key",
                         binaryData,
                         sizeof(binaryData),
                         82758,
                         0,
                         Vbid(0))
                    .first,
            "Failed set.");

    testHarness->reload_engine(&h,

                               testHarness->get_current_testcase()->cfg,
                               true,
                               false);

    wait_for_warmup_complete(h);

    check_key_value(h, "key", binaryData, sizeof(binaryData));
    return SUCCESS;
}

static enum test_result test_wrong_vb_get(EngineIface* h) {
    int numNotMyVBucket = get_int_stat(h, "ep_num_not_my_vbuckets");
    checkeq(cb::engine_errc::not_my_vbucket,
            verify_key(h, "key", Vbid(1)),
            "Expected wrong bucket.");
    wait_for_stat_change(h, "ep_num_not_my_vbuckets", numNotMyVBucket);
    return SUCCESS;
}

static enum test_result test_vb_get_pending(EngineIface* h) {
    check(set_vbucket_state(h, Vbid(1), vbucket_state_pending),
          "Failed to set vbucket state.");
    auto* cookie = testHarness->create_cookie(h);
    testHarness->set_ewouldblock_handling(cookie, false);

    checkeq(cb::engine_errc::would_block,
            get(h, cookie, "key", Vbid(1)).first,
            "Expected wouldblock.");
    checkeq(1, get_int_stat(h, "vb_pending_ops_get"), "Expected 1 get");

    testHarness->destroy_cookie(cookie);
    return SUCCESS;
}

static enum test_result test_vb_get_replica(EngineIface* h) {
    check(set_vbucket_state(h, Vbid(1), vbucket_state_replica),
          "Failed to set vbucket state.");
    int numNotMyVBucket = get_int_stat(h, "ep_num_not_my_vbuckets");
    checkeq(cb::engine_errc::not_my_vbucket,
            verify_key(h, "key", Vbid(1)),
            "Expected not my bucket.");
    wait_for_stat_change(h, "ep_num_not_my_vbuckets", numNotMyVBucket);
    return SUCCESS;
}

static enum test_result test_wrong_vb_set(EngineIface* h) {
    return test_wrong_vb_mutation(h, StoreSemantics::Set);
}

static enum test_result test_wrong_vb_cas(EngineIface* h) {
    return test_wrong_vb_mutation(h, StoreSemantics::CAS);
}

static enum test_result test_wrong_vb_add(EngineIface* h) {
    return test_wrong_vb_mutation(h, StoreSemantics::Add);
}

static enum test_result test_wrong_vb_replace(EngineIface* h) {
    return test_wrong_vb_mutation(h, StoreSemantics::Replace);
}

static enum test_result test_wrong_vb_del(EngineIface* h) {
    int numNotMyVBucket = get_int_stat(h, "ep_num_not_my_vbuckets");
    checkeq(cb::engine_errc::not_my_vbucket,
            del(h, "key", 0, Vbid(1)),
            "Expected wrong bucket.");
    wait_for_stat_change(h, "ep_num_not_my_vbuckets", numNotMyVBucket);
    return SUCCESS;
}

/* Returns a string in the format "%Y-%m-%d %H:%M:%S" of the specified
 * time point.
 */
std::string make_time_string(std::chrono::system_clock::time_point time_point) {
    time_t tt = std::chrono::system_clock::to_time_t(time_point);
#ifdef _MSC_VER
    // Windows' gmtime() is already thread-safe.
    struct tm* split = gmtime(&tt);
#else
    struct tm local_storage;
    struct tm* split = gmtime_r(&tt, &local_storage);
#endif
    char timeStr[20];
    strftime(timeStr, 20, "%Y-%m-%d %H:%M:%S", split);
    return timeStr;
}

static enum test_result test_expiry_pager_settings(EngineIface* h) {
    cb_assert(!get_bool_stat(h, "ep_exp_pager_enabled"));
    checkeq(600,
            get_int_stat(h, "ep_exp_pager_stime"),
            "Expiry pager sleep time not expected");
    set_param(h, EngineParamCategory::Flush, "exp_pager_stime", "1");
    checkeq(1,
            get_int_stat(h, "ep_exp_pager_stime"),
            "Expiry pager sleep time not updated");
    cb_assert(!get_bool_stat(h, "ep_exp_pager_enabled"));
    using namespace std::chrono;
    using namespace std::chrono_literals;
    std::this_thread::sleep_for(1s);
    checkeq(0,
            get_int_stat(h, "ep_num_expiry_pager_runs"),
            "Expiry pager run count is not zero");

    set_param(h, EngineParamCategory::Flush, "exp_pager_enabled", "true");
    checkeq(1,
            get_int_stat(h, "ep_exp_pager_stime"),
            "Expiry pager sleep time not updated");
    wait_for_stat_to_be_gte(h, "ep_num_expiry_pager_runs", 1);

    // Reload engine
    testHarness->reload_engine(&h,

                               testHarness->get_current_testcase()->cfg,
                               true,
                               false);

    wait_for_warmup_complete(h);
    cb_assert(!get_bool_stat(h, "ep_exp_pager_enabled"));

    // Enable expiry pager again
    set_param(h, EngineParamCategory::Flush, "exp_pager_enabled", "true");

    checkeq(get_int_stat(h, "ep_exp_pager_initial_run_time"),
            -1,
            "Task time should be disable upon warmup");

    std::string err_msg;
    // Update exp_pager_initial_run_time and ensure the update is successful
    set_param(h, EngineParamCategory::Flush, "exp_pager_initial_run_time", "3");
    std::string expected_time = "03:00";
    std::string str;
    // [MB-21806] - Need to repeat the fetch as the set_param for
    // "exp_pager_initial_run_time" schedules a task that sets the stats later
    repeat_till_true([&]() {
        str = get_str_stat(h, "ep_expiry_pager_task_time");
        return 0 == str.substr(11, 5).compare(expected_time);
    });
    err_msg.assign("Updated time incorrect, expect: " +
                   expected_time + ", actual: " + str.substr(11, 5));
    checkeq(0, str.substr(11, 5).compare(expected_time), err_msg.c_str());

    // Update exp_pager_stime by 30 minutes and ensure that the update is successful
    const auto update_by = 30min;
    // the calculated task time depends on memcached_uptime ticks, so can be
    // at most 1 second behind based on exactly when it is checked;
    // reduce the lower bound to allow this.
    std::string targetTaskTime1{
            make_time_string(system_clock::now() + update_by - 1s)};

    // clear the initial task time, and test setting stime results in an exact
    // result of
    //   task_time = now + stime
    set_param(
            h, EngineParamCategory::Flush, "exp_pager_initial_run_time", "-1");
    set_param(
            h,
            EngineParamCategory::Flush,
            "exp_pager_stime",
            std::to_string(duration_cast<seconds>(update_by).count()).c_str());
    str = get_str_stat(h, "ep_expiry_pager_task_time");

    std::string targetTaskTime2{
            make_time_string(system_clock::now() + update_by)};

    // ep_expiry_pager_task_time should fall within the range of
    // targetTaskTime1 and targetTaskTime2
    err_msg.assign("Unexpected task time range, expect: " +
                   targetTaskTime1 + " <= " + str + " <= " + targetTaskTime2);
    checkle(targetTaskTime1, str, err_msg.c_str());
    checkle(str, targetTaskTime2, err_msg.c_str());

    return SUCCESS;
}

static enum test_result test_expiry_with_xattr(EngineIface* h) {
    const char* key = "test_expiry";
    cb::xattr::Blob blob;

    //Add a few XAttrs
    blob.set("user", R"({"author":"bubba"})");
    blob.set("_sync", R"({"cas":"0xdeadbeefcafefeed"})");
    blob.set("meta", R"({"content-type":"text"})");

    auto xattr_value = blob.finalize();

    //Now, append user data to the xattrs and store the data
    std::string value_data("test_expiry_value");
    std::vector<char> data;
    std::copy(xattr_value.begin(), xattr_value.end(), std::back_inserter(data));
    std::copy(value_data.c_str(), value_data.c_str() + value_data.length(),
              std::back_inserter(data));

    auto* cookie = testHarness->create_cookie(h);

    checkeq(cb::engine_errc::success,
            storeCasVb11(h,
                         cookie,
                         StoreSemantics::Set,
                         key,
                         reinterpret_cast<char*>(data.data()),
                         data.size(),
                         9258,
                         0,
                         Vbid(0),
                         10,
                         PROTOCOL_BINARY_DATATYPE_XATTR)
                    .first,
            "Failed to store xattr document");

    if (isPersistentBucket(h)) {
        wait_for_flusher_to_settle(h);
    }

    testHarness->time_travel(11);

    cb::EngineErrorMetadataPair errorMetaPair;

    check(get_meta(h, "test_expiry", errorMetaPair, cookie),
          "Get meta command failed");
    auto prev_revseqno = errorMetaPair.second.seqno;

    checkeq(PROTOCOL_BINARY_DATATYPE_XATTR,
            errorMetaPair.second.datatype,
            "Datatype is not XATTR");

    auto ret = get(h, cookie, key, Vbid(0), DocStateFilter::AliveOrDeleted);
    checkeq(cb::engine_errc::success,
            ret.first,
            "Unable to get a deleted item");

    check(get_meta(h, "test_expiry", errorMetaPair, cookie),
          "Get meta command failed");

    checkeq(errorMetaPair.second.seqno,
            prev_revseqno + 1,
            "rev seqno must have incremented by 1");

    /* Retrieve the item info and create a new blob out of the data */
    item_info info;
    checkeq(true,
            h->get_item_info(*ret.second.get(), info),
            "Unable to retrieve item info");

    cb::char_buffer value_buf{static_cast<char*>(info.value[0].iov_base),
                              info.value[0].iov_len};

    cb::xattr::Blob new_blob(value_buf, false);

    /* Only system extended attributes need to be present at this point.
     * Thus, check the blob length with the system size.
     */
    const auto systemsize = new_blob.finalize().size();

    checkeq(systemsize, new_blob.get_system_size(),
            "The size of the blob doesn't match the size of system attributes");

    const std::string& cas_str{R"({"cas":"0xdeadbeefcafefeed"})"};
    const std::string& sync_str = to_string(blob.get("_sync"));

    checkeq(cas_str, sync_str , "system xattr is invalid");

    testHarness->destroy_cookie(cookie);

    return SUCCESS;
}

static enum test_result test_expiry(EngineIface* h) {
    const char *key = "test_expiry";
    const char *data = "some test data here.";

    auto* cookie = testHarness->create_cookie(h);
    auto ret = allocate(h,
                        cookie,
                        key,
                        strlen(data),
                        0,
                        2,
                        PROTOCOL_BINARY_RAW_BYTES,
                        Vbid(0));
    checkeq(cb::engine_errc::success, ret.first, "Allocation failed.");

    item_info info;
    if (!h->get_item_info(*ret.second.get(), info)) {
        abort();
    }
    memcpy(info.value[0].iov_base, data, strlen(data));

    uint64_t cas = 0;
    auto rv = h->store(*cookie,
                       *ret.second.get(),
                       cas,
                       StoreSemantics::Set,
                       {},
                       DocumentState::Alive,
                       false);
    checkeq(cb::engine_errc::success, rv, "Set failed.");
    check_key_value(h, key, data, strlen(data));

    testHarness->time_travel(5);
    checkeq(cb::engine_errc::no_such_key,
            get(h, cookie, key, Vbid(0)).first,
            "Item didn't expire");

    int expired_access = get_int_stat(h, "ep_expired_access");
    int expired_pager = get_int_stat(h, "ep_expired_pager");
    int active_expired = get_int_stat(h, "vb_active_expired");
    checkeq(0, expired_pager, "Expected zero expired item by pager");
    checkeq(1, expired_access, "Expected an expired item on access");
    checkeq(1, active_expired, "Expected an expired active item");
    checkeq(cb::engine_errc::success,
            store(h, cookie, StoreSemantics::Set, key, data),
            "Failed set.");

    // When run under full eviction, the total item stats are set from the
    // flusher. So we need to wait for it to finish before checking the
    // total number of items.
    wait_for_flusher_to_settle(h);

    std::stringstream ss;
    ss << "curr_items stat should be still 1 after ";
    ss << "overwriting the key that was expired, but not purged yet";
    checkeq(1, get_int_stat(h, "curr_items"), ss.str().c_str());

    testHarness->destroy_cookie(cookie);
    return SUCCESS;
}

static enum test_result test_expiry_loader(EngineIface* h) {
    if (!isWarmupEnabled(h)) {
        return SKIPPED;
    }
    const char *key = "test_expiry_loader";
    const char *data = "some test data here.";

    auto* cookie = testHarness->create_cookie(h);
    auto ret = allocate(h,
                        cookie,
                        key,
                        strlen(data),
                        0,
                        2,
                        PROTOCOL_BINARY_RAW_BYTES,
                        Vbid(0));
    checkeq(cb::engine_errc::success, ret.first, "Allocation failed.");

    item_info info;
    if (!h->get_item_info(*ret.second.get(), info)) {
        abort();
    }
    memcpy(info.value[0].iov_base, data, strlen(data));

    uint64_t cas = 0;
    auto rv = h->store(*cookie,
                       *ret.second.get(),
                       cas,
                       StoreSemantics::Set,
                       {},
                       DocumentState::Alive,
                       false);
    checkeq(cb::engine_errc::success, rv, "Set failed.");
    check_key_value(h, key, data, strlen(data));

    testHarness->time_travel(3);

    ret = get(h, cookie, key, Vbid(0));
    checkeq(cb::engine_errc::no_such_key, ret.first, "Item didn't expire");
    testHarness->destroy_cookie(cookie);

    // Restart the engine to ensure the above expired item is not loaded
    testHarness->reload_engine(&h,

                               testHarness->get_current_testcase()->cfg,
                               true,
                               false);

    wait_for_warmup_complete(h);
    cb_assert(0 == get_int_stat(h, "ep_warmup_value_count", "warmup"));

    return SUCCESS;
}

static enum test_result test_expiration_on_compaction(EngineIface* h) {
    if (get_bool_stat(h, "ep_exp_pager_enabled")) {
        set_param(h, EngineParamCategory::Flush, "exp_pager_enabled", "false");
    }

    checkeq(1,
            get_int_stat(h, "vb_0:persistence:num_visits", "checkpoint"),
            "Cursor moved before item load");

    for (int i = 0; i < 25; i++) {
        std::stringstream ss;
        ss << "key" << i;
        checkeq(cb::engine_errc::success,
                store(h,
                      nullptr,
                      StoreSemantics::Set,
                      ss.str().c_str(),
                      "somevalue",
                      nullptr,
                      0,
                      Vbid(0),
                      10,
                      PROTOCOL_BINARY_RAW_BYTES),
                "Set failed.");
    }

    // Throw an xattr document in (and later compressed)
    cb::xattr::Blob builder;
    builder.set("_ep", R"({"foo":"bar"})");
    builder.set("key", R"({"foo":"bar"})");
    builder.set("_sync", R"({"foo":"bar"})");
    builder.set("stuff", R"({"foo":"bar"})");
    builder.set("misc", R"({"foo":"bar"})");
    builder.set("things", R"({"foo":"bar"})");
    builder.set("that", R"({"foo":"bar"})");

    auto blob = builder.finalize();
    std::string data;
    std::copy(blob.begin(), blob.end(), std::back_inserter(data));
    for (int i = 0; i < 12; i++) {
        std::stringstream ss;
        ss << "xattr_key" << i;

        checkeq(cb::engine_errc::success,
                storeCasVb11(h,
                             nullptr,
                             StoreSemantics::Set,
                             ss.str().c_str(),
                             data.data(),
                             data.size(),
                             0,
                             0,
                             Vbid(0),
                             10,
                             PROTOCOL_BINARY_DATATYPE_XATTR,
                             DocumentState::Alive)
                        .first,
                "Unable to store item");
    }

    cb::compression::Buffer compressedDoc;
    cb::compression::deflate(
            cb::compression::Algorithm::Snappy, data, compressedDoc);

    for (int i = 0; i < 13; i++) {
        std::stringstream ss;
        ss << "compressed_xattr_key" << i;

        checkeq(cb::engine_errc::success,
                storeCasVb11(h,
                             nullptr,
                             StoreSemantics::Set,
                             ss.str().c_str(),
                             compressedDoc.data(),
                             compressedDoc.size(),
                             0,
                             0,
                             Vbid(0),
                             10,
                             PROTOCOL_BINARY_DATATYPE_XATTR |
                                     PROTOCOL_BINARY_DATATYPE_SNAPPY,
                             DocumentState::Alive)
                        .first,
                "Unable to store item");
    }

    wait_for_flusher_to_settle(h);
    checkeq(50,
            get_int_stat(h, "curr_items"),
            "Unexpected number of items on database");
    checklt(1, get_int_stat(h, "vb_0:persistence:num_visits", "checkpoint"),
            "Cursor not moved even after flusher runs");

    testHarness->time_travel(15);

    // Compaction on VBucket
    compact_db(h, Vbid(0), 0, 0, 0);
    wait_for_stat_to_be(h, "ep_pending_compactions", 0);

    checkeq(50,
            get_int_stat(h, "ep_expired_compactor"),
            "Unexpected expirations by compactor");

    return SUCCESS;
}

static enum test_result test_expiration_on_warmup(EngineIface* h) {
    if (!isWarmupEnabled(h)) {
        return SKIPPED;
    }

    auto* cookie = testHarness->create_cookie(h);
    set_param(h, EngineParamCategory::Flush, "exp_pager_enabled", "false");
    int pager_runs = get_int_stat(h, "ep_num_expiry_pager_runs");

    const char *key = "KEY";
    const char *data = "VALUE";

    auto ret = allocate(h,
                        cookie,
                        key,
                        strlen(data),
                        0,
                        10,
                        PROTOCOL_BINARY_RAW_BYTES,
                        Vbid(0));
    checkeq(cb::engine_errc::success, ret.first, "Allocation failed.");

    item_info info;
    if (!h->get_item_info(*ret.second.get(), info)) {
        abort();
    }
    memcpy(info.value[0].iov_base, data, strlen(data));

    uint64_t cas = 0;
    auto rv = h->store(*cookie,
                       *ret.second.get(),
                       cas,
                       StoreSemantics::Set,
                       {},
                       DocumentState::Alive,
                       false);
    checkeq(cb::engine_errc::success, rv, "Set failed.");
    testHarness->destroy_cookie(cookie);

    check_key_value(h, key, data, strlen(data));
    ret.second.reset();
    wait_for_flusher_to_settle(h);

    checkeq(1, get_int_stat(h, "curr_items"), "Failed store item");
    testHarness->time_travel(15);

    checkeq(pager_runs,
            get_int_stat(h, "ep_num_expiry_pager_runs"),
            "Expiry pager shouldn't have run during this time");

    // Restart the engine to ensure the above item is expired
    testHarness->reload_engine(&h,
                               testHarness->get_current_testcase()->cfg,
                               true,
                               false);

    wait_for_warmup_complete(h);
    check(get_bool_stat(h, "ep_exp_pager_enabled"),
          "Expiry pager should be enabled on warmup");

    // Wait for the expiry pager to run and expire our item.
    wait_for_stat_to_be_gte(
            h, "ep_expired_pager", 1, nullptr, std::chrono::seconds{10});

    // Note: previously we checked that curr_items was zero here (immediately
    // after waiting for ep_expired_pager == 1), however we cannot assume that
    // - items are actually expired asynchronously.
    // See EPStore::processExpiredItem - for non-temporary, expired items we
    // call processSoftDelete (soft-marking the item as deleted in the
    // hashtable), and then call queueDirty to queue a deletion, and then
    // increment the expired stat. Only when that delete is actually persisted
    // and the deleted callback is invoked -
    // PeristenceCallback::callback(int&) - is curr_items finally decremented.
    // Therefore we need to wait for the flusher to settle (i.e. delete
    // callback to be called) for the curr_items stat to be accurate.
    wait_for_flusher_to_settle(h);

    checkeq(0,
            get_int_stat(h, "curr_items"),
            "The item should have been expired.");

    return SUCCESS;
}

static enum test_result test_bug3454(EngineIface* h) {
    if (!isWarmupEnabled(h)) {
        return SKIPPED;
    }

    const char *key = "test_expiry_duplicate_warmup";
    const char *data = "some test data here.";

    auto* cookie = testHarness->create_cookie(h);
    auto ret = allocate(h,
                        cookie,
                        key,
                        strlen(data),
                        0,
                        5,
                        PROTOCOL_BINARY_RAW_BYTES,
                        Vbid(0));
    checkeq(cb::engine_errc::success, ret.first, "Allocation failed.");

    item_info info;
    if (!h->get_item_info(*ret.second.get(), info)) {
        abort();
    }
    memcpy(info.value[0].iov_base, data, strlen(data));

    uint64_t cas = 0;
    auto rv = h->store(*cookie,
                       *ret.second.get(),
                       cas,
                       StoreSemantics::Set,
                       {},
                       DocumentState::Alive,
                       false);
    checkeq(cb::engine_errc::success, rv, "Set failed.");
    check_key_value(h, key, data, strlen(data));
    wait_for_flusher_to_settle(h);

    // Advance the ep_engine time by 10 sec for the above item to be expired.
    testHarness->time_travel(10);
    ret = get(h, cookie, key, Vbid(0));
    checkeq(cb::engine_errc::no_such_key, ret.first, "Item didn't expire");

    ret = allocate(h,
                   cookie,
                   key,
                   strlen(data),
                   0,
                   0,
                   PROTOCOL_BINARY_RAW_BYTES,
                   Vbid(0));
    checkeq(cb::engine_errc::success, ret.first, "Allocation failed.");

    if (!h->get_item_info(*ret.second.get(), info)) {
        abort();
    }
    memcpy(info.value[0].iov_base, data, strlen(data));

    cas = 0;
    // Add a new item with the same key.
    rv = h->store(*cookie,
                  *ret.second.get(),
                  cas,
                  StoreSemantics::Add,
                  {},
                  DocumentState::Alive,
                  false);
    checkeq(cb::engine_errc::success, rv, "Add failed.");
    check_key_value(h, key, data, strlen(data));
    ret.second.reset();
    wait_for_flusher_to_settle(h);

    checkeq(cb::engine_errc::success,
            get(h, cookie, key, Vbid(0)).first,
            "Item shouldn't expire");
    testHarness->destroy_cookie(cookie);

    // Restart the engine to ensure the above unexpired new item is loaded
    testHarness->reload_engine(&h,

                               testHarness->get_current_testcase()->cfg,
                               true,
                               false);

    wait_for_warmup_complete(h);
    cb_assert(1 == get_int_stat(h, "ep_warmup_value_count", "warmup"));
    cb_assert(0 == get_int_stat(h, "ep_warmup_dups", "warmup"));

    return SUCCESS;
}

static enum test_result test_bug3522(EngineIface* h) {
    if (!isWarmupEnabled(h)) {
        return SKIPPED;
    }

    const char *key = "test_expiry_no_items_warmup";
    const char *data = "some test data here.";

    auto* cookie = testHarness->create_cookie(h);
    auto ret = allocate(h,
                        cookie,
                        key,
                        strlen(data),
                        0,
                        0,
                        PROTOCOL_BINARY_RAW_BYTES,
                        Vbid(0));
    checkeq(cb::engine_errc::success, ret.first, "Allocation failed.");

    item_info info;
    if (!h->get_item_info(*ret.second.get(), info)) {
        abort();
    }
    memcpy(info.value[0].iov_base, data, strlen(data));

    uint64_t cas = 0;
    auto rv = h->store(*cookie,
                       *ret.second.get(),
                       cas,
                       StoreSemantics::Set,
                       {},
                       DocumentState::Alive,
                       false);
    checkeq(cb::engine_errc::success, rv, "Set failed.");
    check_key_value(h, key, data, strlen(data));
    wait_for_flusher_to_settle(h);

    // Add a new item with the same key and 2 sec of expiration.
    const char *new_data = "new data here.";
    ret = allocate(h,
                   cookie,
                   key,
                   strlen(new_data),
                   0,
                   2,
                   PROTOCOL_BINARY_RAW_BYTES,
                   Vbid(0));
    checkeq(cb::engine_errc::success, ret.first, "Allocation failed.");

    if (!h->get_item_info(*ret.second.get(), info)) {
        abort();
    }
    memcpy(info.value[0].iov_base, new_data, strlen(new_data));

    int pager_runs = get_int_stat(h, "ep_num_expiry_pager_runs");
    cas = 0;
    rv = h->store(*cookie,
                  *ret.second.get(),
                  cas,
                  StoreSemantics::Set,
                  {},
                  DocumentState::Alive,
                  false);
    checkeq(cb::engine_errc::success, rv, "Set failed.");
    testHarness->destroy_cookie(cookie);

    check_key_value(h, key, new_data, strlen(new_data));
    ret.second.reset();
    testHarness->time_travel(3);
    wait_for_stat_change(h, "ep_num_expiry_pager_runs", pager_runs);
    wait_for_flusher_to_settle(h);

    // Restart the engine.
    testHarness->reload_engine(&h,

                               testHarness->get_current_testcase()->cfg,
                               true,
                               false);

    wait_for_warmup_complete(h);
    // TODO: modify this for a better test case
    cb_assert(0 == get_int_stat(h, "ep_warmup_dups", "warmup"));

    return SUCCESS;
}

static enum test_result test_get_replica_active_state(EngineIface* h) {
    std::unique_ptr<MockCookie> cookie = std::make_unique<MockCookie>();
    auto pkt = prepare_get_replica(h, vbucket_state_active);
    checkeq(cb::engine_errc::not_my_vbucket,
            h->unknown_command(cookie.get(), *pkt, add_response),
            "Get Replica Failed");

    return SUCCESS;
}

static enum test_result test_get_replica_pending_state(EngineIface* h) {
    auto* cookie = testHarness->create_cookie(h);
    testHarness->set_ewouldblock_handling(cookie, false);
    auto pkt = prepare_get_replica(h, vbucket_state_pending);
    checkeq(cb::engine_errc::not_my_vbucket,
            h->unknown_command(cookie, *pkt, add_response),
            "Should have returned NOT_MY_VBUCKET for pending state");
    checkeq(1, get_int_stat(h, "ep_num_not_my_vbuckets"), "Expected 1 get");
    testHarness->destroy_cookie(cookie);
    return SUCCESS;
}

static enum test_result test_get_replica_dead_state(EngineIface* h) {
    std::unique_ptr<MockCookie> cookie = std::make_unique<MockCookie>();
    auto pkt = prepare_get_replica(h, vbucket_state_dead);
    checkeq(cb::engine_errc::not_my_vbucket,
            h->unknown_command(cookie.get(), *pkt, add_response),
            "Get Replica Failed");
    return SUCCESS;
}

static enum test_result test_get_replica(EngineIface* h) {
    std::unique_ptr<MockCookie> cookie = std::make_unique<MockCookie>();
    auto pkt = prepare_get_replica(h, vbucket_state_replica);
    checkeq(cb::engine_errc::success,
            h->unknown_command(cookie.get(), *pkt, add_response),
            "Get Replica Failed");
    checkeq(cb::mcbp::Status::Success, last_status.load(),
            "Expected cb::mcbp::Status::Success response.");
    checkeq("replicadata"s, last_body, "Should have returned identical value");
    checkeq(1, get_int_stat(h, "vb_replica_ops_get"), "Expected 1 get");

    return SUCCESS;
}

static enum test_result test_get_replica_non_resident(EngineIface* h) {
    checkeq(cb::engine_errc::success,
            store(h, nullptr, StoreSemantics::Set, "key", "value"),
            "Store Failed");
    wait_for_flusher_to_settle(h);
    wait_for_stat_to_be(h, "ep_total_persisted", 1);

    evict_key(h, "key", Vbid(0), "Ejected.");
    check(set_vbucket_state(h, Vbid(0), vbucket_state_replica),
          "Failed to set vbucket to replica");

    get_replica(h, "key", Vbid(0));
    checkeq(cb::mcbp::Status::Success, last_status.load(),
            "Expected success");
    checkeq(1, get_int_stat(h, "vb_replica_ops_get"), "Expected 1 get");

    return SUCCESS;
}

static enum test_result test_get_replica_invalid_key(EngineIface* h) {
    std::unique_ptr<MockCookie> cookie = std::make_unique<MockCookie>();
    bool makeinvalidkey = true;
    auto pkt = prepare_get_replica(h, vbucket_state_replica, makeinvalidkey);
    checkeq(cb::engine_errc::not_my_vbucket,
            h->unknown_command(cookie.get(), *pkt, add_response),
            "Get Replica Failed");
    return SUCCESS;
}

static enum test_result test_vb_del_pending(EngineIface* h) {
    auto* cookie = testHarness->create_cookie(h);
    testHarness->set_ewouldblock_handling(cookie, false);
    check(set_vbucket_state(h, Vbid(1), vbucket_state_pending),
          "Failed to set vbucket state.");
    checkeq(cb::engine_errc::would_block,
            del(h, "key", 0, Vbid(1), cookie),
            "Expected woodblock.");
    testHarness->destroy_cookie(cookie);
    return SUCCESS;
}

static enum test_result test_vb_del_replica(EngineIface* h) {
    check(set_vbucket_state(h, Vbid(1), vbucket_state_replica),
          "Failed to set vbucket state.");
    int numNotMyVBucket = get_int_stat(h, "ep_num_not_my_vbuckets");
    checkeq(cb::engine_errc::not_my_vbucket,
            del(h, "key", 0, Vbid(1)),
            "Expected not my vbucket.");
    wait_for_stat_change(h, "ep_num_not_my_vbuckets", numNotMyVBucket);
    return SUCCESS;
}

static enum test_result test_vbucket_get_miss(EngineIface* h) {
    return verify_vbucket_missing(h, Vbid(1)) ? SUCCESS : FAIL;
}

static enum test_result test_vbucket_get(EngineIface* h) {
    return verify_vbucket_state(h, Vbid(0), vbucket_state_active) ? SUCCESS
                                                                  : FAIL;
}

static enum test_result test_vbucket_create(EngineIface* h) {
    if (!verify_vbucket_missing(h, Vbid(1))) {
        fprintf(stderr, "vbucket wasn't missing.\n");
        return FAIL;
    }

    if (!set_vbucket_state(h, Vbid(1), vbucket_state_active)) {
        fprintf(stderr, "set state failed.\n");
        return FAIL;
    }

    return verify_vbucket_state(h, Vbid(1), vbucket_state_active) ? SUCCESS
                                                                  : FAIL;
}

static enum test_result test_takeover_stats_race_with_vb_create_DCP(
        EngineIface* h) {
    check(set_vbucket_state(h, Vbid(1), vbucket_state_active),
          "Failed to set vbucket state information");

    checkeq(0,
            get_int_stat(h, "on_disk_deletes", "dcp-vbtakeover 1"),
            "Invalid number of on-disk deletes");

    return SUCCESS;
}

static enum test_result test_takeover_stats_num_persisted_deletes(
        EngineIface* h) {
    /* set an item */
    std::string key("key");
    checkeq(cb::engine_errc::success,
            store(h, nullptr, StoreSemantics::Set, key.c_str(), "data"),
            "Failed to store an item");

    /* delete the item */
    checkeq(cb::engine_errc::success,
            del(h, key.c_str(), 0, Vbid(0)),
            "Failed to delete the item");

    /* wait for persistence */
    wait_for_flusher_to_settle(h);

    /* check if persisted deletes stats is got correctly */
    checkeq(1,
            get_int_stat(h, "on_disk_deletes", "dcp-vbtakeover 0"),
            "Invalid number of on-disk deletes");

    return SUCCESS;
}

static enum test_result test_vbucket_compact(EngineIface* h) {
    const char* exp_key = "Carss";
    const char* exp_value = "pollute";
    const char* non_exp_key = "trees";
    const char* non_exp_value = "cleanse";

    // Set two keys - one to be expired and other to remain...
    // Set expiring key
    checkeq(cb::engine_errc::success,
            store(h, nullptr, StoreSemantics::Set, exp_key, exp_value),
            "Failed to set expiring key");
    check_key_value(h, exp_key, exp_value, strlen(exp_value));

    // Set a non-expiring key...
    checkeq(cb::engine_errc::success,
            store(h, nullptr, StoreSemantics::Set, non_exp_key, non_exp_value),
            "Failed to set non-expiring key");
    check_key_value(h, non_exp_key, non_exp_value, strlen(non_exp_value));

    // Touch expiring key with an expire time
    const int exp_time = 11;
    checkeq(cb::engine_errc::success,
            touch(h, exp_key, Vbid(0), exp_time),
            "Touch expiring key failed");

    // Move beyond expire time
    testHarness->time_travel(exp_time + 1);

    // Touch the expiring key to trigger the expiry
    auto* cookie = testHarness->create_cookie(h);
    checkeq(cb::engine_errc::no_such_key,
            get(h, cookie, exp_key, Vbid(0), DocStateFilter::Alive).first,
            "Expiration trigger via touch failed");
    testHarness->destroy_cookie(cookie);

    // Expect the item to now be expired
    checkeq(1,
            get_int_stat(h, "vb_active_expired"),
            "Incorrect number of expired keys");
    const int exp_purge_seqno =
            get_int_stat(h, "vb_0:high_seqno", "vbucket-seqno");

    // non_exp_key and its value should be intact...
    checkeq(cb::engine_errc::success,
            verify_key(h, non_exp_key),
            "key trees should be found.");
    // exp_key should have disappeared...
    cb::engine_errc val = verify_key(h, exp_key);
    checkeq(cb::engine_errc::no_such_key, val, "Key Carss has not expired.");

    // Store a dummy item since we do not purge the item with highest seqno
    checkeq(cb::engine_errc::success,
            store(h, nullptr, StoreSemantics::Set, "dummykey", "dummyvalue"),
            "Error setting dummy key");
    wait_for_flusher_to_settle(h);

    checkeq(0,
            get_int_stat(h, "vb_0:purge_seqno", "vbucket-seqno"),
            "purge_seqno not found to be zero before compaction");

    // Compaction on VBucket
    compact_db(
            h,
            Vbid(0) /* vbucket_id */,
            2 /* purge_before_ts */,
            exp_purge_seqno - 1 /* purge_before_seq */,
            1 /* drop deletes (forces purge irrespective purge_before_seq) */);
    wait_for_stat_to_be(h, "ep_pending_compactions", 0);
    checkeq(exp_purge_seqno,
            get_int_stat(h, "vb_0:purge_seqno", "vbucket-seqno"),
            "purge_seqno didn't match expected value");

    return SUCCESS;
}

static enum test_result test_compaction_config(EngineIface* h) {
    checkeq(10000,
            get_int_stat(h, "ep_compaction_write_queue_cap"),
            "Expected compaction queue cap to be 10000");
    set_param(h,
              EngineParamCategory::Flush,
              "compaction_write_queue_cap",
              "100000");
    checkeq(100000,
            get_int_stat(h, "ep_compaction_write_queue_cap"),
            "Expected compaction queue cap to be 100000");
    return SUCCESS;
}

static enum test_result test_MB_33919(EngineIface* h) {
    const char* expKey = "expiryKey";
    const char* otherKey = "otherKey";
    const char* value = "value";

    // Test runs in the future as we need to set times in the past without
    // falling foul of the expiry time being behind server start
    auto fiveDays =
            std::chrono::system_clock::now() + std::chrono::hours(5 * 24);

    // Calculate expiry and purgeBefore times
    auto threeDaysAgo = std::chrono::system_clock::to_time_t(
            fiveDays - std::chrono::hours(3 * 24));
    auto fourDaysAgo = std::chrono::system_clock::to_time_t(
            fiveDays - std::chrono::hours(4 * 24));
    // Time travel forwards by 5 days to give the illusion of 5 days uptime.
    testHarness->time_travel((86400 * 5));

    // Set expiring key, expiry 4 days ago
    checkeq(cb::engine_errc::success,
            store(h,
                  nullptr,
                  StoreSemantics::Set,
                  expKey,
                  value,
                  nullptr,
                  0,
                  Vbid(0),
                  fourDaysAgo),
            "Failed to set expiring key");

    // Force it to expire
    cb::engine_errc val = verify_key(h, expKey);
    checkeq(cb::engine_errc::no_such_key, val, "expiryKey has not expired.");

    // And a second key (after expiry), compaction won't purge the high-seqno
    checkeq(cb::engine_errc::success,
            store(h, nullptr, StoreSemantics::Set, otherKey, value),
            "Failed to set non-expiring key");

    // Wait for the item to be expired
    wait_for_stat_to_be(h, "vb_active_expired", 1);

    wait_for_flusher_to_settle(h);

    checkeq(0,
            get_int_stat(h, "vb_0:purge_seqno", "vbucket-seqno"),
            "purge_seqno not found to be zero before compaction");

    // Compaction on VBucket
    compact_db(h, Vbid(0), threeDaysAgo, 0, 0);
    wait_for_stat_to_be(h, "ep_pending_compactions", 0);

    // Purge-seqno should not of moved, without the fix it would
    checkeq(0,
            get_int_stat(h, "vb_0:purge_seqno", "vbucket-seqno"),
            "purge_seqno not found to be zero before compaction");

    return SUCCESS;
}

struct comp_thread_ctx {
    EngineIface* h;
    Vbid db_file_id;
};

void makeCouchstoreFileInaccessible(const std::string& dbname);
extern "C" {
    static void compaction_thread(void *arg) {
        auto *ctx = static_cast<comp_thread_ctx *>(arg);
        compact_db(ctx->h, ctx->db_file_id, 0, 0, 0);
    }
}

static enum test_result test_multiple_vb_compactions(EngineIface* h) {
    for (uint16_t i = 0; i < 4; ++i) {
        if (!set_vbucket_state(h, Vbid(i), vbucket_state_active)) {
            fprintf(stderr, "set state failed for vbucket %d.\n", i);
            return FAIL;
        }
        check(verify_vbucket_state(h, Vbid(i), vbucket_state_active),
              "VBucket state not active");
    }

    std::vector<std::string> keys;
    for (int j = 0; j < 100; ++j) {
        std::stringstream ss;
        ss << "key" << j;
        std::string key(ss.str());
        keys.push_back(key);
    }

    int count = 0;
    std::vector<std::string>::iterator it;
    for (it = keys.begin(); it != keys.end(); ++it) {
        Vbid vbid = Vbid(count % 4);
        checkeq(cb::engine_errc::success,
                store(h,
                      nullptr,
                      StoreSemantics::Set,
                      it->c_str(),
                      it->c_str(),
                      nullptr,
                      0,
                      vbid),
                "Failed to store a value");
        ++count;
    }

    wait_for_flusher_to_settle(h);

    // Compact multiple vbuckets.
    const int n_threads = 4;
    std::array<std::thread, n_threads> threads;
    struct comp_thread_ctx ctx[n_threads];

    const int num_shards =
            get_int_stat(h, "ep_workload:num_shards", "workload");

    for (int i = 0; i < n_threads; i++) {
        ctx[i].h = h;
        ctx[i].db_file_id = Vbid(static_cast<Vbid>(i).get() % num_shards);
        threads[i] = create_thread([c = &ctx[i]]() { compaction_thread(c); },
                                   "t:" + std::to_string(i));
    }

    for (auto& thread : threads) {
        thread.join();
    }

    wait_for_stat_to_be(h, "ep_pending_compactions", 0);

    return SUCCESS;
}

static enum test_result test_multi_vb_compactions_with_workload(
        EngineIface* h) {
    for (uint16_t i = 0; i < 4; ++i) {
        if (!set_vbucket_state(h, Vbid(i), vbucket_state_active)) {
            fprintf(stderr, "set state failed for vbucket %d.\n", i);
            return FAIL;
        }
        check(verify_vbucket_state(h, Vbid(i), vbucket_state_active),
              "VBucket state not active");
    }

    std::vector<std::string> keys;
    for (int j = 0; j < 100; ++j) {
        std::stringstream ss;
        ss << "key" << j;
        std::string key(ss.str());
        keys.push_back(key);
    }

    int count = 0;
    std::vector<std::string>::iterator it;
    for (it = keys.begin(); it != keys.end(); ++it) {
        Vbid vbid = Vbid(count % 4);
        checkeq(cb::engine_errc::success,
                store(h,
                      nullptr,
                      StoreSemantics::Set,
                      it->c_str(),
                      it->c_str(),
                      nullptr,
                      0,
                      vbid),
                "Failed to store a value");
        ++count;
    }
    wait_for_flusher_to_settle(h);

    for (int i = 0; i < 2; ++i) {
        count = 0;
        for (it = keys.begin(); it != keys.end(); ++it) {
            Vbid vbid = Vbid(count % 4);
            checkeq(cb::engine_errc::success,
                    get(h, nullptr, it->c_str(), vbid).first,
                    "Unable to get stored item");
            ++count;
        }
    }
    wait_for_stat_to_be(h, "ep_workload_pattern", std::string{"read_heavy"});

    // Compact multiple vbuckets.
    const int n_threads = 4;
    std::array<std::thread, n_threads> threads;
    struct comp_thread_ctx ctx[n_threads];

    for (int i = 0; i < n_threads; i++) {
        ctx[i].h = h;
        ctx[i].db_file_id = static_cast<Vbid>(i);
        threads[i] = create_thread([c = &ctx[i]]() { compaction_thread(c); },
                                   "t:" + std::to_string(i));
    }

    for (auto& thread : threads) {
        thread.join();
    }

    wait_for_stat_to_be(h, "ep_pending_compactions", 0);

    return SUCCESS;
}

static enum test_result vbucket_destroy(EngineIface* h,
                                        const char* value = nullptr) {
    check(set_vbucket_state(h, Vbid(1), vbucket_state_active),
          "Failed to set vbucket state.");

    checkeq(cb::engine_errc::not_my_vbucket,
            vbucketDelete(h, Vbid(2), value),
            "Expected NMVB");

    check(set_vbucket_state(h, Vbid(1), vbucket_state_dead),
          "Failed set set vbucket 1 state.");

    checkeq(cb::engine_errc::success,
            vbucketDelete(h, Vbid(1), value),
            "Expected failure deleting non-existent bucket.");

    check(verify_vbucket_missing(h, Vbid(1)),
          "vbucket 1 was not missing after deleting it.");

    return SUCCESS;
}

static enum test_result test_vbucket_destroy_stats(EngineIface* h) {
    int cacheSize = get_int_stat(h, "ep_total_cache_size");
    int overhead = get_int_stat(h, "ep_overhead");
    int nonResident = get_int_stat(h, "ep_num_non_resident");

    check(set_vbucket_state(h, Vbid(1), vbucket_state_active),
          "Failed to set vbucket state.");

    std::vector<std::string> keys;
    for (int j = 0; j < 2000; ++j) {
        std::stringstream ss;
        ss << "key" << j;
        std::string key(ss.str());
        keys.push_back(key);
    }

    std::vector<std::string>::iterator it;
    for (it = keys.begin(); it != keys.end(); ++it) {
        checkeq(cb::engine_errc::success,
                store(h,
                      nullptr,
                      StoreSemantics::Set,
                      it->c_str(),
                      it->c_str(),
                      nullptr,
                      0,
                      Vbid(1)),
                "Failed to store a value");
    }
    wait_for_flusher_to_settle(h);

    check(set_vbucket_state(h, Vbid(1), vbucket_state_dead),
          "Failed set set vbucket 1 state.");

    int vbucketDel = get_int_stat(h, "ep_vbucket_del");
    checkeq(cb::engine_errc::success,
            vbucketDelete(h, Vbid(1)),
            "Expected failure deleting non-existent bucket.");

    check(verify_vbucket_missing(h, Vbid(1)),
          "vbucket 1 was not missing after deleting it.");

    wait_for_stat_change(h, "ep_vbucket_del", vbucketDel);

    wait_for_stat_to_be(h, "ep_total_cache_size", cacheSize);
    wait_for_stat_to_be(h, "ep_overhead", overhead);
    wait_for_stat_to_be(h, "ep_num_non_resident", nonResident);

    return SUCCESS;
}

static enum test_result vbucket_destroy_restart(EngineIface* h,
                                                const char* value = nullptr) {
    if (!isWarmupEnabled(h)) {
        return SKIPPED;
    }

    check(set_vbucket_state(h, Vbid(1), vbucket_state_active),
          "Failed to set vbucket state.");

    // Store a value so the restart will try to resurrect it.
    checkeq(cb::engine_errc::success,
            store(h,
                  nullptr,
                  StoreSemantics::Set,
                  "key",
                  "somevalue",
                  nullptr,
                  0,
                  Vbid(1)),
            "Failed to set a value");
    check_key_value(h, "key", "somevalue", 9, Vbid(1));

    // Reload to get a flush forced.
    testHarness->reload_engine(&h,

                               testHarness->get_current_testcase()->cfg,
                               true,
                               false);

    wait_for_warmup_complete(h);

    check(verify_vbucket_state(h, Vbid(1), vbucket_state_active),
          "Bucket state was what it was initially, after restart.");
    check(set_vbucket_state(h, Vbid(1), vbucket_state_active),
          "Failed to set vbucket state.");
    check_key_value(h, "key", "somevalue", 9, Vbid(1));

    check(set_vbucket_state(h, Vbid(1), vbucket_state_dead),
          "Failed set set vbucket 1 state.");

    checkeq(cb::engine_errc::success,
            vbucketDelete(h, Vbid(1), value),
            "Expected failure deleting non-existent bucket.");

    check(verify_vbucket_missing(h, Vbid(1)),
          "vbucket 1 was not missing after deleting it.");

    testHarness->reload_engine(&h,

                               testHarness->get_current_testcase()->cfg,
                               true,
                               false);

    wait_for_warmup_complete(h);

    if (verify_vbucket_state(h, Vbid(1), vbucket_state_pending, true)) {
        std::cerr << "Bucket came up in pending state after delete." << std::endl;
        abort();
    }

    check(verify_vbucket_missing(h, Vbid(1)),
          "vbucket 1 was not missing after restart.");

    return SUCCESS;
}

static enum test_result test_async_vbucket_destroy(EngineIface* h) {
    return vbucket_destroy(h);
}

static enum test_result test_sync_vbucket_destroy(EngineIface* h) {
    return vbucket_destroy(h, "async=0");
}

static enum test_result test_async_vbucket_destroy_restart(EngineIface* h) {
    return vbucket_destroy_restart(h);
}

static enum test_result test_sync_vbucket_destroy_restart(EngineIface* h) {
    return vbucket_destroy_restart(h, "async=0");
}

static enum test_result test_vb_set_pending(EngineIface* h) {
    return test_pending_vb_mutation(h, StoreSemantics::Set);
}

static enum test_result test_vb_add_pending(EngineIface* h) {
    return test_pending_vb_mutation(h, StoreSemantics::Add);
}

static enum test_result test_vb_cas_pending(EngineIface* h) {
    return test_pending_vb_mutation(h, StoreSemantics::CAS);
}

static enum test_result test_vb_set_replica(EngineIface* h) {
    return test_replica_vb_mutation(h, StoreSemantics::Set);
}

static enum test_result test_vb_replace_replica(EngineIface* h) {
    return test_replica_vb_mutation(h, StoreSemantics::Replace);
}

static enum test_result test_vb_replace_pending(EngineIface* h) {
    return test_pending_vb_mutation(h, StoreSemantics::Replace);
}

static enum test_result test_vb_add_replica(EngineIface* h) {
    return test_replica_vb_mutation(h, StoreSemantics::Add);
}

static enum test_result test_vb_cas_replica(EngineIface* h) {
    return test_replica_vb_mutation(h, StoreSemantics::CAS);
}

static enum test_result test_stats_seqno(EngineIface* h) {
    check(set_vbucket_state(h, Vbid(1), vbucket_state_active),
          "Failed to set vbucket state.");

    int num_keys = 100;
    for (int ii = 0; ii < num_keys; ++ii) {
        std::stringstream ss;
        ss << "key" << ii;
        checkeq(cb::engine_errc::success,
                store(h,
                      nullptr,
                      StoreSemantics::Set,
                      ss.str().c_str(),
                      "value",
                      nullptr,
                      0,
                      Vbid(0)),
                "Failed to store an item.");
    }
    wait_for_flusher_to_settle(h);

    // MB-47105: help identifing if anything related to MB-37920
    if (isPersistentBucket(h)) {
        checkeq(0, get_int_stat(h, "ep_item_commit_failed"), "Flush failures");
    }

    checkeq(100,
            get_int_stat(h, "vb_0:high_seqno", "vbucket-seqno"),
            "Invalid seqno");

    if (isPersistentBucket(h)) {
        checkeq(100,
                get_int_stat(h, "vb_0:last_persisted_seqno", "vbucket-seqno"),
                "Unexpected last_persisted_seqno");
    }
    checkeq(0,
            get_int_stat(h, "vb_1:high_seqno", "vbucket-seqno"),
            "Invalid seqno");
    checkeq(0,
            get_int_stat(h, "vb_1:high_seqno", "vbucket-seqno 1"),
            "Invalid seqno");
    if (isPersistentBucket(h)) {
        checkeq(0,
                get_int_stat(h, "vb_1:last_persisted_seqno", "vbucket-seqno 1"),
                "Invalid last_persisted_seqno");
    }

    uint64_t vb_uuid = get_ull_stat(h, "vb_1:0:id", "failovers");

    auto seqno_stats = get_all_stats(h, "vbucket-seqno 1");
    checkeq(vb_uuid, uint64_t(std::stoull(seqno_stats.at("vb_1:uuid"))),
            "Invalid uuid");

    // Check invalid vbucket
    checkeq(cb::engine_errc::not_my_vbucket,
            get_stats(h, "vbucket-seqno 2"sv, {}, add_stats),
            "Expected not my vbucket");

    // Check bad vbucket parameter (not numeric)
    checkeq(cb::engine_errc::invalid_arguments,
            get_stats(h, "vbucket-seqno tt2"sv, {}, add_stats),
            "Expected invalid");

    // Check extra spaces at the end
    checkeq(cb::engine_errc::invalid_arguments,
            get_stats(h, "vbucket-seqno    "sv, {}, add_stats),
            "Expected invalid");

    return SUCCESS;
}

static enum test_result test_stats_diskinfo(EngineIface* h) {
    check(set_vbucket_state(h, Vbid(1), vbucket_state_active),
          "Failed to set vbucket state.");

    int num_keys = 100;
    for (int ii = 0; ii < num_keys; ++ii) {
        std::stringstream ss;
        ss << "key" << ii;
        checkeq(cb::engine_errc::success,
                store(h,
                      nullptr,
                      StoreSemantics::Set,
                      ss.str().c_str(),
                      "value",
                      nullptr,
                      0,
                      Vbid(1)),
                "Failed to store an item.");
    }
    wait_for_flusher_to_settle(h);

    size_t file_size = get_int_stat(h, "ep_db_file_size", "diskinfo");
    size_t data_size = get_int_stat(h, "ep_db_data_size", "diskinfo");
    checklt(size_t{0}, file_size, "DB file size should be greater than 0");
    checklt(size_t{0}, data_size, "DB data size should be greater than 0");
    checkge(file_size, data_size, "DB file size should be >= DB data size");
    checkgt(get_int_stat(h, "vb_1:data_size", "diskinfo detail"), 0,
          "VB 1 data size should be greater than 0");

    checkeq(cb::engine_errc::invalid_arguments,
            get_stats(h, "diskinfo "sv, {}, add_stats),
            "Expected invalid");

    checkeq(cb::engine_errc::invalid_arguments,
            get_stats(h, "diskinfo detai"sv, {}, add_stats),
            "Expected invalid");

    checkeq(cb::engine_errc::invalid_arguments,
            get_stats(h, "diskinfo detaillll"sv, {}, add_stats),
            "Expected invalid");

    return SUCCESS;
}

static enum test_result test_uuid_stats(EngineIface* h) {
    vals.clear();
    checkeq(cb::engine_errc::success,
            get_stats(h, "uuid"sv, {}, add_stats),
            "Failed to get stats.");
    checkeq(std::string_view("foobar"),
            static_cast<std::string_view>(vals["uuid"]),
            "Incorrect uuid");
    return SUCCESS;
}

static enum test_result test_item_stats(EngineIface* h) {
    checkeq(cb::engine_errc::success,
            store(h, nullptr, StoreSemantics::Set, "key", "somevalue"),
            "Failed set.");
    wait_for_flusher_to_settle(h);
    checkeq(cb::engine_errc::success,
            store(h, nullptr, StoreSemantics::Set, "key", "somevalueX"),
            "Failed set.");
    wait_for_flusher_to_settle(h);
    checkeq(cb::engine_errc::success,
            store(h, nullptr, StoreSemantics::Set, "key1", "somevalueY"),
            "Failed set.");
    wait_for_flusher_to_settle(h);

    check_key_value(h, "key", "somevalueX", 10);
    check_key_value(h, "key1", "somevalueY", 10);

    checkeq(cb::engine_errc::success,
            del(h, "key1", 0, Vbid(0)),
            "Failed remove with value.");
    wait_for_flusher_to_settle(h);

    checkeq(cb::engine_errc::success,
            store(h, nullptr, StoreSemantics::Set, "key1", "someothervalue"),
            "Failed set.");
    wait_for_flusher_to_settle(h);

    check_key_value(h, "key1", "someothervalue", 14);

    checkeq(3, get_int_stat(h, "vb_active_ops_create"), "Expected 3 creations");
    checkeq(1, get_int_stat(h, "vb_active_ops_update"), "Expected 1 updation");
    checkeq(1, get_int_stat(h, "vb_active_ops_delete"), "Expected 1 deletion");
    checkeq(3, get_int_stat(h, "vb_active_ops_get"), "Expected 3 gets");

    return SUCCESS;
}

static enum test_result test_stats(EngineIface* h) {
    vals.clear();
    checkeq(cb::engine_errc::success,
            get_stats(h, {}, {}, add_stats),
            "Failed to get stats.");
    checklt(size_t{10}, vals.size(), "Kind of expected more stats than that.");

    return SUCCESS;
}

static enum test_result test_mem_stats(EngineIface* h) {
    std::string value(4096, 'b');

    // If active compression - make a value that doesn't compress very well.
    if (isActiveCompressionEnabled(h)) {
        std::mt19937 generator; // Using the default seed is fine
        std::uniform_int_distribution<int> distribution{'0', 'z'};
        for (auto& dis : value) {
            dis = distribution(generator);
        }
    }

    int itemsRemoved = get_int_stat(h, "ep_items_rm_from_checkpoints");
    wait_for_persisted_value(h, "key", value.c_str());
    createCheckpoint(h);
    if (isPersistentBucket(h)) {
        wait_for_stat_change(h, "ep_items_rm_from_checkpoints", itemsRemoved);
    }

    if (isActiveCompressionEnabled(h)) {
        wait_for_item_compressor_to_settle(h);
    }

    int mem_used = get_int_stat(h, "mem_used");
    int cache_size = get_int_stat(h, "ep_total_cache_size");
    int overhead = get_int_stat(h, "ep_overhead");
    int value_size = get_int_stat(h, "ep_value_size");
    checkgt((mem_used - overhead), cache_size,
            "ep_kv_size should be greater than the hashtable cache size due to "
            "the checkpoint overhead");

    if (isPersistentBucket(h)) {
        evict_key(h, "key", Vbid(0), "Ejected.");

        checkge(cache_size, get_int_stat(h, "ep_total_cache_size"),
                "Evict a value shouldn't increase the total cache size");
        checkgt(mem_used, get_int_stat(h, "mem_used"),
              "Expected mem_used to decrease when an item is evicted");

        check_key_value(h,
                        "key",
                        value.c_str(),
                        value.size(),
                        Vbid(0)); // Load an item from disk again.

        if (isActiveCompressionEnabled(h)) {
            wait_for_item_compressor_to_settle(h);
        }
        checkeq(value_size, get_int_stat(h, "ep_value_size"),
                "Expected ep_value_size to remain the same after item is "
                "loaded from disk");
    }

    return SUCCESS;
}

static enum test_result test_io_stats(EngineIface* h) {
    int exp_write_bytes;
    std::string backend = get_str_stat(h, "ep_backend");
    if (backend == "couchdb") {
        exp_write_bytes = 22; /* TBD: Do not hard code the value */
    } else if (backend == "rocksdb") {
        // TODO RDB:
        return SKIPPED_UNDER_ROCKSDB;
    }
    else {
        return SKIPPED;
    }

    std::string collections = get_str_stat(h, "ep_collections_enabled");
    if (collections == "true") {
        // 1 byte of meta data for the collection-ID
        exp_write_bytes += 1;
    }

    reset_stats(h);

    checkeq(0,
            get_int_stat(h, "rw_0:io_bg_fetch_docs_read", "kvstore"),
            "Expected reset stats to set io_bg_fetch_docs_read to zero");
    checkeq(0,
            get_int_stat(h, "rw_0:io_num_write", "kvstore"),
            "Expected reset stats to set io_num_write to zero");
    checkeq(0,
            get_int_stat(h, "rw_0:io_bg_fetch_doc_bytes", "kvstore"),
            "Expected reset stats to set io_bg_fetch_doc_bytes to zero");
    checkeq(0,
            get_int_stat(h, "rw_0:io_document_write_bytes", "kvstore"),
            "Expected reset stats to set io_document_write_bytes to zero");

    const std::string key("a");
    const std::string value("b\r\n");
    wait_for_persisted_value(h, key.c_str(), value.c_str());
    checkeq(0,
            get_int_stat(h, "rw_0:io_bg_fetch_docs_read", "kvstore"),
            "Expected storing one value to not change the read counter");
    checkeq(0,
            get_int_stat(h, "rw_0:io_bg_fetch_doc_bytes", "kvstore"),
            "Expected storing one value to not change the bgfetch doc bytes");
    checkeq(1,
            get_int_stat(h, "rw_0:io_num_write", "kvstore"),
            "Expected storing the key to update the write counter");
    checkeq(exp_write_bytes,
            get_int_stat(h, "rw_0:io_document_write_bytes", "kvstore"),
            "Expected storing the key to update the write bytes");

    // Exact write amplification varies, bur expect it to be at least 10.0x
    // given we are writing a single byte key and single byte value.
    checkge(get_stat<float>(
                    h, "rw_0:io_flusher_write_amplification", "kvstore"),
            10.0f,
            "Expected storing the key to update Flusher Write Amplification");

    evict_key(h, key.c_str(), Vbid(0), "Ejected.");

    check_key_value(h, "a", value.c_str(), value.size(), Vbid(0));

    checkeq(1,
            get_int_stat(h, "rw_0:io_bg_fetch_docs_read", "kvstore"),
            "Expected reading the value back in to update the read counter");

    uint64_t exp_read_bytes = key.size() + value.size() +
                              MetaData::getMetaDataSize(MetaData::Version::V1);
    if (collections == "true") {
        // 1 byte of meta data for the collection-ID
        exp_read_bytes += 1;
    }
    checkeq(exp_read_bytes,
            get_stat<uint64_t>(h, "rw_0:io_bg_fetch_doc_bytes", "kvstore"),
            "Expected reading the value back in to update the read bytes");

    // For read amplification, exact value depends on couchstore file layout,
    // but generally see a value of 2 here.
    checkge(get_float_stat(h, "ep_bg_fetch_avg_read_amplification"),
            2.0f,
            "Expected sensible bgFetch read amplification value");

    checkeq(1,
            get_int_stat(h, "rw_0:io_num_write", "kvstore"),
            "Expected reading the value back in to not update the write "
            "counter");
    checkeq(exp_write_bytes,
            get_int_stat(h, "rw_0:io_document_write_bytes", "kvstore"),
            "Expected reading the value back in to not update the write bytes");

    return SUCCESS;
}

static enum test_result test_vb_file_stats(EngineIface* h) {
    wait_for_flusher_to_settle(h);
    std::string backend = get_str_stat(h, "ep_backend");
    // Some tests just insert vbstate into local db and magma doesn't track
    // the data size until items are put into the key and seq indexes so
    // use the file size to determine when data has been put into the db store.
    if (backend == "magma") {
        wait_for_stat_change(h, "ep_db_file_size", 0);
    } else {
        wait_for_stat_change(h, "ep_db_data_size", 0);
    }

    int old_data_size = get_int_stat(h, "ep_db_data_size");
    int old_file_size = get_int_stat(h, "ep_db_file_size");
    checkne(0, old_file_size, "Expected a non-zero value for ep_db_file_size");

    // Write a value and test ...
    wait_for_persisted_value(h, "a", "b\r\n");
    checklt(old_data_size, get_int_stat(h, "ep_db_data_size"),
            "Expected the DB data size to increase");
    checklt(old_file_size, get_int_stat(h, "ep_db_file_size"),
            "Expected the DB file size to increase");

    checklt(0, get_int_stat(h, "vb_0:db_data_size", "vbucket-details 0"),
            "Expected the vbucket DB data size to non-zero");
    checklt(0, get_int_stat(h, "vb_0:db_file_size", "vbucket-details 0"),
            "Expected the vbucket DB file size to non-zero");
    return SUCCESS;
}

static enum test_result test_vb_file_stats_after_warmup(EngineIface* h) {
    if (!isWarmupEnabled(h)) {
        return SKIPPED;
    }

    for (int i = 0; i < 100; ++i) {
        std::stringstream key;
        key << "key-" << i;
        checkeq(cb::engine_errc::success,
                store(h,
                      nullptr,
                      StoreSemantics::Set,
                      key.str().c_str(),
                      "somevalue"),
                "Error setting.");
    }
    wait_for_flusher_to_settle(h);

    int fileSize = get_int_stat(h, "vb_0:db_file_size", "vbucket-details 0");
    int spaceUsed = get_int_stat(h, "vb_0:db_data_size", "vbucket-details 0");

    // Restart the engine.
    testHarness->reload_engine(&h,

                               testHarness->get_current_testcase()->cfg,
                               true,
                               false);

    wait_for_warmup_complete(h);

    int newFileSize = get_int_stat(h, "vb_0:db_file_size", "vbucket-details 0");
    int newSpaceUsed =
            get_int_stat(h, "vb_0:db_data_size", "vbucket-details 0");

    checkle(static_cast<float>(0.9 * fileSize),
            static_cast<float>(newFileSize),
            "Unexpected fileSize for vbucket");
    checkle(static_cast<float>(0.9 * spaceUsed),
            static_cast<float>(newSpaceUsed),
            "Unexpected spaceUsed for vbucket");

    return SUCCESS;
}

static enum test_result test_bg_stats(EngineIface* h) {
    reset_stats(h);
    wait_for_persisted_value(h, "a", "b\r\n");
    evict_key(h, "a", Vbid(0), "Ejected.");
    testHarness->time_travel(43);
    check_key_value(h, "a", "b\r\n", 3, Vbid(0));

    auto stats = get_all_stats(h);
    checkeq(1, std::stoi(stats.at("ep_bg_num_samples")),
               "Expected one sample");

    const char* bg_keys[] = { "ep_bg_min_wait",
                              "ep_bg_max_wait",
                              "ep_bg_wait_avg",
                              "ep_bg_min_load",
                              "ep_bg_max_load",
                              "ep_bg_load_avg"};
    for (const auto* key : bg_keys) {
        check(stats.find(key) != stats.end(),
              (std::string("Found no ") + key).c_str());
    }

    evict_key(h, "a", Vbid(0), "Ejected.");
    check_key_value(h, "a", "b\r\n", 3, Vbid(0));
    checkeq(2, get_int_stat(h, "ep_bg_num_samples"), "Expected one sample");

    reset_stats(h);
    checkeq(0,
            get_int_stat(h, "ep_bg_fetched"),
            "ep_bg_fetched is not reset to 0");
    return SUCCESS;
}

static enum test_result test_bg_meta_stats(EngineIface* h) {
    reset_stats(h);

    wait_for_persisted_value(h, "k1", "v1");
    wait_for_persisted_value(h, "k2", "v2");

    evict_key(h, "k1", Vbid(0), "Ejected.");
    checkeq(cb::engine_errc::success,
            del(h, "k2", 0, Vbid(0)),
            "Failed remove with value.");
    wait_for_flusher_to_settle(h);

    checkeq(0, get_int_stat(h, "ep_bg_fetched"), "Expected bg_fetched to be 0");
    checkeq(0,
            get_int_stat(h, "ep_bg_meta_fetched"),
            "Expected bg_meta_fetched to be 0");

    check(get_meta(h, "k2"), "Get meta failed");
    checkeq(0, get_int_stat(h, "ep_bg_fetched"), "Expected bg_fetched to be 0");
    checkeq(1,
            get_int_stat(h, "ep_bg_meta_fetched"),
            "Expected bg_meta_fetched to be 1");

    checkeq(cb::engine_errc::success,
            get(h, nullptr, "k1", Vbid(0)).first,
            "Missing key");
    checkeq(1, get_int_stat(h, "ep_bg_fetched"), "Expected bg_fetched to be 1");
    checkeq(1,
            get_int_stat(h, "ep_bg_meta_fetched"),
            "Expected bg_meta_fetched to be 1");

    // store new key with some random metadata
    const size_t keylen = strlen("k3");
    ItemMetaData itemMeta;
    itemMeta.revSeqno = 10;
    itemMeta.cas = 0xdeadbeef;
    itemMeta.exptime = 0;
    itemMeta.flags = 0xdeadbeef;

    checkeq(cb::engine_errc::success,
            add_with_meta(h, "k3", keylen, nullptr, 0, Vbid(0), &itemMeta),
            "Expected to add item");
    checkeq(cb::mcbp::Status::Success, last_status.load(), "Set meta failed");

    check(get_meta(h, "k2"), "Get meta failed");
    checkeq(1, get_int_stat(h, "ep_bg_fetched"), "Expected bg_fetched to be 1");

    int expected_ep_bg_meta_fetched =
            get_bool_stat(h, "ep_bfilter_enabled") ? 1 : 2;
    checkeq(expected_ep_bg_meta_fetched,
            get_int_stat(h, "ep_bg_meta_fetched"),
            "bg_meta_fetched");
    return SUCCESS;
}

static enum test_result test_key_stats(EngineIface* h) {
    check(set_vbucket_state(h, Vbid(1), vbucket_state_active),
          "Failed set vbucket 1 state.");

    // set (k1,v1) in vbucket 0
    checkeq(cb::engine_errc::success,
            store(h, nullptr, StoreSemantics::Set, "k1", "v1"),
            "Failed to store an item.");

    // set (k2,v2) in vbucket 1
    checkeq(cb::engine_errc::success,
            store(h,
                  nullptr,
                  StoreSemantics::Set,
                  "k2",
                  "v2",
                  nullptr,
                  0,
                  Vbid(1)),
            "Failed to store an item.");

    auto* cookie = testHarness->create_cookie(h);

    // stat for key "k1" and vbucket "0"
    const char *statkey1 = "key k1 0";
    checkeq(cb::engine_errc::success,
            h->get_stats(*cookie, {statkey1, strlen(statkey1)}, {}, add_stats),
            "Failed to get stats.");
    check(vals.find("key_is_dirty") != vals.end(), "Found no key_is_dirty");
    check(vals.find("key_exptime") != vals.end(), "Found no key_exptime");
    check(vals.find("key_flags") != vals.end(), "Found no key_flags");
    check(vals.find("key_cas") != vals.end(), "Found no key_cas");
    check(vals.find("key_vb_state") != vals.end(), "Found no key_vb_state");

    // stat for key "k2" and vbucket "1"
    const char *statkey2 = "key k2 1";
    checkeq(cb::engine_errc::success,
            h->get_stats(*cookie, {statkey2, strlen(statkey2)}, {}, add_stats),
            "Failed to get stats.");
    check(vals.find("key_is_dirty") != vals.end(), "Found no key_is_dirty");
    check(vals.find("key_exptime") != vals.end(), "Found no key_exptime");
    check(vals.find("key_flags") != vals.end(), "Found no key_flags");
    check(vals.find("key_cas") != vals.end(), "Found no key_cas");
    check(vals.find("key_vb_state") != vals.end(), "Found no key_vb_state");

    testHarness->destroy_cookie(cookie);
    return SUCCESS;
}

static enum test_result test_key_stats_eaccess(EngineIface* h) {
    check(set_vbucket_state(h, Vbid(1), vbucket_state_active),
          "Failed set vbucket 1 state.");

    // set (k1,v1) in vbucket 0
    checkeq(cb::engine_errc::success,
            store(h, nullptr, StoreSemantics::Set, "k1", "v1"),
            "Failed to store an item.");

    // set (k2,v2) in vbucket 1
    checkeq(cb::engine_errc::success,
            store(h,
                  nullptr,
                  StoreSemantics::Set,
                  "k2",
                  "v2",
                  nullptr,
                  0,
                  Vbid(1)),
            "Failed to store an item.");

    auto* cookie = testHarness->create_cookie(h);

    MockCookie::setCheckPrivilegeFunction(
            [](const CookieIface&,
               cb::rbac::Privilege,
               std::optional<ScopeID>,
               std::optional<CollectionID>) -> cb::rbac::PrivilegeAccess {
                return cb::rbac::PrivilegeAccessFail;
            });

    const auto ret = h->get_stats(*cookie, "key k1 0"sv, {}, add_stats);
    // Reset priv check function
    MockCookie::setCheckPrivilegeFunction({});
    checkeq(cb::engine_errc::no_access,
            ret,
            "Expected stats key to return no access");

    testHarness->destroy_cookie(cookie);
    return SUCCESS;
}

static enum test_result test_vkey_stats(EngineIface* h) {
    check(set_vbucket_state(h, Vbid(1), vbucket_state_active),
          "Failed set vbucket 1 state.");
    check(set_vbucket_state(h, Vbid(2), vbucket_state_active),
          "Failed set vbucket 2 state.");
    check(set_vbucket_state(h, Vbid(3), vbucket_state_active),
          "Failed set vbucket 3 state.");
    check(set_vbucket_state(h, Vbid(4), vbucket_state_active),
          "Failed set vbucket 4 state.");

    wait_for_persisted_value(h, "k1", "v1");
    wait_for_persisted_value(h, "k2", "v2", Vbid(1));
    wait_for_persisted_value(h, "k3", "v3", Vbid(2));
    wait_for_persisted_value(h, "k4", "v4", Vbid(3));
    wait_for_persisted_value(h, "k5", "v5", Vbid(4));

    check(set_vbucket_state(h, Vbid(2), vbucket_state_replica),
          "Failed to set VB2 state.");
    check(set_vbucket_state(h, Vbid(3), vbucket_state_pending),
          "Failed to set VB3 state.");
    check(set_vbucket_state(h, Vbid(4), vbucket_state_dead),
          "Failed to set VB4 state.");

    auto* cookie = testHarness->create_cookie(h);

    // stat for key "k1" and vbucket "0"
    const char *statkey1 = "vkey k1 0";
    checkeq(cb::engine_errc::success,
            h->get_stats(*cookie, {statkey1, strlen(statkey1)}, {}, add_stats),
            "Failed to get stats.");
    check(vals.find("key_is_dirty") != vals.end(), "Found no key_is_dirty");
    check(vals.find("key_exptime") != vals.end(), "Found no key_exptime");
    check(vals.find("key_flags") != vals.end(), "Found no key_flags");
    check(vals.find("key_cas") != vals.end(), "Found no key_cas");
    check(vals.find("key_vb_state") != vals.end(), "Found no key_vb_state");
    check(vals.find("key_valid") != vals.end(), "Found no key_valid");

    // stat for key "k2" and vbucket "1"
    const char *statkey2 = "vkey k2 1";
    checkeq(cb::engine_errc::success,
            h->get_stats(*cookie, {statkey2, strlen(statkey2)}, {}, add_stats),
            "Failed to get stats.");
    check(vals.find("key_is_dirty") != vals.end(), "Found no key_is_dirty");
    check(vals.find("key_exptime") != vals.end(), "Found no key_exptime");
    check(vals.find("key_flags") != vals.end(), "Found no key_flags");
    check(vals.find("key_cas") != vals.end(), "Found no key_cas");
    check(vals.find("key_vb_state") != vals.end(), "Found no key_vb_state");
    check(vals.find("key_valid") != vals.end(), "Found no key_valid");

    // stat for key "k3" and vbucket "2"
    const char *statkey3 = "vkey k3 2";
    checkeq(cb::engine_errc::success,
            h->get_stats(*cookie, {statkey3, strlen(statkey3)}, {}, add_stats),
            "Failed to get stats.");
    check(vals.find("key_is_dirty") != vals.end(), "Found no key_is_dirty");
    check(vals.find("key_exptime") != vals.end(), "Found no key_exptime");
    check(vals.find("key_flags") != vals.end(), "Found no key_flags");
    check(vals.find("key_cas") != vals.end(), "Found no key_cas");
    check(vals.find("key_vb_state") != vals.end(), "Found no key_vb_state");
    check(vals.find("key_valid") != vals.end(), "Found no key_valid");

    // stat for key "k4" and vbucket "3"
    const char *statkey4 = "vkey k4 3";
    checkeq(cb::engine_errc::success,
            h->get_stats(*cookie, {statkey4, strlen(statkey4)}, {}, add_stats),
            "Failed to get stats.");
    check(vals.find("key_is_dirty") != vals.end(), "Found no key_is_dirty");
    check(vals.find("key_exptime") != vals.end(), "Found no key_exptime");
    check(vals.find("key_flags") != vals.end(), "Found no key_flags");
    check(vals.find("key_cas") != vals.end(), "Found no key_cas");
    check(vals.find("key_vb_state") != vals.end(), "Found no key_vb_state");
    check(vals.find("key_valid") != vals.end(), "Found no key_valid");

    // stat for key "k5" and vbucket "4"
    const char *statkey5 = "vkey k5 4";
    checkeq(cb::engine_errc::success,
            h->get_stats(*cookie, {statkey5, strlen(statkey5)}, {}, add_stats),
            "Failed to get stats.");
    check(vals.find("key_is_dirty") != vals.end(), "Found no key_is_dirty");
    check(vals.find("key_exptime") != vals.end(), "Found no key_exptime");
    check(vals.find("key_flags") != vals.end(), "Found no key_flags");
    check(vals.find("key_cas") != vals.end(), "Found no key_cas");
    check(vals.find("key_vb_state") != vals.end(), "Found no key_vb_state");
    check(vals.find("key_valid") != vals.end(), "Found no key_valid");

    testHarness->destroy_cookie(cookie);
    return SUCCESS;
}

static enum test_result test_warmup_conf(EngineIface* h) {
    if (!isWarmupEnabled(h)) {
        return SKIPPED;
    }

    checkeq(100,
            get_int_stat(h, "ep_warmup_min_items_threshold"),
            "Incorrect initial warmup min items threshold.");
    checkeq(100,
            get_int_stat(h, "ep_warmup_min_memory_threshold"),
            "Incorrect initial warmup min memory threshold.");

    checkeq(cb::engine_errc::invalid_arguments,
            set_param(h,
                      EngineParamCategory::Flush,
                      "warmup_min_items_threshold",
                      "a"),
            "Set warmup_min_items_threshold should have failed");
    checkeq(cb::engine_errc::invalid_arguments,
            set_param(h,
                      EngineParamCategory::Flush,
                      "warmup_min_items_threshold",
                      "a"),
            "Set warmup_min_memory_threshold should have failed");

    checkeq(cb::engine_errc::success,
            set_param(h,
                      EngineParamCategory::Flush,
                      "warmup_min_items_threshold",
                      "80"),
            "Set warmup_min_items_threshold should have worked");
    checkeq(cb::engine_errc::success,
            set_param(h,
                      EngineParamCategory::Flush,
                      "warmup_min_memory_threshold",
                      "80"),
            "Set warmup_min_memory_threshold should have worked");

    checkeq(80,
            get_int_stat(h, "ep_warmup_min_items_threshold"),
            "Incorrect smaller warmup min items threshold.");
    checkeq(80,
            get_int_stat(h, "ep_warmup_min_memory_threshold"),
            "Incorrect smaller warmup min memory threshold.");

    for (int i = 0; i < 100; ++i) {
        std::stringstream key;
        key << "key-" << i;
        checkeq(cb::engine_errc::success,
                store(h,
                      nullptr,
                      StoreSemantics::Set,
                      key.str().c_str(),
                      "somevalue"),
                "Error setting.");
    }

    // Restart the server.
    std::string config(testHarness->get_current_testcase()->cfg);
    config = config + "warmup_min_memory_threshold=0";
    testHarness->reload_engine(&h, config.c_str(), true, false);

    wait_for_warmup_complete(h);

    const std::string eviction_policy =
            get_str_stat(h, "ep_item_eviction_policy");
    if (eviction_policy == "value_only") {
        checkeq(100,
                get_int_stat(h, "ep_warmup_key_count", "warmup"),
                "Expected 100 keys loaded after warmup");
    } else { // Full eviction mode
        checkeq(0,
                get_int_stat(h, "ep_warmup_key_count", "warmup"),
                "Expected 0 keys loaded after warmup");
    }

    checkeq(0,
            get_int_stat(h, "ep_warmup_value_count", "warmup"),
            "Expected 0 values loaded after warmup");

    return SUCCESS;
}

// Test that all the configuration parameters associated with the ItemPager,
// can be set.
static enum test_result test_itempager_conf(EngineIface* h) {
    checkeq(cb::engine_errc::success,
            set_param(h,
                      EngineParamCategory::Flush,
                      "pager_active_vb_pcnt",
                      "50"),
            "Setting pager_active_vb_pcnt should have worked");
    checkeq(50,
            get_int_stat(h, "ep_pager_active_vb_pcnt"),
            "pager_active_vb_pcnt did not get set to the correct value");

    checkeq(cb::engine_errc::success,
            set_param(h,
                      EngineParamCategory::Flush,
                      "pager_sleep_time_ms",
                      "1000"),
            "Setting pager_sleep_time_ms should have worked");
    checkeq(1000,
            get_int_stat(h, "ep_pager_sleep_time_ms"),
            "pager_sleep_time_ms did not get set to the correct value");

    checkeq(cb::engine_errc::success,
            set_param(h,
                      EngineParamCategory::Flush,
                      "item_eviction_age_percentage",
                      "100"),
            "Set item_eviction_age_percentage should have worked");
    checkeq(100,
            get_int_stat(h, "ep_item_eviction_age_percentage"),
            "item_eviction_age_percentage did not get set to the correct "
            "value");

    checkeq(cb::engine_errc::success,
            set_param(h,
                      EngineParamCategory::Flush,
                      "item_eviction_freq_counter_age_threshold",
                      "10"),
            "Set item_eviction_freq_counter_age_threshold should have worked");
    checkeq(10,
            get_int_stat(h, "ep_item_eviction_freq_counter_age_threshold"),
            "item_eviction_freq_counter_age_threshold did not get set to the "
            "correct value");

    checkeq(cb::engine_errc::success,
            set_param(h,
                      EngineParamCategory::Flush,
                      "item_freq_decayer_chunk_duration",
                      "1000"),
            "Set item_freq_decayer_chunk_duration should have worked");
    checkeq(1000,
            get_int_stat(h, "ep_item_freq_decayer_chunk_duration"),
            "item_freq_decayer_chunk_duration did not get set to the correct "
            "value");

    checkeq(cb::engine_errc::success,
            set_param(h,
                      EngineParamCategory::Flush,
                      "item_freq_decayer_percent",
                      "100"),
            "Set item_freq_decayer_percent should have worked");
    checkeq(100,
            get_int_stat(h, "ep_item_freq_decayer_percent"),
            "item_freq_decayer_percent did not get set to the correct value");

    return SUCCESS;
}

static enum test_result test_pitr_conf(EngineIface* h) {
    // Check the max age
    checkeq(86400,
            get_int_stat(h, "ep_pitr_max_history_age"),
            "Incorrect default value for pitr_max_history_age");
    checkeq(cb::engine_errc::success,
            set_param(
                    h, EngineParamCategory::Flush, "pitr_max_history_age", "1"),
            "Setting pitr_max_history_age should have worked");
    checkeq(1,
            get_int_stat(h, "ep_pitr_max_history_age"),
            "pitr_max_history_age did not get set to the correct value");
    checkeq(cb::engine_errc::success,
            set_param(h,
                      EngineParamCategory::Flush,
                      "pitr_max_history_age",
                      "172800"),
            "Setting pitr_max_history_age should have worked");
    checkeq(172800,
            get_int_stat(h, "ep_pitr_max_history_age"),
            "pitr_max_history_age did not get set to the correct value");

    checkeq(cb::engine_errc::invalid_arguments,
            set_param(
                    h, EngineParamCategory::Flush, "pitr_max_history_age", "0"),
            "Setting pitr_max_history_age outside the legal range should not "
            "work");
    checkeq(cb::engine_errc::invalid_arguments,
            set_param(h,
                      EngineParamCategory::Flush,
                      "pitr_max_history_age",
                      "172801"),
            "Setting pitr_max_history_age outside the legal range should not "
            "work");
    checkeq(172800,
            get_int_stat(h, "ep_pitr_max_history_age"),
            "pitr_max_history_age was changed when setting "
            "pitr_max_history_age to invalid value");

    checkeq(cb::engine_errc::invalid_arguments,
            set_param(
                    h, EngineParamCategory::Flush, "pitr_max_history_age", "0"),
            "Setting pitr_max_history_age outside the legal range should not "
            "work");
    checkeq(172800,
            get_int_stat(h, "ep_pitr_max_history_age"),
            "pitr_max_history_age was changed when setting "
            "pitr_max_history_age to invalid value");

    // Check the granularity
    checkeq(600,
            get_int_stat(h, "ep_pitr_granularity"),
            "Incorrect default value for ep_pitr_granularity");

    checkeq(cb::engine_errc::success,
            set_param(h, EngineParamCategory::Flush, "pitr_granularity", "1"),
            "Setting pitr_granularity should have worked");
    checkeq(1,
            get_int_stat(h, "ep_pitr_granularity"),
            "ep_pitr_granularity did not get set to the correct value");
    checkeq(cb::engine_errc::success,
            set_param(
                    h, EngineParamCategory::Flush, "pitr_granularity", "18000"),
            "Setting pitr_granularity should have worked");
    checkeq(18000,
            get_int_stat(h, "ep_pitr_granularity"),
            "ep_pitr_granularity did not get set to the correct value");
    checkeq(cb::engine_errc::invalid_arguments,
            set_param(h, EngineParamCategory::Flush, "pitr_granularity", "0"),
            "Setting pitr_granularity outside the legal range should not work");
    checkeq(cb::engine_errc::invalid_arguments,
            set_param(
                    h, EngineParamCategory::Flush, "pitr_granularity", "18001"),
            "Setting pitr_granularity outside the legal range should not work");
    checkeq(18000,
            get_int_stat(h, "ep_pitr_granularity"),
            "pitr_max_history_age was changed when setting pitr_granularity to "
            "invalid value");
    checkeq(cb::engine_errc::invalid_arguments,
            set_param(h, EngineParamCategory::Flush, "pitr_granularity", "0"),
            "Setting pitr_granularity outside the legal range should not work");
    checkeq(18000,
            get_int_stat(h, "ep_pitr_granularity"),
            "pitr_max_history_age was changed when setting pitr_granularity to "
            "invalid value");

    // Check the master on off switch
    check(!get_bool_stat(h, "ep_pitr_enabled"),
          "Incorrect default value for ep_pitr_enabled");

    checkeq(cb::engine_errc::success,
            set_param(h, EngineParamCategory::Flush, "pitr_enabled", "true"),
            "Set pitr_enabled should have worked");
    checkeq(true,
            get_bool_stat(h, "ep_pitr_enabled"),
            "ep_pitr_enabled did not get set to the correct value");

    checkeq(cb::engine_errc::success,
            set_param(h, EngineParamCategory::Flush, "pitr_enabled", "false"),
            "Set pitr_enabled should have worked");
    checkeq(false,
            get_bool_stat(h, "ep_pitr_enabled"),
            "ep_pitr_enabled did not get set to the correct value");

    return SUCCESS;
}

static enum test_result test_bloomfilter_conf(EngineIface* h) {
    if (get_bool_stat(h, "ep_bfilter_enabled") == false) {
        checkeq(cb::engine_errc::success,
                set_param(h,
                          EngineParamCategory::Flush,
                          "bfilter_enabled",
                          "true"),
                "Set bloomfilter_enabled should have worked");
    }
    check(get_bool_stat(h, "ep_bfilter_enabled"),
          "Bloom filter wasn't enabled");

    checkeq(0.1f,
            get_float_stat(h, "ep_bfilter_residency_threshold"),
            "Incorrect initial bfilter_residency_threshold.");

    checkeq(cb::engine_errc::success,
            set_param(
                    h, EngineParamCategory::Flush, "bfilter_enabled", "false"),
            "Set bloomfilter_enabled should have worked.");
    checkeq(cb::engine_errc::success,
            set_param(h,
                      EngineParamCategory::Flush,
                      "bfilter_residency_threshold",
                      "0.15"),
            "Set bfilter_residency_threshold should have worked.");

    checkeq(false, get_bool_stat(h, "ep_bfilter_enabled"),
            "Bloom filter should have been disabled.");
    checkeq(0.15f,
            get_float_stat(h, "ep_bfilter_residency_threshold"),
            "Incorrect bfilter_residency_threshold.");

    return SUCCESS;
}

static enum test_result test_bloomfilters(EngineIface* h) {
    if (get_bool_stat(h, "ep_bfilter_enabled") == false) {
        checkeq(cb::engine_errc::success,
                set_param(h,
                          EngineParamCategory::Flush,
                          "bfilter_enabled",
                          "true"),
                "Set bloomfilter_enabled should have worked");
    }
    check(get_bool_stat(h, "ep_bfilter_enabled"),
          "Bloom filter wasn't enabled");

    // Key is only present if bgOperations is non-zero.
    int num_read_attempts = get_int_stat_or_default(h, 0, "ep_bg_num_samples");

    // Ensure vbucket's bloom filter is enabled
    checkeq("ENABLED"s,
            get_str_stat(h, "vb_0:bloom_filter", "vbucket-details 0"),
            "Vbucket 0's bloom filter wasn't enabled upon setup!");

    int i;

    // Insert 10 items.
    for (i = 0; i < 10; ++i) {
        std::stringstream key;
        key << "key-" << i;
        checkeq(cb::engine_errc::success,
                store(h,
                      nullptr,
                      StoreSemantics::Set,
                      key.str().c_str(),
                      "somevalue"),
                "Error setting.");
    }
    wait_for_flusher_to_settle(h);

    // Evict all 10 items.
    for (i = 0; i < 10; ++i) {
        std::stringstream key;
        key << "key-" << i;
        evict_key(h, key.str().c_str(), Vbid(0), "Ejected.");
    }
    wait_for_flusher_to_settle(h);

    // Ensure 10 items are non-resident.
    cb_assert(10 == get_int_stat(h, "ep_num_non_resident"));

    // Issue delete on first 5 items.
    for (i = 0; i < 5; ++i) {
        std::stringstream key;
        key << "key-" << i;
        checkeq(cb::engine_errc::success,
                del(h, key.str().c_str(), 0, Vbid(0)),
                "Failed remove with value.");
    }
    wait_for_flusher_to_settle(h);

    // Ensure that there are 5 non-resident items
    cb_assert(5 == get_int_stat(h, "ep_num_non_resident"));
    cb_assert(5 == get_int_stat(h, "curr_items"));

    checkeq(cb::engine_errc::success,
            get_stats(h, {}, {}, add_stats),
            "Failed to get stats.");
    std::string eviction_policy = vals.find("ep_item_eviction_policy")->second;

    std::chrono::microseconds sleepTime{128};

    if (eviction_policy == "value_only") {  // VALUE-ONLY EVICTION MODE

        checkeq(5,
                get_int_stat(
                        h, "vb_0:bloom_filter_key_count", "vbucket-details 0"),
                "Unexpected no. of keys in bloom filter");

        checkeq(num_read_attempts,
                get_int_stat_or_default(h, 0, "ep_bg_num_samples"),
                "Expected bgFetch attempts to remain unchanged");

        for (i = 0; i < 5; ++i) {
            std::stringstream key;
            key << "key-" << i;
            check(get_meta(h, key.str().c_str()), "Get meta failed");
        }

        // GetMeta would cause bgFetches as bloomfilter contains
        // the deleted items.
        checkeq(num_read_attempts + 5,
                get_int_stat(h, "ep_bg_num_samples"),
                "Expected bgFetch attempts to increase by five");

        // Run compaction, with drop_deletes
        compact_db(h, Vbid(0), 15, 15, 1);
        while (get_int_stat(h, "ep_pending_compactions") != 0) {
            decayingSleep(&sleepTime);
        }

        for (i = 0; i < 5; ++i) {
            std::stringstream key;
            key << "key-" << i;
            check(get_meta(h, key.str().c_str()), "Get meta failed");
        }
        checkeq(num_read_attempts + 5,
                get_int_stat(h, "ep_bg_num_samples"),
                "Expected bgFetch attempts to stay as before");

    } else {                                // FULL EVICTION MODE

        checkeq(10,
                get_int_stat(
                        h, "vb_0:bloom_filter_key_count", "vbucket-details 0"),
                "Unexpected no. of keys in bloom filter");

        // Because of issuing deletes on non-resident items
        checkeq(num_read_attempts + 5,
                get_int_stat(h, "ep_bg_num_samples"),
                "Expected bgFetch attempts to increase by five, after deletes");

        // Run compaction, with drop_deletes, to exclude deleted items
        // from bloomfilter.
        compact_db(h, Vbid(0), 15, 15, 1);
        while (get_int_stat(h, "ep_pending_compactions") != 0) {
            decayingSleep(&sleepTime);
        }

        for (i = 0; i < 5; i++) {
            std::stringstream key;
            key << "key-" << i;
            checkeq(cb::engine_errc::no_such_key,
                    get(h, nullptr, key.str(), Vbid(0)).first,
                    "Unable to get stored item");
        }
        // + 6 because last delete is not purged by the compactor
        checkeq(num_read_attempts + 6,
                get_int_stat(h, "ep_bg_num_samples"),
                "Expected bgFetch attempts to stay as before");
    }

    return SUCCESS;
}

static enum test_result test_bloomfilters_with_store_apis(EngineIface* h) {
    if (get_bool_stat(h, "ep_bfilter_enabled") == false) {
        checkeq(cb::engine_errc::success,
                set_param(h,
                          EngineParamCategory::Flush,
                          "bfilter_enabled",
                          "true"),
                "Set bloomfilter_enabled should have worked");
    }
    check(get_bool_stat(h, "ep_bfilter_enabled"),
          "Bloom filter wasn't enabled");

    int num_read_attempts = get_int_stat_or_default(h, 0, "ep_bg_num_samples");

    // Ensure vbucket's bloom filter is enabled
    checkeq("ENABLED"s,
            get_str_stat(h, "vb_0:bloom_filter", "vbucket-details 0"),
            "Vbucket 0's bloom filter wasn't enabled upon setup!");

    for (int i = 0; i < 1000; i++) {
        std::stringstream key;
        key << "key-" << i;
        check(!get_meta(h, key.str().c_str()), "Get meta should fail.");
    }

    checkeq(num_read_attempts,
            get_int_stat_or_default(h, 0, "ep_bg_num_samples"),
            "Expected no bgFetch attempts");

    checkeq(cb::engine_errc::success,
            get_stats(h, {}, {}, add_stats),
            "Failed to get stats.");
    std::string eviction_policy = vals.find("ep_item_eviction_policy")->second;

    if (eviction_policy == "full_eviction") {  // FULL EVICTION MODE
        // Set with Meta
        int j;
        for (j = 0; j < 10; j++) {
            // init some random metadata
            ItemMetaData itm_meta;
            itm_meta.revSeqno = 10;
            itm_meta.cas = 0xdeadbeef;
            itm_meta.exptime = time(nullptr) + 300;
            itm_meta.flags = 0xdeadbeef;

            const std::string key = "swm-" + std::to_string(j);
            checkeq(cb::engine_errc::success,
                    set_with_meta(h,
                                  key.data(),
                                  key.size(),
                                  "somevalue",
                                  9,
                                  Vbid(0),
                                  &itm_meta,
                                  0),
                    "Expected to store item");
        }

        checkeq(num_read_attempts,
                get_int_stat_or_default(h, 0, "ep_bg_num_samples"),
                "Expected no bgFetch attempts");

        // Add
        for (j = 0; j < 10; j++) {
            std::stringstream key;
            key << "add-" << j;

            checkeq(cb::engine_errc::success,
                    store(h,
                          nullptr,
                          StoreSemantics::Add,
                          key.str().c_str(),
                          "newvalue"),
                    "Failed to add value again.");
        }

        checkeq(num_read_attempts,
                get_int_stat_or_default(h, 0, "ep_bg_num_samples"),
                "Expected no bgFetch attempts");

        // Delete
        for (j = 0; j < 10; j++) {
            std::stringstream key;
            key << "del-" << j;
            checkeq(cb::engine_errc::no_such_key,
                    del(h, key.str().c_str(), 0, Vbid(0)),
                    "Failed remove with value.");
        }

        checkeq(num_read_attempts,
                get_int_stat_or_default(h, 0, "ep_bg_num_samples"),
                "Expected no bgFetch attempts");
    }

    return SUCCESS;
}

static enum test_result test_bloomfilter_delete_plus_set_scenario(
        EngineIface* h) {
    if (get_bool_stat(h, "ep_bfilter_enabled") == false) {
        checkeq(cb::engine_errc::success,
                set_param(h,
                          EngineParamCategory::Flush,
                          "bfilter_enabled",
                          "true"),
                "Set bloomfilter_enabled should have worked");
    }
    check(get_bool_stat(h, "ep_bfilter_enabled"),
          "Bloom filter wasn't enabled");

    // Ensure vbucket's bloom filter is enabled
    checkeq("ENABLED"s,
            get_str_stat(h, "vb_0:bloom_filter", "vbucket-details 0"),
            "Vbucket 0's bloom filter wasn't enabled upon setup!");

    checkeq(cb::engine_errc::success,
            store(h, nullptr, StoreSemantics::Set, "k1", "v1"),
            "Failed to fail to store an item.");

    wait_for_flusher_to_settle(h);
    int num_writes = get_int_stat(h, "rw_0:io_num_write", "kvstore");
    int num_persisted = get_int_stat(h, "ep_total_persisted");
    cb_assert(num_writes == 1 && num_persisted == 1);

    checkeq(cb::engine_errc::success,
            del(h, "k1", 0, Vbid(0)),
            "Failed remove with value.");
    stop_persistence(h);
    checkeq(cb::engine_errc::success,
            store(h,
                  nullptr,
                  StoreSemantics::Set,
                  "k1",
                  "v2",
                  nullptr,
                  0,
                  Vbid(0)),
            "Failed to fail to store an item.");
    int key_count =
            get_int_stat(h, "vb_0:bloom_filter_key_count", "vbucket-details 0");

    if (key_count == 0) {
        checkge(2, get_int_stat(h, "rw_0:io_num_write", "kvstore"),
              "Unexpected number of writes");
        start_persistence(h);
        wait_for_flusher_to_settle(h);
        checkeq(0,
                get_int_stat(
                        h, "vb_0:bloom_filter_key_count", "vbucket-details 0"),
                "Unexpected number of keys in bloomfilter");
    } else {
        cb_assert(key_count == 1);
        checkeq(2,
                get_int_stat(h, "rw_0:io_num_write", "kvstore"),
                "Unexpected number of writes");
        start_persistence(h);
        wait_for_flusher_to_settle(h);
        checkeq(1,
                get_int_stat(
                        h, "vb_0:bloom_filter_key_count", "vbucket-details 0"),
                "Unexpected number of keys in bloomfilter");
    }

    return SUCCESS;
}

static enum test_result test_datatype(EngineIface* h) {
    auto* cookie = testHarness->create_cookie(h);
    testHarness->set_datatype_support(cookie, true);

    ItemIface* itm = nullptr;
    const std::string key(R"({"foo":"bar"})");
    const auto datatype = PROTOCOL_BINARY_DATATYPE_JSON;
    uint64_t cas = 0;
    std::string value("x");
    checkeq(cb::engine_errc::success,
            storeCasOut(h, nullptr, Vbid(0), key, value, datatype, itm, cas),
            "Expected set to succeed");

    auto ret = get(h, cookie, key, Vbid(0));
    checkeq(cb::engine_errc::success, ret.first, "Unable to get stored item");

    item_info info;
    h->get_item_info(*ret.second.get(), info);
    checkeq(PROTOCOL_BINARY_DATATYPE_JSON, info.datatype, "Invalid datatype");

    const char* key1 = "foo";
    const char* val1 = R"({"foo1":"bar1"})";
    ItemMetaData itm_meta;
    itm_meta.revSeqno = 10;
    itm_meta.cas = info.cas;
    itm_meta.exptime = info.exptime;
    itm_meta.flags = info.flags;
    checkeq(cb::engine_errc::success,
            set_with_meta(h,
                          key1,
                          strlen(key1),
                          val1,
                          strlen(val1),
                          Vbid(0),
                          &itm_meta,
                          last_cas,
                          0,
                          info.datatype,
                          cookie),
            "Expected to store item");

    ret = get(h, cookie, key1, Vbid(0));
    checkeq(cb::engine_errc::success, ret.first, "Unable to get stored item");

    h->get_item_info(*ret.second.get(), info);
    checkeq(PROTOCOL_BINARY_DATATYPE_JSON,
            info.datatype,
            "Invalid datatype, when setWithMeta");

    testHarness->destroy_cookie(cookie);
    return SUCCESS;
}

static enum test_result test_datatype_with_unknown_command(EngineIface* h) {
    auto* cookie = testHarness->create_cookie(h);
    testHarness->set_datatype_support(cookie, true);
    const char* key = "foo";
    const char* val = R"({"foo":"bar"})";
    auto datatype = PROTOCOL_BINARY_DATATYPE_JSON;

    ItemMetaData itm_meta;
    itm_meta.revSeqno = 10;
    itm_meta.cas = 0x1;
    itm_meta.exptime = 0;
    itm_meta.flags = 0;

    //SET_WITH_META
    checkeq(cb::engine_errc::success,
            set_with_meta(h,
                          key,
                          strlen(key),
                          val,
                          strlen(val),
                          Vbid(0),
                          &itm_meta,
                          0,
                          0,
                          datatype,
                          cookie),
            "Expected to store item");

    auto ret = get(h, cookie, key, Vbid(0));
    checkeq(cb::engine_errc::success, ret.first, "Unable to get stored item");

    item_info info;
    h->get_item_info(*ret.second.get(), info);
    checkeq(PROTOCOL_BINARY_DATATYPE_JSON,
            info.datatype,
            "Invalid datatype, when setWithMeta");

    //SET_RETURN_META
    checkeq(cb::engine_errc::success,
            set_ret_meta(h,
                         "foo1",
                         4,
                         val,
                         strlen(val),
                         Vbid(0),
                         0,
                         0,
                         0,
                         datatype,
                         cookie),
            "Expected success");
    checkeq(cb::mcbp::Status::Success, last_status.load(),
            "Expected set returing meta to succeed");
    checkeq(PROTOCOL_BINARY_DATATYPE_JSON,
            last_datatype.load(),
            "Invalid datatype, when set_return_meta");

    testHarness->destroy_cookie(cookie);
    return SUCCESS;
}

static enum test_result test_access_scanner_settings(EngineIface* h) {
    if (!isWarmupEnabled(h)) {
        // Access scanner n/a without warmup.
        return SKIPPED;
    }

    // Create a unique access log path by combining with the db path.
    checkeq(cb::engine_errc::success,
            get_stats(h, {}, {}, add_stats),
            "Failed to get stats.");
    std::string dbname = vals.find("ep_dbname")->second;

    const auto alog_path = std::string("alog_path=") + dbname +
                           cb::io::DirectorySeparator + "access.log";
    std::string newconfig =
            std::string(testHarness->get_current_testcase()->cfg) + alog_path;

    testHarness->reload_engine(&h, newconfig.c_str(), true, false);

    wait_for_warmup_complete(h);

    std::string err_msg;
    // Check access scanner is enabled and alog_task_time is at default
    checkeq(true,
            get_bool_stat(h, "ep_access_scanner_enabled"),
            "Expected access scanner to be enabled");
    cb_assert(get_int_stat(h, "ep_alog_task_time") == 2);

    // Ensure access_scanner_task_time is what its expected to be.
    // Need to wait until the AccessScanner task has been setup.
    wait_for_stat_change(
            h, "ep_access_scanner_task_time", std::string{"NOT_SCHEDULED"});

    std::string str = get_str_stat(h, "ep_access_scanner_task_time");
    std::string expected_time = "02:00";
    err_msg.assign("Initial time incorrect, expect: " +
                   expected_time + ", actual: " + str.substr(11, 5));
    checkeq(0, str.substr(11, 5).compare(expected_time), err_msg.c_str());

    // Update alog_task_time and ensure the update is successful
    expected_time = "05:00";

    // [MB-24422] we need to set this multiple times as the change listeners
    //  may not have been initialized at the time of call
    repeat_till_true([&]() {
        set_param(h, EngineParamCategory::Flush, "alog_task_time", "5");
        str = get_str_stat(h, "ep_access_scanner_task_time");
        return (0 == str.substr(11, 5).compare(expected_time));
    });

    err_msg.assign("Updated time incorrect, expect: " +
                   expected_time + ", actual: " + str.substr(11, 5));
    checkeq(0, str.substr(11, 5).compare(expected_time), err_msg.c_str());

    // Update alog_sleep_time by 10 mins and ensure the update is successful.
    const std::chrono::minutes update_by{10};
    std::string targetTaskTime1{make_time_string(std::chrono::system_clock::now() +
                                                 update_by)};

    set_param(h,
              EngineParamCategory::Flush,
              "alog_sleep_time",
              std::to_string(update_by.count()).c_str());
    str = get_str_stat(h, "ep_access_scanner_task_time");

    // Recalculate now() + 10mins as upper bound on when the task should be
    // scheduled.
    std::string targetTaskTime2{make_time_string(std::chrono::system_clock::now() +
                                                 update_by)};

    // ep_access_scanner_task_time should fall within the range of
    // targetTaskTime1 and targetTaskTime2
    err_msg.assign("Unexpected task time range, expect: " +
                   targetTaskTime1 + " <= " + str + " <= " + targetTaskTime2);
    checkle(targetTaskTime1, str, err_msg.c_str());
    checkle(str, targetTaskTime2, err_msg.c_str());

    return SUCCESS;
}

static enum test_result test_access_scanner(EngineIface* h) {
    if (!isWarmupEnabled(h)) {
        // Access scanner not applicable without warmup.
        return SKIPPED;
    }

    // Create a unique access log path by combining with the db path.
    checkeq(cb::engine_errc::success,
            get_stats(h, {}, {}, add_stats),
            "Failed to get stats.");
    const auto dbname = vals.find("ep_dbname")->second;

    const auto alog_path = std::string("alog_path=") + dbname +
                           cb::io::DirectorySeparator + "access.log";

    /* We do not want the access scanner task to be running while we initiate it
       explicitly below. Hence set the alog_task_time to about 1 ~ 2 hours
       from now */
    const time_t now = time(nullptr);
    struct tm tm_now;
    cb_gmtime_r(&now, &tm_now);
    const auto two_hours_hence = (tm_now.tm_hour + 2) % 24;

    const auto alog_task_time = std::string("alog_task_time=") +
            std::to_string(two_hours_hence);

    const auto newconfig =
            std::string(testHarness->get_current_testcase()->cfg) + alog_path +
            ";" + alog_task_time;

    testHarness->reload_engine(&h, newconfig.c_str(), true, false);

    wait_for_warmup_complete(h);

    /* Check that alog_task_time was correctly updated. */
    checkeq(get_int_stat(h, "ep_alog_task_time"),
            two_hours_hence,
            "Failed to set alog_task_time to 2 hours in the future");

    checkeq(cb::engine_errc::success,
            get_stats(h, {}, {}, add_stats),
            "Failed to get stats.");
    std::string name = vals.find("ep_alog_path")->second;

    /* Check access scanner is enabled */
    checkeq(true,
            get_bool_stat(h, "ep_access_scanner_enabled"),
            "Access scanner task not enabled by default. Check test config");

    const int num_shards =
            get_int_stat(h, "ep_workload:num_shards", "workload");
    name = name + ".0";
    std::string prev(name + ".old");

    /* Get the resident ratio down to below 95% - point at which access.log
     * generation occurs.
     */
    int num_items = 0;
    // Size chosen to create ~2000 items (i.e. 2x more than we sanity-check below)
    // with the given max_size for this test.
    const std::string value(2000, 'x');
    while (true) {
        // Gathering stats on every store is expensive, just check every 100 iterations
        if ((num_items % 100) == 0) {
            if (get_int_stat(h, "vb_active_perc_mem_resident") < 94) {
                break;
            }
        }

        std::string key("key" + std::to_string(num_items));
        cb::engine_errc ret = store(
                h, nullptr, StoreSemantics::Set, key.c_str(), value.c_str());
        switch (ret) {
        case cb::engine_errc::success:
            num_items++;
            break;

        case cb::engine_errc::no_memory:
        case cb::engine_errc::temporary_failure:
            // Returned when at high watermark; simply retry the op.
            break;

        default:
            fprintf(stderr,
                    "test_access_scanner: Unexpected result from store(): %s\n",
                    cb::to_string(ret).c_str());
            abort();
        }

    }

    // Sanity check - ensure we have enough vBucket quota (max_size)
    // such that we have 1000 items - enough to give us 0.1%
    // granuarity in any residency calculations. */
    if (num_items < 1000) {
        std::cerr << "Error: test_access_scanner: "
            "expected at least 1000 items after filling vbucket, "
            "but only have " << num_items << ". "
            "Check max_size setting for test." << std::endl;
        return FAIL;
    }

    wait_for_flusher_to_settle(h);
    verify_curr_items(h, num_items, "Wrong number of items");
    int num_non_resident = get_int_stat(h, "vb_active_num_non_resident");
    checkge(num_non_resident, num_items * 6 / 100,
            "Expected num_non_resident to be at least 6% of total items");

    /* Run access scanner task once and expect it to generate access log */
    checkeq(cb::engine_errc::success,
            set_param(h,
                      EngineParamCategory::Flush,
                      "access_scanner_run",
                      "true"),
            "Failed to trigger access scanner");

    // Wait for the number of runs to equal the number of shards.
    wait_for_stat_to_be(h, "ep_num_access_scanner_runs", num_shards);

    /* This time since resident ratio is < 95% access log should be generated */
    check(cb::io::isFile(name),
          (std::string("access log file (") + name +
           ") should exist (got errno:" + std::to_string(errno))
                  .c_str());

    /* Increase resident ratio by deleting items */
    checkeq(cb::engine_errc::success,
            vbucketDelete(h, Vbid(0)),
            "Expected success");
    check(set_vbucket_state(h, Vbid(0), vbucket_state_active),
          "Failed to set VB0 state.");

    /* Run access scanner task once */
    const int access_scanner_skips =
            get_int_stat(h, "ep_num_access_scanner_skips");
    checkeq(cb::engine_errc::success,
            set_param(h,
                      EngineParamCategory::Flush,
                      "access_scanner_run",
                      "true"),
            "Failed to trigger access scanner");
    wait_for_stat_to_be(h,
                        "ep_num_access_scanner_skips",
                        access_scanner_skips + num_shards);

    // MB-51240: expect another forced run to still increase the skips
    checkeq(cb::engine_errc::success,
            set_param(h,
                      EngineParamCategory::Flush,
                      "access_scanner_run",
                      "true"),
            "Failed to trigger access scanner");
    wait_for_stat_to_be(h,
                        "ep_num_access_scanner_skips",
                        access_scanner_skips + (2 * num_shards));

    /* Access log files should be removed because resident ratio > 95% */
    check(!cb::io::isFile(prev), ".old access log file should not exist");
    check(!cb::io::isFile(name), "access log file should not exist");

    return SUCCESS;
}

static enum test_result test_set_param_message(EngineIface* h) {
    checkeq(cb::engine_errc::invalid_arguments,
            set_param(h, EngineParamCategory::Flush, "alog_task_time", "50"),
            "Expected an invalid value error for an out of bounds "
            "alog_task_time");
    check(std::string("Validation Error").compare(last_body),
          "Expected a "
          "validation error in the response body");
    return SUCCESS;
}

static enum test_result test_warmup_stats(EngineIface* h) {
    if (!isWarmupEnabled(h)) {
        return SKIPPED;
    }

    check(set_vbucket_state(h, Vbid(0), vbucket_state_active),
          "Failed to set VB0 state.");
    check(set_vbucket_state(h, Vbid(1), vbucket_state_replica),
          "Failed to set VB1 state.");

    for (int i = 0; i < 5000; ++i) {
        std::stringstream key;
        key << "key-" << i;
        checkeq(cb::engine_errc::success,
                store(h,
                      nullptr,
                      StoreSemantics::Set,
                      key.str().c_str(),
                      "somevalue"),
                "Error setting.");
    }

    // Restart the server.
    testHarness->reload_engine(&h,

                               testHarness->get_current_testcase()->cfg,
                               true,
                               false);

    wait_for_warmup_complete(h);

    const auto warmup_stats = get_all_stats(h, "warmup");

    // Check all expected warmup stats exists.
    const char* warmup_keys[] = { "ep_warmup_thread",
                                  "ep_warmup_value_count",
                                  "ep_warmup_key_count",
                                  "ep_warmup_dups",
                                  "ep_warmup_oom",
                                  "ep_warmup_time"};
    for (const auto* key : warmup_keys) {
        check(warmup_stats.find(key) != warmup_stats.end(),
              (std::string("Found no ") + key).c_str());
    }

    std::string warmup_time = warmup_stats.at("ep_warmup_time");
    cb_assert(std::stoi(warmup_time) > 0);

    const auto prev_vb_stats = get_all_stats(h, "prev-vbucket");

    check(prev_vb_stats.find("vb_0") != prev_vb_stats.end(),
          "Found no previous state for VB0");
    check(prev_vb_stats.find("vb_1") != prev_vb_stats.end(),
          "Found no previous state for VB1");

    checkeq(std::string("active"), prev_vb_stats.at("vb_0"),
            "Unexpected stats for vb 0");
    checkeq(std::string("replica"), prev_vb_stats.at("vb_1"),
            "Unexpected stats for vb 1");

    const auto vb_details_stats = get_all_stats(h, "vbucket-details");
    checkeq(5000, std::stoi(vb_details_stats.at("vb_0:num_items")),
            "Unexpected item count for vb 0");
    checkeq(0, std::stoi(vb_details_stats.at("vb_1:num_items")),
            "Unexpected item count for vb 1");

    return SUCCESS;
}

static enum test_result test_warmup_with_threshold(EngineIface* h) {
    if (!isWarmupEnabled(h)) {
        return SKIPPED;
    }

    check(set_vbucket_state(h, Vbid(0), vbucket_state_active),
          "Failed set vbucket 1 state.");
    check(set_vbucket_state(h, Vbid(1), vbucket_state_active),
          "Failed set vbucket 2 state.");
    check(set_vbucket_state(h, Vbid(2), vbucket_state_active),
          "Failed set vbucket 3 state.");
    check(set_vbucket_state(h, Vbid(3), vbucket_state_active),
          "Failed set vbucket 4 state.");

    for (int i = 0; i < 10000; ++i) {
        std::stringstream key;
        key << "key+" << i;
        checkeq(cb::engine_errc::success,
                store(h,
                      nullptr,
                      StoreSemantics::Set,
                      key.str().c_str(),
                      "somevalue",
                      nullptr,
                      0,
                      Vbid(i % 4)),
                "Error setting.");
    }

    // Restart the server.
    testHarness->reload_engine(&h,

                               testHarness->get_current_testcase()->cfg,
                               true,
                               false);

    wait_for_warmup_complete(h);

    checkeq(1,
            get_int_stat(h, "ep_warmup_min_item_threshold", "warmup"),
            "Unable to set warmup_min_item_threshold to 1%");

    const std::string policy = get_str_stat(h, "ep_item_eviction_policy");

    if (policy == "full_eviction") {
        checkeq(get_int_stat(h, "ep_warmup_key_count", "warmup"),
                get_int_stat(h, "ep_warmup_value_count", "warmup"),
                "Warmed up key count didn't match warmed up value count");
    } else {
        checkeq(10000,
                get_int_stat(h, "ep_warmup_key_count", "warmup"),
                "Warmup didn't warmup all keys");
    }
    check(get_int_stat(h, "ep_warmup_value_count", "warmup") <= 110,
          "Warmed up value count found to be greater than 1%");

    cb_assert(get_int_stat(h, "ep_warmup_time", "warmup") > 0);

    return SUCCESS;
}

// Test that when a bucket is populated in full-eviction mode; but
// later changed to value-eviction mode, if there isn't sufficient
// memory to load all item metadata we return NOMEM to the
// ENABLE_TRAFFIC command.
static enum test_result test_warmup_oom(EngineIface* h) {
    if (!isWarmupEnabled(h)) {
        return SKIPPED;
    }

    // Requires memory tracking for us to be able to correctly monitor memory
    // usage.
    if (!get_bool_stat(h, "ep_mem_tracker_enabled")) {
        return SKIPPED;
    }

    write_items(
            h, 20000, 0, "superlongnameofkey1234567890123456789012345678902");

    wait_for_flusher_to_settle(h);

    std::string config(testHarness->get_current_testcase()->cfg);
    config = config + "max_size=2097152;item_eviction_policy=value_only";

    testHarness->reload_engine(&h, config.c_str(), true, false);

    wait_for_warmup_complete(h);

    std::unique_ptr<MockCookie> cookie = std::make_unique<MockCookie>();
    auto pkt = createPacket(cb::mcbp::ClientOpcode::EnableTraffic);
    checkeq(cb::engine_errc::no_memory,
            h->unknown_command(cookie.get(), *pkt, add_response),
            "Data traffic command should have failed with enomem");

    return SUCCESS;
}

static enum test_result test_cbd_225(EngineIface* h) {
    // get engine startup token
    time_t token1 = get_int_stat(h, "ep_startup_time");
    checkne(time_t{0}, token1, "Expected non-zero startup token");

    // store some random data
    checkeq(cb::engine_errc::success,
            store(h, nullptr, StoreSemantics::Set, "k1", "v1"),
            "Failed to fail to store an item.");
    checkeq(cb::engine_errc::success,
            store(h, nullptr, StoreSemantics::Set, "k2", "v2"),
            "Failed to fail to store an item.");
    wait_for_flusher_to_settle(h);

    // check token again, which should be the same as before
    time_t token2 = get_int_stat(h, "ep_startup_time");
    checkeq(token1, token2, "Expected the same startup token");

    // reload the engine
    testHarness->time_travel(10);
    testHarness->reload_engine(&h,

                               testHarness->get_current_testcase()->cfg,
                               true,
                               false);

    wait_for_warmup_complete(h);

    // check token, this time we should get a different one
    time_t token3 = get_int_stat(h, "ep_startup_time");
    checkne(token3, token1, "Expected a different startup token");

    return SUCCESS;
}

static enum test_result test_workload_stats(EngineIface* h) {
    auto* cookie = testHarness->create_cookie(h);
    checkeq(cb::engine_errc::success,
            h->get_stats(*cookie, "workload"sv, {}, add_stats),
            "Falied to get workload stats");
    testHarness->destroy_cookie(cookie);
    int num_read_threads =
            get_int_stat(h, "ep_workload:num_readers", "workload");
    int num_write_threads =
            get_int_stat(h, "ep_workload:num_writers", "workload");
    int num_auxio_threads =
            get_int_stat(h, "ep_workload:num_auxio", "workload");
    int num_nonio_threads =
            get_int_stat(h, "ep_workload:num_nonio", "workload");
    int num_shards = get_int_stat(h, "ep_workload:num_shards", "workload");
    checkeq(10, num_read_threads, "Incorrect number of readers");
    checkeq(4, num_write_threads, "Incorrect number of writers");
    checkeq(8, num_auxio_threads, "Incorrect number of auxio threads");
    check(num_nonio_threads > 1 && num_nonio_threads <= 8,
          "Incorrect number of nonio threads");
    checkeq(5, num_shards, "Incorrect number of shards");
    return SUCCESS;
}

static enum test_result test_max_workload_stats(EngineIface* h) {
    ExecutorPool::get()->setNumAuxIO(1);
    ExecutorPool::get()->setNumNonIO(4);
    auto* cookie = testHarness->create_cookie(h);
    checkeq(cb::engine_errc::success,
            h->get_stats(*cookie, "workload"sv, {}, add_stats),
            "Failed to get workload stats");
    testHarness->destroy_cookie(cookie);
    int num_read_threads =
            get_int_stat(h, "ep_workload:num_readers", "workload");
    int num_write_threads =
            get_int_stat(h, "ep_workload:num_writers", "workload");
    int num_auxio_threads =
            get_int_stat(h, "ep_workload:num_auxio", "workload");
    int num_nonio_threads =
            get_int_stat(h, "ep_workload:num_nonio", "workload");
    int num_shards = get_int_stat(h, "ep_workload:num_shards", "workload");
    checkeq(14, num_read_threads, "Incorrect number of readers");
    checkeq(4, num_write_threads, "Incorrect number of writers");

    checkeq(1, num_auxio_threads, "Incorrect number of auxio threads");// config
    checkeq(4, num_nonio_threads, "Incorrect number of nonio threads");// config
    checkeq(5, num_shards, "Incorrect number of shards");
    return SUCCESS;
}

static enum test_result test_worker_stats(EngineIface* h) {
    if (isFollyExecutorPool(h)) {
        // FollyExecutorPool doesn't support 'worker' stats.
        return SKIPPED;
    }
    checkeq(cb::engine_errc::success,
            get_stats(h, "dispatcher"sv, {}, add_stats),
            "Failed to get worker stats");

    std::set<std::string> tasklist;
    tasklist.insert("Running a flusher loop");
    tasklist.insert("Updating stat snapshot on disk");
    tasklist.insert("Batching background fetch");
    tasklist.insert("Fetching item from disk for vkey stat");
    tasklist.insert("Fetching item from disk");
    tasklist.insert("Generating access log");
    tasklist.insert("Snapshotting vbucket states");
    tasklist.insert("Warmup - initialize");
    tasklist.insert("Warmup - creating vbuckets");
    tasklist.insert("Warmup - estimate item count");
    tasklist.insert("Warmup - key dump");
    tasklist.insert("Warmup - check for access log");
    tasklist.insert("Warmup - loading access log");
    tasklist.insert("Warmup - loading KV Pairs");
    tasklist.insert("Warmup - loading data");
    tasklist.insert("Warmup - completion");
    tasklist.insert("Not currently running any task");

    std::set<std::string> statelist;
    statelist.insert("creating");
    statelist.insert("running");
    statelist.insert("waiting");
    statelist.insert("sleeping");
    statelist.insert("shutdown");
    statelist.insert("dead");

    for (std::string name : {"worker_0", "worker_1"}) {
        std::string task = vals["Reader_" + name + ":task"];
        task = task.substr(0, task.find(":"));

        std::string state = vals["Reader_" + name + ":state"];

        check(tasklist.find(task) != tasklist.end(),
              (name + "'s Current task incorrect: " + task).c_str());
        check(statelist.find(state) != statelist.end(),
              (name + "'s state incorrect: " + state).c_str());
    }

    checkeq(15,
            get_int_stat(h, "ep_num_workers"), // cannot spawn less
            "Incorrect number of threads spawned");
    return SUCCESS;
}

static enum test_result test_all_keys_api(EngineIface* h) {
    std::vector<std::string> keys;
    const int start_key_idx = 10, del_key_idx = 12, num_keys = 5,
              total_keys = 100;

    for (uint32_t i = 0; i < total_keys; ++i) {
        std::string key("key_" + std::to_string(i));
        keys.push_back(key);
    }
    std::vector<std::string>::iterator it;
    for (it = keys.begin(); it != keys.end(); ++it) {
        ItemIface* itm;
        checkeq(cb::engine_errc::success,
                store(h,
                      nullptr,
                      StoreSemantics::Set,
                      it->c_str(),
                      it->c_str(),
                      &itm,
                      0,
                      Vbid(0)),
                "Failed to store a value");
        h->release(*itm);
    }
    std::string del_key("key_" + std::to_string(del_key_idx));
    checkeq(cb::engine_errc::success,
            del(h, del_key.c_str(), 0, Vbid(0)),
            "Failed to delete key");
    wait_for_flusher_to_settle(h);
    checkeq(total_keys - 1,
            get_int_stat(h, "curr_items"),
            "Item count mismatch");

    std::string start_key("key_" + std::to_string(start_key_idx));
    const uint16_t keylen = start_key.length();
    uint32_t count = htonl(num_keys);

    auto pkt1 = createPacket(cb::mcbp::ClientOpcode::GetKeys,
                             Vbid(0),
                             0,
                             {reinterpret_cast<char*>(&count), sizeof(count)},
                             start_key);

    std::unique_ptr<MockCookie> cookie = std::make_unique<MockCookie>();
    if (isPersistentBucket(h)) {
        checkeq(cb::engine_errc::success,
                h->unknown_command(cookie.get(), *pkt1, add_response),
                "Failed to get all_keys, sort: ascending");
    } else {
        /* We intend to support cb::mcbp::ClientOpcode::GetKeys in ephemeral
           buckets in the future */
        checkeq(cb::engine_errc::not_supported,
                h->unknown_command(cookie.get(), *pkt1, add_response),
                "Should return not supported");
        return SUCCESS;
    }

    /* Check the keys. */
    size_t offset = 0;
    /* Since we have one deleted key, we must go till num_keys + 1 */
    for (size_t i = 0; i < num_keys + 1; ++i) {
        if (del_key_idx == start_key_idx + i) {
            continue;
        }
        uint16_t len;
        memcpy(&len, last_body.data() + offset, sizeof(uint16_t));
        len = ntohs(len);
        checkeq(keylen, len, "Key length mismatch in all_docs response");
        std::string key("key_" + std::to_string(start_key_idx + i));
        offset += sizeof(uint16_t);
        checkeq(0, last_body.compare(offset, keylen, key.c_str()),
                "Key mismatch in all_keys response");
        offset += keylen;
    }

    return SUCCESS;
}

static enum test_result test_all_keys_api_during_bucket_creation(
        EngineIface* h) {
    uint32_t count = htonl(5);
    const char key[] = "key_10";

    auto pkt1 = createPacket(cb::mcbp::ClientOpcode::GetKeys,
                             Vbid(1),
                             0,
                             {reinterpret_cast<char*>(&count), sizeof(count)},
                             {key, strlen(key)});

    stop_persistence(h);
    check(set_vbucket_state(h, Vbid(1), vbucket_state_active),
          "Failed set vbucket 1 state.");

    std::unique_ptr<MockCookie> cookie = std::make_unique<MockCookie>();
    if (isPersistentBucket(h)) {
        checkeq(cb::engine_errc::success,
                h->unknown_command(cookie.get(), *pkt1, add_response),
                "Unexpected return code from all_keys_api");
    } else {
        /* We intend to support cb::mcbp::ClientOpcode::GetKeys in ephemeral
           buckets in the future */
        checkeq(cb::engine_errc::not_supported,
                h->unknown_command(cookie.get(), *pkt1, add_response),
                "Should return not supported");
        return SUCCESS;
    }

    start_persistence(h);

    checkeq(cb::mcbp::Status::Success, last_status.load(),
            "Unexpected response status");

    return SUCCESS;
}

static enum test_result test_curr_items_add_set(EngineIface* h) {
    // Verify initial case.
    verify_curr_items(h, 0, "init");

    const auto initial_enqueued = get_int_stat(h, "ep_total_enqueued");

    // Verify set and add case
    checkeq(cb::engine_errc::success,
            store(h, nullptr, StoreSemantics::Add, "k1", "v1"),
            "Failed to fail to store an item.");
    checkeq(cb::engine_errc::success,
            store(h, nullptr, StoreSemantics::Set, "k2", "v2"),
            "Failed to fail to store an item.");
    checkeq(cb::engine_errc::success,
            store(h, nullptr, StoreSemantics::Set, "k3", "v3"),
            "Failed to fail to store an item.");
    if (isPersistentBucket(h) && is_full_eviction(h)) {
        // MB-21957: FE mode - curr_items is only valid once we flush documents
        wait_for_flusher_to_settle(h);
    }
    verify_curr_items(h, 3, "three items stored");
    checkeq(initial_enqueued + 3,
            get_int_stat(h, "ep_total_enqueued"),
            "Expected total_enqueued to increase by 3 after 3 new items");

    return SUCCESS;
}

static enum test_result test_curr_items_delete(EngineIface* h) {
    // Verify initial case.
    verify_curr_items(h, 0, "init");

    // Store some items
    write_items(h, 3);
    wait_for_flusher_to_settle(h);

    // Verify delete case.
    checkeq(cb::engine_errc::success,
            del(h, "key1", 0, Vbid(0)),
            "Failed remove with value.");

    wait_for_stat_change(h, "curr_items", 3);
    verify_curr_items(h, 2, "one item deleted - persisted");

    return SUCCESS;
}

static enum test_result test_curr_items_dead(EngineIface* h) {
    // Verify initial case.
    verify_curr_items(h, 0, "init");

    // Store some items
    write_items(h, 3);
    wait_for_flusher_to_settle(h);

    // Verify dead vbucket case.
    check(set_vbucket_state(h, Vbid(0), vbucket_state_dead),
          "Failed set vbucket 0 state to dead");

    verify_curr_items(h, 0, "dead vbucket");
    checkeq(0,
            get_int_stat(h, "curr_items_tot"),
            "Expected curr_items_tot to be 0 with a dead vbucket");

    // Then resurrect.
    check(set_vbucket_state(h, Vbid(0), vbucket_state_active),
          "Failed set vbucket 0 state to active");

    verify_curr_items(h, 3, "resurrected vbucket");

    // Now completely delete it.
    check(set_vbucket_state(h, Vbid(0), vbucket_state_dead),
          "Failed set vbucket 0 state to dead (2)");
    wait_for_flusher_to_settle(h);
    checkeq(uint64_t(0),
            get_stat<uint64_t>(h, "ep_queue_size"),
            "ep_queue_size is not zero after setting to dead (2)");

    checkeq(cb::engine_errc::success,
            vbucketDelete(h, Vbid(0)),
            "Expected success");
    checkeq(cb::mcbp::Status::Success, last_status.load(),
            "Expected success deleting vbucket.");
    verify_curr_items(h, 0, "del vbucket");
    checkeq(0,
            get_int_stat(h, "curr_items_tot"),
            "Expected curr_items_tot to be 0 after deleting a vbucket");

    return SUCCESS;
}

static enum test_result test_value_eviction(EngineIface* h) {
    check(set_vbucket_state(h, Vbid(1), vbucket_state_active),
          "Failed to set vbucket state.");

    reset_stats(h);

    checkeq(0,
            get_int_stat(h, "ep_num_value_ejects"),
            "Expected reset stats to set ep_num_value_ejects to zero");
    checkeq(0,
            get_int_stat(h, "ep_num_non_resident"),
            "Expected all items to be resident");
    checkeq(0,
            get_int_stat(h, "vb_active_num_non_resident"),
            "Expected all active vbucket items to be resident");

    stop_persistence(h);
    checkeq(cb::engine_errc::success,
            store(h, nullptr, StoreSemantics::Set, "k1", "v1"),
            "Failed to fail to store an item.");
    evict_key(h, "k1", Vbid(0), "Can't eject: Dirty object.", true);
    start_persistence(h);
    wait_for_flusher_to_settle(h);
    stop_persistence(h);
    checkeq(cb::engine_errc::success,
            store(h,
                  nullptr,
                  StoreSemantics::Set,
                  "k2",
                  "v2",
                  nullptr,
                  0,
                  Vbid(1)),
            "Failed to fail to store an item.");
    evict_key(h, "k2", Vbid(1), "Can't eject: Dirty object.", true);
    start_persistence(h);
    wait_for_flusher_to_settle(h);

    evict_key(h, "k1", Vbid(0), "Ejected.");
    evict_key(h, "k2", Vbid(1), "Ejected.");

    checkeq(2,
            get_int_stat(h, "vb_active_num_non_resident"),
            "Expected two non-resident items for active vbuckets");

    evict_key(h, "k1", Vbid(0), "Already ejected.");
    evict_key(h, "k2", Vbid(1), "Already ejected.");

    auto pkt = createPacket(cb::mcbp::ClientOpcode::EvictKey,
                            Vbid(0),
                            0,
                            {},
                            {"missing-key", 11});

    std::unique_ptr<MockCookie> cookie = std::make_unique<MockCookie>();
    checkeq(cb::engine_errc::success,
            h->unknown_command(cookie.get(), *pkt, add_response),
            "Failed to evict key.");

    checkeq(cb::engine_errc::success,
            get_stats(h, {}, {}, add_stats),
            "Failed to get stats.");
    std::string eviction_policy = vals.find("ep_item_eviction_policy")->second;
    if (eviction_policy == "value_only") {
        checkeq(cb::mcbp::Status::KeyEnoent, last_status.load(),
                "expected the key to be missing...");
    } else {
        // Note that we simply return SUCCESS when EVICT_KEY is issued to
        // a non-resident or non-existent key with full eviction to avoid a disk lookup.
        checkeq(cb::mcbp::Status::Success, last_status.load(),
            "expected the success for evicting a non-existent key with full eviction");
    }

    reset_stats(h);
    checkeq(0,
            get_int_stat(h, "ep_num_value_ejects"),
            "Expected reset stats to set ep_num_value_ejects to zero");

    check_key_value(h, "k1", "v1", 2);
    checkeq(1,
            get_int_stat(h, "vb_active_num_non_resident"),
            "Expected only one active vbucket item to be non-resident");

    check(set_vbucket_state(h, Vbid(0), vbucket_state_replica),
          "Failed to set vbucket state.");
    check(set_vbucket_state(h, Vbid(1), vbucket_state_replica),
          "Failed to set vbucket state.");
    checkeq(0,
            get_int_stat(h, "vb_active_num_non_resident"),
            "Expected no non-resident items");

    return SUCCESS;
}

static enum test_result test_duplicate_items_disk(EngineIface* h) {
    if (!isWarmupEnabled(h)) {
        return SKIPPED;
    }

    check(set_vbucket_state(h, Vbid(1), vbucket_state_active),
          "Failed to set vbucket state.");

    std::vector<std::string> keys;
    for (int j = 0; j < 100; ++j) {
        std::stringstream ss;
        ss << "key" << j;
        std::string key(ss.str());
        keys.push_back(key);
    }
    std::vector<std::string>::iterator it;
    for (it = keys.begin(); it != keys.end(); ++it) {
        checkeq(cb::engine_errc::success,
                store(h,
                      nullptr,
                      StoreSemantics::Set,
                      it->c_str(),
                      "value",
                      nullptr,
                      0,
                      Vbid(1)),
                "Failed to store a value");
    }
    wait_for_flusher_to_settle(h);

    // don't need to explicitly set the vbucket state to dead as this is
    // done as part of the vbucketDelete. See KVBucket::deleteVBucket
    int vb_del_num = get_int_stat(h, "ep_vbucket_del");
    checkeq(cb::engine_errc::success,
            vbucketDelete(h, Vbid(1)),
            "Failure deleting dead bucket.");
    check(verify_vbucket_missing(h, Vbid(1)),
          "vbucket 1 was not missing after deleting it.");
    // wait for the deletion to successfully complete before setting the
    // vbucket state active (which creates the vbucket)
    wait_for_stat_change(h, "ep_vbucket_del", vb_del_num);

    check(set_vbucket_state(h, Vbid(1), vbucket_state_active),
          "Failed to set vbucket state.");

    for (it = keys.begin(); it != keys.end(); ++it) {
        ItemIface* i;
        checkeq(cb::engine_errc::success,
                store(h,
                      nullptr,
                      StoreSemantics::Set,
                      it->c_str(),
                      it->c_str(),
                      &i,
                      0,
                      Vbid(1)),
                "Failed to store a value");
        h->release(*i);
    }
    wait_for_flusher_to_settle(h);

    testHarness->reload_engine(&h,

                               testHarness->get_current_testcase()->cfg,
                               true,
                               false);

    wait_for_warmup_complete(h);
    check(set_vbucket_state(h, Vbid(1), vbucket_state_active),
          "Failed to set vbucket state.");
    // Make sure that a key/value item is persisted correctly
    for (it = keys.begin(); it != keys.end(); ++it) {
        evict_key(h, it->c_str(), Vbid(1), "Ejected.");
    }
    for (it = keys.begin(); it != keys.end(); ++it) {
        check_key_value(h, it->c_str(), it->data(), it->size(), Vbid(1));
    }
    checkeq(0,
            get_int_stat(h, "ep_warmup_dups"),
            "Expected no duplicate items from disk");

    return SUCCESS;
}

static enum test_result test_disk_gt_ram_golden(EngineIface* h) {
    // Check/grab initial state.
    const auto initial_enqueued = get_int_stat(h, "ep_total_enqueued");
    int itemsRemoved = get_int_stat(h, "ep_items_rm_from_checkpoints");

    // Store some data and check post-set state.
    wait_for_persisted_value(h, "k1", "some value");
    createCheckpoint(h);
    wait_for_stat_change(h, "ep_items_rm_from_checkpoints", itemsRemoved);

    checkeq(0,
            get_int_stat(h, "ep_bg_fetched"),
            "Should start with zero bg fetches");
    checkeq((initial_enqueued + 1),
            get_int_stat(h, "ep_total_enqueued"),
            "Should have additional item enqueued after store");
    int kv_size = get_int_stat(h, "ep_kv_size");

    // Evict the data.
    evict_key(h, "k1");

    int kv_size2 = get_int_stat(h, "ep_kv_size");

    checkgt(kv_size, kv_size2, "kv_size should have decreased after eviction");

    // Reload the data.
    check_key_value(h, "k1", "some value", 10);

    int kv_size3 = get_int_stat(h, "ep_kv_size");

    checkeq(1,
            get_int_stat(h, "ep_bg_fetched"),
            "BG fetches should be one after reading an evicted key");
    checkeq((initial_enqueued + 1),
            get_int_stat(h, "ep_total_enqueued"),
            "Item should not be marked dirty after reading an evicted key");

    checkeq(kv_size, kv_size3,
            "kv_size should have returned to initial value after restoring evicted item");

    itemsRemoved = get_int_stat(h, "ep_items_rm_from_checkpoints");
    // Delete the value and make sure things return correctly.
    int numStored = get_int_stat(h, "ep_total_persisted");
    checkeq(cb::engine_errc::success,
            del(h, "k1", 0, Vbid(0)),
            "Failed remove with value.");
    wait_for_stat_change(h, "ep_total_persisted", numStored);
    createCheckpoint(h);
    wait_for_stat_change(h, "ep_items_rm_from_checkpoints", itemsRemoved);

    return SUCCESS;
}

static enum test_result test_disk_gt_ram_paged_rm(EngineIface* h) {
    // Check/grab initial state.
    int overhead = get_int_stat(h, "ep_overhead");
    const auto initial_enqueued = get_int_stat(h, "ep_total_enqueued");

    // Store some data and check post-set state.
    wait_for_persisted_value(h, "k1", "some value");
    checkeq(0,
            get_int_stat(h, "ep_bg_fetched"),
            "bg_fetched should initially be zero");
    checkeq(initial_enqueued + 1,
            get_int_stat(h, "ep_total_enqueued"),
            "Expected total_enqueued to increase by 1 after storing 1 value");
    checkge(get_int_stat(h, "ep_overhead"),
            overhead,
            "Fell below initial overhead.");

    // Evict the data.
    evict_key(h, "k1");

    // Delete the value and make sure things return correctly.
    int numStored = get_int_stat(h, "ep_total_persisted");
    checkeq(cb::engine_errc::success,
            del(h, "k1", 0, Vbid(0)),
            "Failed remove with value.");
    wait_for_stat_change(h, "ep_total_persisted", numStored);

    return SUCCESS;
}

static enum test_result test_disk_gt_ram_update_paged_out(EngineIface* h) {
    wait_for_persisted_value(h, "k1", "some value");

    evict_key(h, "k1");

    checkeq(cb::engine_errc::success,
            store(h, nullptr, StoreSemantics::Set, "k1", "new value"),
            "Failed to update an item.");

    check_key_value(h, "k1", "new value", 9);

    checkeq(0, get_int_stat(h, "ep_bg_fetched"), "bg fetched something");

    return SUCCESS;
}

static enum test_result test_disk_gt_ram_delete_paged_out(EngineIface* h) {
    wait_for_persisted_value(h, "k1", "some value");

    evict_key(h, "k1");

    checkeq(cb::engine_errc::success,
            del(h, "k1", 0, Vbid(0)),
            "Failed to delete.");

    checkeq(cb::engine_errc::no_such_key,
            verify_key(h, "k1"),
            "Expected miss.");

    checkeq(0,
            get_int_stat(h, "ep_bg_fetched"),
            "Unexpected bg_fetched after del/get");

    return SUCCESS;
}

extern "C" {
    static void bg_set_thread(void *arg) {
        auto* td(static_cast<ThreadData*>(arg));

        std::this_thread::sleep_for(
                std::chrono::microseconds(2600)); // Exacerbate race condition.

        checkeq(cb::engine_errc::success,
                store(td->h, nullptr, StoreSemantics::Set, "k1", "new value"),
                "Failed to update an item.");

        delete td;
    }

    static void bg_del_thread(void *arg) {
        auto *td(static_cast<ThreadData*>(arg));

        std::this_thread::sleep_for(
                std::chrono::microseconds(2600)); // Exacerbate race condition.

        checkeq(cb::engine_errc::success,
                del(td->h, "k1", 0, Vbid(0)),
                "Failed to delete.");

        delete td;
    }
}

static enum test_result test_disk_gt_ram_set_race(EngineIface* h) {
    wait_for_persisted_value(h, "k1", "some value");

    evict_key(h, "k1");

    auto thread = create_thread([h]() { bg_set_thread(new ThreadData(h)); },
                                "mythread");

    check_key_value(h, "k1", "new value", 9);

    // Should have bg_fetched, but discarded the old value.
    cb_assert(1 == get_int_stat(h, "ep_bg_fetched"));

    thread.join();

    return SUCCESS;
}

static enum test_result test_disk_gt_ram_rm_race(EngineIface* h) {
    wait_for_persisted_value(h, "k1", "some value");

    evict_key(h, "k1");

    auto thread = create_thread([h]() { bg_del_thread(new ThreadData(h)); },
                                "mythread");

    checkeq(cb::engine_errc::no_such_key,
            verify_key(h, "k1"),
            "Expected miss.");

    // Should have bg_fetched, but discarded the old value.
    cb_assert(1 == get_int_stat(h, "ep_bg_fetched"));

    thread.join();

    return SUCCESS;
}

static enum test_result test_kill9_bucket(EngineIface* h) {
    if (!isWarmupEnabled(h)) {
        return SKIPPED;
    }

    std::vector<std::string> keys;
    for (int j = 0; j < 2000; ++j) {
        std::stringstream ss;
        ss << "key-0-" << j;
        std::string key(ss.str());
        keys.push_back(key);
    }
    std::vector<std::string>::iterator it;
    for (it = keys.begin(); it != keys.end(); ++it) {
        checkeq(cb::engine_errc::success,
                store(h,
                      nullptr,
                      StoreSemantics::Set,
                      it->c_str(),
                      it->c_str()),
                "Failed to store a value");
    }

    // Last parameter indicates the force shutdown for the engine.
    testHarness->reload_engine(&h,

                               testHarness->get_current_testcase()->cfg,
                               true,
                               true);

    wait_for_warmup_complete(h);

    keys.clear();
    for (int j = 0; j < 2000; ++j) {
        std::stringstream ss;
        ss << "key-1-" << j;
        std::string key(ss.str());
        keys.push_back(key);
    }
    for (it = keys.begin(); it != keys.end(); ++it) {
        ItemIface* i;
        checkeq(cb::engine_errc::success,
                store(h,
                      nullptr,
                      StoreSemantics::Set,
                      it->c_str(),
                      it->c_str(),
                      &i,
                      0,
                      Vbid(0)),
                "Failed to store a value");
        h->release(*i);
    }
    for (it = keys.begin(); it != keys.end(); ++it) {
        check_key_value(h, it->c_str(), it->data(), it->size(), Vbid(0));
    }

    return SUCCESS;
}

static enum test_result test_revid(EngineIface* h) {
    ItemMetaData meta;
    for (uint64_t ii = 1; ii < 10; ++ii) {
        checkeq(cb::engine_errc::success,
                store(h, nullptr, StoreSemantics::Set, "test_revid", "foo"),
                "Failed to store a value");

        cb::EngineErrorMetadataPair erroMetaPair;
        check(get_meta(h, "test_revid", erroMetaPair), "Get meta failed");
        checkeq(ii, erroMetaPair.second.seqno, "Unexpected sequence number");
    }

    return SUCCESS;
}

static enum test_result test_regression_mb4314(EngineIface* h) {
    cb::EngineErrorMetadataPair errorMetaPair;
    check(!get_meta(h, "test_regression_mb4314", errorMetaPair),
          "Expected get_meta() to fail");

    ItemMetaData itm_meta(0xdeadbeef, 10, 0xdeadbeef, 0);
    checkeq(cb::engine_errc::success,
            set_with_meta(h,
                          "test_regression_mb4314",
                          22,
                          nullptr,
                          0,
                          Vbid(0),
                          &itm_meta,
                          errorMetaPair.second.cas),
            "Expected to store item");

    // Now try to read the item back:
    auto ret = get(h, nullptr, "test_regression_mb4314", Vbid(0));
    checkeq(cb::engine_errc::success,
            ret.first,
            "Expected to get the item back!");

    return SUCCESS;
}

static enum test_result test_mb3466(EngineIface* h) {
    checkeq(cb::engine_errc::success,
            get_stats(h, {}, {}, add_stats),
            "Failed to get stats.");

    check(vals.find("mem_used") != vals.end(),
          "Expected \"mem_used\" to be returned");
    check(vals.find("bytes") != vals.end(),
          "Expected \"bytes\" to be returned");
    std::string memUsed = vals["mem_used"];
    std::string bytes = vals["bytes"];
    checkeq(memUsed, bytes,
          "Expected mem_used and bytes to have the same value");

    return SUCCESS;
}

static enum test_result test_observe_no_data(EngineIface* h) {
    std::map<std::string, Vbid> obskeys;
    checkeq(cb::engine_errc::success, observe(h, obskeys), "expected success");
    checkeq(cb::mcbp::Status::Success, last_status.load(), "Expected success");
    return SUCCESS;
}

static enum test_result test_observe_seqno_basic_tests(EngineIface* h) {
    // Check observe seqno for vbucket with id 1
    check(set_vbucket_state(h, Vbid(1), vbucket_state_active),
          "Failed to set vbucket state.");

    //Check the output when there is no data in the vbucket
    uint64_t vb_uuid = get_ull_stat(h, "vb_1:0:id", "failovers");
    uint64_t high_seqno = get_int_stat(h, "vb_1:high_seqno", "vbucket-seqno");
    checkeq(cb::engine_errc::success,
            observe_seqno(h, Vbid(1), vb_uuid),
            "Expected success");

    checkeq(cb::mcbp::Status::Success,
            last_status.load(),
            "Expected success");

    const auto bucket_type =
            isPersistentBucket(h) ? EPBucketType::EP : EPBucketType::Ephemeral;
    check_observe_seqno(
            false, bucket_type, 0, Vbid(1), vb_uuid, high_seqno, high_seqno);

    //Add some mutations and verify the output
    int num_items = 10;
    for (int j = 0; j < num_items; ++j) {
        // Set an item
        ItemIface* it = nullptr;
        uint64_t cas1;
        std::string value('x', 100);
        checkeq(cb::engine_errc::success,
                storeCasOut(h,
                            nullptr,
                            Vbid(1),
                            "key" + std::to_string(j),
                            value,
                            PROTOCOL_BINARY_RAW_BYTES,
                            it,
                            cas1),
                "Expected set to succeed");
    }

    wait_for_flusher_to_settle(h);

    int total_persisted = 0;
    high_seqno = get_int_stat(h, "vb_1:high_seqno", "vbucket-seqno");

    if (isPersistentBucket(h)) {
        total_persisted = get_int_stat(h, "ep_total_persisted");
        checkeq(total_persisted,
                num_items,
                "Expected ep_total_persisted equals the number of items");
    } else {
        total_persisted = high_seqno;
    }

    checkeq(cb::engine_errc::success,
            observe_seqno(h, Vbid(1), vb_uuid),
            "Expected success");

    check_observe_seqno(false,
                        bucket_type,
                        0,
                        Vbid(1),
                        vb_uuid,
                        total_persisted,
                        high_seqno);
    //Stop persistence. Add more mutations and check observe result
    stop_persistence(h);

    num_items = 20;
    for (int j = 10; j < num_items; ++j) {
        // Set an item
        ItemIface* it = nullptr;
        uint64_t cas1;
        std::string value('x', 100);
        checkeq(cb::engine_errc::success,
                storeCasOut(h,
                            nullptr,
                            Vbid(1),
                            "key" + std::to_string(j),
                            value,
                            PROTOCOL_BINARY_RAW_BYTES,
                            it,
                            cas1),
                "Expected set to succeed");
    }

    high_seqno = get_int_stat(h, "vb_1:high_seqno", "vbucket-seqno");
    checkeq(cb::engine_errc::success,
            observe_seqno(h, Vbid(1), vb_uuid),
            "Expected success");

    if (!isPersistentBucket(h)) {
        /* if bucket is not persistent then total_persisted == high_seqno */
        total_persisted = high_seqno;
    }
    check_observe_seqno(false,
                        bucket_type,
                        0,
                        Vbid(1),
                        vb_uuid,
                        total_persisted,
                        high_seqno);
    start_persistence(h);
    wait_for_flusher_to_settle(h);

    if (isPersistentBucket(h)) {
        total_persisted = get_int_stat(h, "ep_total_persisted");
    } else {
        total_persisted = high_seqno;
    }

    checkeq(cb::engine_errc::success,
            observe_seqno(h, Vbid(1), vb_uuid),
            "Expected success");

    check_observe_seqno(false,
                        bucket_type,
                        0,
                        Vbid(1),
                        vb_uuid,
                        total_persisted,
                        high_seqno);
    return SUCCESS;
}

static enum test_result test_observe_seqno_failover(EngineIface* h) {
    if (!isWarmupEnabled(h)) {
        return SKIPPED;
    }

    int num_items = 10;
    for (int j = 0; j < num_items; ++j) {
        // Set an item
        ItemIface* it = nullptr;
        uint64_t cas1;
        std::string value('x', 100);
        checkeq(cb::engine_errc::success,
                storeCasOut(h,
                            nullptr,
                            Vbid(0),
                            "key" + std::to_string(j),
                            value,
                            PROTOCOL_BINARY_RAW_BYTES,
                            it,
                            cas1),
                "Expected set to succeed");
    }

    wait_for_flusher_to_settle(h);

    uint64_t vb_uuid = get_ull_stat(h, "vb_0:0:id", "failovers");
    uint64_t high_seqno = get_int_stat(h, "vb_0:high_seqno", "vbucket-seqno");

    // restart
    testHarness->reload_engine(&h,

                               testHarness->get_current_testcase()->cfg,
                               true,
                               true);

    wait_for_warmup_complete(h);

    uint64_t new_vb_uuid = get_ull_stat(h, "vb_0:0:id", "failovers");

    checkeq(cb::engine_errc::success,
            observe_seqno(h, Vbid(0), vb_uuid),
            "Expected success");

    const auto bucket_type =
            isPersistentBucket(h) ? EPBucketType::EP : EPBucketType::Ephemeral;
    check_observe_seqno(true,
                        bucket_type,
                        1,
                        Vbid(0),
                        new_vb_uuid,
                        high_seqno,
                        high_seqno,
                        vb_uuid,
                        high_seqno);

    return SUCCESS;
}

static enum test_result test_observe_seqno_error(EngineIface* h) {
    //not my vbucket test
    uint64_t vb_uuid = get_ull_stat(h, "vb_0:0:id", "failovers");
    checkeq(cb::engine_errc::not_my_vbucket,
            observe_seqno(h, Vbid(10), vb_uuid),
            "Expected NMVB");

    //invalid uuid for vbucket
    vb_uuid = 0xdeadbeef;
    std::stringstream invalid_data;
    invalid_data.write((char *) &vb_uuid, sizeof(uint64_t));

    auto request = createPacket(cb::mcbp::ClientOpcode::ObserveSeqno,
                                Vbid(0),
                                0,
                                {},
                                {},
                                invalid_data.str());
    std::unique_ptr<MockCookie> cookie = std::make_unique<MockCookie>();
    checkeq(cb::engine_errc::no_such_key,
            h->unknown_command(cookie.get(), *request, add_response),
            "Expected vb uuid not found");

    return SUCCESS;
}

static enum test_result test_observe_single_key(EngineIface* h) {
    stop_persistence(h);

    // Set an item
    std::string value('x', 100);
    ItemIface* it = nullptr;
    uint64_t cas1;
    checkeq(cb::engine_errc::success,
            storeCasOut(h,
                        nullptr,
                        Vbid(0),
                        "key",
                        value,
                        PROTOCOL_BINARY_RAW_BYTES,
                        it,
                        cas1),
            "Set should work");

    // Do an observe
    std::map<std::string, Vbid> obskeys;
    obskeys["key"] = Vbid(0);
    checkeq(cb::engine_errc::success, observe(h, obskeys), "Expected success");
    checkeq(cb::mcbp::Status::Success, last_status.load(), "Expected success");

    // Check that the key is not persisted
    Vbid vb;
    uint16_t keylen;
    char key[3];
    uint8_t persisted;
    uint64_t cas;

    memcpy(&vb, last_body.data(), sizeof(Vbid));
    checkeq(Vbid(0), vb.ntoh(), "Wrong vbucket in result");
    memcpy(&keylen, last_body.data() + 2, sizeof(uint16_t));
    checkeq(uint16_t{3}, ntohs(keylen), "Wrong keylen in result");
    memcpy(&key, last_body.data() + 4, ntohs(keylen));
    checkeq(std::string_view("key", 3),
            std::string_view(key, 3),
            "Wrong key in result");
    memcpy(&persisted, last_body.data() + 7, sizeof(uint8_t));
    checkeq(uint8_t{OBS_STATE_NOT_PERSISTED},
            persisted,
            "Expected persisted in result");
    memcpy(&cas, last_body.data() + 8, sizeof(uint64_t));
    checkeq(cas1, ntohll(cas), "Wrong cas in result");

    return SUCCESS;
}

static enum test_result test_observe_temp_item(EngineIface* h) {
    char const *k1 = "key";

    checkeq(cb::engine_errc::success,
            store(h, nullptr, StoreSemantics::Set, k1, "somevalue"),
            "Failed set.");
    wait_for_flusher_to_settle(h);

    checkeq(cb::engine_errc::success, del(h, k1, 0, Vbid(0)), "Delete failed");
    wait_for_flusher_to_settle(h);
    wait_for_stat_to_be(h, "curr_items", 0);

    cb::EngineErrorMetadataPair errorMetaPair;

    check(get_meta(h, k1, errorMetaPair), "Expected to get meta");
    checkeq(DocumentState::Deleted,
            errorMetaPair.second.document_state,
            "Expected deleted flag to be set");
    checkeq(0, get_int_stat(h, "curr_items"), "Expected zero curr_items");

    if (isPersistentBucket(h)) {
        // Persistent: make sure there is one temp_item (as Persistent buckets
        // don't keep deleted items in HashTable, unlike Ephemeral).
        checkeq(1,
                get_int_stat(h, "curr_temp_items"),
                "Expected single temp_items");
    }

    // Do an observe
    std::map<std::string, Vbid> obskeys;
    obskeys["key"] = Vbid(0);
    checkeq(cb::engine_errc::success, observe(h, obskeys), "Expected success");
    checkeq(cb::mcbp::Status::Success, last_status.load(), "Expected success");

    // Check that the key is not found
    Vbid vb;
    uint16_t keylen;
    char key[3];
    uint8_t persisted;
    uint64_t cas;

    memcpy(&vb, last_body.data(), sizeof(Vbid));
    memcpy(&keylen, last_body.data() + 2, sizeof(uint16_t));
    memcpy(&key, last_body.data() + 4, ntohs(keylen));
    memcpy(&persisted, last_body.data() + 7, sizeof(uint8_t));
    memcpy(&cas, last_body.data() + 8, sizeof(uint64_t));

    checkeq(Vbid(0), vb.ntoh(), "Wrong vbucket in result");
    checkeq(uint16_t{3}, ntohs(keylen), "Wrong keylen in result");
    checkeq(std::string_view("key", 3),
            std::string_view(key, 3),
            "Wrong key in result");
    if (isPersistentBucket(h)) {
        checkeq(OBS_STATE_NOT_FOUND,
                int(persisted),
                "Expected NOT_FOUND in result");
        checkeq(uint64_t(0), ntohll(cas), "Wrong cas in result");
    } else {
        // For ephemeral buckets, deleted items are kept in HT hence we check
        // for LOGICAL_DEL and a valid CAS.
        checkeq(OBS_STATE_LOGICAL_DEL,
                int(persisted),
                "Expected LOGICAL_DEL in result");
        checkne(uint64_t(0), ntohll(cas), "Wrong cas in result");
    }

    return SUCCESS;
}

static enum test_result test_observe_multi_key(EngineIface* h) {
    // Create some vbuckets
    check(set_vbucket_state(h, Vbid(1), vbucket_state_active),
          "Failed to set vbucket state.");

    // Set some keys to observe
    ItemIface* it = nullptr;
    uint64_t cas1, cas2, cas3;
    std::string value('x', 100);
    checkeq(cb::engine_errc::success,
            storeCasOut(h,
                        nullptr,
                        Vbid(0),
                        "key1",
                        value,
                        PROTOCOL_BINARY_RAW_BYTES,
                        it,
                        cas1),
            "Set should work");

    checkeq(cb::engine_errc::success,
            storeCasOut(h,
                        nullptr,
                        Vbid(1),
                        "key2",
                        value,
                        PROTOCOL_BINARY_RAW_BYTES,
                        it,
                        cas2),
            "Set should work");

    checkeq(cb::engine_errc::success,
            storeCasOut(h,
                        nullptr,
                        Vbid(1),
                        "key3",
                        value,
                        PROTOCOL_BINARY_RAW_BYTES,
                        it,
                        cas3),
            "Set should work");

    if (isPersistentBucket(h)) {
        wait_for_stat_to_be(h, "ep_total_persisted", 3);
    }

    // Do observe
    std::map<std::string, Vbid> obskeys;
    obskeys["key1"] = Vbid(0);
    obskeys["key2"] = Vbid(1);
    obskeys["key3"] = Vbid(1);
    checkeq(cb::engine_errc::success, observe(h, obskeys), "Expected success");
    checkeq(cb::mcbp::Status::Success, last_status.load(), "Expected success");

    // Check the result
    Vbid vb;
    uint16_t keylen;
    char key[10];
    uint8_t persisted;
    uint64_t cas;

    const int expected_persisted = isPersistentBucket(h)
                                           ? OBS_STATE_PERSISTED
                                           : OBS_STATE_NOT_PERSISTED;

    memcpy(&vb, last_body.data(), sizeof(Vbid));
    checkeq(Vbid(0), vb.ntoh(), "Wrong vbucket in result");
    memcpy(&keylen, last_body.data() + 2, sizeof(uint16_t));
    checkeq(uint16_t{4}, ntohs(keylen), "Wrong keylen in result");
    memcpy(&key, last_body.data() + 4, ntohs(keylen));
    checkeq(std::string_view("key1", 4),
            std::string_view(key, 4),
            "Wrong key in result");
    memcpy(&persisted, last_body.data() + 8, sizeof(uint8_t));
    checkeq(expected_persisted, int(persisted), "Expected persisted in result");
    memcpy(&cas, last_body.data() + 9, sizeof(uint64_t));
    checkeq(cas1, ntohll(cas), "Wrong cas in result");

    memcpy(&vb, last_body.data() + 17, sizeof(Vbid));
    checkeq(Vbid(1), vb.ntoh(), "Wrong vbucket in result");
    memcpy(&keylen, last_body.data() + 19, sizeof(uint16_t));
    checkeq(uint16_t{4}, ntohs(keylen), "Wrong keylen in result");
    memcpy(&key, last_body.data() + 21, ntohs(keylen));
    checkeq(std::string_view("key2", 4),
            std::string_view(key, 4),
            "Wrong key in result");
    memcpy(&persisted, last_body.data() + 25, sizeof(uint8_t));
    checkeq(expected_persisted, int(persisted), "Expected persisted in result");
    memcpy(&cas, last_body.data() + 26, sizeof(uint64_t));
    checkeq(cas2, ntohll(cas), "Wrong cas in result");

    memcpy(&vb, last_body.data() + 34, sizeof(Vbid));
    checkeq(Vbid(1), vb.ntoh(),  "Wrong vbucket in result");
    memcpy(&keylen, last_body.data() + 36, sizeof(uint16_t));
    checkeq(uint16_t{4}, ntohs(keylen), "Wrong keylen in result");
    memcpy(&key, last_body.data() + 38, ntohs(keylen));
    checkeq(std::string_view("key3", 4),
            std::string_view(key, 4),
            "Wrong key in result");
    memcpy(&persisted, last_body.data() + 42, sizeof(uint8_t));
    checkeq(expected_persisted, int(persisted), "Expected persisted in result");
    memcpy(&cas, last_body.data() + 43, sizeof(uint64_t));
    checkeq(cas3, ntohll(cas), "Wrong cas in result");

    return SUCCESS;
}

static enum test_result test_multiple_observes(EngineIface* h) {
    // Holds the result
    Vbid vb;
    uint16_t keylen;
    char key[10];
    uint8_t persisted;
    uint64_t cas;

    // Set some keys
    ItemIface* it = nullptr;
    uint64_t cas1, cas2;
    std::string value('x', 100);
    checkeq(cb::engine_errc::success,
            storeCasOut(h,
                        nullptr,
                        Vbid(0),
                        "key1",
                        value,
                        PROTOCOL_BINARY_RAW_BYTES,
                        it,
                        cas1),
            "Set should work");

    checkeq(cb::engine_errc::success,
            storeCasOut(h,
                        nullptr,
                        Vbid(0),
                        "key2",
                        value,
                        PROTOCOL_BINARY_RAW_BYTES,
                        it,
                        cas2),
            "Set should work");

    if (isPersistentBucket(h)) {
        wait_for_stat_to_be(h, "ep_total_persisted", 2);
    }

    // Do observe
    std::map<std::string, Vbid> obskeys;
    obskeys["key1"] = Vbid(0);
    checkeq(cb::engine_errc::success, observe(h, obskeys), "Expected success");
    checkeq(cb::mcbp::Status::Success, last_status.load(), "Expected success");

    const int expected_persisted = isPersistentBucket(h)
                                           ? OBS_STATE_PERSISTED
                                           : OBS_STATE_NOT_PERSISTED;

    memcpy(&vb, last_body.data(), sizeof(Vbid));
    checkeq(Vbid(0), vb.ntoh(), "Wrong vbucket in result");
    memcpy(&keylen, last_body.data() + 2, sizeof(uint16_t));
    checkeq(uint16_t{4}, ntohs(keylen), "Wrong keylen in result");
    memcpy(&key, last_body.data() + 4, ntohs(keylen));
    checkeq(std::string_view("key1", 4),
            std::string_view(key, 4),
            "Wrong key in result");
    memcpy(&persisted, last_body.data() + 8, sizeof(uint8_t));
    checkeq(expected_persisted, int(persisted), "Expected persisted in result");
    memcpy(&cas, last_body.data() + 9, sizeof(uint64_t));
    checkeq(cas1, ntohll(cas), "Wrong cas in result");
    checkeq(size_t{17}, last_body.size(), "Incorrect body length");

    // Do another observe
    obskeys.clear();
    obskeys["key2"] = Vbid(0);
    checkeq(cb::engine_errc::success, observe(h, obskeys), "Expected success");
    checkeq(cb::mcbp::Status::Success, last_status.load(), "Expected success");

    memcpy(&vb, last_body.data(), sizeof(Vbid));
    checkeq(Vbid(0), vb.ntoh(), "Wrong vbucket in result");
    memcpy(&keylen, last_body.data() + 2, sizeof(uint16_t));
    checkeq(uint16_t{4}, ntohs(keylen), "Wrong keylen in result");
    memcpy(&key, last_body.data() + 4, ntohs(keylen));
    checkeq(std::string_view("key2", 4),
            std::string_view(key, 4),
            "Wrong key in result");
    memcpy(&persisted, last_body.data() + 8, sizeof(uint8_t));
    checkeq(expected_persisted, int(persisted), "Expected persisted in result");
    memcpy(&cas, last_body.data() + 9, sizeof(uint64_t));
    checkeq(cas2, ntohll(cas),"Wrong cas in result");
    checkeq(size_t{17}, last_body.size(), "Incorrect body length");

    return SUCCESS;
}

static enum test_result test_observe_with_not_found(EngineIface* h) {
    // Create some vbuckets
    check(set_vbucket_state(h, Vbid(1), vbucket_state_active),
          "Failed to set vbucket state.");

    // Set some keys
    ItemIface* it = nullptr;
    uint64_t cas1, cas3;
    std::string value('x', 100);
    checkeq(cb::engine_errc::success,
            storeCasOut(h,
                        nullptr,
                        Vbid(0),
                        "key1",
                        value,
                        PROTOCOL_BINARY_RAW_BYTES,
                        it,
                        cas1),
            "Set should work");

    if (isPersistentBucket(h)) {
        wait_for_stat_to_be(h, "ep_total_persisted", 1);
        stop_persistence(h);
    }

    checkeq(cb::engine_errc::success,
            storeCasOut(h,
                        nullptr,
                        Vbid(1),
                        "key3",
                        value,
                        PROTOCOL_BINARY_RAW_BYTES,
                        it,
                        cas3),
            "Set should work");

    checkeq(cb::engine_errc::success,
            del(h, "key3", 0, Vbid(1)),
            "Failed to remove a key");

    // Do observe
    std::map<std::string, Vbid> obskeys;
    obskeys["key1"] = Vbid(0);
    obskeys["key2"] = Vbid(0);
    obskeys["key3"] = Vbid(1);
    checkeq(cb::engine_errc::success, observe(h, obskeys), "Expected success");
    checkeq(cb::mcbp::Status::Success, last_status.load(), "Expected success");

    // Check the result
    Vbid vb;
    uint16_t keylen;
    char key[10];
    uint8_t persisted;
    uint64_t cas;

    const int expected_persisted = isPersistentBucket(h)
                                           ? OBS_STATE_PERSISTED
                                           : OBS_STATE_NOT_PERSISTED;

    memcpy(&vb, last_body.data(), sizeof(Vbid));
    checkeq(Vbid(0), vb.ntoh(), "Wrong vbucket in result");
    memcpy(&keylen, last_body.data() + 2, sizeof(uint16_t));
    checkeq(uint16_t{4}, ntohs(keylen), "Wrong keylen in result");
    memcpy(&key, last_body.data() + 4, ntohs(keylen));
    checkeq(std::string_view("key1", 4),
            std::string_view(key, 4),
            "Wrong key in result");
    memcpy(&persisted, last_body.data() + 8, sizeof(uint8_t));
    checkeq(expected_persisted, int(persisted), "Expected persisted in result");
    memcpy(&cas, last_body.data() + 9, sizeof(uint64_t));
    checkeq(ntohll(cas), cas1, "Wrong cas in result");

    memcpy(&keylen, last_body.data() + 19, sizeof(uint16_t));
    checkeq(uint16_t{4}, ntohs(keylen), "Wrong keylen in result");
    memcpy(&key, last_body.data() + 21, ntohs(keylen));
    checkeq(std::string_view("key2", 4),
            std::string_view(key, 4),
            "Wrong key in result");
    memcpy(&persisted, last_body.data() + 25, sizeof(uint8_t));
    checkeq(OBS_STATE_NOT_FOUND, int(persisted), "Expected key_not_found key status");

    memcpy(&vb, last_body.data() + 34, sizeof(Vbid));
    checkeq(Vbid(1), vb.ntoh(), "Wrong vbucket in result");
    memcpy(&keylen, last_body.data() + 36, sizeof(uint16_t));
    checkeq(uint16_t{4}, ntohs(keylen), "Wrong keylen in result");
    memcpy(&key, last_body.data() + 38, ntohs(keylen));
    checkeq(std::string_view("key3", 4),
            std::string_view(key, 4),
            "Wrong key in result");
    memcpy(&persisted, last_body.data() + 42, sizeof(uint8_t));
    checkeq(OBS_STATE_LOGICAL_DEL, int(persisted), "Expected persisted in result");
    memcpy(&cas, last_body.data() + 43, sizeof(uint64_t));
    checkne(cas3, ntohll(cas), "Expected cas to be different");

    return SUCCESS;
}

static enum test_result test_observe_errors(EngineIface* h) {
    std::map<std::string, Vbid> obskeys;

    // Check not my vbucket error
    obskeys["key"] = Vbid(1);

    checkeq(cb::engine_errc::not_my_vbucket,
            observe(h, obskeys),
            "Expected not my vbucket");

    // Check invalid packets
    auto pkt = createPacket(
            cb::mcbp::ClientOpcode::Observe, Vbid(0), 0, {}, {}, {"0", 1});
    std::unique_ptr<MockCookie> cookie = std::make_unique<MockCookie>();
    checkeq(cb::engine_errc::invalid_arguments,
            h->unknown_command(cookie.get(), *pkt, add_response),
            "Observe failed.");

    pkt = createPacket(
            cb::mcbp::ClientOpcode::Observe, Vbid(0), 0, {}, {}, {"0000", 4});
    checkeq(cb::engine_errc::invalid_arguments,
            h->unknown_command(cookie.get(), *pkt, add_response),
            "Observe failed.");

    return SUCCESS;
}

static enum test_result test_control_data_traffic(EngineIface* h) {
    checkeq(cb::engine_errc::success,
            store(h, nullptr, StoreSemantics::Set, "key", "value1"),
            "Failed to set key");

    std::unique_ptr<MockCookie> cookie = std::make_unique<MockCookie>();
    auto pkt = createPacket(cb::mcbp::ClientOpcode::DisableTraffic);
    checkeq(cb::engine_errc::success,
            h->unknown_command(cookie.get(), *pkt, add_response),
            "Failed to send data traffic command to the server");
    checkeq(cb::mcbp::Status::Success, last_status.load(),
          "Faile to disable data traffic");

    checkeq(cb::engine_errc::temporary_failure,
            store(h, nullptr, StoreSemantics::Set, "key", "value2"),
            "Expected to receive temporary failure");

    pkt = createPacket(cb::mcbp::ClientOpcode::EnableTraffic);
    checkeq(cb::engine_errc::success,
            h->unknown_command(cookie.get(), *pkt, add_response),
            "Failed to send data traffic command to the server");
    checkeq(cb::mcbp::Status::Success, last_status.load(),
          "Faile to enable data traffic");

    checkeq(cb::engine_errc::success,
            store(h, nullptr, StoreSemantics::Set, "key", "value2"),
            "Failed to set key");
    return SUCCESS;
}

static enum test_result test_memory_condition(EngineIface* h) {
    std::string data(1024 * 1024, 'x');

    // Disable persistence so this test isn't racy
    stop_persistence(h);
    auto j = 0;

    while (true) {
        std::string key("key-");
        key += std::to_string(j++);

        cb::engine_errc err = store(
                h, nullptr, StoreSemantics::Set, key.c_str(), data.data());

        std::string checkMsg("Failed for reason ");
        checkMsg += to_string(err);
        check(err == cb::engine_errc::success ||
                      err == cb::engine_errc::temporary_failure ||
                      err == cb::engine_errc::no_memory,
              checkMsg.c_str());

        if (err == cb::engine_errc::temporary_failure ||
            err == cb::engine_errc::no_memory) {
            break;
        }
    }
    start_persistence(h);
    wait_for_flusher_to_settle(h);

    return SUCCESS;
}

static enum test_result test_stats_vkey_valid_field(EngineIface* h) {
    auto* cookie = testHarness->create_cookie(h);

    // Check vkey when a key doesn't exist
    const char* stats_key = "vkey key 0";
    checkeq(cb::engine_errc::no_such_key,
            h->get_stats(
                    *cookie, {stats_key, strlen(stats_key)}, {}, add_stats),
            "Expected not found.");

    stop_persistence(h);

    checkeq(cb::engine_errc::success,
            store(h, nullptr, StoreSemantics::Set, "key", "value"),
            "Failed to set key");

    // Check to make sure a non-persisted item is 'dirty'
    checkeq(cb::engine_errc::success,
            h->get_stats(
                    *cookie, {stats_key, strlen(stats_key)}, {}, add_stats),
            "Failed to get stats.");
    checkeq("dirty"s, vals.find("key_valid")->second, "Expected 'dirty'");

    // Check that a key that is resident and persisted returns valid
    start_persistence(h);
    wait_for_stat_to_be(h, "ep_total_persisted", 1);
    checkeq(cb::engine_errc::success,
            h->get_stats(
                    *cookie, {stats_key, strlen(stats_key)}, {}, add_stats),
            "Failed to get stats.");
    checkeq("valid"s, vals.find("key_valid")->second, "Expected 'valid'");

    // Check that an evicted key still returns valid
    evict_key(h, "key", Vbid(0), "Ejected.");
    checkeq(cb::engine_errc::success,
            h->get_stats(*cookie, "vkey key 0"sv, {}, add_stats),
            "Failed to get stats.");
    checkeq("valid"s, vals.find("key_valid")->second, "Expected 'valid'");

    testHarness->destroy_cookie(cookie);
    return SUCCESS;
}

static enum test_result test_multiple_transactions(EngineIface* h) {
    check(set_vbucket_state(h, Vbid(1), vbucket_state_active),
          "Failed to set vbucket state.");
    for (int j = 0; j < 1000; ++j) {
        std::stringstream s1;
        s1 << "key-0-" << j;
        checkeq(cb::engine_errc::success,
                store(h,
                      nullptr,
                      StoreSemantics::Set,
                      s1.str().c_str(),
                      s1.str().c_str()),
                "Failed to store a value");
        std::stringstream s2;
        s2 << "key-1-" << j;
        checkeq(cb::engine_errc::success,
                store(h,
                      nullptr,
                      StoreSemantics::Set,
                      s2.str().c_str(),
                      s2.str().c_str(),
                      nullptr,
                      0,
                      Vbid(1)),
                "Failed to store a value");
    }
    wait_for_stat_to_be(h, "ep_total_persisted", 2000);
    checklt(1, get_int_stat(h, "ep_commit_num"),
          "Expected 20 transaction completions at least");
    return SUCCESS;
}

static enum test_result test_set_ret_meta(EngineIface* h) {
    // Check that set without cas succeeds
    checkeq(cb::engine_errc::success,
            set_ret_meta(h, "key", 3, "value", 5, Vbid(0), 0, 0, 0),
            "Expected success");
    checkeq(cb::mcbp::Status::Success, last_status.load(),
          "Expected set returing meta to succeed");
    checkeq(1,
            get_int_stat(h, "ep_num_ops_set_ret_meta"),
            "Expected 1 set rm op");

    checkeq(uint32_t{0}, last_meta.flags, "Invalid result for flags");
    checkeq(time_t{0}, last_meta.exptime, "Invalid result for expiration");
    checkne(uint64_t{0}, last_meta.cas, "Invalid result for cas");
    checkeq(cb::uint48_t{1ull}, last_meta.revSeqno, "Invalid result for seqno");

    // Check that set with correct cas succeeds
    checkeq(cb::engine_errc::success,
            set_ret_meta(h,
                         "key",
                         3,
                         "value",
                         5,
                         Vbid(0),
                         last_meta.cas,
                         10,
                         1735689600),
            "Expected success");
    checkeq(cb::mcbp::Status::Success, last_status.load(),
          "Expected set returing meta to succeed");
    checkeq(2,
            get_int_stat(h, "ep_num_ops_set_ret_meta"),
            "Expected 2 set rm ops");

    checkeq(uint32_t{10}, last_meta.flags, "Invalid result for flags");
    checkeq(time_t{1735689600},
            last_meta.exptime,
            "Invalid result for expiration");
    checkne(uint64_t{0}, last_meta.cas, "Invalid result for cas");
    checkeq(cb::uint48_t{2ull}, last_meta.revSeqno, "Invalid result for seqno");

    // Check that updating an item with no cas succeeds
    checkeq(cb::engine_errc::success,
            set_ret_meta(h, "key", 3, "value", 5, Vbid(0), 0, 5, 0),
            "Expected success");
    checkeq(cb::mcbp::Status::Success, last_status.load(),
          "Expected set returing meta to succeed");
    checkeq(3,
            get_int_stat(h, "ep_num_ops_set_ret_meta"),
            "Expected 3 set rm ops");

    checkeq(uint32_t{5}, last_meta.flags, "Invalid result for flags");
    checkeq(time_t{0}, last_meta.exptime, "Invalid result for expiration");
    checkne(uint64_t{0}, last_meta.cas, "Invalid result for cas");
    checkeq(cb::uint48_t{3ull}, last_meta.revSeqno, "Invalid result for seqno");

    // Check that updating an item with the wrong cas fails
    checkeq(cb::engine_errc::key_already_exists,
            set_ret_meta(
                    h, "key", 3, "value", 5, Vbid(0), last_meta.cas + 1, 5, 0),
            "Expected success");
    checkeq(3,
            get_int_stat(h, "ep_num_ops_set_ret_meta"),
            "Expected 3 set rm ops");

    return SUCCESS;
}

static enum test_result test_set_ret_meta_error(EngineIface* h) {
    // Check tmp fail errors
    disable_traffic(h);
    checkeq(cb::engine_errc::temporary_failure,
            set_ret_meta(h, "key", 3, "value", 5, Vbid(0)),
            "Expected success");
    enable_traffic(h);

    // Check not my vbucket errors
    checkeq(cb::engine_errc::not_my_vbucket,
            set_ret_meta(h, "key", 3, "value", 5, Vbid(1)),
            "Expected NMVB");

    check(set_vbucket_state(h, Vbid(1), vbucket_state_replica),
          "Failed to set vbucket state.");
    checkeq(cb::engine_errc::not_my_vbucket,
            set_ret_meta(h, "key", 3, "value", 5, Vbid(1)),
            "Expected NMVB");
    checkeq(cb::engine_errc::success,
            vbucketDelete(h, Vbid(1)),
            "Expected success");

    check(set_vbucket_state(h, Vbid(1), vbucket_state_dead),
          "Failed to set vbucket state.");
    checkeq(cb::engine_errc::not_my_vbucket,
            set_ret_meta(h, "key", 3, "value", 5, Vbid(1)),
            "Expected NMVB");
    checkeq(cb::engine_errc::success,
            vbucketDelete(h, Vbid(1)),
            "Expected success");

    return SUCCESS;
}

static enum test_result test_add_ret_meta(EngineIface* h) {
    // Check that add with cas fails
    checkeq(cb::engine_errc::not_stored,
            add_ret_meta(h, "key", 3, "value", 5, Vbid(0), 10, 0, 0),
            "Expected success");

    // Check that add without cas succeeds.
    checkeq(cb::engine_errc::success,
            add_ret_meta(h, "key", 3, "value", 5, Vbid(0), 0, 0, 0),
            "Expected success");
    checkeq(cb::mcbp::Status::Success, last_status.load(),
          "Expected set returing meta to succeed");
    checkeq(1,
            get_int_stat(h, "ep_num_ops_set_ret_meta"),
            "Expected 1 set rm op");

    checkeq(uint32_t{0}, last_meta.flags, "Invalid result for flags");
    checkeq(time_t{0}, last_meta.exptime, "Invalid result for expiration");
    checkne(uint64_t{0}, last_meta.cas, "Invalid result for cas");
    checkeq(cb::uint48_t{1}, last_meta.revSeqno, "Invalid result for seqno");

    // Check that re-adding a key fails
    checkeq(cb::engine_errc::not_stored,
            add_ret_meta(h, "key", 3, "value", 5, Vbid(0), 0, 0, 0),
            "Expected success");

    // Check that adding a key with flags and exptime returns the correct values
    checkeq(cb::engine_errc::success,
            add_ret_meta(h, "key2", 4, "value", 5, Vbid(0), 0, 10, 1735689600),
            "Expected success");
    checkeq(cb::mcbp::Status::Success, last_status.load(),
          "Expected set returing meta to succeed");
    checkeq(2,
            get_int_stat(h, "ep_num_ops_set_ret_meta"),
            "Expected 2 set rm ops");

    checkeq(uint32_t{10}, last_meta.flags, "Invalid result for flags");
    checkeq(time_t{1735689600},
            last_meta.exptime,
            "Invalid result for expiration");
    checkne(uint64_t{0}, last_meta.cas, "Invalid result for cas");
    checkeq(cb::uint48_t{1}, last_meta.revSeqno, "Invalid result for seqno");

    return SUCCESS;
}

static enum test_result test_add_ret_meta_error(EngineIface* h) {
    // Check tmp fail errors
    disable_traffic(h);
    checkeq(cb::engine_errc::temporary_failure,
            add_ret_meta(h, "key", 3, "value", 5, Vbid(0)),
            "Expected success");
    enable_traffic(h);

    // Check not my vbucket errors
    checkeq(cb::engine_errc::not_my_vbucket,
            add_ret_meta(h, "key", 3, "value", 5, Vbid(1)),
            "Expected NMVB");

    check(set_vbucket_state(h, Vbid(1), vbucket_state_replica),
          "Failed to set vbucket state.");
    checkeq(cb::engine_errc::not_my_vbucket,
            add_ret_meta(h, "key", 3, "value", 5, Vbid(1)),
            "Expected NMVB");
    checkeq(cb::engine_errc::success,
            vbucketDelete(h, Vbid(1)),
            "Expected success");

    check(set_vbucket_state(h, Vbid(1), vbucket_state_dead),
          "Failed to add vbucket state.");
    checkeq(cb::engine_errc::not_my_vbucket,
            add_ret_meta(h, "key", 3, "value", 5, Vbid(1)),
            "Expected NMVB");
    checkeq(cb::engine_errc::success,
            vbucketDelete(h, Vbid(1)),
            "Expected success");

    return SUCCESS;
}

static enum test_result test_del_ret_meta(EngineIface* h) {
    // Check that deleting a non-existent key fails
    checkeq(cb::engine_errc::no_such_key,
            del_ret_meta(h, "key", 3, Vbid(0), 0),
            "Expected success");

    // Check that deleting a non-existent key with a cas fails
    checkeq(cb::engine_errc::no_such_key,
            del_ret_meta(h, "key", 3, Vbid(0), 10),
            "Expeced success");

    // Check that deleting a key with no cas succeeds
    checkeq(cb::engine_errc::success,
            add_ret_meta(h, "key", 3, "value", 5, Vbid(0), 0, 0, 0),
            "Expected success");
    checkeq(cb::mcbp::Status::Success, last_status.load(),
          "Expected set returing meta to succeed");

    checkeq(uint32_t{0}, last_meta.flags, "Invalid result for flags");
    checkeq(time_t{0}, last_meta.exptime, "Invalid result for expiration");
    checkne(uint64_t{0}, last_meta.cas, "Invalid result for cas");
    checkeq(cb::uint48_t{1}, last_meta.revSeqno, "Invalid result for seqno");

    checkeq(cb::engine_errc::success,
            del_ret_meta(h, "key", 3, Vbid(0), 0),
            "Expected success");
    checkeq(cb::mcbp::Status::Success, last_status.load(),
          "Expected set returing meta to succeed");
    checkeq(1,
            get_int_stat(h, "ep_num_ops_del_ret_meta"),
            "Expected 1 del rm op");

    checkeq(uint32_t{0}, last_meta.flags, "Invalid result for flags");
    checkeq(time_t{0}, last_meta.exptime, "Invalid result for expiration");
    checkne(uint64_t{0}, last_meta.cas, "Invalid result for cas");
    checkeq(cb::uint48_t{2}, last_meta.revSeqno, "Invalid result for seqno");

    // Check that deleting a key with a cas succeeds.
    checkeq(cb::engine_errc::success,
            add_ret_meta(h, "key", 3, "value", 5, Vbid(0), 0, 10, 1735689600),
            "Expected success");
    checkeq(cb::mcbp::Status::Success, last_status.load(),
          "Expected set returing meta to succeed");

    checkeq(uint32_t{10}, last_meta.flags, "Invalid result for flags");
    checkeq(time_t{1735689600},
            last_meta.exptime,
            "Invalid result for expiration");
    checkne(uint64_t{0}, last_meta.cas, "Invalid result for cas");
    checkeq(cb::uint48_t{3}, last_meta.revSeqno, "Invalid result for seqno");

    checkeq(cb::engine_errc::success,
            del_ret_meta(h, "key", 3, Vbid(0), last_meta.cas),
            "Expected success");
    checkeq(cb::mcbp::Status::Success, last_status.load(),
          "Expected set returing meta to succeed");
    checkeq(2,
            get_int_stat(h, "ep_num_ops_del_ret_meta"),
            "Expected 2 del rm ops");

    checkeq(uint32_t{10}, last_meta.flags, "Invalid result for flags");
    checkeq(time_t{1735689600},
            last_meta.exptime,
            "Invalid result for expiration");
    checkne(uint64_t{0}, last_meta.cas, "Invalid result for cas");
    checkeq(cb::uint48_t{4}, last_meta.revSeqno, "Invalid result for seqno");

    // Check that deleting a key with the wrong cas fails
    checkeq(cb::engine_errc::success,
            add_ret_meta(h, "key", 3, "value", 5, Vbid(0), 0, 0, 0),
            "Expected success");
    checkeq(cb::mcbp::Status::Success, last_status.load(),
          "Expected set returing meta to succeed");

    checkeq(uint32_t{0}, last_meta.flags, "Invalid result for flags");
    checkeq(time_t{0}, last_meta.exptime, "Invalid result for expiration");
    checkne(uint64_t{0}, last_meta.cas, "Invalid result for cas");
    checkeq(cb::uint48_t{5}, last_meta.revSeqno, "Invalid result for seqno");

    checkeq(cb::engine_errc::key_already_exists,
            del_ret_meta(h, "key", 3, Vbid(0), last_meta.cas + 1),
            "Expected success");
    checkeq(2,
            get_int_stat(h, "ep_num_ops_del_ret_meta"),
            "Expected 2 del rm ops");

    return SUCCESS;
}

static enum test_result test_del_ret_meta_error(EngineIface* h) {
    // Check tmp fail errors
    disable_traffic(h);
    checkeq(cb::engine_errc::temporary_failure,
            del_ret_meta(h, "key", 3, Vbid(0)),
            "Expected success");
    enable_traffic(h);

    // Check not my vbucket errors
    checkeq(cb::engine_errc::not_my_vbucket,
            del_ret_meta(h, "key", 3, Vbid(1), 0, nullptr),
            "Expected NMVB");

    check(set_vbucket_state(h, Vbid(1), vbucket_state_replica),
          "Failed to set vbucket state.");
    checkeq(cb::engine_errc::not_my_vbucket,
            del_ret_meta(h, "key", 3, Vbid(1), 0, nullptr),
            "Expected NMVB");
    checkeq(cb::engine_errc::success,
            vbucketDelete(h, Vbid(1)),
            "Expected success");

    check(set_vbucket_state(h, Vbid(1), vbucket_state_dead),
          "Failed to add vbucket state.");
    checkeq(cb::engine_errc::not_my_vbucket,
            del_ret_meta(h, "key", 3, Vbid(1), 0, nullptr),
            "Expected NMVB");
    checkeq(cb::engine_errc::success,
            vbucketDelete(h, Vbid(1)),
            "Expected success");

    return SUCCESS;
}

static enum test_result test_set_with_item_eviction(EngineIface* h) {
    checkeq(cb::engine_errc::success,
            store(h, nullptr, StoreSemantics::Set, "key", "somevalue"),
            "Failed set.");
    wait_for_flusher_to_settle(h);
    evict_key(h, "key", Vbid(0), "Ejected.");
    checkeq(cb::engine_errc::success,
            store(h, nullptr, StoreSemantics::Set, "key", "newvalue"),
            "Failed set.");
    check_key_value(h, "key", "newvalue", 8);
    return SUCCESS;
}

static enum test_result test_setWithMeta_with_item_eviction(EngineIface* h) {
    const char* key = "set_with_meta_key";
    size_t keylen = strlen(key);
    const char* val = "somevalue";
    const char* newVal = "someothervalue";
    size_t newValLen = strlen(newVal);

    // create a new key
    checkeq(cb::engine_errc::success,
            store(h, nullptr, StoreSemantics::Set, key, val),
            "Failed set.");
    wait_for_flusher_to_settle(h);
    evict_key(h, key, Vbid(0), "Ejected.");

    // this is the cas to be used with a subsequent set with meta
    uint64_t cas_for_set = last_cas;
    // init some random metadata
    ItemMetaData itm_meta;
    itm_meta.revSeqno = 10;
    itm_meta.cas = 0xdeadbeef;
    itm_meta.exptime = 300;
    itm_meta.flags = 0xdeadbeef;

    // set with meta for a non-resident item should pass.
    checkeq(cb::engine_errc::success,
            set_with_meta(h,
                          key,
                          keylen,
                          newVal,
                          newValLen,
                          Vbid(0),
                          &itm_meta,
                          cas_for_set),
            "Expected to store item");
    checkeq(cb::mcbp::Status::Success, last_status.load(), "Expected success");

    return SUCCESS;
}

static enum test_result test_multiple_set_delete_with_metas_full_eviction(
        EngineIface* h) {
    checkeq(cb::engine_errc::success,
            get_stats(h, {}, {}, add_stats),
            "Failed to get stats");
    std::string eviction_policy = vals.find("ep_item_eviction_policy")->second;
    checkeq(std::string{"full_eviction"},
            eviction_policy,
            "Only available for full eviction");

    // init some random metadata
    ItemMetaData itm_meta;
    itm_meta.revSeqno = 10;
    itm_meta.cas = 0xdeadbeef;
    itm_meta.exptime = 0;
    itm_meta.flags = 0xdeadbeef;

    for (int ii = 0; ii < 1000; ++ii) {
        std::string key = "key" + std::to_string(ii);
        checkeq(cb::engine_errc::success,
                set_with_meta(h,
                              key.data(),
                              key.size(),
                              "somevalue",
                              9,
                              Vbid(0),
                              &itm_meta,
                              0),
                "Expected to store item");
    }

    wait_for_flusher_to_settle(h);

    int curr_vb_items = get_int_stat(h, "vb_0:num_items", "vbucket-details 0");
    checkeq(1000, curr_vb_items, "Expected all items to be stored");
    const auto num_ops_set_with_meta = get_int_stat(h, "ep_num_ops_set_meta");
    const auto num_ops_del_with_meta = get_int_stat(h, "ep_num_ops_del_meta");
    checkeq(curr_vb_items,
            num_ops_set_with_meta,
            "Expected the number of set_with_meta calls to match the number of "
            "items");

    // If we try to overwrite the item with the same cas it'll return
    // KEY_EEXISTS so let's set a different operation.
    itm_meta.cas = 0xdeadcafe;
    std::thread thread1{[&h, &itm_meta]() {
        for (int ii = 0; ii < 100; ii++) {
            std::string key = "key" + std::to_string(ii);
            checkeq(cb::engine_errc::success,
                    set_with_meta(h,
                                  key.data(),
                                  key.size(),
                                  "somevalueEdited",
                                  15,
                                  Vbid(0),
                                  &itm_meta,
                                  0),
                    "Expected to modify the item");
            checkeq(cb::mcbp::Status::Success,
                    last_status.load(),
                    "Expected to modify the item");
        }
    }};

    std::thread thread2{[&h, &curr_vb_items, &itm_meta]() {
        for (int ii = curr_vb_items - 100; ii < curr_vb_items; ii++) {
            std::string key = "key" + std::to_string(ii);
            checkeq(cb::engine_errc::success,
                    del_with_meta(
                            h, key.data(), key.size(), Vbid(0), &itm_meta, 0),
                    "Expected to delete the item");
            checkeq(cb::mcbp::Status::Success,
                    last_status.load(),
                    "Expected to modify the item");
        }
    }};

    thread1.join();
    thread2.join();

    wait_for_flusher_to_settle(h);

    checkeq(num_ops_set_with_meta + 100,
            get_int_stat(h, "ep_num_ops_set_meta"),
            "Expected 100 set operations");
    checkeq(num_ops_del_with_meta + 100,
            get_int_stat(h, "ep_num_ops_del_meta"),
            "Expected 100 delete operations");

    curr_vb_items = get_int_stat(h, "vb_0:num_items", "vbucket-details 0");
    if (isWarmupEnabled(h)) {
        // Restart, and check data is warmed up correctly.
        testHarness->reload_engine(&h,

                                   testHarness->get_current_testcase()->cfg,
                                   true,
                                   true);

        wait_for_warmup_complete(h);

        checkeq(curr_vb_items,
                get_int_stat(h, "vb_0:num_items", "vbucket-details 0"),
                "Unexpected item count in vbucket");
    }

    return SUCCESS;
}

static enum test_result test_add_with_item_eviction(EngineIface* h) {
    checkeq(cb::engine_errc::success,
            store(h, nullptr, StoreSemantics::Add, "key", "somevalue"),
            "Failed to add value.");
    wait_for_flusher_to_settle(h);
    evict_key(h, "key", Vbid(0), "Ejected.");

    checkeq(cb::engine_errc::not_stored,
            store(h, nullptr, StoreSemantics::Add, "key", "somevalue"),
            "Failed to fail to re-add value.");

    // Expiration above was an hour, so let's go to The Future
    testHarness->time_travel(3800);

    checkeq(cb::engine_errc::success,
            store(h, nullptr, StoreSemantics::Add, "key", "newvalue"),
            "Failed to add value again.");
    check_key_value(h, "key", "newvalue", 8);
    return SUCCESS;
}

static enum test_result test_gat_with_item_eviction(EngineIface* h) {
    // Store the item!
    checkeq(cb::engine_errc::success,
            store(h, nullptr, StoreSemantics::Set, "mykey", "somevalue"),
            "Failed set.");
    wait_for_flusher_to_settle(h);
    evict_key(h, "mykey", Vbid(0), "Ejected.");

    gat(h, "mykey", Vbid(0), 10); // 10 sec as expiration time
    checkeq(cb::mcbp::Status::Success, last_status.load(), "gat mykey");
    checkeq("somevalue"s, last_body, "Invalid data returned");

    // time-travel 9 secs..
    testHarness->time_travel(9);

    // The item should still exist
    check_key_value(h, "mykey", "somevalue", 9);

    // time-travel 2 secs..
    testHarness->time_travel(2);

    // The item should have expired now...
    checkeq(cb::engine_errc::no_such_key,
            get(h, nullptr, "mykey", Vbid(0)).first,
            "Item should be gone");
    return SUCCESS;
}

static enum test_result test_keyStats_with_item_eviction(EngineIface* h) {
    // set (k1,v1) in vbucket 0
    checkeq(cb::engine_errc::success,
            store(h, nullptr, StoreSemantics::Set, "k1", "v1"),
            "Failed to store an item.");
    wait_for_flusher_to_settle(h);
    evict_key(h, "k1", Vbid(0), "Ejected.");
    auto* cookie = testHarness->create_cookie(h);

    // stat for key "k1" and vbucket "0"
    const char *statkey1 = "key k1 0";
    checkeq(cb::engine_errc::success,
            h->get_stats(*cookie, {statkey1, strlen(statkey1)}, {}, add_stats),
            "Failed to get stats.");
    check(vals.find("key_is_dirty") != vals.end(), "Found no key_is_dirty");
    check(vals.find("key_exptime") != vals.end(), "Found no key_exptime");
    check(vals.find("key_flags") != vals.end(), "Found no key_flags");
    check(vals.find("key_cas") != vals.end(), "Found no key_cas");
    check(vals.find("key_vb_state") != vals.end(), "Found no key_vb_state");

    testHarness->destroy_cookie(cookie);
    return SUCCESS;
}

static enum test_result test_delWithMeta_with_item_eviction(EngineIface* h) {
    const char *key = "delete_with_meta_key";
    const size_t keylen = strlen(key);
    ItemMetaData itemMeta;
    // put some random meta data
    itemMeta.revSeqno = 10;
    itemMeta.cas = 0xdeadbeef;
    itemMeta.exptime = 0;
    itemMeta.flags = 0xdeadbeef;

    // store an item
    checkeq(cb::engine_errc::success,
            store(h, nullptr, StoreSemantics::Set, key, "somevalue"),
            "Failed set.");
    wait_for_flusher_to_settle(h);
    evict_key(h, key, Vbid(0), "Ejected.");

    // delete an item with meta data
    checkeq(cb::engine_errc::success,
            del_with_meta(h, key, keylen, Vbid(0), &itemMeta),
            "Expected delete success");
    checkeq(cb::mcbp::Status::Success, last_status.load(), "Expected success");

    return SUCCESS;
}

static enum test_result test_del_with_item_eviction(EngineIface* h) {
    ItemIface* i = nullptr;
    checkeq(cb::engine_errc::success,
            store(h, nullptr, StoreSemantics::Set, "key", "somevalue", &i),
            "Failed set.");
    wait_for_flusher_to_settle(h);
    evict_key(h, "key", Vbid(0), "Ejected.");

    Item *it = reinterpret_cast<Item*>(i);
    uint64_t orig_cas = it->getCas();
    h->release(*i);

    uint64_t cas = 0;
    uint64_t vb_uuid;
    mutation_descr_t mut_info;

    vb_uuid = get_ull_stat(h, "vb_0:0:id", "failovers");
    auto high_seqno = get_ull_stat(h, "vb_0:high_seqno", "vbucket-seqno");
    checkeq(cb::engine_errc::success,
            del(h, "key", &cas, Vbid(0), nullptr, &mut_info),
            "Failed remove with value.");
    checkne(orig_cas, cas, "Expected CAS to be different on delete");
    checkeq(cb::engine_errc::no_such_key,
            verify_key(h, "key"),
            "Expected missing key");
    checkeq(vb_uuid, mut_info.vbucket_uuid, "Expected valid vbucket uuid");
    checkeq((high_seqno + 1), mut_info.seqno, "Expected valid sequence number");

    return SUCCESS;
}

static enum test_result test_observe_with_item_eviction(EngineIface* h) {
    // Create some vbuckets
    check(set_vbucket_state(h, Vbid(1), vbucket_state_active),
          "Failed to set vbucket state.");

    // Set some keys to observe
    ItemIface* it = nullptr;
    uint64_t cas1, cas2, cas3;

    std::string value('x', 100);
    checkeq(cb::engine_errc::success,
            storeCasOut(h,
                        nullptr,
                        Vbid(0),
                        "key1",
                        value,
                        PROTOCOL_BINARY_RAW_BYTES,
                        it,
                        cas1),
            "Set should work.");
    checkeq(cb::engine_errc::success,
            storeCasOut(h,
                        nullptr,
                        Vbid(1),
                        "key2",
                        value,
                        PROTOCOL_BINARY_RAW_BYTES,
                        it,
                        cas2),
            "Set should work.");
    checkeq(cb::engine_errc::success,
            storeCasOut(h,
                        nullptr,
                        Vbid(1),
                        "key3",
                        value,
                        PROTOCOL_BINARY_RAW_BYTES,
                        it,
                        cas3),
            "Set should work.");

    wait_for_stat_to_be(h, "ep_total_persisted", 3);

    evict_key(h, "key1", Vbid(0), "Ejected.");
    evict_key(h, "key2", Vbid(1), "Ejected.");

    // Do observe
    std::map<std::string, Vbid> obskeys;
    obskeys["key1"] = Vbid(0);
    obskeys["key2"] = Vbid(1);
    obskeys["key3"] = Vbid(1);
    checkeq(cb::engine_errc::success, observe(h, obskeys), "Expected success");
    checkeq(cb::mcbp::Status::Success, last_status.load(), "Expected success");

    // Check the result
    Vbid vb;
    uint16_t keylen;
    char key[10];
    uint8_t persisted;
    uint64_t cas;

    memcpy(&vb, last_body.data(), sizeof(Vbid));
    checkeq(Vbid(0), vb.ntoh(), "Wrong vbucket in result");
    memcpy(&keylen, last_body.data() + 2, sizeof(uint16_t));
    checkeq(uint16_t{4}, ntohs(keylen), "Wrong keylen in result");
    memcpy(&key, last_body.data() + 4, ntohs(keylen));
    checkeq(std::string_view("key1", 4),
            std::string_view(key, 4),
            "Wrong key in result");
    memcpy(&persisted, last_body.data() + 8, sizeof(uint8_t));
    checkeq(uint8_t{OBS_STATE_PERSISTED},
            persisted,
            "Expected persisted in result");
    memcpy(&cas, last_body.data() + 9, sizeof(uint64_t));
    checkeq(ntohll(cas), cas1, "Wrong cas in result");

    memcpy(&vb, last_body.data() + 17, sizeof(Vbid));
    checkeq(Vbid(1), vb.ntoh(), "Wrong vbucket in result");
    memcpy(&keylen, last_body.data() + 19, sizeof(uint16_t));
    checkeq(uint16_t{4}, ntohs(keylen), "Wrong keylen in result");
    memcpy(&key, last_body.data() + 21, ntohs(keylen));
    checkeq(std::string_view("key2", 4),
            std::string_view(key, 4),
            "Wrong key in result");
    memcpy(&persisted, last_body.data() + 25, sizeof(uint8_t));
    checkeq(uint8_t{OBS_STATE_PERSISTED},
            persisted,
            "Expected persisted in result");
    memcpy(&cas, last_body.data() + 26, sizeof(uint64_t));
    checkeq(ntohll(cas), cas2, "Wrong cas in result");

    memcpy(&vb, last_body.data() + 34, sizeof(Vbid));
    checkeq(Vbid(1), vb.ntoh(), "Wrong vbucket in result");
    memcpy(&keylen, last_body.data() + 36, sizeof(uint16_t));
    checkeq(uint16_t{4}, ntohs(keylen), "Wrong keylen in result");
    memcpy(&key, last_body.data() + 38, ntohs(keylen));
    checkeq(std::string_view("key3", 4),
            std::string_view(key, 4),
            "Wrong key in result");
    memcpy(&persisted, last_body.data() + 42, sizeof(uint8_t));
    checkeq(uint8_t{OBS_STATE_PERSISTED},
            persisted,
            "Expected persisted in result");
    memcpy(&cas, last_body.data() + 43, sizeof(uint64_t));
    checkeq(ntohll(cas), cas3, "Wrong cas in result");

    return SUCCESS;
}

static enum test_result test_expired_item_with_item_eviction(EngineIface* h) {
    // Store the item!
    checkeq(cb::engine_errc::success,
            store(h, nullptr, StoreSemantics::Set, "mykey", "somevalue"),
            "Failed set.");
    gat(h, "mykey", Vbid(0), 10); // 10 sec as expiration time
    checkeq(cb::mcbp::Status::Success, last_status.load(), "gat mykey");
    checkeq("somevalue"s, last_body, "Invalid data returned");

    // Store a dummy item since we do not purge the item with highest seqno
    checkeq(cb::engine_errc::success,
            store(h,
                  nullptr,
                  StoreSemantics::Set,
                  "dummykey",
                  "dummyvalue",
                  nullptr,
                  0,
                  Vbid(0),
                  0),
            "Error setting.");

    wait_for_flusher_to_settle(h);
    evict_key(h, "mykey", Vbid(0), "Ejected.");

    // time-travel 11 secs..
    testHarness->time_travel(11);

    // Compaction on VBucket 0
    compact_db(h, Vbid(0), 10, 10, 0);

    std::chrono::microseconds sleepTime{128};
    while (get_int_stat(h, "ep_pending_compactions") != 0) {
        decayingSleep(&sleepTime);
    }

    wait_for_flusher_to_settle(h);
    wait_for_stat_to_be(h, "ep_pending_compactions", 0);
    checkeq(1,
            get_int_stat(h, "vb_active_expired"),
            "Expect the compactor to delete an expired item");

    // The item is already expired...
    checkeq(cb::engine_errc::no_such_key,
            get(h, nullptr, "mykey", Vbid(0)).first,
            "Item should be gone");
    return SUCCESS;
}

static enum test_result test_non_existent_get_and_delete(EngineIface* h) {
    checkeq(cb::engine_errc::no_such_key,
            get(h, nullptr, "key1", Vbid(0)).first,
            "Unexpected return status");
    checkeq(0, get_int_stat(h, "curr_temp_items"), "Unexpected temp item");
    checkeq(cb::engine_errc::no_such_key,
            del(h, "key3", 0, Vbid(0)),
            "Unexpected return status");
    checkeq(0, get_int_stat(h, "curr_temp_items"), "Unexpected temp item");
    return SUCCESS;
}

static enum test_result test_mb16421(EngineIface* h) {
    // Store the item!
    checkeq(cb::engine_errc::success,
            store(h, nullptr, StoreSemantics::Set, "mykey", "somevalue"),
            "Failed set.");
    wait_for_flusher_to_settle(h);

    // Evict Item!
    evict_key(h, "mykey", Vbid(0), "Ejected.");

    // Issue Get Meta
    check(get_meta(h, "mykey"), "Expected to get meta");

    // Issue Get
    checkeq(cb::engine_errc::success,
            get(h, nullptr, "mykey", Vbid(0)).first,
            "Item should be there");

    return SUCCESS;
}

/**
 * Test that if we store an object with xattr the datatype is persisted
 * and read back correctly
 */
static enum test_result test_eviction_with_xattr(EngineIface* h) {
    if (!isPersistentBucket(h)) {
        return SKIPPED;
    }

    const char key[] = "test_eviction_with_xattr";
    cb::xattr::Blob builder;
    builder.set("_ep", "{\foo\":\"bar\"}");
    std::string data{builder.finalize()};

    checkeq(cb::engine_errc::success,
            storeCasVb11(h,
                         nullptr,
                         StoreSemantics::Set,
                         key,
                         data.data(),
                         data.size(),
                         0,
                         0,
                         Vbid(0),
                         0,
                         PROTOCOL_BINARY_DATATYPE_XATTR,
                         DocumentState::Alive)
                    .first,
            "Unable to store item");

    wait_for_flusher_to_settle(h);

    // Evict Item!
    evict_key(h, key, Vbid(0), "Ejected.");

    item_info info;
    check(get_item_info(h, &info, key), "Error getting item info");

    checkeq(PROTOCOL_BINARY_DATATYPE_XATTR, info.datatype,
            "Incorrect datatype read back");

    return SUCCESS;
}

static enum test_result test_get_random_key(EngineIface* h) {
    auto* cookie = testHarness->create_cookie(h);

    // An empty database should return no key
    auto pkt = createPacket(cb::mcbp::ClientOpcode::GetRandomKey);

    checkeq(cb::engine_errc::no_such_key,
            h->unknown_command(cookie, *pkt, add_response),
            "Database should be empty");

    StoredDocKey key("key", CollectionID::Default);

    // Store a key
    checkeq(cb::engine_errc::success,
            store(h,
                  nullptr,
                  StoreSemantics::Set,
                  key.keyData(),
                  "{\"some\":\"value\"}",
                  nullptr,
                  0,
                  Vbid(0),
                  3600,
                  PROTOCOL_BINARY_DATATYPE_JSON),
            "Failed set.");
    checkeq(cb::engine_errc::success,
            get(h, nullptr, key.keyData(), Vbid(0)).first,
            "Item should be there");

    // collections only count after flush
    wait_for_flusher_to_settle(h);

    // We should be able to get one if there is something in there
    checkeq(cb::engine_errc::success,
            h->unknown_command(cookie, *pkt, add_response),
            "get random should work");
    checkeq(cb::mcbp::Status::Success, last_status.load(), "Expected success");
    checkeq(PROTOCOL_BINARY_DATATYPE_JSON,
            last_datatype.load(),
            "Expected datatype to be JSON");

    // Since it is random we can't really check that we don't get the
    // same value twice...
    testHarness->destroy_cookie(cookie);
    return SUCCESS;
}

static enum test_result test_failover_log_behavior(EngineIface* h) {
    if (!isWarmupEnabled(h)) {
        // TODO: Ephemeral: We should add a test variant which checks that
        // on restart we generate a new UUID (essentially forcing all clients
        // to rollback if they re-connect; given that all previous data is gone).
        return SKIPPED;
    }

    uint64_t num_entries, top_entry_id;
    // warm up
    wait_for_warmup_complete(h);
    num_entries = get_int_stat(h, "vb_0:num_entries", "failovers");

    checkeq(uint64_t{1},
            num_entries,
            "Failover log should have one entry for new vbucket");
    top_entry_id = get_ull_stat(h, "vb_0:0:id", "failovers");

    // restart
    testHarness->reload_engine(&h,

                               testHarness->get_current_testcase()->cfg,
                               true,
                               true);

    wait_for_warmup_complete(h);
    num_entries = get_int_stat(h, "vb_0:num_entries", "failovers");

    checkeq(uint64_t{2}, num_entries, "Failover log should have grown");
    checkne(top_entry_id, get_ull_stat(h, "vb_0:0:id", "failovers"),
          "Entry at current seq should be overwritten after restart");

    int num_items = 10;
    for (int j = 0; j < num_items; ++j) {
        std::stringstream ss;
        ss << "key" << j;
        checkeq(cb::engine_errc::success,
                store(h,
                      nullptr,
                      StoreSemantics::Set,
                      ss.str().c_str(),
                      "data"),
                "Failed to store a value");
    }

    wait_for_flusher_to_settle(h);
    wait_for_stat_to_be(h, "curr_items", 10);

    // restart
    testHarness->reload_engine(&h,

                               testHarness->get_current_testcase()->cfg,
                               true,
                               true);

    wait_for_warmup_complete(h);
    num_entries = get_int_stat(h, "vb_0:num_entries", "failovers");

    checkeq(uint64_t{3}, num_entries, "Failover log should have grown");
    checkeq(uint64_t{10},
            get_ull_stat(h, "vb_0:0:seq", "failovers"),
            "Latest failover log entry should have correct high sequence "
            "number");

    return SUCCESS;
}

static enum test_result test_hlc_cas(EngineIface* h) {
    const char *key = "key";
    item_info info;
    uint64_t curr_cas = 0, prev_cas = 0;

    checkeq(cb::engine_errc::success,
            store(h, nullptr, StoreSemantics::Add, key, "data1"),
            "Failed to store an item");

    check(get_item_info(h, &info, key), "Error in getting item info");
    curr_cas = info.cas;
    checklt(prev_cas, curr_cas, "CAS is not monotonically increasing");
    prev_cas = curr_cas;

    checkeq(cb::engine_errc::success,
            store(h, nullptr, StoreSemantics::Set, key, "data2"),
            "Failed to store an item");

    check(get_item_info(h, &info, key), "Error getting item info");
    curr_cas = info.cas;
    checklt(prev_cas, curr_cas, "CAS is not monotonically increasing");
    prev_cas = curr_cas;

    checkeq(cb::engine_errc::success,
            store(h, nullptr, StoreSemantics::Replace, key, "data3"),
            "Failed to store an item");

    check(get_item_info(h, &info, key), "Error in getting item info");
    curr_cas = info.cas;
    checklt(prev_cas, curr_cas, "CAS is not monotonically increasing");
    prev_cas = curr_cas;

    checkeq(cb::engine_errc::success,
            getl(h, nullptr, key, Vbid(0), 10).first,
            "Expected to be able to getl on first try");
    check(get_item_info(h, &info, key), "Error in getting item info");

    curr_cas = info.cas;
    checklt(prev_cas, curr_cas, "CAS is not monotonically increasing");
    return SUCCESS;
}

/*
    Basic test demonstrating multi-bucket operations.
    Checks that writing the same key to many buckets works as it should.
*/
static enum test_result test_multi_bucket_set_get(engine_test_t* test) {
    const int n_buckets = 20;
    std::vector<BucketHolder> buckets;
    if (create_buckets(test->cfg, n_buckets, buckets) != n_buckets) {
        destroy_buckets(buckets);
        return FAIL;

    }

    for (auto bucket : buckets) {
        // re-use test_setup which will wait for bucket ready
        test_setup(bucket.h);
    }

    int ii = 0;
    for (auto bucket : buckets) {
        std::stringstream val;
        val << "value_" << ii++;
        checkeq(cb::engine_errc::success,
                store(bucket.h,
                      nullptr,
                      StoreSemantics::Set,
                      "key",
                      val.str().c_str()),
                "Error setting.");
    }

    // Read back the values
    ii = 0;
    for (auto bucket : buckets) {
        std::stringstream val;
        val << "value_" << ii++;
        check_key_value(bucket.h, "key", val.str().c_str(), val.str().length());
    }

    destroy_buckets(buckets);

    return SUCCESS;
}

// Write to the vbucket's (couchstore) vbstate (_local/vbstate)
static void write_vb_state(std::string dbdir,
                           Vbid vbucket,
                           const nlohmann::json& json) {
    std::string filename = dbdir + cb::io::DirectorySeparator +
                           std::to_string(vbucket.get()) + ".couch.1";
    Db* handle;
    couchstore_error_t err = couchstore_open_db(
            filename.c_str(), COUCHSTORE_OPEN_FLAG_CREATE, &handle);

    checkeq(COUCHSTORE_SUCCESS, err, "Failed to open " + filename);
    const auto vbStateStr = json.dump();

    LocalDoc vbstate;
    vbstate.id.buf = const_cast<char*>(LocalDocKey::vbstate.data());
    vbstate.id.size = LocalDocKey::vbstate.size();
    vbstate.json.buf = (char*)vbStateStr.c_str();
    vbstate.json.size = vbStateStr.size();
    vbstate.deleted = 0;

    err = couchstore_save_local_document(handle, &vbstate);
    checkeq(COUCHSTORE_SUCCESS, err, "Failed to write local document");
    err = couchstore_commit(handle);
    checkeq(COUCHSTORE_SUCCESS, err, "Failed to commit");
    err = couchstore_close_file(handle);
    checkeq(COUCHSTORE_SUCCESS, err, "Failed to close file");
    err = couchstore_free_db(handle);
    checkeq(COUCHSTORE_SUCCESS, err, "Failed to free db");
}

/**
 * Rewrite the persisted vbucket_state to the oldest version we support upgrade
 * to (v5.0 at time of writing).
 */
static void force_vbstate_to_v5(std::string dbname,
                                Vbid vbucket,
                                bool hlcEpoch = true,
                                bool mightContainXattrs = true) {
    // Create 5.0.0 _local/vbstate
    // Note: unconditionally adding namespaces_supported to keep this test
    // working.
    nlohmann::json vbstate5 = {{"state", "active"},
                               {"checkpoint_id", "1"},
                               {"max_deleted_seqno", "0"},
                               {"snap_start", "0"},
                               {"snap_end", "1"},
                               {"max_cas", "123"},
                               {"namespaces_supported", true}};
    if (hlcEpoch) {
        vbstate5["hlc_epoch"] = std::to_string(HlcCasSeqnoUninitialised);
    }
    if (mightContainXattrs) {
        vbstate5["might_contain_xattrs"] = false;
    }
    write_vb_state(dbname, vbucket, vbstate5);
}

// Regression test for MB-19635
// Check that warming up from a 2.x couchfile doesn't end up with a UUID of 0
// we warmup 2 vbuckets and ensure they get unique IDs.
static enum test_result test_mb19635_upgrade_from_25x(EngineIface* h) {
    if (!isWarmupEnabled(h)) {
        return SKIPPED;
    }

    std::string backend = get_str_stat(h, "ep_backend");
    if (backend == "rocksdb") {
        // TODO RDB:
        return SKIPPED_UNDER_ROCKSDB;
    }

    int num_items = 10;
    for (int j = 0; j < num_items; ++j) {
        std::stringstream ss;
        ss << "key" << j;
        checkeq(cb::engine_errc::success,
                store(h,
                      nullptr,
                      StoreSemantics::Set,
                      ss.str().c_str(),
                      "data"),
                "Failed to store a value");
    }

    wait_for_flusher_to_settle(h);

    std::string dbname = get_dbname(testHarness->get_current_testcase()->cfg);

    force_vbstate_to_v5(dbname, Vbid(0));
    force_vbstate_to_v5(dbname, Vbid(1));

    // Now shutdown engine force and restart to warmup from the 2.5.x data.
    testHarness->reload_engine(&h,

                               testHarness->get_current_testcase()->cfg,
                               true,
                               false);

    wait_for_warmup_complete(h);
    uint64_t vb_uuid0 = get_ull_stat(h, "vb_0:uuid", "vbucket-details");
    uint64_t vb_uuid1 = get_ull_stat(h, "vb_1:uuid", "vbucket-details");
    checkne(vb_uuid0, vb_uuid1, "UUID is not unique");

    // Upgrade in this case means the high-seqno is the visible-seqno
    checkeq(get_ull_stat(h, "vb_0:high_seqno", "vbucket-details"),
            get_ull_stat(h, "vb_0:max_visible_seqno", "vbucket-details"),
            "expected max-visible-seqno to be set to high_seqno");

    return SUCCESS;
}

// Regression test for MB-38031
// If upgrade from 4.x via a 5.x 'hop' some vbstate entries that 5.x creates
// won't be present if 5.x is just a stepping stone with no flushes
static enum test_result test_mb38031_upgrade_from_4x_via_5x_hop(
        EngineIface* h) {
    if (!isWarmupEnabled(h)) {
        return SKIPPED;
    }
    check(set_vbucket_state(h, Vbid(1), vbucket_state_active),
          "Failed to set vbucket state (vb 1).");
    check(set_vbucket_state(h, Vbid(2), vbucket_state_active),
          "Failed to set vbucket state (vb 2).");

    int num_items = 10;
    for (int vb = 0; vb < 3; ++vb) {
        for (int j = 0; j < num_items; ++j) {
            std::stringstream ss;
            ss << "key_" << j;
            checkeq(cb::engine_errc::success,
                    store(h,
                          nullptr,
                          StoreSemantics::Set,
                          ss.str().c_str(),
                          "data",
                          nullptr,
                          0,
                          Vbid(vb)),
                    "Failed to store a value");
        }
    }

    wait_for_flusher_to_settle(h);

    std::string dbname = get_dbname(testHarness->get_current_testcase()->cfg);

    // Force vbstate on three vbuckets with each combination of hlc_epoch and
    // might_contain_xattrs
    force_vbstate_to_v5(dbname, Vbid(0), true, false);
    force_vbstate_to_v5(dbname, Vbid(1), false, true);
    force_vbstate_to_v5(dbname, Vbid(2), false, false);

    // Now shutdown engine force and restart to warmup
    testHarness->reload_engine(
            &h, testHarness->get_current_testcase()->cfg, true, false);

    wait_for_warmup_complete(h);

    // Warmup success and all documents loaded
    checkeq(num_items,
            get_int_stat(h, "vb_0:num_items", "vbucket-details 0"),
            "Expected vb:0 to have num_items");
    checkeq(num_items,
            get_int_stat(h, "vb_1:num_items", "vbucket-details 1"),
            "Expected vb:1 to have num_items");
    checkeq(num_items,
            get_int_stat(h, "vb_2:num_items", "vbucket-details 2"),
            "Expected vb:2 to have num_items");
    return SUCCESS;
}

// Regression test for MB-38031
// If upgrade from 4.x via a 5.x 'hop' some vbstate entries that 5.x creates
// won't be present if 5.x is just a stepping stone with no flushes
static enum test_result test_mb38031_illegal_json_throws(EngineIface* h) {
    if (!isWarmupEnabled(h)) {
        return SKIPPED;
    }

    checkeq(cb::engine_errc::success,
            store(h,
                  nullptr,
                  StoreSemantics::Set,
                  "key",
                  "data",
                  nullptr,
                  0,
                  Vbid(0)),
            "Failed to store a value");

    wait_for_flusher_to_settle(h);

    // VBState with a required field missing, max_cas
    const nlohmann::json vbstate = {
            {"state", "active"},
            {"checkpoint_id", "1"},
            {"max_deleted_seqno", "0"},
            {"snap_start", "34344987306"}, // illegal as start > end
            {"snap_end", "1"},
            {"hlc_epoch", std::to_string(HlcCasSeqnoUninitialised)},
            {"might_contain_xattrs", false},
            {"namespaces_supported", true}};

    write_vb_state(get_dbname(testHarness->get_current_testcase()->cfg),
                   Vbid(0),
                   vbstate);

    // reload_engine will throw an engine initialize exception from CouchKVStore
    try {
        testHarness->reload_engine(
                &h, testHarness->get_current_testcase()->cfg, true, false);
    } catch (const std::runtime_error& e) {
        check(std::string(e.what()).find("CouchKVStore::initialize: "
                                         "readVBState error:JsonInvalid") !=
                      std::string::npos,
              "unexpected exception");
        return SUCCESS;
    }

    return FAIL;
}

static void force_vbstate_MB34173_corruption(std::string dbname,
                                             const std::string state,
                                             Vbid vbucket) {
    const nlohmann::json vbstateIllegalSnapshotRange = {
            {"state", state},
            {"checkpoint_id", "1"},
            {"max_deleted_seqno", "0"},
            {"snap_start", "34344987306"}, // illegal as start > end
            {"snap_end", "1"},
            {"max_cas", "123"},
            {"hlc_epoch", std::to_string(HlcCasSeqnoUninitialised)},
            {"might_contain_xattrs", false},
            {"namespaces_supported", true}};

    write_vb_state(dbname, vbucket, vbstateIllegalSnapshotRange);
}

static enum test_result test_MB34173_warmup(EngineIface* h) {
    if (!isWarmupEnabled(h)) {
        return SKIPPED;
    }

    std::string backend = get_str_stat(h, "ep_backend");
    if (backend == "rocksdb") {
        // TODO RDB:
        return SKIPPED_UNDER_ROCKSDB;
    }

    check(set_vbucket_state(h, Vbid(0), vbucket_state_active),
          "Failed to set vbucket state (vb 0).");
    check(set_vbucket_state(h, Vbid(1), vbucket_state_replica),
          "Failed to set vbucket state (vb 1).");
    check(set_vbucket_state(h, Vbid(2), vbucket_state_pending),
          "Failed to set vbucket state (vb 2).");

    wait_for_flusher_to_settle(h);

    std::string dbname = get_dbname(testHarness->get_current_testcase()->cfg);

    force_vbstate_MB34173_corruption(dbname, "active", Vbid(0));
    force_vbstate_MB34173_corruption(dbname, "replica", Vbid(1));
    force_vbstate_MB34173_corruption(dbname, "pending", Vbid(2));

    // Warmup
    testHarness->reload_engine(&h,

                               testHarness->get_current_testcase()->cfg,
                               true,
                               false);

    wait_for_warmup_complete(h);

    auto checkRange = [h](int vb) {
        std::string statKey = "vb_" + std::to_string(vb);
        auto key1 = statKey + ":high_seqno";
        auto key2 = statKey + ":last_persisted_snap_start";
        auto key3 = statKey + ":last_persisted_snap_end";
        uint64_t highSeq = get_ull_stat(h, key1.c_str(), "vbucket-seqno");
        uint64_t snapStart = get_ull_stat(h, key2.c_str(), "vbucket-seqno");
        uint64_t snapEnd = get_ull_stat(h, key3.c_str(), "vbucket-seqno");
        check(highSeq <= snapEnd && highSeq >= snapStart,
              "Invalid snapshot range");
    };

    checkRange(0);

    // Expect that vb1/2 have now gone away, warmup skipped them because of the
    // snapshot corruption
    checkeq(cb::engine_errc::not_my_vbucket,
            gat(h, "no-vb", Vbid(1), 0).first,
            "Should have received not my vbucket response for vb1");
    checkeq(cb::engine_errc::not_my_vbucket,
            gat(h, "no-vb", Vbid(2), 0).first,
            "Should have received not my vbucket response for vb2");

    check(set_vbucket_state(h, Vbid(1), vbucket_state_replica),
          "Failed to set vbucket state (vb 1).");
    check(set_vbucket_state(h, Vbid(2), vbucket_state_replica),
          "Failed to set vbucket state (vb 2).");

    checkRange(1);
    checkRange(2);

    return SUCCESS;
}

// Regression test the stats calls that they don't blow the snprintf
// buffers. All of the tests in this batch make sure that all of the stats
// exists (the stats call return a fixed set of stats)
static enum test_result test_mb19687_fixed(EngineIface* h) {
    // Map of stat group names to their content. Not const as we can insert
    // additional stats to check for based on engine config (full / value
    // eviction, persistent / ephemeral ...)
    std::map<std::string_view, std::vector<std::string_view> > statsKeys{
            {"dcp-vbtakeover 0",
             {"status",
              "on_disk_deletes",
              "vb_items",
              "chk_items",
              "estimate"}},
            {"dcp",
             {"ep_dcp_count",
              "ep_dcp_dead_conn_count",
              "ep_dcp_items_remaining",
              "ep_dcp_items_sent",
              "ep_dcp_max_running_backfills",
              "ep_dcp_num_running_backfills",
              "ep_dcp_consumer_count",
              "ep_dcp_producer_count",
              "ep_dcp_queue_fill",
              "ep_dcp_total_bytes",
              "ep_dcp_total_uncompressed_data_size",
              "ep_dcp_total_queue"}},
            {"hash",
             {"vb_0:counted",
              "vb_0:locks",
              "vb_0:max_depth",
              "vb_0:mem_size",
              "vb_0:mem_size_counted",
              "vb_0:min_depth",
              "vb_0:num_system_items",
              "vb_0:reported",
              "vb_0:resized",
              "vb_0:size",
              "vb_0:state"}},
            {"vbucket", {"vb_0"}},
            {"vbucket-details 0",
             {"vb_0",
              "vb_0:bloom_filter",
              "vb_0:bloom_filter_key_count",
              "vb_0:bloom_filter_memory",
              "vb_0:bloom_filter_size",
              "vb_0:drift_ahead_threshold",
              "vb_0:drift_ahead_threshold_exceeded",
              "vb_0:drift_behind_threshold",
              "vb_0:drift_behind_threshold_exceeded",
              "vb_0:high_completed_seqno",
              "vb_0:high_prepared_seqno",
              "vb_0:high_seqno",
              "vb_0:ht_cache_size",
              "vb_0:ht_item_memory",
              "vb_0:ht_item_memory_uncompressed",
              "vb_0:ht_memory",
              "vb_0:ht_num_deleted_items",
              "vb_0:ht_num_in_memory_items",
              "vb_0:ht_num_in_memory_non_resident_items",
              "vb_0:ht_num_items",
              "vb_0:ht_num_temp_items",
              "vb_0:ht_size",
              "vb_0:logical_clock_ticks",
              "vb_0:max_cas",
              "vb_0:max_cas_str",
              "vb_0:max_visible_seqno",
              "vb_0:num_ejects",
              "vb_0:num_items",
              "vb_0:num_non_resident",
              "vb_0:num_prepared_sync_writes",
              "vb_0:num_temp_items",
              "vb_0:ops_create",
              "vb_0:ops_delete",
              "vb_0:ops_get",
              "vb_0:ops_reject",
              "vb_0:ops_update",
              "vb_0:pending_writes",
              "vb_0:persistence_seqno",
              "vb_0:purge_seqno",
              "vb_0:queue_age",
              "vb_0:queue_drain",
              "vb_0:queue_fill",
              "vb_0:queue_memory",
              "vb_0:queue_size",
              "vb_0:rollback_item_count",
              "vb_0:sync_write_accepted_count",
              "vb_0:sync_write_committed_count",
              "vb_0:sync_write_aborted_count",
              "vb_0:hp_vb_req_size",
              "vb_0:topology",
              "vb_0:total_abs_drift",
              "vb_0:total_abs_drift_count",
              "vb_0:uuid",
              "vb_0:might_contain_xattrs",
              "vb_0:max_deleted_revid"}},
            {"vbucket-seqno",
             {"vb_0:abs_high_seqno",
              "vb_0:high_completed_seqno",
              "vb_0:high_prepared_seqno",
              "vb_0:high_seqno",
              "vb_0:last_persisted_seqno",
              "vb_0:last_persisted_snap_end",
              "vb_0:last_persisted_snap_start",
              "vb_0:max_visible_seqno",
              "vb_0:purge_seqno",
              "vb_0:uuid"}},
            {"vbucket-seqno 0",
             {"vb_0:abs_high_seqno",
              "vb_0:high_completed_seqno",
              "vb_0:high_prepared_seqno",
              "vb_0:high_seqno",
              "vb_0:last_persisted_seqno",
              "vb_0:last_persisted_snap_end",
              "vb_0:last_persisted_snap_start",
              "vb_0:max_visible_seqno",
              "vb_0:purge_seqno",
              "vb_0:uuid"}},
            {"prev-vbucket", {"vb_0"}},
            {"prev-vbucket", {"vb_0"}},
            {"checkpoint",
             {"vb_0:last_closed_checkpoint_id",
              "vb_0:mem_usage",
              "vb_0:num_checkpoint_items",
              "vb_0:num_checkpoints",
              "vb_0:num_conn_cursors",
              "vb_0:num_open_checkpoint_items",
              "vb_0:open_checkpoint_id",
              "vb_0:state",
              "vb_0:id_1:key_index_allocator_bytes",
              "vb_0:id_1:key_index_key_allocator_bytes",
              "vb_0:id_1:mem_usage_queued_items",
              "vb_0:id_1:mem_usage_queue_overhead",
              "vb_0:id_1:mem_usage_key_index_overhead",
              "vb_0:id_1:snap_end",
              "vb_0:id_1:snap_start",
              "vb_0:id_1:state",
              "vb_0:id_1:queue_allocator_bytes",
              "vb_0:id_1:type",
              "vb_0:id_1:visible_snap_end"}},
            {"checkpoint 0",
             {"vb_0:last_closed_checkpoint_id",
              "vb_0:mem_usage",
              "vb_0:num_checkpoint_items",
              "vb_0:num_checkpoints",
              "vb_0:num_conn_cursors",
              "vb_0:num_open_checkpoint_items",
              "vb_0:open_checkpoint_id",
              "vb_0:state",
              "vb_0:id_1:key_index_allocator_bytes",
              "vb_0:id_1:key_index_key_allocator_bytes",
              "vb_0:id_1:mem_usage_queued_items",
              "vb_0:id_1:mem_usage_queue_overhead",
              "vb_0:id_1:mem_usage_key_index_overhead",
              "vb_0:id_1:snap_end",
              "vb_0:id_1:snap_start",
              "vb_0:id_1:state",
              "vb_0:id_1:queue_allocator_bytes",
              "vb_0:id_1:type",
              "vb_0:id_1:visible_snap_end"}},
            {"uuid", {"uuid"}},
            {"kvstore",
             {"rw_0:backend_type",
              "rw_0:close",
              "rw_0:failure_del",
              "rw_0:failure_get",
              "rw_0:failure_open",
              "rw_0:failure_set",
              "rw_0:failure_vbset",
              "rw_0:io_flusher_write_amplification",
              "rw_0:io_total_write_amplification",
              "rw_0:io_compaction_read_bytes",
              "rw_0:io_compaction_write_bytes",
              "rw_0:io_bg_fetch_docs_read",
              "rw_0:io_num_write",
              "rw_0:io_bg_fetch_doc_bytes",
              "rw_0:io_total_read_bytes",
              "rw_0:io_total_write_bytes",
              "rw_0:io_document_write_bytes",
              "rw_0:lastCommDocs",
              "rw_0:numLoadedVb",
              "rw_0:open",
              "rw_1:backend_type",
              "rw_1:close",
              "rw_1:failure_del",
              "rw_1:failure_get",
              "rw_1:failure_open",
              "rw_1:failure_set",
              "rw_1:failure_vbset",
              "rw_1:io_flusher_write_amplification",
              "rw_1:io_total_write_amplification",
              "rw_1:io_compaction_read_bytes",
              "rw_1:io_compaction_write_bytes",
              "rw_1:io_bg_fetch_docs_read",
              "rw_1:io_num_write",
              "rw_1:io_bg_fetch_doc_bytes",
              "rw_1:io_total_read_bytes",
              "rw_1:io_total_write_bytes",
              "rw_1:io_document_write_bytes",
              "rw_1:lastCommDocs",
              "rw_1:numLoadedVb",
              "rw_1:open",
              "rw_2:backend_type",
              "rw_2:close",
              "rw_2:failure_del",
              "rw_2:failure_get",
              "rw_2:failure_open",
              "rw_2:failure_set",
              "rw_2:failure_vbset",
              "rw_2:io_flusher_write_amplification",
              "rw_2:io_total_write_amplification",
              "rw_2:io_compaction_read_bytes",
              "rw_2:io_compaction_write_bytes",
              "rw_2:io_bg_fetch_docs_read",
              "rw_2:io_num_write",
              "rw_2:io_bg_fetch_doc_bytes",
              "rw_2:io_total_read_bytes",
              "rw_2:io_total_write_bytes",
              "rw_2:io_document_write_bytes",
              "rw_2:lastCommDocs",
              "rw_2:numLoadedVb",
              "rw_2:open",
              "rw_3:backend_type",
              "rw_3:close",
              "rw_3:failure_del",
              "rw_3:failure_get",
              "rw_3:failure_open",
              "rw_3:failure_set",
              "rw_3:failure_vbset",
              "rw_3:io_flusher_write_amplification",
              "rw_3:io_total_write_amplification",
              "rw_3:io_compaction_read_bytes",
              "rw_3:io_compaction_write_bytes",
              "rw_3:io_bg_fetch_docs_read",
              "rw_3:io_num_write",
              "rw_3:io_bg_fetch_doc_bytes",
              "rw_3:io_total_read_bytes",
              "rw_3:io_total_write_bytes",
              "rw_3:io_document_write_bytes",
              "rw_3:lastCommDocs",
              "rw_3:numLoadedVb",
              "rw_3:open"}},
            {"info", {"info"}},
            {"config",
             {"ep_allow_sanitize_value_in_deletion",
              "ep_backend",
              "ep_backfill_mem_threshold",
              "ep_bfilter_enabled",
              "ep_bfilter_fp_prob",
              "ep_bfilter_key_count",
              "ep_bfilter_residency_threshold",
              "ep_bucket_type",
              "ep_cache_size",
              "ep_chk_expel_enabled",
              "ep_chk_remover_stime",
              "ep_checkpoint_destruction_tasks",
              "ep_checkpoint_memory_ratio",
              "ep_checkpoint_memory_recovery_upper_mark",
              "ep_checkpoint_memory_recovery_lower_mark",
              "ep_checkpoint_max_size",
              "ep_collections_drop_compaction_delay",
              "ep_collections_enabled",
              "ep_compaction_expire_from_start",
              "ep_compaction_write_queue_cap",
              "ep_compaction_max_concurrent_ratio",
              "ep_compression_mode",
              "ep_concurrent_pagers",
              "ep_expiry_pager_concurrency",
              "ep_conflict_resolution_type",
              "ep_connection_manager_interval",
              "ep_couch_bucket",
              "ep_data_traffic_enabled",
              "ep_dbname",
              "ep_dcp_backfill_byte_limit",
              "ep_dcp_conn_buffer_size",
              "ep_dcp_conn_buffer_size_aggr_mem_threshold",
              "ep_dcp_conn_buffer_size_aggressive_perc",
              "ep_dcp_conn_buffer_size_max",
              "ep_dcp_conn_buffer_size_perc",
              "ep_dcp_enable_noop",
              "ep_dcp_flow_control_policy",
              "ep_dcp_min_compression_ratio",
              "ep_dcp_idle_timeout",
              "ep_dcp_noop_mandatory_for_v5_features",
              "ep_dcp_noop_tx_interval",
              "ep_dcp_producer_snapshot_marker_yield_limit",
              "ep_dcp_consumer_control_enabled",
              "ep_dcp_consumer_process_buffered_messages_yield_limit",
              "ep_dcp_consumer_process_buffered_messages_batch_size",
              "ep_dcp_scan_byte_limit",
              "ep_dcp_scan_item_limit",
              "ep_dcp_takeover_max_time",
              "ep_defragmenter_age_threshold",
              "ep_defragmenter_auto_lower_threshold",
              "ep_defragmenter_auto_max_sleep",
              "ep_defragmenter_auto_min_sleep",
              "ep_defragmenter_auto_pid_d",
              "ep_defragmenter_auto_pid_dt",
              "ep_defragmenter_auto_pid_i",
              "ep_defragmenter_auto_pid_p",
              "ep_defragmenter_auto_upper_threshold",
              "ep_defragmenter_chunk_duration",
              "ep_defragmenter_enabled",
              "ep_defragmenter_interval",
              "ep_defragmenter_mode",
              "ep_defragmenter_stored_value_age_threshold",
              "ep_durability_timeout_mode",
              "ep_durability_min_level",
              "ep_executor_pool_backend",
              "ep_exp_pager_enabled",
              "ep_exp_pager_initial_run_time",
              "ep_exp_pager_stime",
              "ep_failpartialwarmup",
              "ep_flusher_total_batch_limit",
              "ep_fsync_after_every_n_bytes_written",
              "ep_couchstore_tracing",
              "ep_couchstore_write_validation",
              "ep_couchstore_mprotect",
              "ep_couchstore_file_cache_max_size",
              "ep_couchstore_midpoint_rollback_optimisation",
              "ep_getl_default_timeout",
              "ep_getl_max_timeout",
              "ep_hlc_drift_ahead_threshold_us",
              "ep_hlc_drift_behind_threshold_us",
              "ep_ht_locks",
              "ep_ht_resize_interval",
              "ep_ht_size",
              "ep_item_compressor_chunk_duration",
              "ep_item_compressor_interval",
              "ep_item_eviction_age_percentage",
              "ep_item_eviction_freq_counter_age_threshold",
              "ep_item_freq_decayer_chunk_duration",
              "ep_item_freq_decayer_percent",
              "ep_magma_sync_every_batch",
              "ep_magma_checkpoint_interval",
              "ep_magma_min_checkpoint_interval",
              "ep_magma_checkpoint_threshold",
              "ep_magma_delete_frag_ratio",
              "ep_magma_delete_memtable_writecache",
              "ep_magma_enable_block_cache",
              "ep_magma_enable_direct_io",
              "ep_magma_enable_group_commit",
              "ep_magma_enable_upsert",
              "ep_magma_expiry_frag_threshold",
              "ep_magma_fragmentation_percentage",
              "ep_magma_flusher_thread_percentage",
              "ep_magma_group_commit_max_sync_wait_duration_ms",
              "ep_magma_group_commit_max_transaction_count",
              "ep_magma_heartbeat_interval",
              "ep_magma_max_checkpoints",
              "ep_magma_max_default_storage_threads",
              "ep_magma_max_level_0_ttl",
              "ep_magma_max_recovery_bytes",
              "ep_magma_max_write_cache",
              "ep_magma_mem_quota_ratio",
              "ep_magma_mem_quota_low_watermark_ratio",
              "ep_magma_value_separation_size",
              "ep_magma_initial_wal_buffer_size",
              "ep_magma_write_cache_ratio",
              "ep_magma_expiry_purger_interval",
              "ep_magma_enable_wal",
              "ep_magma_enable_memory_optimized_writes",
              "ep_magma_bloom_filter_accuracy",
              "ep_magma_bloom_filter_accuracy_for_bottom_level",
              "ep_max_num_bgfetchers",
              "ep_max_num_flushers",
              "ep_max_checkpoints",
              "ep_max_failover_entries",
              "ep_max_item_privileged_bytes",
              "ep_max_item_size",
              "ep_max_num_shards",
              "ep_max_num_workers",
              "ep_checkpoint_remover_task_count",
              "ep_max_size",
              "ep_max_threads",
              "ep_max_ttl",
              "ep_max_vbuckets",
              "ep_mem_high_wat",
              "ep_mem_low_wat",
              "ep_mem_used_merge_threshold_percent",
              "ep_min_compression_ratio",
              "ep_mutation_mem_threshold",
              "ep_pager_active_vb_pcnt",
              "ep_pager_sleep_time_ms",
              "ep_pitr_enabled",
              "ep_pitr_granularity",
              "ep_pitr_max_history_age",
              "ep_replication_throttle_threshold",
              "ep_retain_erroneous_tombstones",
              "ep_rocksdb_options",
              "ep_rocksdb_cf_options",
              "ep_rocksdb_bbt_options",
              "ep_rocksdb_low_pri_background_threads",
              "ep_rocksdb_high_pri_background_threads",
              "ep_rocksdb_stats_level",
              "ep_rocksdb_block_cache_ratio",
              "ep_rocksdb_block_cache_high_pri_pool_ratio",
              "ep_rocksdb_memtables_ratio",
              "ep_rocksdb_default_cf_optimize_compaction",
              "ep_rocksdb_seqno_cf_optimize_compaction",
              "ep_rocksdb_write_rate_limit",
              "ep_rocksdb_uc_max_size_amplification_percent",
              "ep_seqno_persistence_timeout",
              "ep_sync_writes_max_allowed_replicas",
              "ep_time_synchronization",
              "ep_uuid",
              "ep_vbucket_mapping_sanity_checking",
              "ep_vbucket_mapping_sanity_checking_error_mode",
              "ep_warmup_batch_size",
              "ep_warmup_min_items_threshold",
              "ep_warmup_min_memory_threshold",
              "ep_xattr_enabled"}},
            {"workload",
             {"ep_workload:num_readers",
              "ep_workload:num_writers",
              "ep_workload:num_auxio",
              "ep_workload:num_nonio",
              "ep_workload:num_shards",
              "ep_workload:ready_tasks",
              "ep_workload:num_sleepers",
              "ep_workload:LowPrioQ_AuxIO:InQsize",
              "ep_workload:LowPrioQ_AuxIO:OutQsize",
              "ep_workload:LowPrioQ_NonIO:InQsize",
              "ep_workload:LowPrioQ_NonIO:OutQsize",
              "ep_workload:LowPrioQ_Reader:InQsize",
              "ep_workload:LowPrioQ_Reader:OutQsize",
              "ep_workload:LowPrioQ_Writer:InQsize",
              "ep_workload:LowPrioQ_Writer:OutQsize"}},
            {"failovers 0",
             {"vb_0:0:id",
              "vb_0:0:seq",
              "vb_0:num_entries",
              "vb_0:num_erroneous_entries_erased"}},
            {"failovers",
             {"vb_0:0:id",
              "vb_0:0:seq",
              "vb_0:num_entries",
              "vb_0:num_erroneous_entries_erased"}},
            {"", // Note: we convert empty to a null to get engine stats
             {"ep_allow_sanitize_value_in_deletion",
              "bytes",
              "curr_items",
              "curr_items_tot",
              "curr_temp_items",
              "ep_access_scanner_last_runtime",
              "ep_access_scanner_num_items",
              "ep_access_scanner_task_time",
              "ep_active_ahead_exceptions",
              "ep_active_behind_exceptions",
              "ep_active_datatype_json",
              "ep_active_datatype_json,xattr",
              "ep_active_datatype_raw",
              "ep_active_datatype_snappy",
              "ep_active_datatype_snappy,json",
              "ep_active_datatype_snappy,json,xattr",
              "ep_active_datatype_snappy,xattr",
              "ep_active_datatype_xattr",
              "ep_active_hlc_drift",
              "ep_active_hlc_drift_count",
              "ep_backend",
              "ep_backfill_mem_threshold",
              "ep_bfilter_enabled",
              "ep_bfilter_fp_prob",
              "ep_bfilter_key_count",
              "ep_bfilter_residency_threshold",
              "ep_bg_fetch_avg_read_amplification",
              "ep_bg_fetched",
              "ep_bg_meta_fetched",
              "ep_bg_remaining_items",
              "ep_bg_remaining_jobs",
              "ep_blob_num",
              "ep_blob_overhead",
              "ep_bucket_priority",
              "ep_bucket_type",
              "ep_cache_size",
              "ep_chk_expel_enabled",
              "ep_chk_persistence_remains",
              "ep_chk_remover_stime",
              "ep_checkpoint_destruction_tasks",
              "ep_checkpoint_memory_pending_destruction",
              "ep_checkpoint_memory_ratio",
              "ep_checkpoint_memory_recovery_upper_mark",
              "ep_checkpoint_memory_recovery_lower_mark",
              "ep_checkpoint_memory_quota",
              "ep_checkpoint_memory_recovery_upper_mark_bytes",
              "ep_checkpoint_memory_recovery_lower_mark_bytes",
              "ep_checkpoint_max_size",
              "ep_checkpoint_computed_max_size",
              "ep_clock_cas_drift_threshold_exceeded",
              "ep_collections_drop_compaction_delay",
              "ep_collections_enabled",
              "ep_compaction_expire_from_start",
              "ep_compaction_write_queue_cap",
              "ep_compaction_max_concurrent_ratio",
              "ep_compression_mode",
              "ep_concurrent_pagers",
              "ep_expiry_pager_concurrency",
              "ep_conflict_resolution_type",
              "ep_connection_manager_interval",
              "ep_couch_bucket",
              "ep_cursors_dropped",
              "ep_mem_freed_by_checkpoint_removal",
              "ep_mem_freed_by_checkpoint_item_expel",
              "ep_num_checkpoints",
              "ep_num_checkpoints_pending_destruction",
              "ep_data_read_failed",
              "ep_data_write_failed",
              "ep_data_traffic_enabled",
              "ep_dbname",
              "ep_dcp_backfill_byte_limit",
              "ep_dcp_conn_buffer_size",
              "ep_dcp_conn_buffer_size_aggr_mem_threshold",
              "ep_dcp_conn_buffer_size_aggressive_perc",
              "ep_dcp_conn_buffer_size_max",
              "ep_dcp_conn_buffer_size_perc",
              "ep_dcp_consumer_control_enabled",
              "ep_dcp_consumer_process_buffered_messages_batch_size",
              "ep_dcp_consumer_process_buffered_messages_yield_limit",
              "ep_dcp_enable_noop",
              "ep_dcp_flow_control_policy",
              "ep_dcp_idle_timeout",
              "ep_dcp_min_compression_ratio",
              "ep_dcp_noop_mandatory_for_v5_features",
              "ep_dcp_noop_tx_interval",
              "ep_dcp_producer_snapshot_marker_yield_limit",
              "ep_dcp_scan_byte_limit",
              "ep_dcp_scan_item_limit",
              "ep_dcp_takeover_max_time",
              "ep_defragmenter_age_threshold",
              "ep_defragmenter_auto_lower_threshold",
              "ep_defragmenter_auto_max_sleep",
              "ep_defragmenter_auto_min_sleep",
              "ep_defragmenter_auto_pid_d",
              "ep_defragmenter_auto_pid_dt",
              "ep_defragmenter_auto_pid_i",
              "ep_defragmenter_auto_pid_p",
              "ep_defragmenter_auto_upper_threshold",
              "ep_defragmenter_chunk_duration",
              "ep_defragmenter_enabled",
              "ep_defragmenter_interval",
              "ep_defragmenter_num_moved",
              "ep_defragmenter_num_visited",
              "ep_defragmenter_mode",
              "ep_defragmenter_stored_value_age_threshold",
              "ep_defragmenter_sv_num_moved",
              "ep_degraded_mode",
              "ep_diskqueue_drain",
              "ep_diskqueue_fill",
              "ep_diskqueue_items",
              "ep_diskqueue_memory",
              "ep_diskqueue_pending",
              "ep_durability_timeout_mode",
              "ep_durability_min_level",
              "ep_executor_pool_backend",
              "ep_exp_pager_enabled",
              "ep_exp_pager_initial_run_time",
              "ep_exp_pager_stime",
              "ep_expired_access",
              "ep_expired_compactor",
              "ep_expired_pager",
              "ep_expiry_pager_task_time",
              "ep_failpartialwarmup",
              "ep_flush_duration_total",
              "ep_flusher_total_batch_limit",
              "ep_fsync_after_every_n_bytes_written",
              "ep_couchstore_tracing",
              "ep_couchstore_write_validation",
              "ep_couchstore_mprotect",
              "ep_couchstore_file_cache_max_size",
              "ep_couchstore_midpoint_rollback_optimisation",
              "ep_getl_default_timeout",
              "ep_getl_max_timeout",
              "ep_hlc_drift_ahead_threshold_us",
              "ep_hlc_drift_behind_threshold_us",
              "ep_ht_locks",
              "ep_ht_resize_interval",
              "ep_ht_size",
              "ep_io_bg_fetch_read_count",
              "ep_io_compaction_read_bytes",
              "ep_io_compaction_write_bytes",
              "ep_io_document_write_bytes",
              "ep_io_flusher_write_amplification",
              "ep_io_total_read_bytes",
              "ep_io_total_write_amplification",
              "ep_io_total_write_bytes",
              "ep_item_compressor_chunk_duration",
              "ep_item_compressor_interval",
              "ep_item_compressor_num_compressed",
              "ep_item_compressor_num_visited",
              "ep_item_eviction_age_percentage",
              "ep_item_eviction_freq_counter_age_threshold",
              "ep_item_freq_decayer_chunk_duration",
              "ep_item_freq_decayer_percent",
              "ep_item_num",
              "ep_items_expelled_from_checkpoints",
              "ep_items_rm_from_checkpoints",
              "ep_kv_size",
              "ep_max_num_bgfetchers",
              "ep_max_num_flushers",
              "ep_max_checkpoints",
              "ep_max_failover_entries",
              "ep_max_item_privileged_bytes",
              "ep_max_item_size",
              "ep_max_num_shards",
              "ep_max_num_workers",
              "ep_checkpoint_remover_task_count",
              "ep_max_size",
              "ep_max_threads",
              "ep_max_ttl",
              "ep_max_vbuckets",
              "ep_mem_high_wat",
              "ep_mem_high_wat_percent",
              "ep_mem_low_wat",
              "ep_mem_low_wat_percent",
              "ep_mem_tracker_enabled",
              "ep_mem_used_merge_threshold_percent",
              "ep_checkpoint_memory",
              "ep_checkpoint_memory_overhead_allocator",
              "ep_ht_item_memory",
              "ep_meta_data_memory",
              "ep_meta_data_disk",
              "ep_min_compression_ratio",
              "ep_mutation_mem_threshold",
              "ep_num_access_scanner_runs",
              "ep_num_access_scanner_skips",
              "ep_num_eject_failures",
              "ep_num_expiry_pager_runs",
              "ep_num_freq_decayer_runs",
              "ep_num_non_resident",
              "ep_num_not_my_vbuckets",
              "ep_num_ops_del_meta",
              "ep_num_ops_del_meta_res_fail",
              "ep_num_ops_del_ret_meta",
              "ep_num_ops_get_meta",
              "ep_num_ops_get_meta_on_set_meta",
              "ep_num_ops_set_meta",
              "ep_num_ops_set_meta_res_fail",
              "ep_num_ops_set_ret_meta",
              "ep_num_pager_runs",
              "ep_num_value_ejects",
              "ep_num_workers",
              "ep_magma_sync_every_batch",
              "ep_magma_checkpoint_interval",
              "ep_magma_min_checkpoint_interval",
              "ep_magma_checkpoint_threshold",
              "ep_magma_delete_frag_ratio",
              "ep_magma_delete_memtable_writecache",
              "ep_magma_enable_block_cache",
              "ep_magma_enable_direct_io",
              "ep_magma_enable_group_commit",
              "ep_magma_enable_upsert",
              "ep_magma_expiry_frag_threshold",
              "ep_magma_fragmentation_percentage",
              "ep_magma_flusher_thread_percentage",
              "ep_magma_group_commit_max_sync_wait_duration_ms",
              "ep_magma_group_commit_max_transaction_count",
              "ep_magma_heartbeat_interval",
              "ep_magma_max_checkpoints",
              "ep_magma_max_default_storage_threads",
              "ep_magma_max_level_0_ttl",
              "ep_magma_max_recovery_bytes",
              "ep_magma_max_write_cache",
              "ep_magma_mem_quota_ratio",
              "ep_magma_mem_quota_low_watermark_ratio",
              "ep_magma_value_separation_size",
              "ep_magma_initial_wal_buffer_size",
              "ep_magma_write_cache_ratio",
              "ep_magma_expiry_purger_interval",
              "ep_magma_enable_wal",
              "ep_magma_enable_memory_optimized_writes",
              "ep_magma_bloom_filter_accuracy",
              "ep_magma_bloom_filter_accuracy_for_bottom_level",
              "ep_oom_errors",
              "ep_overhead",
              "ep_pager_active_vb_pcnt",
              "ep_pager_sleep_time_ms",
              "ep_pending_compactions",
              "ep_pending_ops",
              "ep_pending_ops_max",
              "ep_pending_ops_max_duration",
              "ep_pending_ops_total",
              "ep_persist_vbstate_total",
              "ep_pitr_enabled",
              "ep_pitr_granularity",
              "ep_pitr_max_history_age",
              "ep_queue_size",
              "ep_replica_ahead_exceptions",
              "ep_replica_behind_exceptions",
              "ep_replica_datatype_json",
              "ep_replica_datatype_json,xattr",
              "ep_replica_datatype_raw",
              "ep_replica_datatype_snappy",
              "ep_replica_datatype_snappy,json",
              "ep_replica_datatype_snappy,json,xattr",
              "ep_replica_datatype_snappy,xattr",
              "ep_replica_datatype_xattr",
              "ep_replica_hlc_drift",
              "ep_replica_hlc_drift_count",
              "ep_replication_throttle_threshold",
              "ep_retain_erroneous_tombstones",
              "ep_rocksdb_options",
              "ep_rocksdb_cf_options",
              "ep_rocksdb_bbt_options",
              "ep_rocksdb_low_pri_background_threads",
              "ep_rocksdb_high_pri_background_threads",
              "ep_rocksdb_stats_level",
              "ep_rocksdb_block_cache_ratio",
              "ep_rocksdb_block_cache_high_pri_pool_ratio",
              "ep_rocksdb_memtables_ratio",
              "ep_rocksdb_default_cf_optimize_compaction",
              "ep_rocksdb_seqno_cf_optimize_compaction",
              "ep_rocksdb_write_rate_limit",
              "ep_rocksdb_uc_max_size_amplification_percent",
              "ep_rollback_count",
              "ep_seqno_persistence_timeout",
              "ep_startup_time",
              "ep_storedval_num",
              "ep_storedval_overhead",
              "ep_storedval_size",
              "ep_sync_writes_max_allowed_replicas",
              "ep_time_synchronization",
              "ep_tmp_oom_errors",
              "ep_total_cache_size",
              "ep_total_deduplicated",
              "ep_total_del_items",
              "ep_total_enqueued",
              "ep_total_new_items",
              "ep_uuid",
              "ep_value_size",
              "ep_vb_total",
              "ep_vbucket_del",
              "ep_vbucket_del_fail",
              "ep_vbucket_mapping_sanity_checking",
              "ep_vbucket_mapping_sanity_checking_error_mode",
              "ep_warmup_batch_size",
              "ep_warmup_min_items_threshold",
              "ep_warmup_min_memory_threshold",
              "ep_workload_pattern",
              "ep_xattr_enabled",
              "mem_used",
              "mem_used_primary",
              "mem_used_secondary",
              "mem_used_estimate",
              "rollback_item_count",
              "vb_active_bloom_filter_memory",
              "vb_active_curr_items",
              "vb_active_eject",
              "vb_active_expired",
              "vb_active_hp_vb_req_size",
              "vb_active_ht_memory",
              "vb_active_ht_item_memory",
              "vb_active_ht_item_memory_uncompressed",
              "vb_active_meta_data_disk",
              "vb_active_meta_data_memory",
              "vb_active_checkpoint_memory",
              "vb_active_checkpoint_memory_queue",
              "vb_active_checkpoint_memory_overhead_allocator",
              "vb_active_checkpoint_memory_overhead_allocator_index",
              "vb_active_checkpoint_memory_overhead_allocator_index_key",
              "vb_active_checkpoint_memory_overhead_allocator_queue",
              "vb_active_checkpoint_memory_overhead",
              "vb_active_checkpoint_memory_overhead_queue",
              "vb_active_checkpoint_memory_overhead_index",
              "vb_active_mem_freed_by_checkpoint_item_expel",
              "vb_active_mem_freed_by_checkpoint_removal",
              "vb_active_num",
              "vb_active_num_non_resident",
              "vb_active_ops_create",
              "vb_active_ops_delete",
              "vb_active_ops_get",
              "vb_active_ops_reject",
              "vb_active_ops_update",
              "vb_active_perc_mem_resident",
              "vb_active_queue_age",
              "vb_active_queue_drain",
              "vb_active_queue_fill",
              "vb_active_queue_memory",
              "vb_active_queue_pending",
              "vb_active_queue_size",
              "vb_active_rollback_item_count",
              "vb_active_sync_write_accepted_count",
              "vb_active_sync_write_committed_count",
              "vb_active_sync_write_aborted_count",
              "vb_dead_num",
              "vb_pending_bloom_filter_memory",
              "vb_pending_curr_items",
              "vb_pending_eject",
              "vb_pending_expired",
              "vb_pending_hp_vb_req_size",
              "vb_pending_ht_memory",
              "vb_pending_ht_item_memory",
              "vb_pending_ht_item_memory_uncompressed",
              "vb_pending_meta_data_disk",
              "vb_pending_meta_data_memory",
              "vb_pending_checkpoint_memory",
              "vb_pending_checkpoint_memory_queue",
              "vb_pending_checkpoint_memory_overhead_allocator",
              "vb_pending_checkpoint_memory_overhead_allocator_index",
              "vb_pending_checkpoint_memory_overhead_allocator_index_key",
              "vb_pending_checkpoint_memory_overhead_allocator_queue",
              "vb_pending_checkpoint_memory_overhead",
              "vb_pending_checkpoint_memory_overhead_queue",
              "vb_pending_checkpoint_memory_overhead_index",
              "vb_pending_mem_freed_by_checkpoint_item_expel",
              "vb_pending_mem_freed_by_checkpoint_removal",
              "vb_pending_num",
              "vb_pending_num_non_resident",
              "vb_pending_ops_create",
              "vb_pending_ops_delete",
              "vb_pending_ops_get",
              "vb_pending_ops_reject",
              "vb_pending_ops_update",
              "vb_pending_perc_mem_resident",
              "vb_pending_queue_age",
              "vb_pending_queue_drain",
              "vb_pending_queue_fill",
              "vb_pending_queue_memory",
              "vb_pending_queue_pending",
              "vb_pending_queue_size",
              "vb_pending_rollback_item_count",
              "vb_replica_bloom_filter_memory",
              "vb_replica_curr_items",
              "vb_replica_eject",
              "vb_replica_expired",
              "vb_replica_hp_vb_req_size",
              "vb_replica_ht_memory",
              "vb_replica_ht_item_memory",
              "vb_replica_ht_item_memory_uncompressed",
              "vb_replica_meta_data_disk",
              "vb_replica_meta_data_memory",
              "vb_replica_checkpoint_memory",
              "vb_replica_checkpoint_memory_queue",
              "vb_replica_checkpoint_memory_overhead_allocator",
              "vb_replica_checkpoint_memory_overhead_allocator_index",
              "vb_replica_checkpoint_memory_overhead_allocator_index_key",
              "vb_replica_checkpoint_memory_overhead_allocator_queue",
              "vb_replica_checkpoint_memory_overhead",
              "vb_replica_checkpoint_memory_overhead_queue",
              "vb_replica_checkpoint_memory_overhead_index",
              "vb_replica_mem_freed_by_checkpoint_item_expel",
              "vb_replica_mem_freed_by_checkpoint_removal",
              "vb_replica_num",
              "vb_replica_num_non_resident",
              "vb_replica_ops_create",
              "vb_replica_ops_delete",
              "vb_replica_ops_get",
              "vb_replica_ops_reject",
              "vb_replica_ops_update",
              "vb_replica_perc_mem_resident",
              "vb_replica_queue_age",
              "vb_replica_queue_drain",
              "vb_replica_queue_fill",
              "vb_replica_queue_memory",
              "vb_replica_queue_pending",
              "vb_replica_queue_size",
              "vb_replica_rollback_item_count",
              "vb_replica_sync_write_accepted_count",
              "vb_replica_sync_write_committed_count",
              "vb_replica_sync_write_aborted_count"}},
            {"memory",
             {"bytes",
#if defined(ADDRESS_SANITIZER) || defined(THREAD_SANITIZER) || \
        !defined(HAVE_JEMALLOC)
              "ep_arena:allocated",
              "ep_arena_global:allocated",
              "ep_arena_global_missing_some_keys",
              "ep_arena_missing_some_keys",
#else
              "ep_arena:allocated",
              "ep_arena:arena",
              "ep_arena:base",
              "ep_arena:fragmentation_size",
              "ep_arena:internal",
              "ep_arena:large.allocated",
              "ep_arena:mapped",
              "ep_arena:resident",
              "ep_arena:retained",
              "ep_arena:small.allocated",
              "ep_arena_global:allocated",
              "ep_arena_global:arena",
              "ep_arena_global:base",
              "ep_arena_global:fragmentation_size",
              "ep_arena_global:internal",
              "ep_arena_global:large.allocated",
              "ep_arena_global:mapped",
              "ep_arena_global:resident",
              "ep_arena_global:retained",
              "ep_arena_global:small.allocated",
#endif
              "ep_blob_num",
              "ep_blob_overhead",
              "ep_item_num",
              "ep_kv_size",
              "ep_max_size",
              "ep_mem_high_wat",
              "ep_mem_high_wat_percent",
              "ep_mem_low_wat",
              "ep_mem_low_wat_percent",
              "ep_mem_used_primary",
              "ep_mem_used_secondary",
              "ep_oom_errors",
              "ep_overhead",
              "ep_storedval_num",
              "ep_storedval_overhead",
              "ep_storedval_size",
              "ep_tmp_oom_errors",
              "ep_value_size",
              "ht_mem_used_replica",
              "mem_used",
              "mem_used_estimate",
              "mem_used_merge_threshold",
              "replica_checkpoint_memory_overhead"}}};

    if (isWarmupEnabled(h)) {
        // Add stats which are only available if warmup is enabled:
        auto& eng_stats = statsKeys.at("");
        eng_stats.insert(eng_stats.end(), {"ep_warmup_dups",
                                           "ep_warmup_oom",
                                           "ep_warmup_time",
                                           "ep_warmup_thread"});
    }

    if (isCompressionEnabled(h)) {
        auto& vb0_hash_stats = statsKeys.at("hash");
        vb0_hash_stats.insert(vb0_hash_stats.end(),
                              {"vb_0:mem_size_uncompressed"});
    }

    if (isPersistentBucket(h)) {
        // Add data_size and file_size stats to toplevel group.
        auto& eng_stats = statsKeys.at("");

        eng_stats.insert(
                eng_stats.end(),
                {"ep_db_data_size", "ep_db_file_size", "ep_db_prepare_size"});
        // Using explicit initializer lists due to http://stackoverflow
        // .com/questions/36557969/invalid-iterator-range-while-inserting
        // -initializer-list-to-an-stdvector
        eng_stats.insert(eng_stats.end(),
                         std::initializer_list<std::string_view>{
                                 "ep_flusher_state", "ep_flusher_todo"});
        eng_stats.insert(eng_stats.end(),
                         {"ep_commit_num",
                          "ep_commit_time",
                          "ep_commit_time_total",
                          "ep_item_begin_failed",
                          "ep_item_commit_failed",
                          "ep_item_flush_expired",
                          "ep_item_flush_failed",
                          "ep_total_persisted",
                          "ep_uncommitted_items",
                          "ep_compaction_failed",
                          "ep_compaction_aborted"});

        // Config variables only valid for persistent
        std::initializer_list<std::string_view> persistentConfig = {
                "ep_access_scanner_enabled",
                "ep_alog_block_size",
                "ep_alog_max_stored_items",
                "ep_alog_path",
                "ep_alog_resident_ratio_threshold",
                "ep_alog_sleep_time",
                "ep_alog_task_time",
                "ep_item_eviction_policy",
                "ep_persistent_metadata_purge_age",
                "ep_warmup"};
        eng_stats.insert(eng_stats.end(), persistentConfig);

        // 'diskinfo and 'diskinfo detail' keys should be present now.
        statsKeys["diskinfo"] = {
                "ep_db_data_size", "ep_db_file_size", "ep_db_prepare_size"};
        statsKeys["diskinfo detail"] = {
                "vb_0:data_size", "vb_0:file_size", "vb_0:prepare_size"};

        // Add stats which are only available for persistent buckets:
        std::initializer_list<std::string_view> persistence_stats = {
                "vb_0:persistence:cursor_checkpoint_id",
                "vb_0:persistence:cursor_seqno",
                "vb_0:persistence:num_visits",
                "vb_0:num_items_for_persistence"};
        auto& ckpt_stats = statsKeys.at("checkpoint");
        ckpt_stats.insert(ckpt_stats.end(), persistence_stats);
        auto& ckpt0_stats = statsKeys.at("checkpoint 0");
        ckpt0_stats.insert(ckpt0_stats.end(), persistence_stats);

        auto& vb_details = statsKeys.at("vbucket-details 0");
        vb_details.insert(vb_details.end(),
                          {"vb_0:db_data_size",
                           "vb_0:db_file_size",
                           "vb_0:db_prepare_size"});

        // Config variables only valid for persistent
        auto& config_stats = statsKeys.at("config");
        config_stats.insert(config_stats.end(), persistentConfig);
    }

    if (isEphemeralBucket(h)) {
        auto& eng_stats = statsKeys.at("");
        eng_stats.insert(eng_stats.end(),
                         {"ep_ephemeral_full_policy",
                          "ep_ephemeral_metadata_mark_stale_chunk_duration",
                          "ep_ephemeral_metadata_purge_age",
                          "ep_ephemeral_metadata_purge_interval",
                          "ep_ephemeral_metadata_purge_stale_chunk_duration",

                          "vb_active_auto_delete_count",
                          "vb_active_ht_tombstone_purged_count",
                          "vb_active_seqlist_count",
                          "vb_active_seqlist_deleted_count",
                          "vb_active_seqlist_purged_count",
                          "vb_active_seqlist_read_range_count",
                          "vb_active_seqlist_stale_count",
                          "vb_active_seqlist_stale_value_bytes",
                          "vb_active_seqlist_stale_metadata_bytes",

                          "vb_replica_auto_delete_count",
                          "vb_replica_ht_tombstone_purged_count",
                          "vb_replica_seqlist_count",
                          "vb_replica_seqlist_deleted_count",
                          "vb_replica_seqlist_purged_count",
                          "vb_replica_seqlist_read_range_count",
                          "vb_replica_seqlist_stale_count",
                          "vb_replica_seqlist_stale_value_bytes",
                          "vb_replica_seqlist_stale_metadata_bytes",

                          "vb_pending_auto_delete_count",
                          "vb_pending_ht_tombstone_purged_count",
                          "vb_pending_seqlist_count",
                          "vb_pending_seqlist_deleted_count",
                          "vb_pending_seqlist_purged_count",
                          "vb_pending_seqlist_read_range_count",
                          "vb_pending_seqlist_stale_count",
                          "vb_pending_seqlist_stale_value_bytes",
                          "vb_pending_seqlist_stale_metadata_bytes"});

        auto& vb_details = statsKeys.at("vbucket-details 0");
        vb_details.insert(vb_details.end(),
                          {"vb_0:auto_delete_count",
                           "vb_0:ht_tombstone_purged_count",
                           "vb_0:seqlist_count",
                           "vb_0:seqlist_deleted_count",
                           "vb_0:seqlist_high_seqno",
                           "vb_0:seqlist_purged_count",
                           "vb_0:seqlist_range_read_begin",
                           "vb_0:seqlist_range_read_count",
                           "vb_0:seqlist_range_read_end",
                           "vb_0:seqlist_stale_count",
                           "vb_0:seqlist_stale_metadata_bytes",
                           "vb_0:seqlist_stale_value_bytes"});

        auto& config_stats = statsKeys.at("config");
        config_stats.insert(
                config_stats.end(),
                {"ep_ephemeral_full_policy",
                 "ep_ephemeral_metadata_mark_stale_chunk_duration",
                 "ep_ephemeral_metadata_purge_age",
                 "ep_ephemeral_metadata_purge_interval",
                 "ep_ephemeral_metadata_purge_stale_chunk_duration"});
    }

    // In addition to the exact stat keys above, we also use regex patterns
    // for variable keys:
    std::map<std::string_view, std::vector<std::regex> > statsPatterns{
            {"hash", {std::regex{"vb_0:histo_\\d+,\\d+"}}},
            {"kvtimings",
             {std::regex{"ro_[0-3]:readTime_\\d+,\\d+"},
              std::regex{"ro_[0-3]:readSize_\\d+,\\d+"},
              std::regex{"rw_[0-3]:readTime_\\d+,\\d+"},
              std::regex{"rw_[0-3]:readSize_\\d+,\\d+"}}}};

    bool error = false;
    for (auto& entry : statsKeys) {
        // Fetch the statistics for each group. Note we need an owning
        // type (std::string) here as the stats callback requires callers
        // to take a copy of key/value if they require it after the callback
        // returns.
        std::vector<std::string> actual;
        checkeq(cb::engine_errc::success,
                get_stats(h,
                          {entry.first.empty() ? nullptr : entry.first.data(),
                           entry.first.size()},
                          {},
                          [&actual](auto key, auto value, auto ctx) {
                              actual.emplace_back(key);
                          }),
                ("Failed to get stats: "s + std::string{entry.first}).c_str());

        // Sort the keys from the fetched stats and expected keys (required
        // for set_difference).
        std::sort(actual.begin(), actual.end());

        auto& expected = entry.second;
        std::sort(expected.begin(), expected.end());

        // (A) Find any missing stats - those expected (in statsKeys) but not
        // found in actual.
        std::vector<std::string_view> missing;
        std::set_difference(expected.begin(),
                            expected.end(),
                            actual.begin(),
                            actual.end(),
                            std::inserter(missing, missing.begin()));

        for (const auto& key : missing) {
            error = true;
            fprintf(stderr,
                    "Missing stat:  %s from stat group %s\n",
                    std::string{key}.c_str(),
                    std::string{entry.first}.c_str());
        }

        // (B) Find any extra stats - those in actual which are not in expected.
        std::vector<std::string_view> extra;
        std::set_difference(actual.begin(),
                            actual.end(),
                            expected.begin(),
                            expected.end(),
                            std::inserter(extra, extra.begin()));

        for (const auto& key : extra) {
            // We have extra key(s) which don't exactly match `expected`; see if
            // there's a regex which matches before
            // reporting an error.
            bool matched = false;
            const auto& group = entry.first;
            const auto patterns = statsPatterns.find(group);
            if (patterns != statsPatterns.end()) {
                // We have regex(s), see if any match.
                for (const auto& pattern : patterns->second) {
                    if (std::regex_match(std::string{key}, pattern)) {
                        matched = true;
                        break;
                    }
                }
            }
            if (!matched) {
                error = true;
                fprintf(stderr,
                        "Unexpected stat: %s from stat group %s\n",
                        std::string{key}.c_str(),
                        std::string(entry.first).c_str());
            }
        }
    }

    if (error) {
        abort_msg("missing stats", "stats error", __FILE__, __LINE__);
    }

    return SUCCESS;
}

// Regression test the stats calls that they don't blow the snprintf
// buffers. All of the tests in this batch make sure that some of the stats
// exists (the server may return more)
static enum test_result test_mb19687_variable(EngineIface* h) {
    // all of these should be const, but g++ seems to have problems with that
    std::map<std::string, std::vector<std::string> > statsKeys{
            {"dispatcher", {}}, // Depends on how how long the dispatcher ran..
            {"key mykey 0",
             {"key_cas",
              "key_exptime",
              "key_flags",
              "key_is_dirty",
              "key_vb_state"}},

            // These stat groups return histograms so we can't guess the
            // key names...
            {"timings",
             // ... apart from the means of hdrhistogram-derived metrics
             {"get_stats_cmd_mean",
              "item_alloc_sizes_mean",
              "set_vb_cmd_mean",
              "store_cmd_mean"}},
            {"scheduler", {}},
            {"runtimes", {}},
            {"kvtimings", {}},
    };

    if (isWarmupEnabled(h)) {
        statsKeys.insert( { "warmup", { "ep_warmup",
                                        "ep_warmup_state",
                                        "ep_warmup_thread",
                                        "ep_warmup_key_count",
                                        "ep_warmup_value_count",
                                        "ep_warmup_dups",
                                        "ep_warmup_oom",
                                        "ep_warmup_min_memory_threshold",
                                        "ep_warmup_min_item_threshold",
                                        "ep_warmup_estimated_key_count",
                                        "ep_warmup_estimated_value_count" } });
    }

    if (isPersistentBucket(h)) {
        statsKeys.insert({"vkey mykey 0",
                          {"key_cas",
                           "key_exptime",
                           "key_flags",
                           "key_is_dirty",
                           "key_valid",
                           "key_vb_state"}});
    }

    item_info info;

    checkeq(cb::engine_errc::success,
            store(h, nullptr, StoreSemantics::Add, "mykey", "data1"),
            "Failed to store an item");

    bool error = false;
    for (const auto& entry : statsKeys) {
        vals.clear();
        checkeq(cb::engine_errc::success,
                get_stats(h,
                          {entry.first.data(), entry.first.size()},
                          {},
                          add_stats),
                ("Failed to get stats: "s + entry.first).c_str());

        // Verify that the stats we expected is there..
        for (const auto& key : entry.second) {
            auto iter = vals.find(key);
            if (iter == vals.end()) {
                error = true;
                fprintf(stderr, "Missing stat:  %s from stat group %s\n",
                        key.c_str(),
                        entry.first.c_str());
            }
        }
    }

    if (error) {
        abort_msg("missing stats", "stats error", __FILE__, __LINE__);
    }

    return SUCCESS;
}

static enum test_result test_mb20697(EngineIface* h) {
    checkeq(cb::engine_errc::success,
            get_stats(h, {}, {}, add_stats),
            "Failed to get stats.");

    std::string dbname = vals["ep_dbname"];

    // Make the couchstore files in the db directory unwritable.
    CouchstoreFileAccessGuard makeCouchstoreFileReadOnly(dbname);

    checkeq(cb::engine_errc::success,
            store(h, nullptr, StoreSemantics::Set, "key", "somevalue"),
            "store should have succeeded");

    /* Ensure that this results in commit failure and the stat gets incremented */
    wait_for_stat_change(h, "ep_item_commit_failed", 0);

    return SUCCESS;
}

/* Check if vbucket reject ops are incremented on persistence failure */
static enum test_result test_mb20744_check_incr_reject_ops(EngineIface* h) {
    std::string dbname = get_dbname(testHarness->get_current_testcase()->cfg);
    std::string filename = dbname + cb::io::DirectorySeparator + "0.couch.1";

    /* corrupt the couchstore file */
    FILE* fp = fopen(filename.c_str(), "wb");

    if (fp == nullptr) {
        return FAIL;
    }

    char buf[2048];
    memset(buf, 'x', sizeof(buf));

    size_t numBytes = fwrite(buf, sizeof(char), sizeof(buf), fp);

    fflush(fp);

    checkeq(size_t{2048}, numBytes, "Bytes written should be equal to 2048");

    checkeq(cb::engine_errc::success,
            store(h, nullptr, StoreSemantics::Set, "key", "somevalue"),
            "store should have succeeded");

    wait_for_stat_change(h, "vb_active_ops_reject", 0);

    checkne(0,
            get_int_stat(h, "vb_0:ops_reject", "vbucket-details 0"),
            "Expected rejected ops to not be 0");

    fclose(fp);

    cb::io::rmrf(filename.c_str());

    cb::io::mkdirp(dbname);

    return SUCCESS;
}

static enum test_result test_mb20943_complete_pending_ops_on_vbucket_delete(
        EngineIface* h) {
    auto* cookie = testHarness->create_cookie(h);
    bool  ready = false;
    std::mutex m;
    std::condition_variable cv;

    check(set_vbucket_state(h, Vbid(1), vbucket_state_pending),
          "Failed to set vbucket state.");
    testHarness->set_ewouldblock_handling(cookie, false);

    checkeq(cb::engine_errc::would_block,
            get(h, cookie, "key", Vbid(1)).first,
            "Expected EWOULDBLOCK.");

    // Create a thread that will wait for the cookie notify.
    std::thread notify_waiter{[&cv, &ready, &m, &cookie](){
        {
            std::lock_guard<std::mutex> lk(m);
            testHarness->lock_cookie(cookie);
            ready = true;
        }
        // Once we have locked the cookie we can allow the main thread to
        // continue.
        cv.notify_one();
        testHarness->waitfor_cookie(cookie);
        testHarness->unlock_cookie(cookie);

    }};

    std::unique_lock<std::mutex> lk(m);
    // Wait until spawned thread has locked the cookie.
    cv.wait(lk, [&ready]{return ready;});
    lk.unlock();
    checkeq(cb::engine_errc::success,
            vbucketDelete(h, Vbid(1)),
            "Expected success");
    // Wait for the thread to finish, which will occur when the thread has been
    // notified.
    notify_waiter.join();

    // vbucket no longer exists and therefore should return not my vbucket.
    checkeq(cb::engine_errc::not_my_vbucket,
            get(h, cookie, "key", Vbid(1)).first,
            "Expected NOT MY VBUCKET.");
    testHarness->destroy_cookie(cookie);
    return SUCCESS;
}

/* This test case checks the purge seqno validity when no items are actually
   purged in a compaction call */
static enum test_result test_vbucket_compact_no_purge(EngineIface* h) {
    const int num_items = 2;
    const char* key[num_items] = {"k1", "k2"};
    const char* value = "somevalue";

    /* Write 2 keys */
    for (const auto& count : key) {
        checkeq(cb::engine_errc::success,
                store(h, nullptr, StoreSemantics::Set, count, value),
                "Error setting.");
    }

    /* Delete one key */
    checkeq(cb::engine_errc::success,
            del(h, key[0], 0, Vbid(0)),
            "Failed remove with value.");

    /* Store a dummy item since we do not purge the item with highest seqno */
    checkeq(cb::engine_errc::success,
            store(h, nullptr, StoreSemantics::Set, "dummy_key", value),
            "Error setting.");
    wait_for_flusher_to_settle(h);

    /* Compact once */
    int exp_purge_seqno =
            get_int_stat(h, "vb_0:high_seqno", "vbucket-seqno") - 1;
    compact_db(h,
               Vbid(0),
               get_int_stat(h, "vb_0:high_seqno", "vbucket-seqno"),
               1,
               1);
    wait_for_stat_to_be(h, "ep_pending_compactions", 0);
    checkeq(exp_purge_seqno,
            get_int_stat(h, "vb_0:purge_seqno", "vbucket-seqno"),
            "purge_seqno didn't match expected value");

    /* Compact again, this time we don't expect to purge any items */
    compact_db(h,
               Vbid(0),
               get_int_stat(h, "vb_0:high_seqno", "vbucket-seqno"),
               1,
               1);
    wait_for_stat_to_be(h, "ep_pending_compactions", 0);
    checkeq(exp_purge_seqno,
            get_int_stat(h, "vb_0:purge_seqno", "vbucket-seqno"),
            "purge_seqno didn't match expected value after another compaction");

    if (isWarmupEnabled(h)) {
        /* Reload the engine */
        testHarness->reload_engine(&h,
                                   testHarness->get_current_testcase()->cfg,
                                   true,
                                   false);

        wait_for_warmup_complete(h);

        /* Purge seqno should not change after reload */
        checkeq(exp_purge_seqno,
                get_int_stat(h, "vb_0:purge_seqno", "vbucket-seqno"),
                "purge_seqno didn't match expected value after reload");
    }
    return SUCCESS;
}

/**
 * Test that the DocumentState passed in get is properly handled
 */
static enum test_result test_mb23640(EngineIface* h) {
    const std::string key{"mb-23640"};
    const std::string value{"my value"};
    checkeq(cb::engine_errc::success,
            storeCasVb11(h,
                         nullptr,
                         StoreSemantics::Set,
                         key.c_str(),
                         value.data(),
                         value.size(),
                         0,
                         0,
                         Vbid(0),
                         0,
                         PROTOCOL_BINARY_RAW_BYTES,
                         DocumentState::Alive)
                    .first,
            "Unable to store item");

    // I should be able to get the key if I ask for anything which
    // includes Alive
    checkeq(cb::engine_errc::success,
            get(h, nullptr, key, Vbid(0), DocStateFilter::Alive).first,
            "Failed to get the document when specifying Alive");

    checkeq(cb::engine_errc::success,
            get(h, nullptr, key, Vbid(0), DocStateFilter::AliveOrDeleted).first,
            "Failed to get the document when specifying dead or alive");

    // ep-engine don't support fetching deleted only
    checkeq(cb::engine_errc::not_supported,
            get(h, nullptr, key, Vbid(0), DocStateFilter::Deleted).first,
            "AFAIK ep-engine don't support fetching only deleted items");

    // Delete the document
    checkeq(cb::engine_errc::success,
            storeCasVb11(h,
                         nullptr,
                         StoreSemantics::Set,
                         key.c_str(),
                         value.data(),
                         value.size(),
                         0,
                         0,
                         Vbid(0),
                         0,
                         PROTOCOL_BINARY_RAW_BYTES,
                         DocumentState::Deleted)
                    .first,
            "Unable to delete item");

    // I should be able to get the key if I ask for anything which
    // includes Deleted
    checkeq(cb::engine_errc::not_supported,
            get(h, nullptr, key, Vbid(0), DocStateFilter::Deleted).first,
            "AFAIK ep-engine don't support fetching only deleted items");

    checkeq(cb::engine_errc::success,
            get(h, nullptr, key, Vbid(0), DocStateFilter::AliveOrDeleted).first,
            "Failed to get the deleted document when specifying dead or alive");

    // It should _not_ be found if I ask for a deleted document
    checkeq(cb::engine_errc::no_such_key,
            get(h, nullptr, key, Vbid(0), DocStateFilter::Alive).first,
            "Expected the document to be gone");
    return SUCCESS;
}

static enum test_result test_replace_at_pending_insert(EngineIface* h) {
    auto* cookie1 = testHarness->create_cookie(h);
    testHarness->set_ewouldblock_handling(cookie1, false);
    auto* cookie2 = testHarness->create_cookie(h);
    testHarness->set_ewouldblock_handling(cookie2, false);

    const auto vbid = Vbid(0);

    // Add a replica in topology. By doing that, no SW will ever be Committed
    const char meta[] = R"({"topology":[["active", "replica"]]})";
    check(set_vbucket_state(h, vbid, vbucket_state_active, {meta}),
          "set_vbucket_state failed");

    const auto statSet =
            "vbucket-durability-state " + std::to_string(vbid.get());
    const auto vbPrefix = "vb_" + std::to_string(vbid.get()) + ":";

    const auto checkHPSAndHighSeqno =
            [h, &statSet, &vbPrefix](int expectedHPS, int expectedHS) -> void {
        const auto durStats = get_all_stats(h, statSet.c_str());
        checkeq(expectedHPS,
                std::stoi(durStats.at(vbPrefix + "high_prepared_seqno")),
                "HPS must be 0");
        checkeq(expectedHS,
                std::stoi(durStats.at(vbPrefix + "high_seqno")),
                "high_seqno must be 0");
    };

    // No doc around
    checkHPSAndHighSeqno(0, 0);

    // The insert blocks as durability requirements cannot be satisfied with
    // a single node, so the write will stay pending. Note that we provide an
    // infinite timeout, so the write will never abort either.
    using namespace cb::durability;
    const char key[] = "key";
    checkeq(cb::engine_errc::would_block,
            store(h,
                  cookie1,
                  StoreSemantics::Add,
                  key,
                  "add-value",
                  nullptr,
                  0 /*cas*/,
                  vbid,
                  3600 /*exp*/,
                  0 /*datatype*/,
                  DocumentState::Alive,
                  {{Level::Majority, Timeout::Infinity()}}),
            "durable add failed");

    // Prepare pending
    checkHPSAndHighSeqno(1, 1);

    // Simulate replace on a second connection
    checkeq(cb::engine_errc::no_such_key,
            replace(h, cookie2, key, "replace-value", 0 /*flags*/, vbid),
            "replace failed");

    // Prepare still pending, high-seqno not increased as replace rejected
    checkHPSAndHighSeqno(1, 1);

    testHarness->destroy_cookie(cookie1);
    testHarness->destroy_cookie(cookie2);

    return SUCCESS;
}

/**
 * Test to ensure that larger buckets don't starve smaller buckets of run time
 * on the reader threads during warmup, as this can cause artificially long
 * warmup times.
 */
static test_result test_reader_thread_starvation_warmup(EngineIface* h) {
    ExecutorPool::get()->setNumReaders(ThreadPoolConfig::ThreadCount{1});

    const size_t keysPerVbucket = 1500;
    const size_t numberOfKeyVbucketSmall = 1;

    // 1. Set up second bucket to be which will be smaller than the default
    std::string smallBucketName("smallBucket");
    auto smallBucketDir = cb::io::mkdtemp(smallBucketName + "XXXXXX");
    auto smallBucketConf = testHarness->get_current_testcase()->cfg +
                           "couch_bucket=" + smallBucketName +
                           ";dbname=" + smallBucketDir + ".db;";
    auto* smallBucket = testHarness->create_bucket(true, smallBucketConf);
    test_setup(smallBucket);
    auto* slowBucket = h;

    // 2. Write keys to
    const std::string keyBase("key-");
    Vbid vb(0);
    check(set_vbucket_state(slowBucket, vb, vbucket_state_active),
          "Failed to set vbucket state for vb");
    write_items(slowBucket, keysPerVbucket, 0, keyBase.c_str(), "value", 0, vb);

    check(set_vbucket_state(smallBucket, vb, vbucket_state_active),
          "Failed to set vbucket state for vb");
    write_items(smallBucket,
                numberOfKeyVbucketSmall,
                0,
                keyBase.c_str(),
                "value",
                0,
                vb);
    // 3. Ensure all documents have been written to disk
    wait_for_flusher_to_settle(smallBucket);
    wait_for_flusher_to_settle(slowBucket);

    // 4. Destroy the buckets in memory so we can perform warmup
    testHarness->destroy_bucket(slowBucket, false);
    testHarness->destroy_bucket(smallBucket, false);

    // Ensure that we've correctly set only one reader thread
    checkeq(size_t{1},
            ExecutorPool::get()->getNumReaders(),
            "Num reader threads is not correct");
    // 5. Start warming up the slow bucket first
    ThreadGate tg(2);
    size_t timesCalled = 0;
    {
        // Create the in memory engine but don't kick of initialization
        slowBucket = testHarness->create_bucket(false, "");
        auto* me = dynamic_cast<MockEngine*>(slowBucket);
        // add a test hook which will slow down the warmup of the bucket
        dynamic_cast<EventuallyPersistentEngine*>(me->the_engine.get())
                ->visitWarmupHook = [&tg, &timesCalled]() -> void {
            // Wait till small bucket has been created
            tg.threadUp();
            // Track that the hook has been called
            ++timesCalled;
            // Now consume 90% of the time slice so that we have to revisit the
            // vbucket. But only do this if we've not visited the bucket no more
            // than 2 times. As otherwise we've proved that we're yielding
            // correctly, and we don't want to slow down the test unnecessary.
            if (timesCalled <= 2) {
                using namespace std::chrono_literals;
                std::this_thread::sleep_for(9ms);
            }
        };
        // start warmup
        checkeq(me->the_engine->initialize(
                        testHarness->get_current_testcase()->cfg),
                cb::engine_errc::success,
                "Init of bucket did not succeed");
    }
    // 6. Create and warmup the small bucket
    smallBucket = testHarness->create_bucket(true, smallBucketConf);
    tg.threadUp();

    // 7. Ensure we can get stats of the vbucket state during warmup
    checkeq(get_str_stat(smallBucket, "vb_0", "vbucket"),
            std::string("active"),
            "vbucket state isn't active");

    // 8. Wait for the small bucket is warmup
    wait_for_warmup_complete(smallBucket);
    // 9. Wait for the slow bucket to warmup
    wait_for_warmup_complete(slowBucket);

    // 10. The visitWarmupHook() should have been called more than twice if
    // warmup yielding is working correctly. We should see it get called at
    // least twice, once by WarmupKeyDump or WarmupLoadingKVPairs and then once
    // by WarmupLoadingData
    checklt(size_t{2},
            timesCalled,
            "We should have visited the vbucket more "
            "than twice, if we were yielding correctly");

    // 11. Ensure all buckets have the correct count
    verify_curr_items(smallBucket, numberOfKeyVbucketSmall, "after warmup");
    verify_curr_items(slowBucket, keysPerVbucket, "after warmup");
    // 12. Ensure the buckets are destroyed and shutdown at the end of the test
    testHarness->destroy_bucket(smallBucket, true);
    cb::io::rmrf(smallBucketDir);
    testHarness->destroy_bucket(slowBucket, true);
    return SUCCESS;
}

/**
 * Verify that a SyncWrite which is not committed within its durability timeout
 * is aborted.
 * Tests at the engine level, ensuring the background task runs and identifies
 * the SyncWrite has exceeded timeout.
 */
static enum test_result test_sync_write_timeout(EngineIface* h) {
    auto* cookie1 = testHarness->create_cookie(h);
    testHarness->set_ewouldblock_handling(cookie1, false);

    const auto vbid = Vbid(0);

    // Add a replica in topology. By doing that, no SW will ever be Committed
    check(set_vbucket_state(h,
                            vbid,
                            vbucket_state_active,
                            {R"({"topology":[["active", "replica"]]})"}),
          "set_vbucket_state failed");

    // Perform a sequence of SyncWrites with timeouts. Each should wait
    // (return would_block) until at least as long as the specified durability
    // timeout before failing with "sync_write_ambiguous".
    // Issuing >1 to verify that timeout task is correctly re-scheduled after
    // each timeout.
    // The insert should return would_block as durability requirements cannot
    // be satisfied with a single node, so the Sync Write will stay pending
    // until it times out.
    using namespace cb::durability;
    const uint16_t timeous_ms = 10;
    for (int i = 0; i < 3; i++) {
        auto key = std::string("key_") + std::to_string(i);
        const auto start = std::chrono::steady_clock::now();

        checkeq(cb::engine_errc::would_block,
                store(h,
                      cookie1,
                      StoreSemantics::Set,
                      key.c_str(),
                      "add-value",
                      nullptr,
                      0,
                      vbid,
                      0,
                      0,
                      DocumentState::Alive,
                      {{Level::Majority, Timeout{timeous_ms}}}),
                "durable add failed");

        // Wait for the cookie to be notified - should occur no sooner than
        // timeout.
        auto status = mock_waitfor_cookie(cookie1);
        const auto end = std::chrono::steady_clock::now();

        checkeq(cb::engine_errc::sync_write_ambiguous,
                status,
                "SyncWrite with timeout did not return ambiguous");

        checkge(std::chrono::duration_cast<std::chrono::milliseconds>(end -
                                                                      start)
                        .count(),
                std::chrono::milliseconds{timeous_ms}.count(),
                "SyncWrite was aborted before its durability timeout");
    }

    testHarness->destroy_cookie(cookie1);
    return SUCCESS;
}

// Test that seqnoPersistence times out whilst idle
static enum test_result test_seqno_persistence_timeout(EngineIface* h) {
    auto* cookie1 = testHarness->create_cookie(h);
    const int num_items = 2;
    write_items(h, num_items, 0, "key", "somevalue");
    wait_for_flusher_to_settle(h);

    // Should timeout
    checkeq(cb::engine_errc::temporary_failure,
            seqnoPersistence(h, nullptr, Vbid(0), /*seqno*/ num_items * 2),
            "Expected success for seqno persistence request");
    testHarness->destroy_cookie(cookie1);
    return SUCCESS;
}

// Test manifest //////////////////////////////////////////////////////////////

const char* default_dbname = "./ep_testsuite.db";

BaseTestCase testsuite_testcases[] = {
        // ep-engine specific functionality
        TestCase("expiry pager settings",
                 test_expiry_pager_settings,
                 test_setup,
                 teardown,
                 "exp_pager_enabled=false",
                 prepare,
                 cleanup),
        TestCase("expiry",
                 test_expiry,
                 test_setup,
                 teardown,
                 nullptr,
                 prepare_ep_bucket_skip_broken_under_rocks,
                 cleanup),
        TestCase("expiry with xattr",
                 test_expiry_with_xattr,
                 test_setup,
                 teardown,
                 "exp_pager_enabled=false",
                 prepare,
                 cleanup),
        TestCase("expiry_loader",
                 test_expiry_loader,
                 test_setup,
                 teardown,
                 nullptr,
                 prepare,
                 cleanup),
        TestCase("expiration on compaction",
                 test_expiration_on_compaction,
                 test_setup,
                 teardown,
                 "exp_pager_enabled=false",
                 /* TODO RDB: RocksDB doesn't expire items yet */
                 prepare_ep_bucket_skip_broken_under_rocks,
                 cleanup),
        TestCase("expiration on warmup",
                 test_expiration_on_warmup,
                 test_setup,
                 teardown,
                 "exp_pager_stime=1",
                 // TODO RDB: Needs the 'ep_expired_pager' stat
                 prepare_skip_broken_under_rocks,
                 cleanup),
        TestCase("expiry_duplicate_warmup",
                 test_bug3454,
                 test_setup,
                 teardown,
                 nullptr,
                 /* TODO RDB: ep_warmup_value_count is wrong */
                 prepare_skip_broken_under_rocks,
                 cleanup),
        TestCase("expiry_no_items_warmup",
                 test_bug3522,
                 test_setup,
                 teardown,
                 "exp_pager_stime=3",
                 prepare,
                 cleanup),
        TestCase("replica read",
                 test_get_replica,
                 test_setup,
                 teardown,
                 nullptr,
                 prepare,
                 cleanup),
        TestCase("replica read: invalid state - active",
                 test_get_replica_active_state,
                 test_setup,
                 teardown,
                 nullptr,
                 prepare,
                 cleanup),
        TestCase("replica read: invalid state - pending",
                 test_get_replica_pending_state,
                 test_setup,
                 teardown,
                 nullptr,
                 prepare,
                 cleanup),
        TestCase("replica read: invalid state - dead",
                 test_get_replica_dead_state,
                 test_setup,
                 teardown,
                 nullptr,
                 prepare,
                 cleanup),
        TestCase("replica read: invalid key",
                 test_get_replica_invalid_key,
                 test_setup,
                 teardown,
                 nullptr,
                 prepare,
                 cleanup),
        TestCase("test getr with evicted key",
                 test_get_replica_non_resident,
                 test_setup,
                 teardown,
                 nullptr,
                 prepare_ep_bucket,
                 cleanup),
        TestCase("test observe no data",
                 test_observe_no_data,
                 test_setup,
                 teardown,
                 nullptr,
                 prepare,
                 cleanup),
        TestCase("test observe single key",
                 test_observe_single_key,
                 test_setup,
                 teardown,
                 nullptr,
                 prepare,
                 cleanup),
        TestCase("test observe on temp item",
                 test_observe_temp_item,
                 test_setup,
                 teardown,
                 nullptr,
                 /* TODO RDB: curr_items not correct under Rocks */
                 prepare_skip_broken_under_rocks,
                 cleanup),
        TestCase("test observe multi key",
                 test_observe_multi_key,
                 test_setup,
                 teardown,
                 nullptr,
                 prepare,
                 cleanup),
        TestCase("test multiple observes",
                 test_multiple_observes,
                 test_setup,
                 teardown,
                 nullptr,
                 prepare,
                 cleanup),
        TestCase("test observe with not found",
                 test_observe_with_not_found,
                 test_setup,
                 teardown,
                 nullptr,
                 prepare,
                 cleanup),
        TestCase("test observe not my vbucket",
                 test_observe_errors,
                 test_setup,
                 teardown,
                 nullptr,
                 prepare,
                 cleanup),
        TestCase("test observe seqno basic tests",
                 test_observe_seqno_basic_tests,
                 test_setup,
                 teardown,
                 nullptr,
                 prepare,
                 cleanup),
        TestCase("test observe seqno failover",
                 test_observe_seqno_failover,
                 test_setup,
                 teardown,
                 nullptr,
                 prepare,
                 cleanup),
        TestCase("test observe seqno error",
                 test_observe_seqno_error,
                 test_setup,
                 teardown,
                 nullptr,
                 prepare,
                 cleanup),
        TestCase("test memory condition",
                 test_memory_condition,
                 test_setup,
                 teardown,
                 "max_size=2621440",
                 // TODO RDB: Depending on the configuration, RocksDB
                 // pre-allocates memory in its internal Arena before a DB is
                 // opened, in a way we do not fully control yet.
                 // That makes this test to fail depending on the size of the
                 // pre-allocation.
                 prepare_ep_bucket_skip_broken_under_rocks,
                 cleanup),
        TestCase("warmup conf",
                 test_warmup_conf,
                 test_setup,
                 teardown,
                 nullptr,
                 prepare,
                 cleanup),
        TestCase("itempager conf",
                 test_itempager_conf,
                 test_setup,
                 teardown,
                 nullptr,
                 prepare,
                 cleanup),
        TestCase("PiTR conf",
                 test_pitr_conf,
                 test_setup,
                 teardown,
                 nullptr,
                 prepare,
                 cleanup),
        // magma turns off bloom filters
        TestCase("bloomfilter conf",
                 test_bloomfilter_conf,
                 test_setup,
                 teardown,
                 nullptr,
                 prepare_skip_broken_under_magma,
                 cleanup),
        // magma turns off bloom filters
        TestCase("test bloomfilters",
                 test_bloomfilters,
                 test_setup,
                 teardown,
                 nullptr,
                 // TODO RDB: Fails in full eviction. Rockdb does not report
                 // the correct 'ep_bg_num_samples' stat
                 prepare_ep_bucket_skip_broken_under_rocks_and_magma,
                 cleanup),
        // magma turns off bloom filters
        TestCase("test bloomfilters with store apis",
                 test_bloomfilters_with_store_apis,
                 test_setup,
                 teardown,
                 nullptr,
                 prepare_ep_bucket_skip_broken_under_magma,
                 cleanup),
        // magma turns off bloom filters
        TestCase("test bloomfilters's in a delete+set scenario",
                 test_bloomfilter_delete_plus_set_scenario,
                 test_setup,
                 teardown,
                 nullptr,
                 prepare_ep_bucket_skip_broken_under_magma,
                 cleanup),
        TestCase("test datatype",
                 test_datatype,
                 test_setup,
                 teardown,
                 nullptr,
                 prepare,
                 cleanup),
        TestCase("test datatype with unknown command",
                 test_datatype_with_unknown_command,
                 test_setup,
                 teardown,
                 nullptr,
                 prepare,
                 cleanup),
        TestCase("test access scanner settings",
                 test_access_scanner_settings,
                 test_setup,
                 teardown,
                 nullptr,
                 prepare,
                 cleanup),
        TestCase("test access scanner",
                 test_access_scanner,
                 test_setup,
                 teardown,
                 // Need to cap the single checkpint size, so we create >1
                 // checkpoints. Also given bucket quota is being constrained,
                 // also limit shards to 4 so amount of memory overhead is more
                 // or less constant.
                 "checkpoint_max_size=1024;"
                 "chk_remover_stime=1;"
                 "max_num_shards=4;"
                 "max_size=10000000;checkpoint_memory_recovery_upper_mark=0;"
                 "checkpoint_memory_recovery_lower_mark=0",
                 // TODO RDB: This test requires full control and accurate
                 // tracking on how memory is allocated by the underlying
                 // store. We do not have that yet for RocksDB. Depending
                 // on the configuration, RocksDB pre-allocates default-size
                 // blocks of memory in the internal Arena.
                 // For this specific test, the problem is that we cannot store
                 // all the item we need (cb::engine_errc::no_memory), and the
                 // 'vb_active_perc_mem_resident' stat never goes below the
                 // threshold we expect. Needs to resize 'max_size' to consider
                 // RocksDB pre-allocations.
                 prepare_skip_broken_under_rocks,
                 cleanup),
        TestCase("test set_param message",
                 test_set_param_message,
                 test_setup,
                 teardown,
                 "chk_remover_stime=1;max_size=6291456",
                 prepare,
                 cleanup),

        TestCase("test warmup oom",
                 test_warmup_oom,
                 test_setup,
                 teardown,
                 nullptr,
                 prepare_full_eviction,
                 cleanup),

        // Stats tests
        TestCase("item stats",
                 test_item_stats,
                 test_setup,
                 teardown,
                 nullptr,
                 /* TODO RDB: vBucket delete stat not correct */
                 prepare_skip_broken_under_rocks,
                 cleanup),
        TestCase("stats",
                 test_stats,
                 test_setup,
                 teardown,
                 nullptr,
                 prepare,
                 cleanup),
        TestCase("io stats",
                 test_io_stats,
                 test_setup,
                 teardown,
                 nullptr,
                 prepare_ep_bucket,
                 cleanup),
        TestCase("file stats",
                 test_vb_file_stats,
                 test_setup,
                 teardown,
                 "magma_checkpoint_interval=0;"
                 "magma_min_checkpoint_interval=0;"
                 "magma_sync_every_batch=true",
                 /* TODO RDB: Needs stat:ep_db_data_size */
                 prepare_ep_bucket_skip_broken_under_rocks,
                 cleanup),
        TestCase("file stats post warmup",
                 test_vb_file_stats_after_warmup,
                 test_setup,
                 teardown,
                 "magma_checkpoint_interval=0;"
                 "magma_min_checkpoint_interval=0;"
                 "magma_sync_every_batch=true",
                 prepare,
                 cleanup),
        TestCase("bg stats",
                 test_bg_stats,
                 test_setup,
                 teardown,
                 nullptr,
                 prepare_ep_bucket,
                 cleanup),
        TestCase("bg meta stats",
                 test_bg_meta_stats,
                 test_setup,
                 teardown,
                 "nullptr",
                 prepare_ep_bucket,
                 cleanup),
        TestCase("mem stats",
                 test_mem_stats,
                 test_setup,
                 teardown,
                 "chk_remover_stime=1;checkpoint_memory_recovery_"
                 "upper_mark=0;checkpoint_memory_recovery_lower_mark=0",
                 prepare,
                 cleanup),
        TestCase("stats key",
                 test_key_stats,
                 test_setup,
                 teardown,
                 nullptr,
                 prepare,
                 cleanup),
        TestCase("stats key EACCESS",
                 test_key_stats_eaccess,
                 test_setup,
                 teardown,
                 nullptr,
                 prepare,
                 cleanup),
        TestCase("stats vkey",
                 test_vkey_stats,
                 test_setup,
                 teardown,
                 "max_vbuckets=5;max_num_shards=4",
                 prepare_ep_bucket,
                 cleanup),
        TestCase("stats vkey callback tests",
                 test_stats_vkey_valid_field,
                 test_setup,
                 teardown,
                 nullptr,
                 prepare_ep_bucket,
                 cleanup),
        TestCase("warmup stats",
                 test_warmup_stats,
                 test_setup,
                 teardown,
                 nullptr,
                 // TODO RDB: RocksDB does not report the currect
                 // 'vb_X:num_items' stat
                 prepare_skip_broken_under_rocks,
                 cleanup),
        TestCase("warmup with threshold",
                 test_warmup_with_threshold,
                 test_setup,
                 teardown,
                 "warmup_min_items_threshold=1",
                 prepare,
                 cleanup),
        TestCase("seqno stats",
                 test_stats_seqno,
                 test_setup,
                 teardown,
                 nullptr,
                 prepare,
                 cleanup),
        TestCase("diskinfo stats",
                 test_stats_diskinfo,
                 test_setup,
                 teardown,
                 "magma_checkpoint_interval=0;"
                 "magma_min_checkpoint_interval=0;"
                 "magma_sync_every_batch=true",
                 /* TODO RDB: DB file size is not reported correctly */
                 prepare_ep_bucket_skip_broken_under_rocks,
                 cleanup),
        TestCase("stats curr_items ADD SET",
                 test_curr_items_add_set,
                 test_setup,
                 teardown,
                 nullptr,
                 prepare,
                 cleanup),
        TestCase("stats curr_items DELETE",
                 test_curr_items_delete,
                 test_setup,
                 teardown,
                 nullptr,
                 /* TODO RDB: curr_items not correct under Rocks */
                 prepare_skip_broken_under_rocks,
                 cleanup),
        TestCase("stats curr_items vbucket_state_dead",
                 test_curr_items_dead,
                 test_setup,
                 teardown,
                 nullptr,
                 prepare,
                 cleanup),
        TestCase("startup token stat",
                 test_cbd_225,
                 test_setup,
                 teardown,
                 nullptr,
                 prepare,
                 cleanup),
        TestCase("ep workload stats",
                 test_workload_stats,
                 test_setup,
                 teardown,
                 "max_num_shards=5;max_threads=10",
                 prepare,
                 cleanup),
        TestCase("ep max workload stats",
                 test_max_workload_stats,
                 test_setup,
                 teardown,
                 "max_num_shards=5;max_threads=14",
                 prepare,
                 cleanup),
        TestCase("test ALL_KEYS api",
                 test_all_keys_api,
                 test_setup,
                 teardown,
                 nullptr,
                 /* TODO RDB: implement RocksDBKVStore::getAllKeys */
                 prepare_skip_broken_under_rocks,
                 cleanup),
        TestCase("test ALL_KEYS api during bucket creation",
                 test_all_keys_api_during_bucket_creation,
                 test_setup,
                 teardown,
                 nullptr,
                 prepare,
                 cleanup),
        TestCase("ep worker stats",
                 test_worker_stats,
                 test_setup,
                 teardown,
                 "max_num_workers=8;max_threads=8",
                 prepare,
                 cleanup),

        // eviction
        TestCase("value eviction",
                 test_value_eviction,
                 test_setup,
                 teardown,
                 nullptr,
                 prepare_ep_bucket,
                 cleanup),
        // duplicate items on disk
        TestCase("duplicate items on disk",
                 test_duplicate_items_disk,
                 test_setup,
                 teardown,
                 nullptr,
                 /* TODO RDB: evict_key expects "Evicted" but gets
                  * "Already evicted" - possibly caused by stats
                  */
                 prepare_skip_broken_under_rocks,
                 cleanup),
        // special non-Ascii keys
        TestCase("test special char keys",
                 test_specialKeys,
                 test_setup,
                 teardown,
                 nullptr,
                 prepare,
                 cleanup),
        TestCase("test binary keys",
                 test_binKeys,
                 test_setup,
                 teardown,
                 nullptr,
                 prepare,
                 cleanup),

        // restart tests
        TestCase("test restart",
                 test_restart,
                 test_setup,
                 teardown,
                 nullptr,
                 prepare,
                 cleanup),
        TestCase("set+get+restart+hit (bin)",
                 test_restart_bin_val,
                 test_setup,
                 teardown,
                 nullptr,
                 prepare,
                 cleanup),
        TestCase("test kill -9 bucket",
                 test_kill9_bucket,
                 test_setup,
                 teardown,
                 nullptr,
                 prepare,
                 cleanup),
        TestCase("test shutdown with force",
                 test_flush_shutdown_force,
                 test_setup,
                 teardown,
                 nullptr,
                 prepare,
                 cleanup),
        TestCase("test shutdown without force",
                 test_flush_shutdown_noforce,
                 test_setup,
                 teardown,
                 nullptr,
                 // TODO RDB: implement getItemCount
                 // (needs the 'curr_items' stat)
                 prepare_skip_broken_under_rocks,
                 cleanup),
        TestCase("test shutdown snapshot range",
                 test_shutdown_snapshot_range,
                 test_setup,
                 teardown,
                 "chk_remover_stime=1;checkpoint_max_size=1024",
                 prepare,
                 cleanup),

        // it takes 61+ second to finish the following test.
        // TestCase("continue warmup after loading access log",
        //         test_warmup_accesslog,
        //         test_setup, teardown,
        //         "warmup_min_items_threshold=75;alog_path=/tmp/epaccess.log;"
        //         "alog_task_time=0;alog_sleep_time=1",
        //         prepare, cleanup),

        // disk>RAM tests
        TestCase("disk>RAM golden path",
                 test_disk_gt_ram_golden,
                 test_setup,
                 teardown,
                 "chk_remover_stime=1;checkpoint_memory_recovery_"
                 "upper_mark=0;checkpoint_memory_recovery_lower_mark=0",
                 /* TODO RDB: ep_total_persisted not correct under Rocks */
                 prepare_ep_bucket_skip_broken_under_rocks,
                 cleanup),
        TestCase("disk>RAM paged-out rm",
                 test_disk_gt_ram_paged_rm,
                 test_setup,
                 teardown,
                 "chk_remover_stime=1;checkpoint_memory_recovery_"
                 "upper_mark=0;checkpoint_memory_recovery_lower_mark=0",
                 /* TODO RDB: ep_total_persisted not correct under Rocks */
                 prepare_ep_bucket_skip_broken_under_rocks,
                 cleanup),
        TestCase("disk>RAM update paged-out",
                 test_disk_gt_ram_update_paged_out,
                 test_setup,
                 teardown,
                 nullptr,
                 prepare_ep_bucket,
                 cleanup),
        TestCase("disk>RAM delete paged-out",
                 test_disk_gt_ram_delete_paged_out,
                 test_setup,
                 teardown,
                 nullptr,
                 prepare_ep_bucket,
                 cleanup),
        TestCase("disk>RAM set bgfetch race",
                 test_disk_gt_ram_set_race,
                 test_setup,
                 teardown,
                 nullptr,
                 prepare_ep_bucket,
                 cleanup,
                 true),
        TestCase("disk>RAM delete bgfetch race",
                 test_disk_gt_ram_rm_race,
                 test_setup,
                 teardown,
                 nullptr,
                 prepare_ep_bucket,
                 cleanup,
                 true),

        // vbucket negative tests
        TestCase("vbucket get (dead)",
                 test_wrong_vb_get,
                 test_setup,
                 teardown,
                 nullptr,
                 prepare,
                 cleanup),
        TestCase("vbucket get (pending)",
                 test_vb_get_pending,
                 test_setup,
                 teardown,
                 nullptr,
                 prepare,
                 cleanup),
        TestCase("vbucket get (replica)",
                 test_vb_get_replica,
                 test_setup,
                 teardown,
                 nullptr,
                 prepare,
                 cleanup),
        TestCase("vbucket set (dead)",
                 test_wrong_vb_set,
                 test_setup,
                 teardown,
                 nullptr,
                 prepare,
                 cleanup),
        TestCase("vbucket set (pending)",
                 test_vb_set_pending,
                 test_setup,
                 teardown,
                 nullptr,
                 prepare,
                 cleanup),
        TestCase("vbucket set (replica)",
                 test_vb_set_replica,
                 test_setup,
                 teardown,
                 nullptr,
                 prepare,
                 cleanup),
        TestCase("vbucket replace (dead)",
                 test_wrong_vb_replace,
                 test_setup,
                 teardown,
                 nullptr,
                 prepare,
                 cleanup),
        TestCase("vbucket replace (pending)",
                 test_vb_replace_pending,
                 test_setup,
                 teardown,
                 nullptr,
                 prepare,
                 cleanup),
        TestCase("vbucket replace (replica)",
                 test_vb_replace_replica,
                 test_setup,
                 teardown,
                 nullptr,
                 prepare,
                 cleanup),
        TestCase("vbucket add (dead)",
                 test_wrong_vb_add,
                 test_setup,
                 teardown,
                 nullptr,
                 prepare,
                 cleanup),
        TestCase("vbucket add (pending)",
                 test_vb_add_pending,
                 test_setup,
                 teardown,
                 nullptr,
                 prepare,
                 cleanup),
        TestCase("vbucket add (replica)",
                 test_vb_add_replica,
                 test_setup,
                 teardown,
                 nullptr,
                 prepare,
                 cleanup),
        TestCase("vbucket cas (dead)",
                 test_wrong_vb_cas,
                 test_setup,
                 teardown,
                 nullptr,
                 prepare,
                 cleanup),
        TestCase("vbucket cas (pending)",
                 test_vb_cas_pending,
                 test_setup,
                 teardown,
                 nullptr,
                 prepare,
                 cleanup),
        TestCase("vbucket cas (replica)",
                 test_vb_cas_replica,
                 test_setup,
                 teardown,
                 nullptr,
                 prepare,
                 cleanup),
        TestCase("vbucket del (dead)",
                 test_wrong_vb_del,
                 test_setup,
                 teardown,
                 nullptr,
                 prepare,
                 cleanup),
        TestCase("vbucket del (pending)",
                 test_vb_del_pending,
                 test_setup,
                 teardown,
                 nullptr,
                 prepare,
                 cleanup),
        TestCase("vbucket del (replica)",
                 test_vb_del_replica,
                 test_setup,
                 teardown,
                 nullptr,
                 prepare,
                 cleanup),
        TestCase("test vbucket get",
                 test_vbucket_get,
                 test_setup,
                 teardown,
                 nullptr,
                 prepare,
                 cleanup),
        TestCase("test vbucket get missing",
                 test_vbucket_get_miss,
                 test_setup,
                 teardown,
                 nullptr,
                 prepare,
                 cleanup),
        TestCase("test vbucket create",
                 test_vbucket_create,
                 test_setup,
                 teardown,
                 nullptr,
                 prepare,
                 cleanup),
        TestCase("test vbucket compact",
                 test_vbucket_compact,
                 test_setup,
                 teardown,
                 nullptr,
                 /* In ephemeral buckets we don't do compaction. We have
                    module test 'EphTombstoneTest' to test tombstone purging */
                 // TODO RDB: Needs RocksDBKVStore to implement manual
                 // compaction and item expiration on compaction.
                 prepare_ep_bucket_skip_broken_under_rocks,
                 cleanup),
        TestCase("test compaction config",
                 test_compaction_config,
                 test_setup,
                 teardown,
                 nullptr,
                 prepare,
                 cleanup),
        TestCase("test multiple vb compactions",
                 test_multiple_vb_compactions,
                 test_setup,
                 teardown,
                 nullptr,
                 prepare,
                 cleanup),
        TestCase("test multiple vb compactions with workload",
                 test_multi_vb_compactions_with_workload,
                 test_setup,
                 teardown,
                 nullptr,
                 prepare,
                 cleanup),
        TestCase("test async vbucket destroy",
                 test_async_vbucket_destroy,
                 test_setup,
                 teardown,
                 nullptr,
                 prepare,
                 cleanup),
        TestCase("test sync vbucket destroy",
                 test_sync_vbucket_destroy,
                 test_setup,
                 teardown,
                 nullptr,
                 prepare,
                 cleanup),
        TestCase("test async vbucket destroy (multitable)",
                 test_async_vbucket_destroy,
                 test_setup,
                 teardown,
                 "max_vbuckets=16;max_num_shards=4;ht_size=7;ht_locks=3",
                 prepare,
                 cleanup),
        TestCase("test sync vbucket destroy (multitable)",
                 test_sync_vbucket_destroy,
                 test_setup,
                 teardown,
                 "max_vbuckets=16;max_num_shards=4;ht_size=7;ht_locks=3",
                 prepare,
                 cleanup),
        TestCase(
                "test vbucket destroy stats",
                test_vbucket_destroy_stats,
                test_setup,
                teardown,
                "chk_remover_stime=1;"
                "chk_expel_enabled=false;checkpoint_memory_"
                "recovery_upper_mark=0;checkpoint_memory_recovery_lower_mark=0",
                /* Checkpoint expelling needs to be disabled for this test
                 * because the test checks for items being removed by
                 * monitoring the ep_items_rm_from_checkpoints stat.  If the
                 * items have already been expelled the stat will not change.
                 */
                prepare_ep_bucket,
                cleanup),
        TestCase("test async vbucket destroy restart",
                 test_async_vbucket_destroy_restart,
                 test_setup,
                 teardown,
                 nullptr,
                 prepare,
                 cleanup),
        TestCase("test sync vbucket destroy restart",
                 test_sync_vbucket_destroy_restart,
                 test_setup,
                 teardown,
                 nullptr,
                 prepare,
                 cleanup),
        TestCase("test takeover stats race with vbucket create (DCP)",
                 test_takeover_stats_race_with_vb_create_DCP,
                 test_setup,
                 teardown,
                 nullptr,
                 prepare,
                 cleanup),
        TestCase("test num persisted deletes (takeover stats)",
                 test_takeover_stats_num_persisted_deletes,
                 test_setup,
                 teardown,
                 nullptr,
                 // TODO RDB: Implement RocksDBKVStore::getNumPersistedDeletes
                 // Magma: no plans to support persisted deletes
                 prepare_skip_broken_under_rocks_and_magma,
                 cleanup),

        // stats uuid
        TestCase("test stats uuid",
                 test_uuid_stats,
                 test_setup,
                 teardown,
                 "uuid=foobar",
                 prepare,
                 cleanup),

        // revision id's
        TestCase("revision sequence numbers",
                 test_revid,
                 test_setup,
                 teardown,
                 nullptr,
                 prepare,
                 cleanup),
        TestCase("mb-4314",
                 test_regression_mb4314,
                 test_setup,
                 teardown,
                 nullptr,
                 prepare,
                 cleanup),
        TestCase("mb-3466",
                 test_mb3466,
                 test_setup,
                 teardown,
                 nullptr,
                 prepare,
                 cleanup),

        // Data traffic control tests
        TestCase("control data traffic",
                 test_control_data_traffic,
                 test_setup,
                 teardown,
                 nullptr,
                 prepare,
                 cleanup),

        // Transaction tests
        TestCase("multiple transactions",
                 test_multiple_transactions,
                 test_setup,
                 teardown,
                 nullptr,
                 prepare_ep_bucket,
                 cleanup),

        // Returning meta tests
        TestCase("test set ret meta",
                 test_set_ret_meta,
                 test_setup,
                 teardown,
                 nullptr,
                 prepare,
                 cleanup),
        TestCase("test set ret meta error",
                 test_set_ret_meta_error,
                 test_setup,
                 teardown,
                 nullptr,
                 prepare,
                 cleanup),
        TestCase("test add ret meta",
                 test_add_ret_meta,
                 test_setup,
                 teardown,
                 nullptr,
                 prepare,
                 cleanup),
        TestCase("test add ret meta error",
                 test_add_ret_meta_error,
                 test_setup,
                 teardown,
                 nullptr,
                 prepare,
                 cleanup),
        TestCase("test del ret meta",
                 test_del_ret_meta,
                 test_setup,
                 teardown,
                 nullptr,
                 prepare,
                 cleanup),
        TestCase("test del ret meta error",
                 test_del_ret_meta_error,
                 test_setup,
                 teardown,
                 nullptr,
                 prepare,
                 cleanup),

        TestCase("test set with item_eviction",
                 test_set_with_item_eviction,
                 test_setup,
                 teardown,
                 nullptr,
                 prepare_full_eviction,
                 cleanup),
        TestCase("test set_with_meta with item_eviction",
                 test_setWithMeta_with_item_eviction,
                 test_setup,
                 teardown,
                 nullptr,
                 prepare_full_eviction,
                 cleanup),
        TestCase("test multiple set and del with meta with item_eviction",
                 test_multiple_set_delete_with_metas_full_eviction,
                 test_setup,
                 teardown,
                 nullptr,
                 // Skipping for MB-29182
                 prepare_full_eviction_skip_under_rocks,
                 cleanup),
        TestCase("test add with item_eviction",
                 test_add_with_item_eviction,
                 test_setup,
                 teardown,
                 nullptr,
                 prepare_full_eviction,
                 cleanup),
        TestCase("test replace with eviction",
                 test_replace_with_eviction,
                 test_setup,
                 teardown,
                 nullptr,
                 prepare_ep_bucket,
                 cleanup),
        TestCase("test replace with eviction (full)",
                 test_replace_with_eviction,
                 test_setup,
                 teardown,
                 nullptr,
                 prepare_full_eviction,
                 cleanup),
        TestCase("test get_and_touch with item_eviction",
                 test_gat_with_item_eviction,
                 test_setup,
                 teardown,
                 nullptr,
                 prepare_full_eviction,
                 cleanup),
        TestCase("test key_stats with item_eviction",
                 test_keyStats_with_item_eviction,
                 test_setup,
                 teardown,
                 nullptr,
                 prepare_full_eviction,
                 cleanup),
        TestCase("test del with item_eviction",
                 test_del_with_item_eviction,
                 test_setup,
                 teardown,
                 nullptr,
                 prepare_full_eviction,
                 cleanup),
        TestCase("test del_with_meta with item_eviction",
                 test_delWithMeta_with_item_eviction,
                 test_setup,
                 teardown,
                 nullptr,
                 prepare_full_eviction,
                 cleanup),
        TestCase("test observe with item_eviction",
                 test_observe_with_item_eviction,
                 test_setup,
                 teardown,
                 nullptr,
                 prepare_full_eviction,
                 cleanup),
        TestCase(
                "test expired item with item_eviction",
                test_expired_item_with_item_eviction,
                test_setup,
                teardown,
                nullptr,
                prepare_full_eviction_skip_under_rocks, // Skipping for MB-29182
                cleanup),
        TestCase("test get & delete on non existent items",
                 test_non_existent_get_and_delete,
                 test_setup,
                 teardown,
                 nullptr,
                 prepare_full_eviction,
                 cleanup),
        TestCase("test MB-16421",
                 test_mb16421,
                 test_setup,
                 teardown,
                 nullptr,
                 prepare_full_eviction,
                 cleanup),
        TestCase("test eviction with xattr",
                 test_eviction_with_xattr,
                 test_setup,
                 teardown,
                 "item_eviction_policy=full_eviction",
                 prepare,
                 cleanup),

        TestCase("test get random key",
                 test_get_random_key,
                 test_setup,
                 teardown,
                 nullptr,
                 // no collection item counts on rocks
                 prepare_skip_broken_under_rocks,
                 cleanup),

        TestCase("test failover log behavior",
                 test_failover_log_behavior,
                 test_setup,
                 teardown,
                 nullptr,
                 prepare,
                 cleanup),
        TestCase("test hlc cas",
                 test_hlc_cas,
                 test_setup,
                 teardown,
                 nullptr,
                 prepare,
                 cleanup),

        //@TODO RDB: Broken because rocksDB threads stick around after
        // bucket is destroyed and have persistent thread locals
        TestCaseV2("multi_bucket set/get ",
                   test_multi_bucket_set_get,
                   nullptr,
                   teardown_v2,
                   nullptr,
                   prepare_ep_bucket_skip_broken_under_rocks,
                   cleanup),

        TestCase("test_mb19635_upgrade_from_25x",
                 test_mb19635_upgrade_from_25x,
                 test_setup,
                 teardown,
                 nullptr,
                 // magma has no support for upgrades at this time
                 prepare_skip_broken_under_magma,
                 cleanup),

        TestCase("test_MB-19687_fixed",
                 test_mb19687_fixed,
                 test_setup,
                 teardown,
                 // Set a fixed number of shards for stats checking.
                 "max_num_shards=4",
                 // TODO RDB: Needs to fix some missing/unexpected stats
                 // Magma has no support for upgrades at this time
                 prepare_skip_broken_under_rocks_and_magma,
                 cleanup),

        TestCase("test_MB-19687_variable",
                 test_mb19687_variable,
                 test_setup,
                 teardown,
                 nullptr,
                 prepare,
                 cleanup),
        TestCase("test vbucket compact no purge",
                 test_vbucket_compact_no_purge,
                 test_setup,
                 teardown,
                 nullptr,
                 /* In ephemeral buckets we don't do compaction. We have
                    module test 'EphTombstoneTest' to test tombstone purging */
                 // TODO RDB: Needs RocksDBKVStore to implement manual
                 // compaction and item expiration on compaction.
                 prepare_ep_bucket_skip_broken_under_rocks,
                 cleanup),

        TestCase("test_MB-20697",
                 test_mb20697,
                 test_setup,
                 teardown,
                 nullptr,
                 // TODO RDB: Needs the 'ep_item_commit_failed' stat
                 // Magma: This test does not apply to magma because magma
                 // does not close/reopen files while an instance is active.
                 prepare_ep_bucket_skip_broken_under_rocks_and_magma,
                 cleanup),
        TestCase("test_MB-test_mb20943_remove_pending_ops_on_vbucket_delete",
                 test_mb20943_complete_pending_ops_on_vbucket_delete,
                 test_setup,
                 teardown,
                 nullptr,
                 prepare,
                 cleanup),
        TestCase("test_mb20744_check_incr_reject_ops",
                 test_mb20744_check_incr_reject_ops,
                 test_setup,
                 teardown,
                 nullptr,
                 // TODO RDB: Needs the 'vb_active_ops_reject' stat
                 // Magma: Error injection for magma is done as part of
                 // the magma unit tests.
                 prepare_ep_bucket_skip_broken_under_rocks_and_magma,
                 cleanup),

        TestCase("test_MB-23640_get_document_of_any_state",
                 test_mb23640,
                 test_setup,
                 teardown,
                 nullptr,
                 prepare,
                 cleanup),

        TestCase("test MB-33919 past tombstone",
                 test_MB_33919,
                 test_setup,
                 teardown,
                 nullptr,
                 prepare,
                 cleanup),
        TestCase("test_MB34173_warmup",
                 test_MB34173_warmup,
                 test_setup,
                 teardown,
                 nullptr,
                 // TODO Magma: Magma does not support updating the
                 // data store without going through magma instance.
                 prepare_ep_bucket_skip_broken_under_rocks_and_magma,
                 cleanup),

        TestCase("test_mb38031_upgrade_from_4x_via_5x_hop",
                 test_mb38031_upgrade_from_4x_via_5x_hop,
                 test_setup,
                 teardown,
                 nullptr,
                 // couchstore only issue - so skip magma and rocks
                 prepare_ep_bucket_skip_broken_under_rocks,
                 cleanup),

        TestCase("test_mb38031_illegal_json_throws",
                 test_mb38031_illegal_json_throws,
                 test_setup,
                 teardown,
                 nullptr,
                 // couchstore only issue - so skip magma and rocks
                 prepare_ep_bucket_skip_broken_under_rocks_and_magma,
                 cleanup),

        TestCase("test_replace_at_pending_insert",
                 test_replace_at_pending_insert,
                 test_setup,
                 teardown,
                 nullptr,
                 // TODO: The test logic assumes that the KV BloomFilter is
                 // enabled,
                 // but it is currently disabled for Magma
                 prepare_ep_bucket_skip_broken_under_magma,
                 cleanup),

        TestCase("test reader thread starvation during warmup due to low "
                 "reader threads",
                 test_reader_thread_starvation_warmup,
                 test_setup,
                 teardown,
                 nullptr,
<<<<<<< HEAD
                 prepare_broken_test,
=======
                 prepare_ep_bucket_skip_broken_under_rocks,
>>>>>>> a6d9f4c8
                 cleanup),

        TestCase("test sync write timeout",
                 test_sync_write_timeout,
                 test_setup,
                 teardown,
                 nullptr,
                 prepare,
                 cleanup),
        TestCase("test seqno persistence timeout",
                 test_seqno_persistence_timeout,
                 test_setup,
                 teardown,
                 "seqno_persistence_timeout=0;",
                 prepare,
                 cleanup),

        TestCase(
                nullptr, nullptr, nullptr, nullptr, nullptr, prepare, cleanup)};<|MERGE_RESOLUTION|>--- conflicted
+++ resolved
@@ -9683,11 +9683,7 @@
                  test_setup,
                  teardown,
                  nullptr,
-<<<<<<< HEAD
                  prepare_broken_test,
-=======
-                 prepare_ep_bucket_skip_broken_under_rocks,
->>>>>>> a6d9f4c8
                  cleanup),
 
         TestCase("test sync write timeout",
