--- conflicted
+++ resolved
@@ -75,13 +75,8 @@
             lastSnapStart,
             lastSnapEnd,
             maxVisibleSeqno,
-<<<<<<< HEAD
+            maxPrepareSeqno,
             /*flusher callback*/ nullptr);
-=======
-            maxPrepareSeqno,
-            /*flusher callback*/ nullptr,
-            makeCheckpointDisposer());
->>>>>>> ef87bb30
 
     vptr->checkpointManager->setOverheadChangedCallback(overheadChangedCB);
 
