--- conflicted
+++ resolved
@@ -37,7 +37,6 @@
 #include "vbucket_queue_item_ctx.h"
 #include "vbucket_state.h"
 #include "vbucketdeletiontask.h"
-<<<<<<< HEAD
 #include <boost/uuid/uuid_io.hpp>
 #include <executor/executorpool.h>
 #include <folly/lang/Assume.h>
@@ -46,12 +45,6 @@
 #include <memcached/range_scan_optional_configuration.h>
 #include <platform/histogram.h>
 #include <statistics/collector.h>
-=======
-#include <executor/executorpool.h>
-#include <folly/lang/Assume.h>
-#include <gsl/gsl-lite.hpp>
-#include <platform/histogram.h>
->>>>>>> c253ed69
 
 EPVBucket::EPVBucket(Vbid i,
                      vbucket_state_t newState,
@@ -68,7 +61,6 @@
                      SyncWriteCompleteCallback syncWriteCb,
                      SyncWriteTimeoutHandlerFactory syncWriteTimeoutFactory,
                      SeqnoAckCallback seqnoAckCb,
-                     CheckpointDisposer ckptDisposer,
                      Configuration& config,
                      EvictionPolicy evictionPolicy,
                      std::unique_ptr<Collections::VB::Manifest> manifest,
@@ -96,7 +88,6 @@
               syncWriteCb,
               syncWriteTimeoutFactory,
               seqnoAckCb,
-              ckptDisposer,
               config,
               evictionPolicy,
               std::move(manifest),
@@ -109,12 +100,8 @@
               replicationTopology,
               maxVisibleSeqno,
               maxPrepareSeqno),
-<<<<<<< HEAD
       shard(kvshard),
       rangeScans(static_cast<EPBucket*>(bucket), *this) {
-=======
-      shard(kvshard) {
->>>>>>> c253ed69
 }
 
 EPVBucket::~EPVBucket() {
@@ -139,11 +126,7 @@
                 updateBGStats(fetched_item.initTime, startTime, fetchEnd);
 
                 // Close the BackgroundWait span; and add a BackgroundLoad span
-<<<<<<< HEAD
                 auto* traceable = fetched_item.cookie;
-=======
-                auto* traceable = cookie2traceable(fetched_item.cookie);
->>>>>>> c253ed69
                 if (traceable && traceable->isTracingEnabled()) {
                     NonBucketAllocationGuard guard;
                     auto& tracer = traceable->getTracer();
@@ -168,7 +151,6 @@
         auto docKey = key.getDocKey();
         folly::SharedMutex::ReadHolder rlh(getStateLock());
         auto cHandle = lockCollections(docKey);
-<<<<<<< HEAD
         auto res = fetchValidValue(rlh,
                                    WantsDeleted::Yes,
                                    TrackReference::Yes,
@@ -176,14 +158,6 @@
                                    getState() == vbucket_state_replica
                                            ? ForGetReplicaOp::Yes
                                            : ForGetReplicaOp::No);
-=======
-        auto res = fetchValidValue(
-                WantsDeleted::Yes,
-                TrackReference::Yes,
-                cHandle,
-                getState() == vbucket_state_replica ? ForGetReplicaOp::Yes
-                                                    : ForGetReplicaOp::No);
->>>>>>> c253ed69
         auto* v = res.storedValue;
 
         if (!v) {
@@ -200,12 +174,7 @@
             if (status == cb::engine_errc::success) {
                 if (v->isTempInitialItem() &&
                     v->getCas() == fetched_item.token) {
-<<<<<<< HEAD
                     ht.unlocked_restoreMeta(res.lock, *fetchedValue, *v);
-=======
-                    ht.unlocked_restoreMeta(
-                            res.lock.getHTLock(), *fetchedValue, *v);
->>>>>>> c253ed69
                 }
             } else if (status == cb::engine_errc::no_such_key) {
                 if (v->isTempInitialItem() &&
@@ -234,12 +203,7 @@
             // HashTable.
             if (v->getCas() == fetched_item.token) {
                 if (status == cb::engine_errc::success) {
-<<<<<<< HEAD
                     ht.unlocked_restoreValue(res.lock, *fetchedValue, *v);
-=======
-                    ht.unlocked_restoreValue(
-                            res.lock.getHTLock(), *fetchedValue, *v);
->>>>>>> c253ed69
                     if (!v->isResident()) {
                         throw std::logic_error(
                                 "VBucket::completeBGFetchForSingleItem: "
@@ -381,17 +345,11 @@
 
 vb_bgfetch_queue_t EPVBucket::getBGFetchItems() {
     vb_bgfetch_queue_t fetches;
-<<<<<<< HEAD
     pendingBGFetches.lock()->swap(fetches);
-=======
-    std::lock_guard<std::mutex> lh(pendingBGFetchesLock);
-    fetches.swap(pendingBGFetches);
->>>>>>> c253ed69
     return fetches;
 }
 
 bool EPVBucket::hasPendingBGFetchItems() {
-<<<<<<< HEAD
     return !pendingBGFetches.lock()->empty();
 }
 
@@ -405,23 +363,6 @@
     bucket->addVbucketWithSeqnoPersistenceRequest(
             getId(), addHighPriorityVBEntry(std::move(request)));
 
-=======
-    std::lock_guard<std::mutex> lh(pendingBGFetchesLock);
-    return !pendingBGFetches.empty();
-}
-
-HighPriorityVBReqStatus EPVBucket::checkAddHighPriorityVBEntry(
-        uint64_t seqno,
-        const CookieIface* cookie,
-        std::chrono::milliseconds timeout) {
-    if (seqno <= getPersistenceSeqno()) {
-        return HighPriorityVBReqStatus::RequestNotScheduled;
-    }
-
-    bucket->addVbucketWithSeqnoPersistenceRequest(
-            getId(), addHighPriorityVBEntry(seqno, cookie, timeout));
-
->>>>>>> c253ed69
     return HighPriorityVBReqStatus::RequestScheduled;
 }
 
@@ -430,18 +371,10 @@
 
     // Add all the pendingBGFetches to the toNotify map
     {
-<<<<<<< HEAD
         auto lockedQueue = pendingBGFetches.lock();
         size_t num_of_deleted_pending_fetches = 0;
         for (auto& [_, ctx] : *lockedQueue) {
             for (auto& bgitem : ctx.getRequests()) {
-=======
-        std::lock_guard<std::mutex> lh(pendingBGFetchesLock);
-        size_t num_of_deleted_pending_fetches = 0;
-        for (auto& bgf : pendingBGFetches) {
-            vb_bgfetch_item_ctx_t& bg_itm_ctx = bgf.second;
-            for (auto& bgitem : bg_itm_ctx.getRequests()) {
->>>>>>> c253ed69
                 bgitem->abort(e, cb::engine_errc::not_my_vbucket, toNotify);
                 ++num_of_deleted_pending_fetches;
             }
@@ -502,27 +435,16 @@
 }
 
 cb::engine_errc EPVBucket::statsVKey(const DocKey& key,
-<<<<<<< HEAD
                                      CookieIface* cookie,
                                      EventuallyPersistentEngine& engine) {
     folly::SharedMutex::ReadHolder rlh(getStateLock());
-=======
-                                     const CookieIface* cookie,
-                                     EventuallyPersistentEngine& engine) {
->>>>>>> c253ed69
     auto readHandle = lockCollections(key);
     if (!readHandle.valid()) {
         return cb::engine_errc::unknown_collection;
     }
 
-<<<<<<< HEAD
     auto res = fetchValidValue(
             rlh, WantsDeleted::Yes, TrackReference::Yes, readHandle);
-=======
-    auto res = fetchValidValue(WantsDeleted::Yes,
-                               TrackReference::Yes,
-                               readHandle);
->>>>>>> c253ed69
 
     auto* v = res.storedValue;
     if (v) {
@@ -563,22 +485,12 @@
 
     auto cHandle = lockCollections(key);
     auto res = fetchValidValue(
-<<<<<<< HEAD
             rlh, WantsDeleted::Yes, TrackReference::Yes, cHandle);
-=======
-            WantsDeleted::Yes,
-            TrackReference::Yes,
-            cHandle);
->>>>>>> c253ed69
 
     auto* v = res.storedValue;
     if (v && v->isTempInitialItem()) {
         if (gcb.getStatus() == cb::engine_errc::success) {
-<<<<<<< HEAD
             ht.unlocked_restoreValue(res.lock, *gcb.item, *v);
-=======
-            ht.unlocked_restoreValue(res.lock.getHTLock(), *gcb.item, *v);
->>>>>>> c253ed69
             if (!v->isResident()) {
                 throw std::logic_error(
                         "VBucket::completeStatsVKey: "
@@ -609,11 +521,7 @@
 
 void EPVBucket::addStats(VBucketStatsDetailLevel detail,
                          const AddStatFn& add_stat,
-<<<<<<< HEAD
                          CookieIface& c) {
-=======
-                         const CookieIface* c) {
->>>>>>> c253ed69
     _addStats(detail, add_stat, c);
 
     if (detail == VBucketStatsDetailLevel::Full) {
@@ -657,16 +565,11 @@
 }
 
 cb::mcbp::Status EPVBucket::evictKey(
-<<<<<<< HEAD
         const char** msg,
         VBucketStateLockRef vbStateLock,
         const Collections::VB::CachingReadHandle& cHandle) {
     auto res = fetchValidValue(
             vbStateLock, WantsDeleted::No, TrackReference::No, cHandle);
-=======
-        const char** msg, const Collections::VB::CachingReadHandle& cHandle) {
-    auto res = fetchValidValue(WantsDeleted::No, TrackReference::No, cHandle);
->>>>>>> c253ed69
     auto* v = res.storedValue;
     if (!v) {
         if (eviction == EvictionPolicy::Value) {
@@ -695,12 +598,8 @@
     return cb::mcbp::Status::Success;
 }
 
-<<<<<<< HEAD
 bool EPVBucket::pageOut(VBucketStateLockRef,
                         const Collections::VB::ReadHandle& readHandle,
-=======
-bool EPVBucket::pageOut(const Collections::VB::ReadHandle& readHandle,
->>>>>>> c253ed69
                         const HashTable::HashBucketLock& lh,
                         StoredValue*& v,
                         bool isDropped) {
@@ -742,19 +641,10 @@
     // we don't allow bgfetching from Prepared namespace - so just construct
     // DiskDocKey with pending unconditionally false.
     DiskDocKey diskKey{key, /*pending*/ false};
-<<<<<<< HEAD
     auto lockedQueue = pendingBGFetches.lock();
     (*lockedQueue)[diskKey].addBgFetch(std::move(fetch));
     bgFetcher.addPendingVB(getId());
     return lockedQueue->size();
-=======
-    std::lock_guard<std::mutex> lh(pendingBGFetchesLock);
-    vb_bgfetch_item_ctx_t& bgfetch_itm_ctx = pendingBGFetches[diskKey];
-    bgfetch_itm_ctx.addBgFetch(std::move(fetch));
-
-    bgFetcher.addPendingVB(getId());
-    return pendingBGFetches.size();
->>>>>>> c253ed69
 }
 
 std::tuple<StoredValue*, MutationStatus, VBNotifyCtx>
@@ -885,11 +775,7 @@
 void EPVBucket::bgFetch(HashTable::HashBucketLock&& hbl,
                         const DocKey& key,
                         const StoredValue& v,
-<<<<<<< HEAD
                         CookieIface* cookie,
-=======
-                        const CookieIface* cookie,
->>>>>>> c253ed69
                         EventuallyPersistentEngine& engine,
                         const bool isMeta) {
     auto token = v.getCas();
@@ -917,12 +803,7 @@
 cb::engine_errc EPVBucket::addTempItemAndBGFetch(
         HashTable::HashBucketLock&& hbl,
         const DocKey& key,
-<<<<<<< HEAD
         CookieIface* cookie,
-        EventuallyPersistentEngine& engine,
-        bool metadataOnly) {
-=======
-        const CookieIface* cookie,
         EventuallyPersistentEngine& engine,
         bool metadataOnly) {
     auto rv = addTempStoredValue(hbl, key);
@@ -943,33 +824,11 @@
 
 cb::engine_errc EPVBucket::bgFetchForCompactionExpiry(
         HashTable::HashBucketLock& hbl, const DocKey& key, const Item& item) {
->>>>>>> c253ed69
     auto rv = addTempStoredValue(hbl, key);
     switch (rv.status) {
     case TempAddStatus::NoMem:
         return cb::engine_errc::no_memory;
     case TempAddStatus::BgFetch:
-<<<<<<< HEAD
-        bgFetch(std::move(hbl),
-                key,
-                *rv.storedValue,
-                cookie,
-                engine,
-                metadataOnly);
-        return cb::engine_errc::would_block;
-    }
-    folly::assume_unreachable();
-}
-
-cb::engine_errc EPVBucket::bgFetchForCompactionExpiry(
-        HashTable::HashBucketLock& hbl, const DocKey& key, const Item& item) {
-    auto rv = addTempStoredValue(hbl, key);
-    switch (rv.status) {
-    case TempAddStatus::NoMem:
-        return cb::engine_errc::no_memory;
-    case TempAddStatus::BgFetch:
-=======
->>>>>>> c253ed69
         // schedule to the current batch of background fetch of the given
         // vbucket
         auto token = rv.storedValue->getCas();
@@ -1014,11 +873,7 @@
 
 GetValue EPVBucket::getInternalNonResident(HashTable::HashBucketLock&& hbl,
                                            const DocKey& key,
-<<<<<<< HEAD
                                            CookieIface* cookie,
-=======
-                                           const CookieIface* cookie,
->>>>>>> c253ed69
                                            EventuallyPersistentEngine& engine,
                                            QueueBgFetch queueBgFetch,
                                            const StoredValue& v) {
@@ -1029,11 +884,7 @@
             nullptr, cb::engine_errc::would_block, v.getBySeqno(), true);
 }
 
-<<<<<<< HEAD
 void EPVBucket::setupDeferredDeletion(CookieIface* cookie) {
-=======
-void EPVBucket::setupDeferredDeletion(const CookieIface* cookie) {
->>>>>>> c253ed69
     setDeferredDeletionCookie(cookie);
     auto revision = getShard()->getRWUnderlying()->prepareToDelete(getId());
     EP_LOG_INFO("EPVBucket::setupDeferredDeletion({}) {}, revision:{}",
@@ -1144,17 +995,10 @@
 
     auto res = ht.findForUpdate(key);
     if (res.committed && res.committed->getBySeqno() == bySeqno) {
-<<<<<<< HEAD
         dropStoredValue(res.getHBL(), *res.committed);
     }
     if (res.pending && res.pending->getBySeqno() == bySeqno) {
         dropStoredValue(res.getHBL(), *res.pending.release());
-=======
-        ht.unlocked_del(res.getHBL(), res.committed);
-    }
-    if (res.pending && res.pending->getBySeqno() == bySeqno) {
-        ht.unlocked_del(res.getHBL(), res.pending.release());
->>>>>>> c253ed69
     }
 }
 
@@ -1271,12 +1115,8 @@
     };
 }
 
-<<<<<<< HEAD
 void EPVBucket::postProcessRollback(VBucketStateLockRef vbStateLock,
                                     const RollbackResult& rollbackResult,
-=======
-void EPVBucket::postProcessRollback(const RollbackResult& rollbackResult,
->>>>>>> c253ed69
                                     uint64_t prevHighSeqno,
                                     KVBucket& bucket) {
     const auto seqno = rollbackResult.highSeqno;
@@ -1291,21 +1131,13 @@
     setPersistenceSeqno(kvstore.getLastPersistedSeqno(getId()));
 
     // And update collections post rollback
-<<<<<<< HEAD
     collectionsRolledBack(vbStateLock, bucket);
-=======
-    collectionsRolledBack(bucket);
->>>>>>> c253ed69
 
     setNumTotalItems(kvstore);
 }
 
-<<<<<<< HEAD
 void EPVBucket::collectionsRolledBack(VBucketStateLockRef vbStateLock,
                                       KVBucket& bucket) {
-=======
-void EPVBucket::collectionsRolledBack(KVBucket& bucket) {
->>>>>>> c253ed69
     auto& kvstore = *bucket.getRWUnderlying(getId());
     auto [getManifestStatus, persistedManifest] =
             kvstore.getCollectionsManifest(getId());
@@ -1319,11 +1151,7 @@
 
     manifest = std::make_unique<Collections::VB::Manifest>(
             bucket.getSharedCollectionsManager(), persistedManifest);
-<<<<<<< HEAD
     auto wh = manifest->wlock(vbStateLock);
-=======
-    auto wh = manifest->wlock();
->>>>>>> c253ed69
     // For each collection in the VB, reload the stats to the point before
     // the rollback seqno
     for (auto& collection : wh) {
@@ -1393,7 +1221,6 @@
 
 std::unique_ptr<KVStoreRevision> EPVBucket::takeDeferredDeletionFileRevision() {
     return std::move(deferredDeletionFileRevision);
-<<<<<<< HEAD
 }
 
 std::pair<cb::engine_errc, cb::rangescan::Id> EPVBucket::createRangeScan(
@@ -1659,6 +1486,4 @@
 
 void EPVBucket::cancelRangeScans() {
     rangeScans.cancelAllScans(dynamic_cast<EPBucket&>(*bucket));
-=======
->>>>>>> c253ed69
 }