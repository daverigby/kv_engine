/* -*- Mode: C++; tab-width: 4; c-basic-offset: 4; indent-tabs-mode: nil -*- */
/*
 *     Copyright 2015-Present Couchbase, Inc.
 *
 *   Use of this software is governed by the Business Source License included
 *   in the file licenses/BSL-Couchbase.txt.  As of the Change Date specified
 *   in that file, in accordance with the Business Source License, use of this
 *   software will be governed by the Apache License, Version 2.0, included in
 *   the file licenses/APL2.txt.
 */

#include "vbucket.h"
#include "bgfetcher.h"
#include "bucket_logger.h"
#include "checkpoint.h"
#include "checkpoint_manager.h"
#include "collections/vbucket_manifest_handles.h"
#include "conflict_resolution.h"
#include "dcp/dcpconnmap.h"
#include "durability/active_durability_monitor.h"
#include "durability/passive_durability_monitor.h"
#include "ep_engine.h"
#include "ep_time.h"
#include "ep_types.h"
#include "failover-table.h"
#include "hash_table.h"
#include "hash_table_stat_visitor.h"
#include "kv_bucket.h"
#include "kvstore/kvstore.h"
#include "objectregistry.h"
#include "pre_link_document_context.h"
#include "rollback_result.h"
#include "stored_value_factories.h"
#include "vb_filter.h"
#include "vbucket_queue_item_ctx.h"
#include "vbucket_state.h"
#include <folly/lang/Assume.h>
#include <gsl/gsl-lite.hpp>
#include <memcached/protocol_binary.h>
#include <memcached/server_document_iface.h>
#include <platform/atomic.h>
#include <platform/optional.h>
#include <statistics/cbstat_collector.h>
#include <utilities/logtags.h>
#include <xattr/blob.h>
#include <functional>
#include <list>
#include <set>
#include <string>
#include <utility>
#include <vector>

using namespace std::string_literals;

/* Statics definitions */
std::atomic<double> VBucket::mutationMemThreshold = 0.9;

const SyncWriteTimeoutHandlerFactory NoopSyncWriteTimeoutFactory =
        [](VBucket&) {
            return std::make_unique<NoopEventDrivenDurabilityTimeout>();
        };

VBucketFilter VBucketFilter::filter_union(const VBucketFilter& other) const {
    auto copy = *this;
    copy.acceptable.insert(other.acceptable.begin(), other.acceptable.end());
    return copy;
}

std::vector<VBucketFilter> VBucketFilter::split(size_t count) const {
    if (count == 0) {
        throw std::invalid_argument("VBucketFilter::split requires count != 0");
    }

    if (count == 1) {
        return {*this};
    }

    std::vector<VBucketFilter> filters(count);

    auto filterIndex = 0;

    for (const Vbid& vbid : acceptable) {
        filters[filterIndex++].addVBucket(vbid);
        filterIndex %= count;
    }

    return filters;
}

static bool isRange(std::set<Vbid>::const_iterator it,
                    const std::set<Vbid>::const_iterator& end,
                    size_t& length) {
    length = 0;
    for (Vbid val = *it; it != end && Vbid(val.get() + length) == *it;
         ++it, ++length) {
        // empty
    }

    --length;

    return length > 1;
}

std::ostream& operator <<(std::ostream &out, const VBucketFilter &filter)
{
    std::set<Vbid>::const_iterator it;

    if (filter.acceptable.empty()) {
        out << "{ empty }";
    } else {
        bool needcomma = false;
        out << "{ ";
        for (it = filter.acceptable.begin();
             it != filter.acceptable.end();
             ++it) {
            if (needcomma) {
                out << ", ";
            }

            size_t length;
            if (isRange(it, filter.acceptable.end(), length)) {
                auto last = it;
                for (size_t i = 0; i < length; ++i) {
                    ++last;
                }
                out << "[" << *it << "," << *last << "]";
                it = last;
            } else {
                out << *it;
            }
            needcomma = true;
        }
        out << " }";
    }

    return out;
}

SeqnoPersistenceRequest::SeqnoPersistenceRequest(
        const CookieIface* cookie,
        uint64_t seqno,
        std::chrono::milliseconds timeout)
    : cookie(cookie),
      seqno(seqno),
      start(std::chrono::steady_clock::now()),
      timeout(timeout) {
}

SeqnoPersistenceRequest::~SeqnoPersistenceRequest() = default;

std::chrono::steady_clock::duration SeqnoPersistenceRequest::getDuration(
        std::chrono::steady_clock::time_point now) const {
    return start - now;
}

std::chrono::steady_clock::time_point SeqnoPersistenceRequest::getDeadline()
        const {
    return start + timeout;
}

void SeqnoPersistenceRequest::expired() const {
    // do nothing
}

#if defined(linux) || defined(__linux__) || defined(__linux)
// One of the CV build fails due to htonl is defined as a macro:
// error: statement expression not allowed at file scope
#undef htonl
#endif

VBucket::VBucket(Vbid i,
                 vbucket_state_t newState,
                 EPStats& st,
                 CheckpointConfig& chkConfig,
                 int64_t lastSeqno,
                 uint64_t lastSnapStart,
                 uint64_t lastSnapEnd,
                 std::unique_ptr<FailoverTable> table,
                 std::shared_ptr<Callback<Vbid>> flusherCb,
                 std::unique_ptr<AbstractStoredValueFactory> valFact,
                 NewSeqnoCallback newSeqnoCb,
                 SyncWriteResolvedCallback syncWriteResolvedCb,
                 SyncWriteCompleteCallback syncWriteCb,
                 SyncWriteTimeoutHandlerFactory syncWriteTimeoutFactory,
                 SeqnoAckCallback seqnoAckCb,
                 Configuration& config,
                 EvictionPolicy evictionPolicy,
                 std::unique_ptr<Collections::VB::Manifest> manifest,
                 KVBucket* bucket,
                 vbucket_state_t initState,
                 uint64_t purgeSeqno,
                 uint64_t maxCas,
                 int64_t hlcEpochSeqno,
                 bool mightContainXattrs,
                 const nlohmann::json* replTopology,
                 uint64_t maxVisibleSeqno,
                 uint64_t maxPrepareSeqno)
    : ht(st, std::move(valFact), config.getHtSize(), config.getHtLocks()),
      failovers(std::move(table)),
      opsCreate(0),
      opsDelete(0),
      opsGet(0),
      opsReject(0),
      opsUpdate(0),
      dirtyQueueSize(0),
      dirtyQueueMem(0),
      dirtyQueueFill(0),
      dirtyQueueDrain(0),
      dirtyQueueAge(0),
      dirtyQueuePendingWrites(0),
      metaDataDisk(0),
      numExpiredItems(0),
      maxAllowedReplicasForSyncWrites(config.getSyncWritesMaxAllowedReplicas()),
      eviction(evictionPolicy),
      stats(st),
      persistenceSeqno(0),
      numHpVBReqs(0),
      manifest(std::move(manifest)),
      id(i),
      state(newState),
      initialState(initState),
      checkpointManager(std::make_unique<CheckpointManager>(st,
                                                            *this,
                                                            chkConfig,
                                                            lastSeqno,
                                                            lastSnapStart,
                                                            lastSnapEnd,
                                                            maxVisibleSeqno,
                                                            maxPrepareSeqno,
                                                            flusherCb)),
      bucket(bucket),
      syncWriteTimeoutFactory(std::move(syncWriteTimeoutFactory)),
      replicationTopology(std::make_unique<nlohmann::json>()),
      purge_seqno(purgeSeqno),
      takeover_backed_up(false),
      persistedRange(lastSnapStart, lastSnapEnd),
      receivingInitialDiskSnapshot(false),
      rollbackItemCount(0),
      hlc(maxCas,
          hlcEpochSeqno,
          std::chrono::microseconds(config.getHlcDriftAheadThresholdUs()),
          std::chrono::microseconds(config.getHlcDriftBehindThresholdUs())),
      statPrefix("vb_" + std::to_string(i.get())),
      bucketCreation(false),
      deferredDeletion(false),
      deferredDeletionCookie(nullptr),
      newSeqnoCb(std::move(newSeqnoCb)),
      syncWriteResolvedCb(std::move(syncWriteResolvedCb)),
      syncWriteCompleteCb(std::move(syncWriteCb)),
      seqnoAckCb(std::move(seqnoAckCb)),
      mayContainXattrs(mightContainXattrs) {
    if (config.getConflictResolutionType() == "seqno") {
        conflictResolver = std::make_unique<RevisionSeqnoResolution>();
    } else {
        // Both last-write-wins and custom conflict resolution are treated
        // as LWW from KV-Engine's pov.
        conflictResolver = std::make_unique<LastWriteWinsResolution>();
    }

    pendingOpsStart = std::chrono::steady_clock::time_point();
    stats.coreLocal.get()->memOverhead.fetch_add(
            sizeof(VBucket) + ht.memorySize() + sizeof(CheckpointManager));

    setupSyncReplication(replTopology);

    EP_LOG_INFO(
            "VBucket: created {} with state:{} initialState:{} lastSeqno:{} "
            "persistedRange:{{{},{}}} purge_seqno:{} max_cas:{} uuid:{} "
            "topology:{}",
            id,
            VBucket::toString(state),
            VBucket::toString(initialState),
            lastSeqno,
            persistedRange.getStart(),
            persistedRange.getEnd(),
            purge_seqno,
            getMaxCas(),
            failovers ? std::to_string(failovers->getLatestUUID()) : "<>",
            replicationTopology.rlock()->dump());
}

VBucket::~VBucket() {
    EP_LOG_INFO("~VBucket(): {}", id);

    if (!pendingOps.empty()) {
        EP_LOG_WARN("~VBucket(): {} has {} pending ops", id, pendingOps.size());
    }

    stats.diskQueueSize.fetch_sub(dirtyQueueSize.load());

    // Clear out the bloomfilter(s)
    clearFilter();

    stats.coreLocal.get()->memOverhead.fetch_sub(
            sizeof(VBucket) + ht.memorySize() + sizeof(CheckpointManager));

}

int64_t VBucket::getHighSeqno() const {
    return checkpointManager->getHighSeqno();
}

int64_t VBucket::getHighPreparedSeqno() const {
    if (!durabilityMonitor) {
        return -1;
    }
    return durabilityMonitor->getHighPreparedSeqno();
}

int64_t VBucket::getHighCompletedSeqno() const {
    if (!durabilityMonitor) {
        return -1;
    }
    return durabilityMonitor->getHighCompletedSeqno();
}

size_t VBucket::getChkMgrMemUsage() const {
    return checkpointManager->getMemUsage();
}

size_t VBucket::getCMQueuedItemsMemUsage() const {
    return checkpointManager->getQueuedItemsMemUsage();
}

size_t VBucket::getCMMemOverheadAllocatorBytes() const {
    return checkpointManager->getMemOverheadAllocatorBytes();
}

size_t VBucket::getCMMemOverheadAllocatorBytesQueue() const {
    return checkpointManager->getMemOverheadAllocatorBytesQueue();
}

size_t VBucket::getCMMemOverheadAllocatorBytesIndex() const {
    return checkpointManager->getMemOverheadAllocatorBytesIndex();
}

size_t VBucket::getCMMemOverheadAllocatorBytesIndexKey() const {
    return checkpointManager->getMemOverheadAllocatorBytesIndexKey();
}

size_t VBucket::getCMMemOverhead() const {
    return checkpointManager->getMemOverhead();
}

size_t VBucket::getCMMemOverheadQueue() const {
    return checkpointManager->getMemOverheadQueue();
}

size_t VBucket::getCMMemOverheadIndex() const {
    return checkpointManager->getMemOverheadIndex();
}

size_t VBucket::getCMMemFreedByItemExpel() const {
    return checkpointManager->getMemFreedByItemExpel();
}

size_t VBucket::getCMMemFreedByRemoval() const {
    return checkpointManager->getMemFreedByCheckpointRemoval();
}

size_t VBucket::getSyncWriteAcceptedCount() const {
    folly::SharedMutex::ReadHolder lh(stateLock);
    if (!durabilityMonitor) {
        return 0;
    }
    return durabilityMonitor->getNumAccepted();
}

size_t VBucket::getSyncWriteCommittedCount() const {
    folly::SharedMutex::ReadHolder lh(stateLock);
    if (!durabilityMonitor) {
        return 0;
    }
    return durabilityMonitor->getNumCommitted();
}

size_t VBucket::getSyncWriteAbortedCount() const {
    folly::SharedMutex::ReadHolder lh(stateLock);
    if (!durabilityMonitor) {
        return 0;
    }
    return durabilityMonitor->getNumAborted();
}

void VBucket::fireAllOps(EventuallyPersistentEngine& engine,
                         cb::engine_errc code) {
    std::unique_lock<std::mutex> lh(pendingOpLock);

    if (pendingOpsStart > std::chrono::steady_clock::time_point()) {
        auto now = std::chrono::steady_clock::now();
        if (now > pendingOpsStart) {
            auto d = std::chrono::duration_cast<std::chrono::microseconds>(
                    now - pendingOpsStart);
            stats.pendingOpsHisto.add(d);
            atomic_setIfBigger(stats.pendingOpsMaxDuration,
                               std::make_unsigned<hrtime_t>::type(d.count()));
        }
    } else {
        return;
    }

    pendingOpsStart = std::chrono::steady_clock::time_point();
    stats.pendingOps.fetch_sub(pendingOps.size());
    atomic_setIfBigger(stats.pendingOpsMax, pendingOps.size());

    while (!pendingOps.empty()) {
        const auto* pendingOperation = pendingOps.back();
        pendingOps.pop_back();
        // We don't want to hold the pendingOpLock when
        // calling notifyIOComplete.
        lh.unlock();
        engine.notifyIOComplete(pendingOperation, code);
        lh.lock();
    }

    EP_LOG_DEBUG("Fired pendings ops for {} in state {}",
                 id,
                 VBucket::toString(state));
}

void VBucket::fireAllOps(EventuallyPersistentEngine &engine) {

    if (state == vbucket_state_active) {
        fireAllOps(engine, cb::engine_errc::success);
    } else if (state == vbucket_state_pending) {
        // Nothing
    } else {
        fireAllOps(engine, cb::engine_errc::not_my_vbucket);
    }
}

std::vector<const CookieIface*> VBucket::getCookiesForInFlightSyncWrites() {
    return getActiveDM().getCookiesForInFlightSyncWrites();
}

std::vector<const CookieIface*> VBucket::prepareTransitionAwayFromActive() {
    return getActiveDM().prepareTransitionAwayFromActive();
}

size_t VBucket::size() {
    HashTableDepthStatVisitor v;
    ht.visitDepth(v);
    return v.size;
}

ItemsToFlush VBucket::getItemsToPersist(size_t approxLimit) {
    ItemsToFlush result;

    if (approxLimit == 0) {
        throw std::invalid_argument("VBucket::getItemsToPersist: limit=0");
    }

    // Get up to approxLimit checkpoint items outstanding for the persistence
    // cursor. Note that it is only valid to queue a complete checkpoint, this
    // is where the "approx" in the limit comes from.

    const auto begin = std::chrono::steady_clock::now();

    auto rangeInfo = checkpointManager->getItemsForPersistence(result.items,
                                                               approxLimit);
    result.ranges = std::move(rangeInfo.ranges);
    result.maxDeletedRevSeqno = rangeInfo.maxDeletedRevSeqno;
    result.checkpointType = rangeInfo.checkpointType;
    result.flushHandle = std::move(rangeInfo.flushHandle);
    result.moreAvailable = rangeInfo.moreAvailable;

    stats.persistenceCursorGetItemsHisto.add(
            std::chrono::duration_cast<std::chrono::microseconds>(
                    std::chrono::steady_clock::now() - begin));

    return result;
}

const char* VBucket::toString(vbucket_state_t s) {
    switch (s) {
    case vbucket_state_active:
        return "active";
    case vbucket_state_replica:
        return "replica";
    case vbucket_state_pending:
        return "pending";
    case vbucket_state_dead:
        return "dead";
    }
    return "unknown";
}

vbucket_state_t VBucket::fromString(const char* state) {
    if (strcmp(state, "active") == 0) {
        return vbucket_state_active;
    } else if (strcmp(state, "replica") == 0) {
        return vbucket_state_replica;
    } else if (strcmp(state, "pending") == 0) {
        return vbucket_state_pending;
    } else {
        return vbucket_state_dead;
    }
}

void VBucket::setState(vbucket_state_t to, const nlohmann::json* meta) {
    folly::SharedMutex::WriteHolder wlh(getStateLock());
    setState_UNLOCKED(to, meta, wlh);
}

std::string VBucket::validateReplicationTopology(
        const nlohmann::json& topology) {
    // Topology must be an array with 1..2 chain elements; and
    // each chain is an array of 1..4 nodes.
    //   [[<active>, <replica>, ...], [<active>, <replica>, ...]]
    //
    // - The first node (active) must always be a string representing
    //   the node name.
    // - The subsequent nodes (replicas) can either be strings
    //   indicating a defined replica, or Null indicating an undefined
    //   replica.
    if (!topology.is_array()) {
        return "'topology' must be an array, found:"s + topology.dump();
    }
    if ((topology.empty()) || (topology.size() > 2)) {
        return "'topology' must contain 1..2 elements, found:"s +
               topology.dump();
    }
    for (const auto& chain : topology.items()) {
        const auto& chainId = chain.key();
        const auto& nodes = chain.value();
        if (!nodes.is_array()) {
            return "'topology' chain["s + chainId +
                   "] must be an array, found:" + nodes.dump();
        }
        if ((nodes.empty()) || (nodes.size() > 4)) {
            return "'topology' chain["s + chainId +
                   "] must contain 1..4 nodes, found:" + nodes.dump();
        }
        for (const auto& node : nodes.items()) {
            switch (node.value().type()) {
            case nlohmann::json::value_t::string:
                break;
            case nlohmann::json::value_t::null:
                // Null not permitted for active (first) node.
                if (node.key() == "0") {
                    return "'topology' chain[" + chainId + "] node[" +
                           node.key() + "] (active) cannot be null";
                }
                break;
            default:
                return "'topology' chain[" + chainId + "] node[" + node.key() +
                       "] must be a string, found:" + node.value().dump();
            }
        }
    }
    return {};
}

std::string VBucket::validateSetStateMeta(const nlohmann::json& meta) {
    if (!meta.is_object()) {
        return "'meta' must be an object if specified, found:"s + meta.dump();
    }
    for (const auto& el : meta.items()) {
        if (el.key() == "topology") {
            return validateReplicationTopology(el.value());
        } else {
            return "'topology' contains unsupported key:"s + el.key() +
                   " with value:" + el.value().dump();
        }
    }
    return {};
}

void VBucket::setState_UNLOCKED(
        vbucket_state_t to,
        const nlohmann::json* meta,
        const folly::SharedMutex::WriteHolder& vbStateLock) {
    vbucket_state_t oldstate = state;

    // Validate (optional) meta content.
    if (meta) {
        if (to != vbucket_state_active) {
            throw std::invalid_argument(
                    "VBucket::setState: meta only permitted for state:active, "
                    "found state:"s +
                    VBucket::toString(to) + " meta:" + meta->dump());
        }
        auto error = validateSetStateMeta(*meta);
        if (!error.empty()) {
            throw std::invalid_argument("VBucket::setState: " + error);
        }
    }

    EP_LOG_INFO(
            "VBucket::setState: transitioning {} with high seqno:{} from:{} "
            "to:{}{}",
            id,
            getHighSeqno(),
            VBucket::toString(oldstate),
            VBucket::toString(to),
            meta ? (" meta:"s + meta->dump()) : ""s);

    state = to;

    setupSyncReplication(meta ? &meta->at("topology") : nullptr);
}

vbucket_transition_state VBucket::getTransitionState() const {
    nlohmann::json topology;
    if (getState() == vbucket_state_active) {
        topology = getReplicationTopology();
    }

    return vbucket_transition_state{failovers->getJSON(), topology, getState()};
}

nlohmann::json VBucket::getReplicationTopology() const {
    return *replicationTopology.rlock();
}

void VBucket::setupSyncReplication(const nlohmann::json* topology) {
    // First, update the Replication Topology in VBucket
    if (topology) {
        if (state != vbucket_state_active) {
            throw std::invalid_argument(
                    "VBucket::setupSyncReplication: Topology only valid for "
                    "vbucket_state_active");
        }
        auto error = validateReplicationTopology(*topology);
        if (!error.empty()) {
            throw std::invalid_argument(
                    "VBucket::setupSyncReplication: Invalid replication "
                    "topology: " +
                    error);
        }
        *replicationTopology.wlock() = *topology;
    } else {
        *replicationTopology.wlock() = {};
    }

    // Then, initialize the DM and propagate the new topology if necessary
    auto* currentPassiveDM =
            dynamic_cast<PassiveDurabilityMonitor*>(durabilityMonitor.get());

    // If we are transitioning away from active then we need to mark all of our
    // prepares as PreparedMaybeVisible to avoid exposing them
    if (!currentPassiveDM && durabilityMonitor &&
        state != vbucket_state_active) {
        auto& adm = dynamic_cast<ActiveDurabilityMonitor&>(*durabilityMonitor);
        auto trackedWrites = adm.getTrackedKeys();
        for (auto& key : trackedWrites) {
            auto htRes = ht.findOnlyPrepared(key);
            Expects(htRes.storedValue);
            Expects(htRes.storedValue->isPending() ||
                    htRes.storedValue->isPrepareCompleted());
            htRes.storedValue->setCommitted(
                    CommittedState::PreparedMaybeVisible);
        }
    }

    switch (state) {
    case vbucket_state_active: {
        if (currentPassiveDM) {
            // Change to active from passive durability monitor - construct
            // an ActiveDM from the PassiveDM, maintaining any in-flight
            // SyncWrites.
            durabilityMonitor = std::make_unique<ActiveDurabilityMonitor>(
                    stats,
                    *this,
                    std::move(*currentPassiveDM),
                    syncWriteTimeoutFactory(*this));
        } else if (!durabilityMonitor) {
            // Change to Active from no previous DurabilityMonitor - create
            // one.
            durabilityMonitor = std::make_unique<ActiveDurabilityMonitor>(
                    stats, *this, syncWriteTimeoutFactory(*this));
        } else {
            // Already have an (active?) DurabilityMonitor and just changing
            // topology.
            if (!dynamic_cast<ActiveDurabilityMonitor*>(
                        durabilityMonitor.get())) {
                throw std::logic_error(
                        "VBucket::setupSyncReplication: A durabilityMonitor "
                        "already exists but it is neither Active nor Passive!");
            }
        }

        // @todo: We want to support empty-topology in ActiveDM, that's for
        //     Warmup. Deferred to dedicated patch (tracked under MB-33186).
        if (topology) {
            getActiveDM().setReplicationTopology(*replicationTopology.rlock());
        }
        return;
    }
    case vbucket_state_replica:
    case vbucket_state_pending:
        if (currentPassiveDM) {
            // Already have a PassiveDM - given topology changes are not
            // applicable to PassiveDM, nothing to do here.
            return;
        }
        // Current DM (if exists) is not Passive; replace it with a Passive one.
        if (durabilityMonitor) {
            durabilityMonitor = std::make_unique<PassiveDurabilityMonitor>(
                    *this,
                    std::move(dynamic_cast<ActiveDurabilityMonitor&>(
                            *durabilityMonitor.get())));
        } else {
            durabilityMonitor =
                    std::make_unique<PassiveDurabilityMonitor>(*this);
        }
        return;
    case vbucket_state_dead:
        // No DM in dead state.
        return;
    }
    folly::assume_unreachable();
}

ActiveDurabilityMonitor& VBucket::getActiveDM() {
    Expects(state == vbucket_state_active);
    return dynamic_cast<ActiveDurabilityMonitor&>(*durabilityMonitor);
}

PassiveDurabilityMonitor& VBucket::getPassiveDM() {
    Expects(state == vbucket_state_replica || state == vbucket_state_pending);
    return dynamic_cast<PassiveDurabilityMonitor&>(*durabilityMonitor);
}

void VBucket::processDurabilityTimeout(
        const std::chrono::steady_clock::time_point asOf) {
    folly::SharedMutex::ReadHolder lh(stateLock);
    if (getState() != vbucket_state_active) {
        return;
    }
    getActiveDM().processTimeout(asOf);
}

void VBucket::notifySyncWritesPendingCompletion() {
    syncWriteResolvedCb(getId());
}

void VBucket::processResolvedSyncWrites() {
    // Acquire shared access on stateLock as need to ensure the vbucket is
    // active (and we have an ActiveDM).
    folly::SharedMutex::ReadHolder rlh(getStateLock());
    if (getState() != vbucket_state_active) {
        return;
    }
    getActiveDM().processCompletedSyncWriteQueue();
}

void VBucket::doStatsForQueueing(const Item& qi, size_t itemBytes)
{
    ++dirtyQueueSize;
    dirtyQueueMem.fetch_add(sizeof(Item));
    ++dirtyQueueFill;
    auto ms = std::chrono::duration_cast<std::chrono::milliseconds>(
            qi.getQueuedTime().time_since_epoch());
    dirtyQueueAge.fetch_add(ms.count());
    dirtyQueuePendingWrites.fetch_add(itemBytes);
}

void AggregatedFlushStats::accountItem(const Item& item) {
    Expects(item.getQueuedTime().time_since_epoch().count() != 0);

    ++numItems;
    totalBytes += item.size();
    totalAgeInMilliseconds +=
            std::chrono::duration_cast<std::chrono::milliseconds>(
                    item.getQueuedTime().time_since_epoch())
                    .count();
}

void VBucket::doAggregatedFlushStats(const AggregatedFlushStats& aggStats) {
    const auto numItems = aggStats.getNumItems();
    stats.diskQueueSize -= numItems;
    dirtyQueueSize -= numItems;
    decrDirtyQueueMem(sizeof(Item) * numItems);
    dirtyQueueDrain += numItems;
    decrDirtyQueueAge(aggStats.getTotalAgeInMilliseconds());
    decrDirtyQueuePendingWrites(aggStats.getTotalBytes());
}

void VBucket::incrMetaDataDisk(const Item& qi) {
    metaDataDisk.fetch_add(qi.getKey().size() + sizeof(ItemMetaData));
}

void VBucket::decrMetaDataDisk(const Item& qi) {
    // assume couchstore remove approx this much data from disk
    metaDataDisk.fetch_sub((qi.getKey().size() + sizeof(ItemMetaData)));
}

void VBucket::resetStats() {
    opsCreate.store(0);
    opsDelete.store(0);
    opsGet.store(0);
    opsReject.store(0);
    opsUpdate.store(0);

    stats.diskQueueSize.fetch_sub(dirtyQueueSize.exchange(0));
    dirtyQueueMem.store(0);
    dirtyQueueFill.store(0);
    dirtyQueueAge.store(0);
    dirtyQueuePendingWrites.store(0);
    dirtyQueueDrain.store(0);

    hlc.resetStats();
}

uint64_t VBucket::getQueueAge() {
    uint64_t currDirtyQueueAge = dirtyQueueAge.load();
    // dirtyQueue size is 0, so the queueAge is 0.
    if (currDirtyQueueAge == 0) {
        return 0;
    }

    // Get time now multiplied by the queue size. We need to subtract
    // dirtyQueueAge from this to offset time_since_epoch.
    auto currentAge =
            std::chrono::duration_cast<std::chrono::milliseconds>(
                    std::chrono::steady_clock::now().time_since_epoch())
                    .count() *
            dirtyQueueSize;

    // Return the time in milliseconds
    return (currentAge - currDirtyQueueAge);
}

template <typename T>
void VBucket::addStat(const char* nm,
                      const T& val,
                      const AddStatFn& add_stat,
                      const CookieIface* c) {
    std::string stat = statPrefix;
    if (nm != nullptr) {
        add_prefixed_stat(statPrefix, nm, val, add_stat, c);
    } else {
        add_casted_stat(statPrefix.data(), val, add_stat, c);
    }
}

void VBucket::handlePreExpiry(const HashTable::HashBucketLock& hbl,
                              StoredValue& v) {
    // Pending items should not be subject to expiry
    if (v.isPending()) {
        std::stringstream ss;
        ss << v;
        throw std::invalid_argument(
                "VBucket::handlePreExpiry: Cannot expire pending "
                "StoredValues:" +
                cb::UserDataView(ss.str()).getSanitizedValue());
    }

    value_t value = v.getValue();
    if (value) {
        std::unique_ptr<Item> itm(v.toItem(id));
        item_info itm_info;
        EventuallyPersistentEngine* engine = ObjectRegistry::getCurrentEngine();
        itm_info =
                itm->toItemInfo(failovers->getLatestUUID(), getHLCEpochSeqno());

        ServerApi* sapi = engine->getServerApi();
        /* TODO: In order to minimize allocations, the callback needs to
         * allocate an item whose value size will be exactly the size of the
         * value after pre-expiry is performed.
         */
        auto result = sapi->document->pre_expiry(itm_info);

        // The API states only uncompressed xattr values are returned, but an
        // empty value has datatype:raw
        auto datatype = result.empty() ? PROTOCOL_BINARY_RAW_BYTES
                                       : PROTOCOL_BINARY_DATATYPE_XATTR;
        std::unique_ptr<Blob> val(Blob::New(result.data(), result.size()));
        ht.unlocked_replaceValueAndDatatype(hbl, v, std::move(val), datatype);
    }
}

cb::engine_errc VBucket::commit(
        const DocKey& key,
        uint64_t prepareSeqno,
        std::optional<int64_t> commitSeqno,
        const Collections::VB::CachingReadHandle& cHandle,
        const CookieIface* cookie) {
    Expects(cHandle.valid());
    auto res = ht.findForUpdate(key);
    if (!res.pending) {
        std::string committedItemInfo("null");
        if (res.committed) {
            committedItemInfo =
                    fmt::format("seqno:{}, isDeleted:{}, isResident:{}, cas:{}",
                                res.committed->getBySeqno(),
                                res.committed->isDeleted(),
                                res.committed->isResident(),
                                res.committed->getCas());
        }
        // If we are committing we /should/ always find the pending item.
        EP_LOG_ERR(
                "VBucket::commit ({}) failed as no pending HashTable item "
                "found with "
                "key:{}, committed item:[{}], prepare_seqno:{}, "
                "commit_seqno:{}, IsDiskSnapshot:{}, "
                "snapshotInfo:{}, HS:{}, HPS:{}, HCS:{}",
                id,
                cb::UserDataView(key.to_string()),
                committedItemInfo,
                prepareSeqno,
                to_string_or_none(commitSeqno),
                isReceivingDiskSnapshot(),
                checkpointManager->getSnapshotInfo(),
                getHighSeqno(),
                getHighPreparedSeqno(),
                getHighCompletedSeqno());
        return cb::engine_errc::no_such_key;
    }

    Expects(prepareSeqno);

    // Value for Pending must never be ejected
    Expects(res.pending->isResident());

    // If prepare seqno is not the same as our stored seqno then we should be
    // a replica and have missed a completion and a prepare due to de-dupe.
    if (prepareSeqno != static_cast<uint64_t>(res.pending->getBySeqno())) {
        Expects(getState() != vbucket_state_active);
        Expects(isReceivingDiskSnapshot());
        Expects(prepareSeqno >= checkpointManager->getOpenSnapshotStartSeqno());
    }

    VBQueueItemCtx queueItmCtx;
    if (commitSeqno) {
        queueItmCtx.genBySeqno = GenerateBySeqno::No;
    }
    // Never generate a new cas. We should always take the existing cas because
    // it may have been set explicitly.
    queueItmCtx.genCas = GenerateCas::No;

    queueItmCtx.durability =
            DurabilityItemCtx{res.pending->getBySeqno(), nullptr /*cookie*/};

    queueItmCtx.hcs = res.pending->getBySeqno();
    if (res.pending->isDeleted()) {
        // we are about to commit a sync delete, bump the maxDeletedRevSeqno
        // just as it would be for a non-sync delete
        ht.updateMaxDeletedRevSeqno(res.pending->getRevSeqno());
    }
    auto notify =
            commitStoredValue(res, prepareSeqno, queueItmCtx, commitSeqno);

    notifyNewSeqno(notify);
    doCollectionsStats(cHandle, notify);

    // Cookie representing the client connection, provided only at Active
    if (cookie) {
        notifyClientOfSyncWriteComplete(cookie, cb::engine_errc::success);
    }

    return cb::engine_errc::success;
}

cb::engine_errc VBucket::abort(
        const DocKey& key,
        uint64_t prepareSeqno,
        std::optional<int64_t> abortSeqno,
        const Collections::VB::CachingReadHandle& cHandle,
        const CookieIface* cookie) {
    Expects(cHandle.valid());
    auto htRes = ht.findForUpdate(key);

    // This block handles the case where at Replica we receive an Abort but we
    // do not have any in-flight Prepare in the HT. That is possible when
    // Replica receives a Backfill (Disk) Snapshot (for both EP and Ephemeral
    // bucket).
    // Note that, while for EP we just expect no-pending in the HT, for
    // Ephemeral we may have no-pending or a pre-existing completed (Committed
    // or Aborted) Prepare in the HT.
    if (!htRes.pending ||
        (htRes.pending && htRes.pending->isPrepareCompleted())) {
        // Active should always find the pending item.
        if (getState() == vbucket_state_active) {
            if (htRes.committed) {
                std::stringstream ss;
                ss << *htRes.committed;
                EP_LOG_ERR(
                        "VBucket::abort ({}) - active failed as HashTable "
                        "value is not "
                        "CommittedState::Pending - {}",
                        id,
                        cb::UserData(ss.str()));
                return cb::engine_errc::invalid_arguments;
            } else {
                EP_LOG_ERR(
                        "VBucket::abort ({}) - active failed as no HashTable"
                        "item found with key:{}",
                        id,
                        cb::UserDataView(key.to_string()));
                return cb::engine_errc::no_such_key;
            }
        }

        // If we did not find the corresponding prepare for this abort then we
        // must be receiving a disk snapshot.
        if (!isReceivingDiskSnapshot()) {
            EP_LOG_ERR(
                    "VBucket::abort ({}) - replica - failed as we received "
                    "an abort for a prepare that does not exist and we are not "
                    "currently receiving a disk snapshot. Prepare seqno: {} "
                    "Abort seqno: {}",
                    id,
                    prepareSeqno,
                    to_string_or_none(abortSeqno));
            return cb::engine_errc::invalid_arguments;
        }

        // Replica is receiving a legal Abort but we do not have any in-flight
        // Prepare in the HT.
        // 1) If we do not have any pending in the HT, then we just proceed to
        //     creating a new Abort item
        // 2) Else, if we have a Completed pending in the HT (possible only at
        //     Ephemeral) then we have to convert/update the existing pending
        //     into a new PersistedAborted item
        VBNotifyCtx ctx;
        if (!htRes.pending) {
            ctx = addNewAbort(
                    htRes.pending.getHBL(), key, prepareSeqno, *abortSeqno);
        } else {
            // This code path can be reached only at Ephemeral
            Expects(htRes.pending->isPrepareCompleted());
            ctx = abortStoredValue(htRes.pending.getHBL(),
                                   *htRes.pending.release(),
                                   prepareSeqno,
                                   *abortSeqno);
        }

        notifyNewSeqno(ctx);
        doCollectionsStats(cHandle, ctx);

        return cb::engine_errc::success;
    }

    // If prepare seqno is not the same as our stored seqno then we should be
    // a replica and have missed a completion and a prepare due to de-dupe.
    if (prepareSeqno != static_cast<uint64_t>(htRes.pending->getBySeqno())) {
        Expects(getState() != vbucket_state_active);
        Expects(isReceivingDiskSnapshot());
        Expects(prepareSeqno >= checkpointManager->getOpenSnapshotStartSeqno());
    }

    // abortStoredValue deallocates the pending SV, releasing here so
    // ~StoredValueProxy will not attempt to update stats and lead to
    // use-after-free
    auto notify = abortStoredValue(htRes.pending.getHBL(),
                                   *htRes.pending.release(),
                                   prepareSeqno,
                                   abortSeqno);

    notifyNewSeqno(notify);
    doCollectionsStats(cHandle, notify);

    // Cookie representing the client connection, provided only at Active
    if (cookie) {
        notifyClientOfSyncWriteComplete(cookie,
                                        cb::engine_errc::sync_write_ambiguous);
    }

    return cb::engine_errc::success;
}

void VBucket::notifyActiveDMOfLocalSyncWrite() {
    getActiveDM().checkForCommit();
}

void VBucket::notifyClientOfSyncWriteComplete(const CookieIface* cookie,
                                              cb::engine_errc result) {
    EP_LOG_DEBUG(
            "VBucket::notifyClientOfSyncWriteComplete ({}) cookie:{} result:{}",
            id,
            static_cast<const void*>(cookie),
            result);
    Expects(cookie);
    syncWriteCompleteCb(cookie, result);
}

void VBucket::notifyPassiveDMOfSnapEndReceived(uint64_t snapEnd) {
    getPassiveDM().notifySnapshotEndReceived(snapEnd);
}

void VBucket::sendSeqnoAck(int64_t seqno) {
    Expects(state == vbucket_state_replica || state == vbucket_state_pending);
    seqnoAckCb(getId(), seqno);
}

bool VBucket::addPendingOp(const CookieIface* cookie) {
    std::lock_guard<std::mutex> lh(pendingOpLock);
    if (state != vbucket_state_pending) {
        // State transitioned while we were waiting.
        return false;
    }
    // Start a timer when enqueuing the first client.
    if (pendingOps.empty()) {
        pendingOpsStart = std::chrono::steady_clock::now();
    }
    pendingOps.push_back(cookie);
    ++stats.pendingOps;
    ++stats.pendingOpsTotal;
    return true;
}

bool VBucket::isResidentRatioUnderThreshold(float threshold) {
    if (eviction != EvictionPolicy::Full) {
        throw std::invalid_argument(
                "VBucket::isResidentRatioUnderThreshold: "
                "policy (which is " +
                to_string(eviction) + ") must be EvictionPolicy::Full");
    }
    size_t num_items = getNumItems();
    size_t num_non_resident_items = getNumNonResidentItems();
    float ratio =
            num_items
                    ? ((float)(num_items - num_non_resident_items) / num_items)
                    : 0.0;
    if (threshold >= ratio) {
        return true;
    } else {
        return false;
    }
}

void VBucket::createFilter(size_t key_count, double probability) {
    // Create the actual bloom filter upon vbucket creation during
    // scenarios:
    //      - Bucket creation
    //      - Rebalance
    std::lock_guard<std::mutex> lh(bfMutex);
    if (bFilter == nullptr && tempFilter == nullptr) {
        bFilter = std::make_unique<BloomFilter>(key_count, probability,
                                        BFILTER_ENABLED);
    } else {
        EP_LOG_WARN("({}) Bloom filter / Temp filter already exist!", id);
    }
}

void VBucket::initTempFilter(size_t key_count, double probability) {
    // Create a temp bloom filter with status as COMPACTING,
    // if the main filter is found to exist, set its state to
    // COMPACTING as well.
    std::lock_guard<std::mutex> lh(bfMutex);
    tempFilter = std::make_unique<BloomFilter>(key_count, probability,
                                     BFILTER_COMPACTING);
    if (bFilter) {
        bFilter->setStatus(BFILTER_COMPACTING);
    }
}

void VBucket::addToFilter(const DocKey& key) {
    std::lock_guard<std::mutex> lh(bfMutex);
    if (bFilter) {
        bFilter->addKey(key);
    }

    // If the temp bloom filter is not found to be nullptr,
    // it means that compaction is running on the particular
    // vbucket. Therefore add the key to the temp filter as
    // well, as once compaction completes the temp filter
    // will replace the main bloom filter.
    if (tempFilter) {
        tempFilter->addKey(key);
    }
}

bool VBucket::maybeKeyExistsInFilter(const DocKey& key) {
    std::lock_guard<std::mutex> lh(bfMutex);
    if (bFilter) {
        return bFilter->maybeKeyExists(key);
    } else {
        // If filter doesn't exist, allow the BgFetch to go through.
        return true;
    }
}

bool VBucket::isTempFilterAvailable() {
    std::lock_guard<std::mutex> lh(bfMutex);
    if (tempFilter &&
        (tempFilter->getStatus() == BFILTER_COMPACTING ||
         tempFilter->getStatus() == BFILTER_ENABLED)) {
        return true;
    } else {
        return false;
    }
}

void VBucket::addToTempFilter(const DocKey& key) {
    // Keys will be added to only the temp filter during
    // compaction.
    std::lock_guard<std::mutex> lh(bfMutex);
    if (tempFilter) {
        tempFilter->addKey(key);
    }
}

void VBucket::swapFilter() {
    // Delete the main bloom filter and replace it with
    // the temp filter that was populated during compaction,
    // only if the temp filter's state is found to be either at
    // COMPACTING or ENABLED (if in the case the user enables
    // bloomfilters for some reason while compaction was running).
    // Otherwise, it indicates that the filter's state was
    // possibly disabled during compaction, therefore clear out
    // the temp filter. If it gets enabled at some point, a new
    // bloom filter will be made available after the next
    // compaction.

    std::lock_guard<std::mutex> lh(bfMutex);
    if (tempFilter) {
        bFilter.reset();

        if (tempFilter->getStatus() == BFILTER_COMPACTING ||
             tempFilter->getStatus() == BFILTER_ENABLED) {
            bFilter = std::move(tempFilter);
            bFilter->setStatus(BFILTER_ENABLED);
        }
        tempFilter.reset();
    }
}

void VBucket::clearFilter() {
    std::lock_guard<std::mutex> lh(bfMutex);
    bFilter.reset();
    tempFilter.reset();
}

void VBucket::setFilterStatus(bfilter_status_t to) {
    std::lock_guard<std::mutex> lh(bfMutex);
    if (bFilter) {
        bFilter->setStatus(to);
    }
    if (tempFilter) {
        tempFilter->setStatus(to);
    }
}

std::string VBucket::getFilterStatusString() {
    std::lock_guard<std::mutex> lh(bfMutex);
    if (bFilter) {
        return bFilter->getStatusString();
    } else if (tempFilter) {
        return tempFilter->getStatusString();
    } else {
        return "DOESN'T EXIST";
    }
}

size_t VBucket::getFilterSize() {
    std::lock_guard<std::mutex> lh(bfMutex);
    if (bFilter) {
        return bFilter->getFilterSize();
    } else {
        return 0;
    }
}

size_t VBucket::getNumOfKeysInFilter() {
    std::lock_guard<std::mutex> lh(bfMutex);
    if (bFilter) {
        return bFilter->getNumOfKeysInFilter();
    } else {
        return 0;
    }
}

size_t VBucket::getFilterMemoryFootprint() {
    std::lock_guard<std::mutex> lh(bfMutex);
    size_t memFootprint{0};
    if (bFilter) {
        memFootprint += bFilter->getMemoryFootprint();
    }
    if (tempFilter) {
        memFootprint += tempFilter->getMemoryFootprint();
    }
    return memFootprint;
}

VBNotifyCtx VBucket::queueItem(queued_item& item, const VBQueueItemCtx& ctx) {
    // Set queue time to now. Why not in the ctor of the Item? We only need to
    // do this in certain places for new items as it's used to determine how
    // long it took an item to get flushed.
    item->setQueuedTime();

    // Ensure that durable writes are queued with the same seqno-order in both
    // Backfill/CheckpointManager Queues and DurabilityMonitor. Note that
    // bySeqno may be generated by Queues when the item is queued.
    // Lock only for durable writes to minimize front-end thread contention.
    std::unique_lock<std::mutex> durLock(dmQueueMutex, std::defer_lock);
    if (item->isPending()) {
        durLock.lock();
    }

    VBNotifyCtx notifyCtx;
    notifyCtx.notifyFlusher = checkpointManager->queueDirty(
            item, ctx.genBySeqno, ctx.genCas, ctx.preLinkDocumentContext);
    notifyCtx.notifyReplication = true;
    notifyCtx.bySeqno = item->getBySeqno();
    notifyCtx.syncWrite = item->isPending() || item->isAbort()
                                  ? SyncWriteOperation::Yes
                                  : SyncWriteOperation::No;

    // Process Durability items (notify the DurabilityMonitor of
    // Prepare/Commit/Abort)
    switch (state) {
    case vbucket_state_active:
        if (item->isPending()) {
            Expects(ctx.durability.has_value());
            getActiveDM().addSyncWrite(ctx.durability->cookie, item);
        }
        break;
    case vbucket_state_replica:
    case vbucket_state_pending: {
        auto& pdm = getPassiveDM();
        if (item->isPending()) {
            pdm.addSyncWrite(item, ctx.overwritingPrepareSeqno);
        } else if (item->isCommitSyncWrite()) {
            pdm.completeSyncWrite(
                    item->getKey(),
                    PassiveDurabilityMonitor::Resolution::Commit,
                    std::get<int64_t>(
                            ctx.durability->requirementsOrPreparedSeqno));
        } else if (item->isAbort()) {
            pdm.completeSyncWrite(item->getKey(),
                                  PassiveDurabilityMonitor::Resolution::Abort,
                                  {} /* no prepareSeqno*/);
        }
        break;
    }
    case vbucket_state_dead:
        // Do nothing, the vbucket is dead and the DM shouldn't be used
        break;
    }

    return notifyCtx;
}

VBNotifyCtx VBucket::queueDirty(const HashTable::HashBucketLock& hbl,
                                StoredValue& v,
                                const VBQueueItemCtx& ctx) {
    if (ctx.trackCasDrift == TrackCasDrift::Yes) {
        setMaxCasAndTrackDrift(v.getCas());
    }

    // If we are queueing a SyncWrite StoredValue; extract the durability
    // requirements to use to create the Item.
    std::optional<cb::durability::Requirements> durabilityReqs;
    if (v.isPending()) {
        Expects(ctx.durability.has_value());
        durabilityReqs = std::get<cb::durability::Requirements>(
                ctx.durability->requirementsOrPreparedSeqno);
    }

    queued_item qi(v.toItem(getId(),
                            StoredValue::HideLockedCas::No,
                            StoredValue::IncludeValue::Yes,
                            durabilityReqs));

    if (qi->isCommitSyncWrite()) {
        Expects(ctx.durability.has_value());
        qi->setPrepareSeqno(
                std::get<int64_t>(ctx.durability->requirementsOrPreparedSeqno));
    }

    // MB-27457: Timestamp deletes only when they don't already have a timestamp
    // assigned. This is here to ensure all deleted items have a timestamp which
    // our tombstone purger can use to determine which tombstones to purge. A
    // DCP replicated or deleteWithMeta created delete may already have a time
    // assigned to it.
    if (qi->isDeleted() && (ctx.generateDeleteTime == GenerateDeleteTime::Yes ||
                            qi->getExptime() == 0)) {
        qi->setExpTime(ep_real_time());
    }

    if (!mightContainXattrs() && mcbp::datatype::is_xattr(v.getDatatype())) {
        setMightContainXattrs();
    }

    // Enqueue the item for persistence and replication
    VBNotifyCtx notifyCtx = queueItem(qi, ctx);

    // Some StoredValue adjustments now..
    if (ctx.genCas == GenerateCas::Yes) {
        v.setCas(qi->getCas());
        }
    if (ctx.genBySeqno == GenerateBySeqno::Yes) {
        v.setBySeqno(qi->getBySeqno());
    }

    return notifyCtx;
}

VBNotifyCtx VBucket::queueAbort(const HashTable::HashBucketLock& hbl,
                                const StoredValue& v,
                                int64_t prepareSeqno,
                                const VBQueueItemCtx& ctx) {
    if (ctx.trackCasDrift == TrackCasDrift::Yes) {
        setMaxCasAndTrackDrift(v.getCas());
    }

    queued_item item(v.toItemAbort(getId()));
    item->setPrepareSeqno(prepareSeqno);
    item->setExpTime(ep_real_time());

    Expects(item->isAbort());
    Expects(item->isDeleted());

    return queueItem(item, ctx);
}

VBNotifyCtx VBucket::queueAbortForUnseenPrepare(queued_item item,
                                                const VBQueueItemCtx& ctx) {
    item->setExpTime(ep_real_time());

    Expects(item->isAbort());
    Expects(item->isDeleted());
    Expects(item->getPrepareSeqno());

    return queueItem(item, ctx);
}

queued_item VBucket::createNewAbortedItem(const DocKey& key,
                                          int64_t prepareSeqno,
                                          int64_t abortSeqno) {
    auto item = make_STRCPtr<Item>(key,
                                   0 /*flags*/,
                                   ep_real_time() /*exp*/,
                                   value_t{},
                                   PROTOCOL_BINARY_RAW_BYTES,
                                   0,
                                   abortSeqno,
                                   getId());

    item->setAbortSyncWrite();
    item->setPrepareSeqno(prepareSeqno);

    return item;
}

HashTable::FindResult VBucket::fetchValidValue(
        WantsDeleted wantsDeleted,
        TrackReference trackReference,
        const Collections::VB::CachingReadHandle& cHandle,
        const ForGetReplicaOp fetchRequestedForReplicaItem) {
    const auto& key = cHandle.getKey();

    // Whilst fetchValidValue is used for reads it also processes expiries which
    // means that it can update StoredValues
    auto res = ht.findForUpdate(key);
    auto* v = res.selectSVForRead(
            trackReference, wantsDeleted, fetchRequestedForReplicaItem);

    // We don't expire if:
    //  - the item is already deleted
    //  - it is a temp item
    //  - the item is a pending Prepare -> TTL will apply if/when the item is
    //    committed
    //  - it isn't logically expired
    if (!v || v->isDeleted() || v->isTempItem() || !v->isCommitted() ||
        !v->isExpired(ep_real_time())) {
        // Nothing to expire, just return the access result
        return {v, std::move(res.getHBL())};
    }

    // Expiry path

    // Note that only the master actively expires items, and only if the item's
    // collection is alive and there's mem available in checkpoints.
    const auto cmAvailable =
            bucket && bucket->verifyCheckpointMemoryState() !=
                              KVBucket::CheckpointMemoryState::Full;
    if (getState() == vbucket_state_active && cHandle.valid() && cmAvailable) {
        handlePreExpiry(res.getHBL(), *v);
        VBNotifyCtx notifyCtx;
        std::tie(std::ignore, v, notifyCtx) =
                processExpiredItem(res, cHandle, ExpireBy::Access);
        notifyNewSeqno(notifyCtx);
        doCollectionsStats(cHandle, notifyCtx);
    }

    // When reached here we know for sure that the item is logically expired, so
    // apply the WantsDeleted logic regardless of whether the fetch is for an
    // active or replica vbucket
    return {(wantsDeleted == WantsDeleted::Yes) ? v : nullptr,
            std::move(res.getHBL())};
}

VBucket::FetchForWriteResult VBucket::fetchValueForWrite(
        const Collections::VB::CachingReadHandle& cHandle) {
    Expects(getState() == vbucket_state_active);

    auto res = ht.findForUpdate(cHandle.getKey());
    auto* sv = res.selectSVToModify(false /*durability*/);

    if (!sv) {
        // No item found.
        return {FetchForWriteResult::Status::OkVacant,
                {},
                std::move(res.getHBL())};
    }

    if (sv->isPending()) {
        // Attempted to write and found a Pending SyncWrite. Cannot write until
        // the in-flight one has completed.
        return {FetchForWriteResult::Status::ESyncWriteInProgress, nullptr, {}};
    }

    if (sv->isDeleted()) {
        // If we got a deleted value then can return directly (and skip
        // expiration checks because deleted items are not subject
        // to expiration).
        return {FetchForWriteResult::Status::OkFound,
                sv,
                std::move(res.getHBL())};
    }

    if (sv->isTempItem()) {
        // No expiry check needed for temps.
        return {FetchForWriteResult::Status::OkFound,
                sv,
                std::move(res.getHBL())};
    }

    if (!sv->isExpired(ep_real_time())) {
        // Not expired, good to return as-is.
        return {FetchForWriteResult::Status::OkFound,
                sv,
                std::move(res.getHBL())};
    }

    // Expired - but queueDirty only allowed on active VB and only if the item's
    // collection is alive
    if (cHandle.valid()) {
        handlePreExpiry(res.getHBL(), *sv);
        VBNotifyCtx notifyCtx;
        std::tie(std::ignore, sv, notifyCtx) =
                processExpiredItem(res, cHandle, ExpireBy::Access);
        notifyNewSeqno(notifyCtx);
        doCollectionsStats(cHandle, notifyCtx);
    }

    // Item found (but now deleted via expiration).
    return {FetchForWriteResult::Status::OkFound, sv, std::move(res.getHBL())};
}

HashTable::FindResult VBucket::fetchPreparedValue(
        const Collections::VB::CachingReadHandle& cHandle) {
    auto res = ht.findForWrite(cHandle.getKey(), WantsDeleted::Yes);
    if (res.storedValue && res.storedValue->isPending()) {
        return res;
    }
    return {nullptr, std::move(res.lock)};
}

void VBucket::incExpirationStat(const ExpireBy source) {
    switch (source) {
    case ExpireBy::Pager:
        ++stats.expired_pager;
        break;
    case ExpireBy::Compactor:
        ++stats.expired_compactor;
        break;
    case ExpireBy::Access:
        ++stats.expired_access;
        break;
    }
    ++numExpiredItems;
}

MutationStatus VBucket::setFromInternal(const Item& itm) {
    if (!hasMemoryForStoredValue(stats, itm, UseActiveVBMemThreshold::Yes)) {
        return MutationStatus::NoMem;
    }
    ht.rollbackItem(itm);
    return MutationStatus::WasClean;
}

cb::StoreIfStatus VBucket::callPredicate(cb::StoreIfPredicate predicate,
                                         StoredValue* v) {
    cb::StoreIfStatus storeIfStatus = cb::StoreIfStatus::Continue;
    if (v) {
        auto info = v->getItemInfo(failovers->getLatestUUID());
        storeIfStatus = predicate(info, getInfo());
        // No no, you can't ask for it again
        if (storeIfStatus == cb::StoreIfStatus::GetItemInfo &&
            info.has_value()) {
            throw std::logic_error(
                    "VBucket::callPredicate invalid result of GetItemInfo");
        }
    } else {
        storeIfStatus = predicate({/*no info*/}, getInfo());
    }

    if (storeIfStatus == cb::StoreIfStatus::GetItemInfo &&
        eviction == EvictionPolicy::Value) {
        // We're VE, if we don't have, we don't have it.
        storeIfStatus = cb::StoreIfStatus::Continue;
    }

    return storeIfStatus;
}

cb::engine_errc VBucket::set(
        Item& itm,
        const CookieIface* cookie,
        EventuallyPersistentEngine& engine,
        cb::StoreIfPredicate predicate,
        const Collections::VB::CachingReadHandle& cHandle) {
    auto ret = checkDurabilityRequirements(itm);
    if (ret != cb::engine_errc::success) {
        return ret;
    }

    bool cas_op = (itm.getCas() != 0);

    { // HashBucketLock scope
        auto htRes = ht.findForUpdate(itm.getKey());
        auto* v = htRes.selectSVToModify(itm);
        auto& hbl = htRes.getHBL();

        cb::StoreIfStatus storeIfStatus = cb::StoreIfStatus::Continue;
        if (predicate && (storeIfStatus = callPredicate(predicate, v)) ==
                                 cb::StoreIfStatus::Fail) {
            return cb::engine_errc::predicate_failed;
        }

        if (v && v->isLocked(ep_current_time()) &&
            (getState() == vbucket_state_replica ||
             getState() == vbucket_state_pending)) {
            v->unlock();
        }

        bool maybeKeyExists = true;
        // If we didn't find a valid item then check the bloom filter, but only
        // if we're full-eviction with a CAS operation or a have a predicate
        // that requires the item's info
        if ((v == nullptr || v->isTempInitialItem()) &&
            (eviction == EvictionPolicy::Full) &&
            (cas_op || storeIfStatus == cb::StoreIfStatus::GetItemInfo ||
             itm.shouldPreserveTtl())) {
            // Check Bloomfilter's prediction
            if (!maybeKeyExistsInFilter(itm.getKey())) {
                maybeKeyExists = false;
            }
        }

        PreLinkDocumentContext preLinkDocumentContext(
                engine, const_cast<CookieIface*>(cookie), &itm);
        VBQueueItemCtx queueItmCtx;
        if (itm.isPending()) {
            queueItmCtx.durability =
                    DurabilityItemCtx{itm.getDurabilityReqs(), cookie};
        }
        queueItmCtx.preLinkDocumentContext = &preLinkDocumentContext;
        MutationStatus status;
        std::optional<VBNotifyCtx> notifyCtx;
        std::tie(status, notifyCtx) = processSet(htRes,
                                                 v,
                                                 itm,
                                                 itm.getCas(),
                                                 /*allowExisting*/ true,
                                                 /*hashMetaData*/ false,
                                                 queueItmCtx,
                                                 storeIfStatus,
                                                 maybeKeyExists);

        // For pending SyncWrites we initially return
        // cb::engine_errc::sync_write_pending; will notify client when request
        // is committed / aborted later. This is effectively EWOULDBLOCK, but
        // needs to be distinguishable by the ep-engine caller (storeIfInner)
        // from EWOULDBLOCK for bg-fetch
        ret = itm.isPending() ? cb::engine_errc::sync_write_pending
                              : cb::engine_errc::success;
        switch (status) {
        case MutationStatus::NoMem:
            ret = cb::engine_errc::no_memory;
            break;
        case MutationStatus::InvalidCas:
            ret = cb::engine_errc::key_already_exists;
            break;
        case MutationStatus::IsLocked:
            ret = cb::engine_errc::locked;
            break;
        case MutationStatus::NotFound:
            if (cas_op) {
                ret = cb::engine_errc::no_such_key;
                break;
            }
            // FALLTHROUGH
        case MutationStatus::WasDirty:
            // Even if the item was dirty, push it into the vbucket's open
            // checkpoint.
        case MutationStatus::WasClean:
            notifyNewSeqno(*notifyCtx);
            doCollectionsStats(cHandle, *notifyCtx);

            itm.setBySeqno(v->getBySeqno());
            itm.setCas(v->getCas());
            break;
        case MutationStatus::NeedBgFetch: { // CAS operation with non-resident
                                            // item
            // +
            // full eviction.
            if (v) {
                // temp item is already created. Simply schedule a bg fetch job
                bgFetch(std::move(hbl), itm.getKey(), *v, cookie, engine, true);
                return cb::engine_errc::would_block;
            }
            ret = addTempItemAndBGFetch(
                    std::move(hbl), itm.getKey(), cookie, engine, true);
            break;
        }

        case MutationStatus::IsPendingSyncWrite:
            ret = cb::engine_errc::sync_write_in_progress;
            break;
        }
    }

    return ret;
}

cb::engine_errc VBucket::replace(
        Item& itm,
        const CookieIface* cookie,
        EventuallyPersistentEngine& engine,
        cb::StoreIfPredicate predicate,
        const Collections::VB::CachingReadHandle& cHandle) {
    auto ret = checkDurabilityRequirements(itm);
    if (ret != cb::engine_errc::success) {
        return ret;
    }

    { // HashBucketLock scope
        auto htRes = ht.findForUpdate(itm.getKey());
        auto& hbl = htRes.getHBL();

        cb::StoreIfStatus storeIfStatus = cb::StoreIfStatus::Continue;
        if (predicate &&
            (storeIfStatus = callPredicate(predicate, htRes.committed)) ==
                    cb::StoreIfStatus::Fail) {
            return cb::engine_errc::predicate_failed;
        }

        if (htRes.committed) {
            if (isLogicallyNonExistent(*htRes.committed, cHandle) ||
                htRes.committed->isExpired(ep_real_time())) {
                ht.cleanupIfTemporaryItem(hbl, *htRes.committed);
                return cb::engine_errc::no_such_key;
            }

            auto* v = htRes.selectSVToModify(itm);
            MutationStatus mtype;
            std::optional<VBNotifyCtx> notifyCtx;
            if (eviction == EvictionPolicy::Full &&
                htRes.committed->isTempInitialItem()) {
                mtype = MutationStatus::NeedBgFetch;
            } else {
                // If a pending SV was found and it's not yet complete, then we
                // cannot perform another mutation while the first is in
                // progress.
                //
                // MB-37342: The semantic of replace must not change. Ie, we try
                //  the set only /after/ having verified that the doc exists,
                //  which is also the right time to check for any pending SW
                //  (and to reject the operation if a prepare is in-flight).
                if (htRes.pending && !htRes.pending->isPrepareCompleted()) {
                    return cb::engine_errc::sync_write_in_progress;
                }

                PreLinkDocumentContext preLinkDocumentContext(
                        engine, const_cast<CookieIface*>(cookie), &itm);
                VBQueueItemCtx queueItmCtx;
                queueItmCtx.preLinkDocumentContext = &preLinkDocumentContext;
                if (itm.isPending()) {
                    queueItmCtx.durability =
                            DurabilityItemCtx{itm.getDurabilityReqs(), cookie};
                }
                std::tie(mtype, notifyCtx) = processSet(htRes,
                                                        v,
                                                        itm,
                                                        0,
                                                        /*allowExisting*/ true,
                                                        /*hasMetaData*/ false,
                                                        queueItmCtx,
                                                        storeIfStatus);
            }

            // For pending SyncWrites we initially return
            // cb::engine_errc::sync_write_pending; will notify client when
            // request is committed / aborted later. This is effectively
            // EWOULDBLOCK, but needs to be distinguishable by the ep-engine
            // caller (storeIfInner) from EWOULDBLOCK for bg-fetch
            ret = itm.isPending() ? cb::engine_errc::sync_write_pending
                                  : cb::engine_errc::success;
            switch (mtype) {
            case MutationStatus::NoMem:
                ret = cb::engine_errc::no_memory;
                break;
            case MutationStatus::IsLocked:
                ret = cb::engine_errc::locked;
                break;
            case MutationStatus::InvalidCas:
            case MutationStatus::NotFound:
                ret = cb::engine_errc::not_stored;
                break;
                // FALLTHROUGH
            case MutationStatus::WasDirty:
                // Even if the item was dirty, push it into the vbucket's open
                // checkpoint.
            case MutationStatus::WasClean:
                notifyNewSeqno(*notifyCtx);
                doCollectionsStats(cHandle, *notifyCtx);

                itm.setBySeqno(v->getBySeqno());
                itm.setCas(v->getCas());
                break;
            case MutationStatus::NeedBgFetch: {
                // temp item is already created. Simply schedule a bg fetch job
                bgFetch(std::move(hbl), itm.getKey(), *v, cookie, engine, true);
                ret = cb::engine_errc::would_block;
                break;
            }
            case MutationStatus::IsPendingSyncWrite:
                ret = cb::engine_errc::sync_write_in_progress;
                break;
            }
        } else {
            if (eviction == EvictionPolicy::Value) {
                return cb::engine_errc::no_such_key;
            }

            if (maybeKeyExistsInFilter(itm.getKey())) {
                return addTempItemAndBGFetch(
                        std::move(hbl), itm.getKey(), cookie, engine, false);
            } else {
                // As bloomfilter predicted that item surely doesn't exist
                // on disk, return ENOENT for replace().
                return cb::engine_errc::no_such_key;
            }
        }
    }

    return ret;
}

void VBucket::addDurabilityMonitorStats(const AddStatFn& addStat,
                                        const CookieIface* cookie) const {
    durabilityMonitor->addStats(addStat, cookie);
}

void VBucket::dumpDurabilityMonitor(std::ostream& os) const {
    os << *durabilityMonitor;
}

Collections::VB::ReadHandle VBucket::lockCollections() const {
    return manifest->lock();
}

Collections::VB::CachingReadHandle VBucket::lockCollections(
        const DocKey& key) const {
    return manifest->lock(key);
}

Collections::VB::ManifestUpdateStatus VBucket::updateFromManifest(
        const Collections::Manifest& m) {
    return manifest->update(*this, m);
}

void VBucket::replicaCreateCollection(Collections::ManifestUid uid,
                                      ScopeCollectionPair identifiers,
                                      std::string_view collectionName,
                                      cb::ExpiryLimit maxTtl,
                                      int64_t bySeqno) {
    manifest->wlock().replicaCreate(
            *this, uid, identifiers, collectionName, maxTtl, bySeqno);
}

void VBucket::replicaDropCollection(Collections::ManifestUid uid,
                                    CollectionID cid,
                                    int64_t bySeqno) {
    manifest->wlock().replicaDrop(*this, uid, cid, bySeqno);
}

void VBucket::replicaCreateScope(Collections::ManifestUid uid,
                                 ScopeID sid,
                                 std::string_view scopeName,
                                 int64_t bySeqno) {
    manifest->wlock().replicaCreateScope(*this, uid, sid, scopeName, bySeqno);
}

void VBucket::replicaDropScope(Collections::ManifestUid uid,
                               ScopeID sid,
                               int64_t bySeqno) {
    manifest->wlock().replicaDropScope(*this, uid, sid, bySeqno);
}

cb::engine_errc VBucket::prepare(
        Item& itm,
        uint64_t cas,
        uint64_t* seqno,
        const CookieIface* cookie,
        EventuallyPersistentEngine& engine,
        CheckConflicts checkConflicts,
        bool allowExisting,
        GenerateBySeqno genBySeqno,
        GenerateCas genCas,
        const Collections::VB::CachingReadHandle& cHandle) {
    auto htRes = ht.findForUpdate(itm.getKey());
    auto* v = htRes.pending.getSV();
    auto& hbl = htRes.getHBL();
    bool maybeKeyExists = true;
    MutationStatus status;
    std::optional<VBNotifyCtx> notifyCtx;
    VBQueueItemCtx queueItmCtx{
            genBySeqno,
            genCas,
            GenerateDeleteTime::No,
            TrackCasDrift::Yes,
            DurabilityItemCtx{itm.getDurabilityReqs(), cookie},
            nullptr /* No pre link step needed */,
            {} /*overwritingPrepareSeqno*/};

    if (v && v->getBySeqno() <= allowedDuplicatePrepareThreshold) {
        // Valid duplicate prepare - call processSetInner and skip the
        // SyncWrite checks.
        queueItmCtx.overwritingPrepareSeqno = v->getBySeqno();
        std::tie(status, notifyCtx) = processSetInner(htRes,
                                                      v,
                                                      itm,
                                                      cas,
                                                      allowExisting,
                                                      true,
                                                      queueItmCtx,
                                                      {/*no predicate*/},
                                                      maybeKeyExists);
    } else {
        // Not a valid duplicate prepare, call processSet and hit the SyncWrite
        // checks.
        std::tie(status, notifyCtx) = processSet(htRes,
                                                 v,
                                                 itm,
                                                 cas,
                                                 allowExisting,
                                                 true,
                                                 queueItmCtx,
                                                 {},
                                                 maybeKeyExists);
    }

    cb::engine_errc ret = cb::engine_errc::success;
    switch (status) {
    case MutationStatus::NoMem:
        ret = cb::engine_errc::no_memory;
        break;
    case MutationStatus::InvalidCas:
        ret = cb::engine_errc::key_already_exists;
        break;
    case MutationStatus::IsLocked:
        ret = cb::engine_errc::locked;
        break;
    case MutationStatus::WasDirty:
    case MutationStatus::WasClean: {
        if (v == nullptr) {
            // Scan build thinks v could be nullptr - check to suppress warning
            throw std::logic_error(
                    "VBucket::prepare: "
                    "StoredValue should not be null if status WasClean");
        }
        if (seqno) {
            *seqno = static_cast<uint64_t>(v->getBySeqno());
        }
        // we unlock ht lock here because we want to avoid potential lock
        // inversions arising from notifyNewSeqno() call
        hbl.getHTLock().unlock();
        notifyNewSeqno(*notifyCtx);
        doCollectionsStats(cHandle, *notifyCtx);
    } break;
    case MutationStatus::NotFound:
        ret = cb::engine_errc::no_such_key;
        break;
    case MutationStatus::NeedBgFetch: { // CAS operation with non-resident item
        // + full eviction.
        if (v) { // temp item is already created. Simply schedule a bg fetch job
            bgFetch(std::move(hbl), itm.getKey(), *v, cookie, engine, true);
            return cb::engine_errc::would_block;
        }
        ret = addTempItemAndBGFetch(
                std::move(hbl), itm.getKey(), cookie, engine, true);
        break;
    }
    case MutationStatus::IsPendingSyncWrite:
        ret = cb::engine_errc::sync_write_in_progress;
        break;
    }

    return ret;
}

cb::engine_errc VBucket::setWithMeta(
        Item& itm,
        uint64_t cas,
        uint64_t* seqno,
        const CookieIface* cookie,
        EventuallyPersistentEngine& engine,
        CheckConflicts checkConflicts,
        bool allowExisting,
        GenerateBySeqno genBySeqno,
        GenerateCas genCas,
        const Collections::VB::CachingReadHandle& cHandle) {
    auto htRes = ht.findForUpdate(itm.getKey());
    auto* v = htRes.selectSVToModify(itm);
    auto& hbl = htRes.getHBL();
    bool maybeKeyExists = true;

    // Effectively ignore logically deleted keys, they cannot stop the op
    if (v && cHandle.isLogicallyDeleted(v->getBySeqno())) {
        // v is not really here, operate like it's not and skip conflict checks
        checkConflicts = CheckConflicts::No;
        // And ensure ADD_W_META works like SET_W_META, just overwrite existing
        allowExisting = true;
    }

    if (checkConflicts == CheckConflicts::Yes) {
        if (v) {
            if (v->isTempInitialItem()) {
                bgFetch(std::move(hbl), itm.getKey(), *v, cookie, engine, true);
                return cb::engine_errc::would_block;
            }

            if (!(conflictResolver->resolve(*v,
                                            itm.getMetaData(),
                                            itm.getDataType(),
                                            itm.isDeleted()))) {
                ++stats.numOpsSetMetaResolutionFailed;
                // If the existing item happens to be a temporary item,
                // delete the item to save memory in the hash table
                if (v->isTempItem()) {
                    deleteStoredValue(hbl, *v);
                }
                return cb::engine_errc::key_already_exists;
            }
        } else {
            if (maybeKeyExistsInFilter(itm.getKey())) {
                return addTempItemAndBGFetch(
                        std::move(hbl), itm.getKey(), cookie, engine, true);
            } else {
                maybeKeyExists = false;
            }
        }
    } else {
        if (eviction == EvictionPolicy::Full) {
            // Check Bloomfilter's prediction
            if (!maybeKeyExistsInFilter(itm.getKey())) {
                maybeKeyExists = false;
            }
        }
    }

    if (v && v->isLocked(ep_current_time()) &&
        (getState() == vbucket_state_replica ||
         getState() == vbucket_state_pending)) {
        v->unlock();
    }

    // MB-33919: Do not generate the delete-time - delete's can come through
    // this path and the delete time from the input should be used (unless it
    // is 0, where it must be regenerated)
    VBQueueItemCtx queueItmCtx{
            genBySeqno,
            genCas,
            GenerateDeleteTime::No,
            TrackCasDrift::Yes,
            DurabilityItemCtx{itm.getDurabilityReqs(), cookie},
            nullptr /* No pre link step needed */,
            {} /*overwritingPrepareSeqno*/};

    MutationStatus status;
    std::optional<VBNotifyCtx> notifyCtx;
    std::tie(status, notifyCtx) = processSet(htRes,
                                             v,
                                             itm,
                                             cas,
                                             allowExisting,
                                             true,
                                             queueItmCtx,
                                             {/*no predicate*/},
                                             maybeKeyExists);

    cb::engine_errc ret = cb::engine_errc::success;
    switch (status) {
    case MutationStatus::NoMem:
        ret = cb::engine_errc::no_memory;
        break;
    case MutationStatus::InvalidCas:
        ret = cb::engine_errc::key_already_exists;
        break;
    case MutationStatus::IsLocked:
        ret = cb::engine_errc::locked;
        break;
    case MutationStatus::WasDirty:
    case MutationStatus::WasClean: {
        if (v == nullptr) {
            // Scan build thinks v could be nullptr - check to suppress warning
            throw std::logic_error(
                    "VBucket::setWithMeta: "
                    "StoredValue should not be null if status WasClean");
        }
        if (seqno) {
            *seqno = static_cast<uint64_t>(v->getBySeqno());
        }
        // we unlock ht lock here because we want to avoid potential lock
        // inversions arising from notifyNewSeqno() call
        hbl.getHTLock().unlock();
        notifyNewSeqno(*notifyCtx);
        doCollectionsStats(cHandle, *notifyCtx);
    } break;
    case MutationStatus::NotFound:
        ret = cb::engine_errc::no_such_key;
        break;
    case MutationStatus::NeedBgFetch: { // CAS operation with non-resident item
        // + full eviction.
        if (v) { // temp item is already created. Simply schedule a bg fetch job
            bgFetch(std::move(hbl), itm.getKey(), *v, cookie, engine, true);
            return cb::engine_errc::would_block;
        }
        ret = addTempItemAndBGFetch(
                std::move(hbl), itm.getKey(), cookie, engine, true);
        break;
    }
    case MutationStatus::IsPendingSyncWrite:
        ret = cb::engine_errc::sync_write_in_progress;
        break;
    }

    return ret;
}

cb::engine_errc VBucket::deleteItem(
        uint64_t& cas,
        const CookieIface* cookie,
        EventuallyPersistentEngine& engine,
        std::optional<cb::durability::Requirements> durability,
        ItemMetaData* itemMeta,
        mutation_descr_t& mutInfo,
        const Collections::VB::CachingReadHandle& cHandle) {
    if (durability && durability->isValid()) {
        auto ret = checkDurabilityRequirements(*durability);
        if (ret != cb::engine_errc::success) {
            return ret;
        }
    }

    // For pending SyncDeletes we initially return
    // cb::engine_errc::sync_write_pending; will notify client when request is
    // committed / aborted later. This is effectively EWOULDBLOCK, but needs to
    // be distinguishable by the ep-engine caller (itemDelete) from EWOULDBLOCK
    // for bg-fetch
    auto ret = durability ? cb::engine_errc::sync_write_pending
                          : cb::engine_errc::success;

    { // HashBucketLock scope
        auto htRes = ht.findForUpdate(cHandle.getKey());
        auto& hbl = htRes.getHBL();

        if (htRes.pending && htRes.pending->isPending()) {
            // Existing item is an in-flight SyncWrite
            return cb::engine_errc::sync_write_in_progress;
        }

        // When deleting an item, always use the StoredValue which is committed
        // for the various logic checks.
        if (!htRes.committed || htRes.committed->isTempInitialItem() ||
            isLogicallyNonExistent(*htRes.committed, cHandle)) {
            if (eviction == EvictionPolicy::Value) {
                return cb::engine_errc::no_such_key;
            } else { // Full eviction.
                if (!htRes.committed) { // Item might be evicted from cache.
                    if (maybeKeyExistsInFilter(cHandle.getKey())) {
                        return addTempItemAndBGFetch(std::move(hbl),
                                                     cHandle.getKey(),
                                                     cookie,
                                                     engine,
                                                     true);
                    } else {
                        // As bloomfilter predicted that item surely doesn't
                        // exist on disk, return ENOENT for deleteItem().
                        return cb::engine_errc::no_such_key;
                    }
                } else if (htRes.committed->isTempInitialItem()) {
                    bgFetch(std::move(hbl),
                            cHandle.getKey(),
                            *htRes.committed,
                            cookie,
                            engine,
                            true);
                    return cb::engine_errc::would_block;
                } else { // Non-existent or deleted key.
                    if (htRes.committed->isTempNonExistentItem() ||
                        htRes.committed->isTempDeletedItem()) {
                        // Delete a temp non-existent item to ensure that
                        // if a delete were issued over an item that doesn't
                        // exist, then we don't preserve a temp item.
                        deleteStoredValue(hbl, *htRes.committed);
                    }
                    return cb::engine_errc::no_such_key;
                }
            }
        }

        if (htRes.committed->isLocked(ep_current_time()) &&
            (getState() == vbucket_state_replica ||
             getState() == vbucket_state_pending)) {
            htRes.committed->unlock();
        }

        if (itemMeta != nullptr) {
            itemMeta->cas = htRes.committed->getCas();
        }

        MutationStatus delrv;
        std::optional<VBNotifyCtx> notifyCtx;

        // Determine which of committed / prepared SV to modify.
        auto* v = htRes.selectSVToModify(durability.has_value());

        if (htRes.committed->isExpired(ep_real_time())) {
            std::tie(delrv, v, notifyCtx) =
                    processExpiredItem(htRes, cHandle, ExpireBy::Access);
        } else {
            ItemMetaData metadata;
            metadata.revSeqno = htRes.committed->getRevSeqno() + 1;
            VBQueueItemCtx queueItmCtx;
            if (durability) {
                queueItmCtx.durability = DurabilityItemCtx{*durability, cookie};
            }
            std::tie(delrv, v, notifyCtx) =
                    processSoftDelete(htRes,
                                      *v,
                                      cas,
                                      metadata,
                                      queueItmCtx,
                                      /*use_meta*/ false,
                                      /*bySeqno*/ v->getBySeqno(),
                                      DeleteSource::Explicit);
        }

        uint64_t seqno = 0;

        switch (delrv) {
        case MutationStatus::NoMem:
            ret = cb::engine_errc::no_memory;
            break;
        case MutationStatus::InvalidCas:
            ret = cb::engine_errc::key_already_exists;
            break;
        case MutationStatus::IsLocked:
            ret = cb::engine_errc::locked_tmpfail;
            break;
        case MutationStatus::NotFound:
            ret = cb::engine_errc::no_such_key;
            /* Fallthrough:
             * A NotFound return value at this point indicates that the
             * item has expired. But, a deletion still needs to be queued
             * for the item in order to persist it.
             */
        case MutationStatus::WasClean:
        case MutationStatus::WasDirty:
            if (itemMeta != nullptr) {
                itemMeta->revSeqno = v->getRevSeqno();
                itemMeta->flags = v->getFlags();
                itemMeta->exptime = v->getExptime();
            }

            notifyNewSeqno(*notifyCtx);
            doCollectionsStats(cHandle, *notifyCtx);
            seqno = static_cast<uint64_t>(v->getBySeqno());
            cas = v->getCas();

            if (delrv != MutationStatus::NotFound) {
                mutInfo.seqno = seqno;
                mutInfo.vbucket_uuid = failovers->getLatestUUID();
                if (itemMeta != nullptr) {
                    itemMeta->cas = v->getCas();
                }
            }
            break;
        case MutationStatus::NeedBgFetch:
            // We already figured out if a bg fetch is requred for a
            // full-evicted item above.
            throw std::logic_error(
                    "VBucket::deleteItem: "
                    "Unexpected NEEDS_BG_FETCH from processSoftDelete");

        case MutationStatus::IsPendingSyncWrite:
            ret = cb::engine_errc::sync_write_in_progress;
            break;
        }
    }

    if (ret == cb::engine_errc::success) {
        cHandle.incrementOpsDelete();
    }

    return ret;
}

cb::engine_errc VBucket::deleteWithMeta(
        uint64_t& cas,
        uint64_t* seqno,
        const CookieIface* cookie,
        EventuallyPersistentEngine& engine,
        CheckConflicts checkConflicts,
        const ItemMetaData& itemMeta,
        GenerateBySeqno genBySeqno,
        GenerateCas generateCas,
        uint64_t bySeqno,
        const Collections::VB::CachingReadHandle& cHandle,
        DeleteSource deleteSource) {
    const auto& key = cHandle.getKey();
    auto htRes = ht.findForUpdate(key);
    auto* v = htRes.selectSVToModify(false);
    auto& hbl = htRes.pending.getHBL();

    if (v && cHandle.isLogicallyDeleted(v->getBySeqno())) {
        // v is not really here, operate like it's not and skip conflict checks
        checkConflicts = CheckConflicts::No;
    }

    // Need conflict resolution?
    if (checkConflicts == CheckConflicts::Yes) {
        if (v) {
            if (v->isTempInitialItem()) {
                bgFetch(std::move(hbl), key, *v, cookie, engine, true);
                return cb::engine_errc::would_block;
            }

            if (!(conflictResolver->resolve(*v,
                                            itemMeta,
                                            PROTOCOL_BINARY_RAW_BYTES,
                                            true))) {
                ++stats.numOpsDelMetaResolutionFailed;
                return cb::engine_errc::key_already_exists;
            }
        } else {
            // Item is 1) deleted or not existent in the value eviction case OR
            // 2) deleted or evicted in the full eviction.
            if (maybeKeyExistsInFilter(key)) {
                return addTempItemAndBGFetch(
                        std::move(hbl), key, cookie, engine, true);
            } else {
                // Even though bloomfilter predicted that item doesn't exist
                // on disk, we must put this delete on disk if the cas is valid.
                auto rv = addTempStoredValue(hbl, key);
                if (rv.status == TempAddStatus::NoMem) {
                    return cb::engine_errc::no_memory;
                }
                v = rv.storedValue;
                v->setTempDeleted();
            }
        }
    } else {
        if (!v) {
            // We should always try to persist a delete here.
            auto rv = addTempStoredValue(hbl, key);
            if (rv.status == TempAddStatus::NoMem) {
                return cb::engine_errc::no_memory;
            }
            v = rv.storedValue;
            v->setTempDeleted();
            v->setCas(cas);
        } else if (v->isTempInitialItem()) {
            v->setTempDeleted();
            v->setCas(cas);
        }
    }

    if (v && v->isLocked(ep_current_time()) &&
        (getState() == vbucket_state_replica ||
         getState() == vbucket_state_pending)) {
        v->unlock();
    }

    MutationStatus delrv;
    std::optional<VBNotifyCtx> notifyCtx;
    bool metaBgFetch = true;
    const auto cachedVbState = getState(); // read cachedVbState once
    if (!v) {
        if (eviction == EvictionPolicy::Full) {
            delrv = MutationStatus::NeedBgFetch;
        } else {
            delrv = MutationStatus::NotFound;
        }
    } else if (cachedVbState == vbucket_state_active &&
               mcbp::datatype::is_xattr(v->getDatatype()) && !v->isResident()) {
        // MB-25671: A temp deleted xattr with no value must be fetched before
        // the deleteWithMeta can be applied.
        // MB-36087: Any non-resident value
        delrv = MutationStatus::NeedBgFetch;
        metaBgFetch = false;
    } else {
        // MB-33919: The incoming meta.exptime should be used as the delete-time
        // so request GenerateDeleteTime::No, if the incoming value is 0, a new
        // delete-time will be generated.
        VBQueueItemCtx queueItmCtx{genBySeqno,
                                   generateCas,
                                   GenerateDeleteTime::No,
                                   TrackCasDrift::Yes,
                                   {},
                                   nullptr /* No pre link step needed */,
                                   {} /*overwritingPrepareSeqno*/};

        std::unique_ptr<Item> itm;
        if (cachedVbState == vbucket_state_active &&
            mcbp::datatype::is_xattr(v->getDatatype()) &&
            (itm = pruneXattrDocument(*v, itemMeta))) {
            // A new item has been generated and must be given a new seqno
            queueItmCtx.genBySeqno = GenerateBySeqno::Yes;

            // MB-36101: The result should always be a deleted item
            itm->setDeleted();
            std::tie(v, delrv, notifyCtx) =
                    updateStoredValue(hbl, *v, *itm, queueItmCtx);
        } else {
            // system xattrs must remain, however no need to prune xattrs if
            // this is a replication call (i.e. not to an active vbucket),
            // the active has done this and we must just store what we're
            // given.
            std::tie(delrv, v, notifyCtx) = processSoftDelete(htRes,
                                                              *v,
                                                              cas,
                                                              itemMeta,
                                                              queueItmCtx,
                                                              /*use_meta*/ true,
                                                              bySeqno,
                                                              deleteSource);
        }
    }
    cas = v ? v->getCas() : 0;

    switch (delrv) {
    case MutationStatus::NoMem:
        return cb::engine_errc::no_memory;
    case MutationStatus::InvalidCas:
        return cb::engine_errc::key_already_exists;
    case MutationStatus::IsLocked:
        return cb::engine_errc::locked_tmpfail;
    case MutationStatus::NotFound:
        return cb::engine_errc::no_such_key;
    case MutationStatus::WasDirty:
    case MutationStatus::WasClean: {
        if (v == nullptr) {
            // Scan build thinks v could be nullptr - check to suppress warning
            throw std::logic_error(
                    "VBucket::addBackfillItem: "
                    "StoredValue should not be null if status WasClean");
        }
        if (seqno) {
            *seqno = static_cast<uint64_t>(v->getBySeqno());
        }
        // we unlock ht lock here because we want to avoid potential lock
        // inversions arising from notifyNewSeqno() call
        hbl.getHTLock().unlock();
        notifyNewSeqno(*notifyCtx);
        doCollectionsStats(cHandle, *notifyCtx);
        break;
    }
    case MutationStatus::NeedBgFetch:
        bgFetch(std::move(hbl), key, *v, cookie, engine, metaBgFetch);
        return cb::engine_errc::would_block;

    case MutationStatus::IsPendingSyncWrite:
        return cb::engine_errc::sync_write_in_progress;
    }
    return cb::engine_errc::success;
}

void VBucket::processExpiredItem(const Item& it,
                                 time_t startTime,
                                 ExpireBy source) {
    // Pending items should not be subject to expiry
    if (it.isPending()) {
        std::stringstream ss;
        ss << it;
        throw std::invalid_argument(
                "VBucket::processExpiredItem: Cannot expire pending item:" +
                cb::UserDataView(ss.str()).getSanitizedValue());
    }

    const DocKey& key = it.getKey();

    // Must obtain collection handle and hold it to ensure any queued item is
    // interlocked with collection membership changes.
    auto cHandle = manifest->lock(key);
    if (!cHandle.valid()) {
        // The collection has now been dropped, no action required
        return;
    }

    // The item is correctly trimmed (by the caller). Fetch the one in the
    // hashtable and replace it if the CAS match (same item; no race).
    // If not found in the hashtable we should add it as a deleted item
    auto htRes = ht.findForUpdate(key);
    auto* v = htRes.selectSVToModify(false);
    auto& hbl = htRes.getHBL();

    if (v) {
        if (v->getCas() != it.getCas()) {
            return;
        }

        if (v->isPending()) {
            // If cas is the same (above statement) and the HashTable has
            // returned a prepare then we must have loaded a logically complete
            // prepare (as we remove them from the HashTable at completion) for
            // some reason. The prepare should be in a maybe visible state but
            // it probably isn't a good idea to assert that here. In this case
            // we must do nothing as we MUST commit any maybe visible prepares.
            return;
        }

        if (v->isTempNonExistentItem() || v->isTempDeletedItem()) {
            bool deleted = deleteStoredValue(hbl, *v);
            if (!deleted) {
                throw std::logic_error(
                        "VBucket::processExpiredItem: "
                        "Failed to delete seqno:" +
                        std::to_string(v->getBySeqno()) + " from bucket " +
                        std::to_string(hbl.getBucketNum()));
            }
            incExpirationStat(source);
        } else if (v->isExpired(startTime) && !v->isDeleted()) {
            VBNotifyCtx notifyCtx;
            ht.unlocked_updateStoredValue(hbl, *v, it);
            std::tie(std::ignore, std::ignore, notifyCtx) =
                    processExpiredItem(htRes, cHandle, source);
            // we unlock ht lock here because we want to avoid potential lock
            // inversions arising from notifyNewSeqno() call
            hbl.getHTLock().unlock();
            notifyNewSeqno(notifyCtx);
            doCollectionsStats(cHandle, notifyCtx);
        }
    } else if (eviction == EvictionPolicy::Full) {
        // If this expiration is from the compactor then we need to perform a
        // BGFetch to see if we need to expire the item
        if (source == ExpireBy::Compactor) {
            // Need to bg fetch the latest copy from disk and only expire if it
            // is the same as this item (i.e. same cas). This is an issue as
            // magma background compaction can run whilst writes are happening
            // and call the expiry callback on an old item after we have already
            // ejected the newer version of it. See MB-36373 for more details.
            //
            // There's no point in checking the bloom filter here. We're getting
            // called back from compaction so we know that the Item currently
            // exists on disk in some form.
            auto ret = bgFetchForCompactionExpiry(hbl, key, it);

            // Failure to create a temp item (and bg fetch) is unexpected, but
            // fine as the next compaction should expire this.
            (void)ret;

            // Early return, don't want to bump any expiration stats here as we
            // need to bg fetch our item in first.
            return;
        }

        if (maybeKeyExistsInFilter(key)) {
            auto addTemp = addTempStoredValue(hbl, key);
            if (addTemp.status == TempAddStatus::NoMem) {
                return;
            }
            v = addTemp.storedValue;
            v->setTempDeleted();
            v->setRevSeqno(it.getRevSeqno());

            // @TODO perf: Investigate if it is necessary to add this to the
            //  HashTable
            ht.unlocked_updateStoredValue(hbl, *v, it);
            VBNotifyCtx notifyCtx;

            // processExpiredItem expires the StoredValue at htRes.committed so
            // we must set it to our new StoredValue
            htRes.committed = v;

            std::tie(std::ignore, std::ignore, notifyCtx) =
                    processExpiredItem(htRes, cHandle, source);
            // we unlock ht lock here because we want to avoid potential
            // lock inversions arising from notifyNewSeqno() call
            hbl.getHTLock().unlock();
            notifyNewSeqno(notifyCtx);
            doCollectionsStats(cHandle, notifyCtx);
        }
    }
}

cb::engine_errc VBucket::add(
        Item& itm,
        const CookieIface* cookie,
        EventuallyPersistentEngine& engine,
        const Collections::VB::CachingReadHandle& cHandle) {
    auto ret = checkDurabilityRequirements(itm);
    if (ret != cb::engine_errc::success) {
        return ret;
    }

    { // HashBucketLock scope
        auto htRes = ht.findForUpdate(itm.getKey());
        auto* v = htRes.selectSVToModify(itm);
        auto& hbl = htRes.getHBL();

        if (htRes.pending && htRes.pending->isPending()) {
            // If an existing item was found and it is prepared, then cannot
            // (yet) perform an Add (Add would only succeed if prepared
            // SyncWrite was subsequently aborted).
            return cb::engine_errc::sync_write_in_progress;
        }

        bool maybeKeyExists = true;
        if ((v == nullptr || v->isTempInitialItem()) &&
            (eviction == EvictionPolicy::Full)) {
            // Check bloomfilter's prediction
            if (!maybeKeyExistsInFilter(itm.getKey())) {
                maybeKeyExists = false;
            }
        }

        PreLinkDocumentContext preLinkDocumentContext(
                engine, const_cast<CookieIface*>(cookie), &itm);
        VBQueueItemCtx queueItmCtx;
        queueItmCtx.preLinkDocumentContext = &preLinkDocumentContext;
        if (itm.isPending()) {
            queueItmCtx.durability =
                    DurabilityItemCtx{itm.getDurabilityReqs(), cookie};
        }
        AddStatus status;
        std::optional<VBNotifyCtx> notifyCtx;
        std::tie(status, notifyCtx) =
                processAdd(htRes, v, itm, maybeKeyExists, queueItmCtx, cHandle);

        switch (status) {
        case AddStatus::NoMem:
            return cb::engine_errc::no_memory;
        case AddStatus::Exists:
            return cb::engine_errc::not_stored;
        case AddStatus::AddTmpAndBgFetch:
            return addTempItemAndBGFetch(
                    std::move(hbl), itm.getKey(), cookie, engine, true);
        case AddStatus::BgFetch:
            bgFetch(std::move(hbl), itm.getKey(), *v, cookie, engine, true);
            return cb::engine_errc::would_block;
        case AddStatus::Success:
        case AddStatus::UnDel:
            Expects(v &&
                    "VBucket::add: Expect a non-null StoredValue upon Success "
                    "or Undel result");
            notifyNewSeqno(*notifyCtx);
            doCollectionsStats(cHandle, *notifyCtx);
            itm.setBySeqno(v->getBySeqno());
            itm.setCas(v->getCas());
            break;
        }
    }

    // For pending SyncWrites we initially return
    // cb::engine_errc::sync_write_pending; will notify client when request is
    // committed / aborted later. This is effectively EWOULDBLOCK, but needs to
    // be distinguishable by the ep-engine caller (storeIfInner) from
    // EWOULDBLOCK for bg-fetch
    return itm.isPending() ? cb::engine_errc::sync_write_pending
                           : cb::engine_errc::success;
}

std::pair<MutationStatus, GetValue> VBucket::processGetAndUpdateTtl(
        HashTable::HashBucketLock& hbl,
        StoredValue* v,
        time_t exptime,
        const Collections::VB::CachingReadHandle& cHandle) {
    if (v) {
        if (isLogicallyNonExistent(*v, cHandle)) {
            ht.cleanupIfTemporaryItem(hbl, *v);
            return {MutationStatus::NotFound, GetValue()};
        }

        if (!v->isResident()) {
            return {MutationStatus::NeedBgFetch, GetValue()};
        }

        if (v->isLocked(ep_current_time())) {
            return {MutationStatus::IsLocked,
                    GetValue(nullptr, cb::engine_errc::key_already_exists, 0)};
        }

        const bool exptime_mutated = exptime != v->getExptime();
        auto bySeqNo = v->getBySeqno();
        if (exptime_mutated) {
            v->markDirty();
            v->setExptime(exptime);
            v->setRevSeqno(v->getRevSeqno() + 1);

            auto committedState = v->getCommitted();

            Expects(committedState == CommittedState::CommittedViaMutation ||
                    committedState == CommittedState::CommittedViaPrepare);

            if (committedState == CommittedState::CommittedViaPrepare) {
                // we are updating an item which was set through a sync write
                // we should not queueDirty a queue_op::commit_sync_write
                // because this touch op is *not* a sync write, and doesn't
                // even support durability. queueDirty expects durability reqs
                // for a commit, as a real commit would have a prepareSeqno.
                // Change the committed state to reflect that the new
                // value is from a non-sync write op.
                v->setCommitted(CommittedState::CommittedViaMutation);
            }
        }

        const auto hideLockedCas = (v->isLocked(ep_current_time())
                                            ? StoredValue::HideLockedCas::Yes
                                            : StoredValue::HideLockedCas::No);
        GetValue rv(v->toItem(getId(), hideLockedCas),
                    cb::engine_errc::success,
                    bySeqNo);

        if (exptime_mutated) {
            VBQueueItemCtx qItemCtx;
            VBNotifyCtx notifyCtx;
            std::tie(v, std::ignore, notifyCtx) =
                    updateStoredValue(hbl, *v, *rv.item, qItemCtx, true);
            rv.item->setCas(v->getCas());
            // we unlock ht lock here because we want to avoid potential lock
            // inversions arising from notifyNewSeqno() call
            hbl.getHTLock().unlock();
            notifyNewSeqno(notifyCtx);
            doCollectionsStats(cHandle, notifyCtx);
        }

        return {MutationStatus::WasClean, std::move(rv)};
    } else {
        if (eviction == EvictionPolicy::Value) {
            return {MutationStatus::NotFound, GetValue()};
        } else {
            if (maybeKeyExistsInFilter(cHandle.getKey())) {
                return {MutationStatus::NeedBgFetch, GetValue()};
            } else {
                // As bloomfilter predicted that item surely doesn't exist
                // on disk, return ENOENT for getAndUpdateTtl().
                return {MutationStatus::NotFound, GetValue()};
            }
        }
    }
}

GetValue VBucket::getAndUpdateTtl(
        const CookieIface* cookie,
        EventuallyPersistentEngine& engine,
        time_t exptime,
        const Collections::VB::CachingReadHandle& cHandle) {
    auto res = fetchValueForWrite(cHandle);
    switch (res.status) {
    case FetchForWriteResult::Status::OkFound:
    case FetchForWriteResult::Status::OkVacant: {
        // In both OkFound and OkVacent, call processGetAndUpdateTtl - even
        // if currently vacant it might exist after bgfetch.
        GetValue gv;
        MutationStatus status;
        std::tie(status, gv) = processGetAndUpdateTtl(
                res.lock, res.storedValue, exptime, cHandle);

        if (status == MutationStatus::NeedBgFetch) {
            if (res.storedValue) {
                bgFetch(std::move(res.lock),
                        cHandle.getKey(),
                        *res.storedValue,
                        cookie,
                        engine);
                return GetValue(nullptr,
                                cb::engine_errc::would_block,
                                res.storedValue->getBySeqno());
            } else {
                cb::engine_errc ec = addTempItemAndBGFetch(std::move(res.lock),
                                                           cHandle.getKey(),
                                                           cookie,
                                                           engine,
                                                           false);
                return GetValue(nullptr, ec, -1, true);
            }
        }
        return gv;
    }
    case FetchForWriteResult::Status::ESyncWriteInProgress:
        return GetValue(nullptr, cb::engine_errc::sync_write_in_progress);
    }
    folly::assume_unreachable();
}

GetValue VBucket::getInternal(const CookieIface* cookie,
                              EventuallyPersistentEngine& engine,
                              get_options_t options,
                              GetKeyOnly getKeyOnly,
                              const Collections::VB::CachingReadHandle& cHandle,
                              const ForGetReplicaOp getReplicaItem) {
    const TrackReference trackReference = (options & TRACK_REFERENCE)
                                                  ? TrackReference::Yes
                                                  : TrackReference::No;
    const bool metadataOnly = (options & ALLOW_META_ONLY);
    const bool getDeletedValue = (options & GET_DELETED_VALUE);
    const bool bgFetchRequired = (options & QUEUE_BG_FETCH);

    auto res = fetchValidValue(
            WantsDeleted::Yes, trackReference, cHandle, getReplicaItem);

    this->isCalledHook();
    auto* v = res.storedValue;
    if (v) {
        // If the fetched value is a Prepared SyncWrite which may already have
        // been made visible to clients, then we cannot yet report _any_
        // value for this key until the Prepare has bee re-committed.
        if (v->isPreparedMaybeVisible()) {
            return GetValue(nullptr,
                            cb::engine_errc::sync_write_re_commit_in_progress);
        }

        // 1 If SV is deleted or expired and user didn't request deleted items
        // 2 (or) If collection says this key is gone.
        // then return ENOENT.
        if (((v->isDeleted() || v->isExpired(ep_real_time())) &&
             !getDeletedValue) ||
            cHandle.isLogicallyDeleted(v->getBySeqno())) {
            return {};
        }

        // If SV is a temp deleted item (i.e. marker added after a BgFetch to
        // note that the item has been deleted), *but* the user requested
        // full deleted items, then we need to fetch the complete deleted item
        // (including body) from disk.
        if (v->isTempDeletedItem() && getDeletedValue && !metadataOnly) {
            const auto queueBgFetch =
                    (bgFetchRequired) ? QueueBgFetch::Yes : QueueBgFetch::No;
            return getInternalNonResident(std::move(res.lock),
                                          cHandle.getKey(),
                                          cookie,
                                          engine,
                                          queueBgFetch,
                                          *v);
        }

        // If SV is otherwise a temp non-existent (i.e. a marker added after a
        // BgFetch to note that no such item exists) or temp deleted, then we
        // should cleanup the SV (if requested) before returning ENOENT (so we
        // don't keep temp items in HT).
        if (v->isTempDeletedItem() || v->isTempNonExistentItem()) {
            if (options & DELETE_TEMP) {
                deleteStoredValue(res.lock, *v);
            }
            return {};
        }

        // If the value is not resident (and it was requested), wait for it...
        if (!v->isResident() && !metadataOnly) {
            auto queueBgFetch = (bgFetchRequired) ?
                    QueueBgFetch::Yes :
                    QueueBgFetch::No;
            return getInternalNonResident(std::move(res.lock),
                                          cHandle.getKey(),
                                          cookie,
                                          engine,
                                          queueBgFetch,
                                          *v);
        }

        std::unique_ptr<Item> item;
        if (getKeyOnly == GetKeyOnly::Yes) {
            item = v->toItem(getId(),
                             StoredValue::HideLockedCas::No,
                             StoredValue::IncludeValue::No);
        } else {
            const auto hideLockedCas =
                    ((options & HIDE_LOCKED_CAS) &&
                                     v->isLocked(ep_current_time())
                             ? StoredValue::HideLockedCas::Yes
                             : StoredValue::HideLockedCas::No);
            item = v->toItem(getId(), hideLockedCas);
        }

        if (options & TRACK_STATISTICS) {
            opsGet++;
        }

        return GetValue(std::move(item),
                        cb::engine_errc::success,
                        v->getBySeqno(),
                        !v->isResident());
    } else {
        if (!getDeletedValue && (eviction == EvictionPolicy::Value)) {
            return {};
        }

        if (maybeKeyExistsInFilter(cHandle.getKey())) {
            cb::engine_errc ec = cb::engine_errc::would_block;
            if (bgFetchRequired) { // Full eviction and need a bg fetch.
                ec = addTempItemAndBGFetch(std::move(res.lock),
                                           cHandle.getKey(),
                                           cookie,
                                           engine,
                                           metadataOnly);
            }
            return GetValue(nullptr, ec, -1, true);
        } else {
            // As bloomfilter predicted that item surely doesn't exist
            // on disk, return ENOENT, for getInternal().
            return {};
        }
    }
}

cb::engine_errc VBucket::getMetaData(
        const CookieIface* cookie,
        EventuallyPersistentEngine& engine,
        const Collections::VB::CachingReadHandle& cHandle,
        ItemMetaData& metadata,
        uint32_t& deleted,
        uint8_t& datatype) {
    deleted = 0;
    auto htRes = ht.findForRead(
            cHandle.getKey(), TrackReference::Yes, WantsDeleted::Yes);
    auto* v = htRes.storedValue;
    auto& hbl = htRes.lock;

    if (v) {
        if (v->isPreparedMaybeVisible()) {
            return cb::engine_errc::sync_write_re_commit_in_progress;
        }
        stats.numOpsGetMeta++;
        if (v->isTempInitialItem()) {
            // Need bg meta fetch.
            bgFetch(std::move(hbl), cHandle.getKey(), *v, cookie, engine, true);
            return cb::engine_errc::would_block;
        } else if (v->isTempNonExistentItem()) {
            metadata.cas = v->getCas();
            return cb::engine_errc::no_such_key;
        } else if (cHandle.isLogicallyDeleted(v->getBySeqno())) {
            return cb::engine_errc::no_such_key;
        } else {
            if (v->isTempDeletedItem() || v->isDeleted() ||
                v->isExpired(ep_real_time())) {
                deleted |= GET_META_ITEM_DELETED_FLAG;
            }

            if (v->isLocked(ep_current_time())) {
                metadata.cas = static_cast<uint64_t>(-1);
            } else {
                metadata.cas = v->getCas();
            }
            metadata.flags = v->getFlags();
            metadata.exptime = v->getExptime();
            metadata.revSeqno = v->getRevSeqno();
            datatype = v->getDatatype();

            return cb::engine_errc::success;
        }
    } else {
        // The key wasn't found. However, this may be because it was previously
        // deleted or evicted with the full eviction strategy.
        // So, add a temporary item corresponding to the key to the hash table
        // and schedule a background fetch for its metadata from the persistent
        // store. The item's state will be updated after the fetch completes.
        //
        // Schedule this bgFetch only if the key is predicted to be may-be
        // existent on disk by the bloomfilter.

        if (maybeKeyExistsInFilter(cHandle.getKey())) {
            return addTempItemAndBGFetch(
                    std::move(hbl), cHandle.getKey(), cookie, engine, true);
        } else {
            stats.numOpsGetMeta++;
            return cb::engine_errc::no_such_key;
        }
    }
}

cb::engine_errc VBucket::getKeyStats(
        const CookieIface* cookie,
        EventuallyPersistentEngine& engine,
        struct key_stats& kstats,
        WantsDeleted wantsDeleted,
        const Collections::VB::CachingReadHandle& cHandle) {
    auto res = fetchValidValue(WantsDeleted::Yes, TrackReference::Yes, cHandle);
    auto* v = res.storedValue;

    if (v) {
        if (v->isPreparedMaybeVisible()) {
            return cb::engine_errc::sync_write_re_commit_in_progress;
        }
        if ((v->isDeleted() || cHandle.isLogicallyDeleted(v->getBySeqno())) &&
            wantsDeleted == WantsDeleted::No) {
            return cb::engine_errc::no_such_key;
        }

        if (v->isTempNonExistentItem() || v->isTempDeletedItem()) {
            deleteStoredValue(res.lock, *v);
            return cb::engine_errc::no_such_key;
        }
        if (eviction == EvictionPolicy::Full && v->isTempInitialItem()) {
            bgFetch(std::move(res.lock),
                    cHandle.getKey(),
                    *v,
                    cookie,
                    engine,
                    true);
            return cb::engine_errc::would_block;
        }
        kstats.logically_deleted =
                v->isDeleted() || cHandle.isLogicallyDeleted(v->getBySeqno());
        kstats.dirty = v->isDirty();
        kstats.exptime = v->getExptime();
        kstats.flags = v->getFlags();
        kstats.cas = v->getCas();
        kstats.vb_state = getState();
        kstats.resident = v->isResident();

        return cb::engine_errc::success;
    } else {
        if (eviction == EvictionPolicy::Value) {
            return cb::engine_errc::no_such_key;
        } else {
            if (maybeKeyExistsInFilter(cHandle.getKey())) {
                return addTempItemAndBGFetch(std::move(res.lock),
                                             cHandle.getKey(),
                                             cookie,
                                             engine,
                                             true);
            } else {
                // If bgFetch were false, or bloomfilter predicted that
                // item surely doesn't exist on disk, return ENOENT for
                // getKeyStats().
                return cb::engine_errc::no_such_key;
            }
        }
    }
}

GetValue VBucket::getLocked(rel_time_t currentTime,
                            uint32_t lockTimeout,
                            const CookieIface* cookie,
                            EventuallyPersistentEngine& engine,
                            const Collections::VB::CachingReadHandle& cHandle) {
    auto res = fetchValueForWrite(cHandle);
    switch (res.status) {
    case FetchForWriteResult::Status::OkFound: {
        auto* v = res.storedValue;
        if (isLogicallyNonExistent(*v, cHandle)) {
            ht.cleanupIfTemporaryItem(res.lock, *v);
            return GetValue(nullptr, cb::engine_errc::no_such_key);
        }

        // if v is locked return error
        if (v->isLocked(currentTime)) {
            return GetValue(nullptr, cb::engine_errc::locked_tmpfail);
        }

        // If the value is not resident, wait for it...
        if (!v->isResident()) {
            if (cookie) {
                bgFetch(std::move(res.lock),
                        cHandle.getKey(),
                        *v,
                        cookie,
                        engine);
            }
            return GetValue(nullptr, cb::engine_errc::would_block, -1, true);
        }

        // acquire lock and increment cas value
        v->lock(currentTime + lockTimeout);

        auto it = v->toItem(getId());
        it->setCas(nextHLCCas());
        v->setCas(it->getCas());

        return GetValue(std::move(it));
    }
    case FetchForWriteResult::Status::OkVacant:
        // No value found in the hashtable.
        switch (eviction) {
        case EvictionPolicy::Value:
            return GetValue(nullptr, cb::engine_errc::no_such_key);

        case EvictionPolicy::Full:
            if (maybeKeyExistsInFilter(cHandle.getKey())) {
                cb::engine_errc ec = addTempItemAndBGFetch(std::move(res.lock),
                                                           cHandle.getKey(),
                                                           cookie,
                                                           engine,
                                                           false);
                return GetValue(nullptr, ec, -1, true);
            } else {
                // As bloomfilter predicted that item surely doesn't exist
                // on disk, return ENOENT for getLocked().
                return GetValue(nullptr, cb::engine_errc::no_such_key);
            }
        }
        folly::assume_unreachable();
    case FetchForWriteResult::Status::ESyncWriteInProgress:
        return GetValue(nullptr, cb::engine_errc::sync_write_in_progress);
    }
    folly::assume_unreachable();
}

void VBucket::deletedOnDiskCbk(const Item& queuedItem, bool deleted) {
    auto res = ht.findItem(queuedItem);
    auto* v = res.storedValue;

    // Delete the item in the hash table iff:
    //  1. Item is existent in hashtable, and deleted flag is true
    //  2. seqno of queued item matches seqno of hash table item
    if (v && v->isDeleted() && queuedItem.getBySeqno() == v->getBySeqno()) {
        bool isDeleted = deleteStoredValue(res.lock, *v);
        if (!isDeleted) {
            throw std::logic_error(
                    "deletedOnDiskCbk:callback: "
                    "Failed to delete key with seqno:" +
                    std::to_string(v->getBySeqno()) + "' from bucket " +
                    std::to_string(res.lock.getBucketNum()));
        }

        /**
         * Deleted items are to be added to the bloomfilter,
         * in either eviction policy.
         */
        addToFilter(queuedItem.getKey());
    }

    if (deleted) {
        ++stats.totalPersisted;

        /**
         * MB-30137: Decrement the total number of on-disk items. This needs to
         * be done to ensure that the item count is accurate in the case of full
         * eviction. We should only decrement the counter for committed (via
         * mutation or commit) items as we only increment for these.
         */
        if (v && queuedItem.isCommitted()) {
            decrNumTotalItems();
            ++opsDelete;
        }
    }
    decrMetaDataDisk(queuedItem);
}

bool VBucket::removeItemFromMemory(const Item& item) {
    auto htRes = ht.findItem(item);
    if (!htRes.storedValue) {
        return false;
    }
    return deleteStoredValue(htRes.lock, *htRes.storedValue);
}

void VBucket::dump(std::ostream& ostream) const {
    ostream << "VBucket[" << this << "] with state: " << toString(getState())
            << " numItems:" << getNumItems()
            << " numNonResident:" << getNumNonResidentItems()
            << " ht: " << std::endl
            << "  " << ht << std::endl
            << "]" << std::endl;
}

void VBucket::setMutationMemoryThreshold(size_t memThreshold) {
    if (memThreshold > 0 && memThreshold <= 100) {
        mutationMemThreshold = static_cast<double>(memThreshold) / 100.0;
    } else {
        throw std::invalid_argument(
                "VBucket::setMutationMemoryThreshold invalid memThreshold:" +
                std::to_string(memThreshold));
    }
}

bool VBucket::hasMemoryForStoredValue(
        EPStats& st,
        const Item& item,
        UseActiveVBMemThreshold useActiveVBMemThreshold) {
    auto newSize = static_cast<double>(estimateNewMemoryUsage(st, item));
    auto maxSize = static_cast<double>(st.getMaxDataSize());
    if (useActiveVBMemThreshold == UseActiveVBMemThreshold::Yes ||
        getState() == vbucket_state_active) {
        return newSize <= (maxSize * mutationMemThreshold);
    } else {
        return newSize <= (maxSize * st.replicationThrottleThreshold);
    }
}

void VBucket::_addStats(VBucketStatsDetailLevel detail,
                        const AddStatFn& add_stat,
                        const CookieIface* c) {
    switch (detail) {
    case VBucketStatsDetailLevel::Full: {
        size_t numItems = getNumItems();
        size_t tempItems = getNumTempItems();
        addStat("num_items", numItems, add_stat, c);
        addStat("num_temp_items", tempItems, add_stat, c);
        addStat("num_non_resident", getNumNonResidentItems(), add_stat, c);
        addStat("num_prepared_sync_writes",
                ht.getNumPreparedSyncWrites(),
                add_stat,
                c);
        addStat("ht_memory", ht.memorySize(), add_stat, c);
        addStat("ht_num_items", ht.getNumItems(), add_stat, c);
        addStat("ht_num_deleted_items", ht.getNumDeletedItems(), add_stat, c);
        addStat("ht_num_in_memory_items",
                ht.getNumInMemoryItems(),
                add_stat,
                c);
        addStat("ht_num_in_memory_non_resident_items",
                ht.getNumInMemoryNonResItems(),
                add_stat,
                c);
        addStat("ht_num_temp_items", ht.getNumTempItems(), add_stat, c);
        addStat("ht_item_memory", ht.getItemMemory(), add_stat, c);
        addStat("ht_item_memory_uncompressed",
                ht.getUncompressedItemMemory(),
                add_stat,
                c);
        addStat("ht_cache_size", ht.getCacheSize(), add_stat, c);
        addStat("ht_size", ht.getSize(), add_stat, c);
        addStat("num_ejects", ht.getNumEjects(), add_stat, c);
        addStat("ops_create", opsCreate.load(), add_stat, c);
        addStat("ops_delete", opsDelete.load(), add_stat, c);
        addStat("ops_get", opsGet.load(), add_stat, c);
        addStat("ops_reject", opsReject.load(), add_stat, c);
        addStat("ops_update", opsUpdate.load(), add_stat, c);
        addStat("queue_size", dirtyQueueSize.load(), add_stat, c);
        addStat("queue_memory", dirtyQueueMem.load(), add_stat, c);
        addStat("queue_fill", dirtyQueueFill.load(), add_stat, c);
        addStat("queue_drain", dirtyQueueDrain.load(), add_stat, c);
        addStat("queue_age", getQueueAge(), add_stat, c);
        addStat("pending_writes", dirtyQueuePendingWrites.load(), add_stat, c);

        addStat("uuid", failovers->getLatestUUID(), add_stat, c);
        addStat("purge_seqno", getPurgeSeqno(), add_stat, c);
        addStat("bloom_filter", getFilterStatusString().data(), add_stat, c);
        addStat("bloom_filter_size", getFilterSize(), add_stat, c);
        addStat("bloom_filter_key_count", getNumOfKeysInFilter(), add_stat, c);
        addStat("bloom_filter_memory", getFilterMemoryFootprint(), add_stat, c);
        addStat("rollback_item_count", getRollbackItemCount(), add_stat, c);
        addStat("hp_vb_req_size", getHighPriorityChkSize(), add_stat, c);
        addStat("might_contain_xattrs", mightContainXattrs(), add_stat, c);
        addStat("max_deleted_revid", ht.getMaxDeletedRevSeqno(), add_stat, c);

        addStat("high_completed_seqno", getHighCompletedSeqno(), add_stat, c);
        addStat("sync_write_accepted_count",
                getSyncWriteAcceptedCount(),
                add_stat,
                c);
        addStat("sync_write_committed_count",
                getSyncWriteCommittedCount(),
                add_stat,
                c);
        addStat("sync_write_aborted_count",
                getSyncWriteAbortedCount(),
                add_stat,
                c);
        addStat("max_visible_seqno",
                checkpointManager->getMaxVisibleSeqno(),
                add_stat,
                c);
        addStat("persistence_seqno", getPersistenceSeqno(), add_stat, c);
        hlc.addStats(statPrefix, add_stat, c);
    }
        // fallthrough
    case VBucketStatsDetailLevel::Durability:
        addStat("high_seqno", getHighSeqno(), add_stat, c);
        addStat("topology", getReplicationTopology().dump(), add_stat, c);
        addStat("high_prepared_seqno", getHighPreparedSeqno(), add_stat, c);
        // fallthrough
    case VBucketStatsDetailLevel::State:
        // adds the vbucket state stat (unnamed stat)
        addStat(nullptr, toString(state), add_stat, c);
        break;
    case VBucketStatsDetailLevel::PreviousState:
        throw std::invalid_argument(
                "VBucket::_addStats: unexpected detail level");
        break;
    }
}

void VBucket::decrDirtyQueueMem(size_t decrementBy)
{
    size_t oldVal, newVal;
    do {
        oldVal = dirtyQueueMem.load(std::memory_order_relaxed);
        if (oldVal < decrementBy) {
            newVal = 0;
        } else {
            newVal = oldVal - decrementBy;
        }
    } while (!dirtyQueueMem.compare_exchange_strong(oldVal, newVal));
}

void VBucket::decrDirtyQueueAge(size_t decrementBy) {
    dirtyQueueAge.fetch_sub(decrementBy);
}

void VBucket::decrDirtyQueuePendingWrites(size_t decrementBy) {
    dirtyQueuePendingWrites.fetch_sub(decrementBy);
}

std::pair<MutationStatus, std::optional<VBNotifyCtx>> VBucket::processSet(
        HashTable::FindUpdateResult& htRes,
        StoredValue*& v,
        Item& itm,
        uint64_t cas,
        bool allowExisting,
        bool hasMetaData,
        const VBQueueItemCtx& queueItmCtx,
        cb::StoreIfStatus storeIfStatus,
        bool maybeKeyExists) {
    if (v && v->isPending()) {
        // It is not valid for an active vBucket to attempt to overwrite an
        // in flight SyncWrite. If this vBucket is not active, we are
        // allowed to overwrite an in flight SyncWrite iff we are receiving
        // a disk snapshot. This is due to disk based de-dupe that allows
        // only 1 value per key. In this case, the active node may send a
        // mutation instead of a commit if it knows that this replica may be
        // missing a prepare. This code allows this mutation to be accepted
        // and overwrites the existing prepare.
        if (getState() == vbucket_state_active || !isReceivingDiskSnapshot()) {
            return {MutationStatus::IsPendingSyncWrite, {}};
        }

        if (!itm.isCommitted()) {
            // We always expect that the item we are trying to store is in the
            // committed namespace here because we complete associated prepares.
            throw std::logic_error(
                    fmt::format("VBucket::processSet: {} expected a complete "
                                "item but the item is a prepare {} with "
                                "seqno:{}. Existing prepare has seqno:{}",
                                getId(),
                                cb::UserData(itm.getKey().to_string()),
                                itm.getBySeqno(),
                                v->getBySeqno()));
        }
        getPassiveDM().completeSyncWrite(
                itm.getKey(),
                PassiveDurabilityMonitor::Resolution::Commit,
                v->getBySeqno() /* prepareSeqno */);

        // Deal with the already existing prepare
        processImplicitlyCompletedPrepare(htRes.pending);

        // Add a new or overwrite the existing mutation
        return processSetInner(htRes,
                               htRes.committed,
                               itm,
                               cas,
                               allowExisting,
                               hasMetaData,
                               queueItmCtx,
                               storeIfStatus,
                               maybeKeyExists);
    }

    return processSetInner(htRes,
                           v,
                           itm,
                           cas,
                           allowExisting,
                           hasMetaData,
                           queueItmCtx,
                           storeIfStatus,
                           maybeKeyExists);
}

std::pair<MutationStatus, std::optional<VBNotifyCtx>> VBucket::processSetInner(
        HashTable::FindUpdateResult& htRes,
        StoredValue*& v,
        Item& itm,
        uint64_t cas,
        bool allowExisting,
        bool hasMetaData,
        const VBQueueItemCtx& queueItmCtx,
        cb::StoreIfStatus storeIfStatus,
        bool maybeKeyExists) {
    if (!htRes.getHBL().getHTLock()) {
        throw std::invalid_argument(
                "VBucket::processSet: htLock not held for " +
                getId().to_string());
    }

    if (bucket && bucket->verifyCheckpointMemoryState() ==
                          KVBucket::CheckpointMemoryState::Full) {
        return {MutationStatus::NoMem, {}};
    }

    if (!hasMemoryForStoredValue(stats, itm)) {
        return {MutationStatus::NoMem, {}};
    }

    if (v == nullptr && itm.isDeleted() && cas &&
        !areDeletedItemsAlwaysResident()) {
        // Request to perform a CAS operation on a deleted body which may
        // not be resident. Need a bg_fetch to be able to perform this request.
        return {MutationStatus::NeedBgFetch, VBNotifyCtx()};
    }

    // bgFetch only in FE, only if the bloom-filter thinks the key may exist.
    // But only for cas operations or if a store_if is requiring the item_info.
    if (eviction == EvictionPolicy::Full && maybeKeyExists &&
        (cas || storeIfStatus == cb::StoreIfStatus::GetItemInfo ||
         itm.shouldPreserveTtl())) {
        if (!v || v->isTempInitialItem()) {
            return {MutationStatus::NeedBgFetch, {}};
        }
    }

    /*
     * prior to checking for the lock, we should check if this object
     * has expired. If so, then check if CAS value has been provided
     * for this set op. In this case the operation should be denied since
     * a cas operation for a key that doesn't exist is not a very cool
     * thing to do. See MB 3252
     */
    // need to test cas and locking against the committed value
    // explicitly, as v may be a completed prepare (to be modified)
    // with a cas, deleted status, expiry etc. different from the committed
    auto* committed = htRes.committed;
    if (committed && committed->isExpired(ep_real_time()) && !hasMetaData &&
        !itm.isDeleted()) {
        if (committed->isLocked(ep_current_time())) {
            committed->unlock();
        }
        if (cas) {
            /* item has expired and cas value provided. Deny ! */
            return {MutationStatus::NotFound, {}};
        }
    }

    if (committed) {
        if (!allowExisting && !committed->isTempItem() &&
            !committed->isDeleted()) {
            return {MutationStatus::InvalidCas, {}};
        }
        if (committed->isLocked(ep_current_time())) {
            /*
             * item is locked, deny if there is cas value mismatch
             * or no cas value is provided by the user
             */
            if (cas != committed->getCas()) {
                return {MutationStatus::IsLocked, {}};
            }
            /* allow operation*/
            committed->unlock();
        } else if (cas && cas != committed->getCas()) {
            if (committed->isTempNonExistentItem()) {
                // This is a temporary item which marks a key as non-existent;
                // therefore specifying a non-matching CAS should be exposed
                // as item not existing.
                return {MutationStatus::NotFound, {}};
            }
            if ((committed->isTempDeletedItem() || committed->isDeleted()) &&
                !itm.isDeleted()) {
                // Existing item is deleted, and we are not replacing it with
                // a (different) deleted value - return not existing.
                return {MutationStatus::NotFound, {}};
            }
            // None of the above special cases; the existing item cannot be
            // modified with the specified CAS.
            return {MutationStatus::InvalidCas, {}};
        }
        if (!hasMetaData) {
            itm.setRevSeqno(committed->getRevSeqno() + 1);
            /* MB-23530: We must ensure that a replace operation (i.e.
             * set with a CAS) /fails/ if the old document is deleted; it
             * logically "doesn't exist". However, if the new value is deleted
             * this op is a /delete/ with a CAS and we must permit a
             * deleted -> deleted transition for Deleted Bodies.
             */
            if (cas &&
                (committed->isDeleted() || committed->isTempDeletedItem()) &&
                !itm.isDeleted()) {
                return {MutationStatus::NotFound, {}};
            }
        }
    } else if (cas != 0) {
        // if a cas has been specified but there is no committed item
        // the op should fail
        return {MutationStatus::NotFound, {}};
    }

    MutationStatus status;
    VBNotifyCtx notifyCtx;
    if (v) {
        if (itm.shouldPreserveTtl()) {
            // copy the expiry time for the existing item over
            itm.setExpTime(v->getExptime());
        }

        // This is a new SyncWrite, we just want to add a new prepare unless we
        // still have a completed prepare (Ephemeral) which we should replace
        // instead.
        if (v->isCommitted() && !v->isPrepareCompleted() && itm.isPending()) {
            std::tie(v, notifyCtx) = addNewStoredValue(
                    htRes.getHBL(), itm, queueItmCtx, GenerateRevSeqno::No);
            // Add should always be clean
            status = MutationStatus::WasClean;
        } else {
            std::tie(v, status, notifyCtx) =
                    updateStoredValue(htRes.getHBL(), *v, itm, queueItmCtx);
        }
    } else {
        auto genRevSeqno = hasMetaData ? GenerateRevSeqno::No :
                           GenerateRevSeqno::Yes;
        std::tie(v, notifyCtx) = addNewStoredValue(
                htRes.getHBL(), itm, queueItmCtx, genRevSeqno);
        itm.setRevSeqno(v->getRevSeqno());
        status = MutationStatus::WasClean;
    }
    return {status, notifyCtx};
}

std::pair<AddStatus, std::optional<VBNotifyCtx>> VBucket::processAdd(
        HashTable::FindUpdateResult& htRes,
        StoredValue*& v,
        Item& itm,
        bool maybeKeyExists,
        const VBQueueItemCtx& queueItmCtx,
        const Collections::VB::CachingReadHandle& cHandle) {
    if (!htRes.getHBL().getHTLock()) {
        throw std::invalid_argument(
                "VBucket::processAdd: htLock not held for " +
                getId().to_string());
    }
    auto* committed = htRes.committed;
    // must specifically check the committed item here rather than v
    // as v may be a completed prepare (only in ephemeral).
    if (committed && !committed->isDeleted() &&
        !committed->isExpired(ep_real_time()) && !committed->isTempItem() &&
        !cHandle.isLogicallyDeleted(committed->getBySeqno())) {
        return {AddStatus::Exists, {}};
    }

    // If attempting to add a deleted item, then there cannot be _any_
    // StoredValue present - alive or deleted - including a tombstone.
    if (itm.isDeleted()) {
        if (!committed && !areDeletedItemsAlwaysResident()) {
            // No committed item resident, but tombstone could exist. Must
            // bgfetch to confirm / deny.
            return {AddStatus::AddTmpAndBgFetch, {}};
        }
        if (committed) {
            if (committed->isTempInitialItem()) {
                // We have a tempInitialItem - need to wait for bgFetch to
                // complete to see if a tombstone exists or not...
                return {AddStatus::BgFetch, {}};
            }
            if (!committed->isTempNonExistentItem()) {
                // .. anything apart from TempNonExistent (alive, deleted,
                // tempDeleted, ...) means there is an existing item of some
                // form (alive or deleted) and hence an add() of a Deleted item
                // must fail.
                return {AddStatus::Exists, {}};
            }
        }
    }

    if (bucket && bucket->verifyCheckpointMemoryState() ==
                          KVBucket::CheckpointMemoryState::Full) {
        return {AddStatus::NoMem, {}};
    }

    if (!hasMemoryForStoredValue(stats, itm)) {
        return {AddStatus::NoMem, {}};
    }

    std::pair<AddStatus, VBNotifyCtx> rv = {AddStatus::Success, {}};

    // We cannot replace a committed SV with a pending one. If we were to do
    // so then a delete that has not yet been persisted could be replaced
    // with a prepare. A subsequent get could trigger a bg fetch that may
    // return the old (not deleted) document from disk if it runs before the
    // flusher. As such, we must keep the unpersisted delete and add a new
    // prepare for the SyncWrite. Any get will see the unpersisted delete
    // and return KEYNOENT.
    auto replacingCommittedItemWithPending =
            v && v == htRes.committed && itm.isPending();
    if (v && !replacingCommittedItemWithPending) {
        if (v->isTempInitialItem() && eviction == EvictionPolicy::Full &&
            maybeKeyExists) {
            // Need to figure out if an item exists on disk
            return {AddStatus::BgFetch, {}};
        }

        rv.first = (v->isDeleted() || v->isExpired(ep_real_time()))
                           ? AddStatus::UnDel
                           : AddStatus::Success;

        // this is an add operation; if we have reached this stage then
        // either:
        //  * there is an existing committed version of the item but it is:
        //    * deleted
        //    * temporary and deleted
        //    * logically deleted (collections)
        //    * expired
        // or:
        //  * there is no existing committed version of this item
        //
        // The presence or absence of a completed prepare (ephemeral) does not
        // change what revSeqno we should use. An incomplete prepare would
        // have blocked this operation already as sync write in progress.
        if (committed && !(committed->isTempNonExistentItem() ||
                           committed->isTempInitialItem())) {
            // the new item's revSeqno can be set to exactly one greater than
            // the old deleted value.
            itm.setRevSeqno(committed->getRevSeqno() + 1);
        } else {
            // This item may have previously existed and been deleted, but is
            // no longer available. To ensure rev seqno monotonicity, set the
            // rev seqno of the new item to one greater than any previously seen
            // delete.
            itm.setRevSeqno(ht.getMaxDeletedRevSeqno() + 1);
        }

        std::tie(v, std::ignore, rv.second) =
                updateStoredValue(htRes.getHBL(), *v, itm, queueItmCtx);
    } else {
        if (itm.getBySeqno() != StoredValue::state_temp_init &&
            !replacingCommittedItemWithPending) {
            if (eviction == EvictionPolicy::Full && maybeKeyExists) {
                return {AddStatus::AddTmpAndBgFetch, VBNotifyCtx()};
            }
        }

        if (itm.getBySeqno() == StoredValue::state_temp_init) {
            /* A 'temp initial item' is just added to the hash table. It is
             not put on checkpoint manager or sequence list */
            v = ht.unlocked_addNewStoredValue(htRes.getHBL(), itm);
            updateRevSeqNoOfNewStoredValue(*v);
        } else {
            std::tie(v, rv.second) = addNewStoredValue(
                    htRes.getHBL(), itm, queueItmCtx, GenerateRevSeqno::Yes);
        }

        itm.setRevSeqno(v->getRevSeqno());

        if (v->isTempItem()) {
            rv.first = AddStatus::BgFetch;
        } else if (replacingCommittedItemWithPending) {
            rv.first = AddStatus::UnDel;
        }
    }

    return rv;
}

std::tuple<MutationStatus, StoredValue*, std::optional<VBNotifyCtx>>
VBucket::processSoftDelete(HashTable::FindUpdateResult& htRes,
                           StoredValue& v,
                           uint64_t cas,
                           const ItemMetaData& metadata,
                           const VBQueueItemCtx& queueItmCtx,
                           bool use_meta,
                           uint64_t bySeqno,
                           DeleteSource deleteSource) {
    StoredValue* deleteValue = &v;
    if (v.isPending()) {
        // It is not valid for an active vBucket to attempt to overwrite an
        // in flight SyncWrite. If this vBucket is not active, we are
        // allowed to overwrite an in flight SyncWrite iff we are receiving
        // a disk snapshot. This is due to disk based de-dupe that allows
        // only 1 value per key. In this case, the active node may send a
        // mutation instead of a commit if it knows that this replica may be
        // missing a prepare. This code allows this mutation to be accepted
        // and overwrites the existing prepare.
        if (getState() == vbucket_state_active || !isReceivingDiskSnapshot()) {
            return {MutationStatus::IsPendingSyncWrite, &v, std::nullopt};
        }

        getPassiveDM().completeSyncWrite(
                StoredDocKey(v.getKey()),
                PassiveDurabilityMonitor::Resolution::Commit,
                v.getBySeqno() /* prepareSeqno */);

        if (htRes.committed) {
            // A committed value exists:
            // Firstly deal with the existing prepare
            processImplicitlyCompletedPrepare(htRes.pending);
            // Secondly proceed to delete the committed value
            deleteValue = htRes.committed;
        } else if (isReceivingDiskSnapshot()) {
            // No committed value, but we are processing a disk-snapshot
            // Must continue to create a delete so that we create an accurate
            // replica. htRes must no longer own the pending pointer as it's
            // going to be deleted below
            htRes.pending.release();
        }
    }

    return processSoftDeleteInner(htRes.getHBL(),
                                  *deleteValue,
                                  cas,
                                  metadata,
                                  queueItmCtx,
                                  use_meta,
                                  bySeqno,
                                  deleteSource);
}

std::tuple<MutationStatus, StoredValue*, std::optional<VBNotifyCtx>>
VBucket::processSoftDeleteInner(const HashTable::HashBucketLock& hbl,
                                StoredValue& v,
                                uint64_t cas,
                                const ItemMetaData& metadata,
                                const VBQueueItemCtx& queueItmCtx,
                                bool use_meta,
                                uint64_t bySeqno,
                                DeleteSource deleteSource) {
    std::optional<VBNotifyCtx> empty;
    if (v.isTempInitialItem() && eviction == EvictionPolicy::Full) {
        return std::make_tuple(MutationStatus::NeedBgFetch, &v, empty);
    }

    if (v.isLocked(ep_current_time())) {
        if (cas != v.getCas()) {
            return std::make_tuple(MutationStatus::IsLocked, &v, empty);
        }
        v.unlock();
    }

    if (cas != 0 && cas != v.getCas()) {
        return std::make_tuple(MutationStatus::InvalidCas, &v, empty);
    }

    /* allow operation */
    v.unlock();

    MutationStatus rv =
            v.isDirty() ? MutationStatus::WasDirty : MutationStatus::WasClean;

    if (use_meta) {
        v.setCas(metadata.cas);
        v.setFlags(metadata.flags);
        v.setExptime(metadata.exptime);
    }

    v.setRevSeqno(metadata.revSeqno);
    VBNotifyCtx notifyCtx;
    StoredValue* newSv;
    DeletionStatus delStatus;

    // SyncDeletes are special cases. We actually want to add a new prepare.
    if (queueItmCtx.durability) {
        auto requirements = std::get<cb::durability::Requirements>(
                queueItmCtx.durability->requirementsOrPreparedSeqno);

        // @TODO potentially inefficient to recreate the item in the below
        // update/add cases. Could rework ht.unlocked_softDeleteStoredValue
        // to only mark CommittedViaPrepares as CommittedViaMutation and use
        // softDeletedStoredValue instead.
        if (v.isPrepareCompleted()) {
            auto itm = v.toItem(getId(),
                                StoredValue::HideLockedCas::No,
                                StoredValue::IncludeValue::No,
                                requirements);
            itm->setDeleted(DeleteSource::Explicit);
            // Empty, deleted value has datatype:RAW_BYTES
            itm->setDataType(PROTOCOL_BINARY_RAW_BYTES);
            // The StoredValue 'v' we are softDeleting could be an aborted
            // prepare - in which case we need to reset the item created to
            // be a pending (not aborted) SyncWrite.
            itm->setPendingSyncWrite(requirements);

            std::tie(newSv, std::ignore, notifyCtx) =
                    updateStoredValue(hbl, v, *itm, queueItmCtx);
            return std::make_tuple(rv, newSv, notifyCtx);
        }

        auto deletedPrepare =
                ht.unlocked_createSyncDeletePrepare(hbl, v, deleteSource);
        auto itm = deletedPrepare->toItem(getId(),
                                          StoredValue::HideLockedCas::No,
                                          StoredValue::IncludeValue::Yes,
                                          requirements);
        std::tie(newSv, notifyCtx) =
                addNewStoredValue(hbl, *itm, queueItmCtx, GenerateRevSeqno::No);
        return std::make_tuple(rv, newSv, notifyCtx);
    }

    std::tie(newSv, delStatus, notifyCtx) =
            softDeleteStoredValue(hbl,
                                  v,
                                  /*onlyMarkDeleted*/ false,
                                  queueItmCtx,
                                  bySeqno,
                                  deleteSource);

    switch (delStatus) {
    case DeletionStatus::Success:
        ht.updateMaxDeletedRevSeqno(metadata.revSeqno);
        return std::make_tuple(rv, newSv, notifyCtx);

    case DeletionStatus::IsPendingSyncWrite:
        return std::make_tuple(MutationStatus::IsPendingSyncWrite, &v, empty);
    }
    folly::assume_unreachable();
}

std::tuple<MutationStatus, StoredValue*, VBNotifyCtx>
VBucket::processExpiredItem(HashTable::FindUpdateResult& htRes,
                            const Collections::VB::CachingReadHandle& cHandle,
                            ExpireBy expirySource) {
    if (!htRes.getHBL().getHTLock()) {
        throw std::invalid_argument(
                "VBucket::processExpiredItem: htLock not held for " +
                getId().to_string());
    }

    if (!cHandle.valid()) {
        throw std::invalid_argument(
                "VBucket::processExpiredItem: cHandle not valid for cid:" +
                cHandle.getKey().getCollectionID().to_string());
    }

    if (htRes.pending && !htRes.pending->isPrepareCompleted()) {
        return std::make_tuple(MutationStatus::IsPendingSyncWrite,
                               htRes.committed,
                               VBNotifyCtx{});
    }

    // Callers should have ensured that v exists
    Expects(htRes.committed);
    auto& v = *htRes.committed;

    if (cHandle.isLogicallyDeleted(v.getBySeqno())) {
        return std::make_tuple(
                MutationStatus::NotFound, nullptr, VBNotifyCtx{});
    }

    if (v.isTempInitialItem() && eviction == EvictionPolicy::Full) {
        incExpirationStat(expirySource);
        return std::make_tuple(
                MutationStatus::NeedBgFetch,
                &v,
                queueDirty(htRes.getHBL(), v, {} /*VBQueueItemCtx*/));
    }

    /* If the datatype is XATTR, mark the item as deleted
     * but don't delete the value as system xattrs can
     * still be queried by mobile clients even after
     * deletion.
     * TODO: The current implementation is inefficient
     * but functionally correct and for performance reasons
     * only the system xattrs need to be stored.
     */
    value_t value = v.getValue();
    bool onlyMarkDeleted = value && mcbp::datatype::is_xattr(v.getDatatype());
    v.setRevSeqno(v.getRevSeqno() + 1);
    VBNotifyCtx notifyCtx;
    StoredValue* newSv;
    DeletionStatus delStatus;
    std::tie(newSv, delStatus, notifyCtx) =
            softDeleteStoredValue(htRes.getHBL(),
                                  v,
                                  onlyMarkDeleted,
                                  VBQueueItemCtx{},
                                  v.getBySeqno(),
                                  DeleteSource::TTL);
    switch (delStatus) {
    case DeletionStatus::Success:
        ht.updateMaxDeletedRevSeqno(newSv->getRevSeqno() + 1);
        incExpirationStat(expirySource);
        return std::make_tuple(MutationStatus::NotFound, newSv, notifyCtx);
    case DeletionStatus::IsPendingSyncWrite:
        return std::make_tuple(
                MutationStatus::IsPendingSyncWrite, newSv, VBNotifyCtx{});
    }
    folly::assume_unreachable();
}

bool VBucket::deleteStoredValue(const HashTable::HashBucketLock& hbl,
                                StoredValue& v) {
    if (!v.isDeleted() && v.isLocked(ep_current_time())) {
        return false;
    }

    /* StoredValue deleted here. If any other in-memory data structures are
       using the StoredValue intrusively then they must have handled the delete
       by this point */
    ht.unlocked_del(hbl, &v);
    return true;
}

VBucket::AddTempSVResult VBucket::addTempStoredValue(
        const HashTable::HashBucketLock& hbl, const DocKey& key) {
    if (!hbl.getHTLock()) {
        throw std::invalid_argument(
                "VBucket::addTempStoredValue: htLock not held for " +
                getId().to_string());
    }

    Item itm(key,
             /*flags*/ 0,
             /*exp*/ 0,
             /*data*/ nullptr,
             /*size*/ 0,
             PROTOCOL_BINARY_RAW_BYTES,
             0,
             StoredValue::state_temp_init);

    if (!hasMemoryForStoredValue(stats, itm)) {
        return {TempAddStatus::NoMem, nullptr};
    }

    /* A 'temp initial item' is just added to the hash table. It is
       not put on checkpoint manager or sequence list */
    StoredValue* v = ht.unlocked_addNewStoredValue(hbl, itm);

    updateRevSeqNoOfNewStoredValue(*v);

    // MB-49207: We set the cas of temp items so that when we complete a BGFetch
    // we can check that we are replacing the correct temp item with the one
    // that triggered the BGFetch. If we didn't then we'd run the risk of
    // fetching older revisions of documents back into memory.
    v->setCas(nextHLCCas());

    return {TempAddStatus::BgFetch, v};
}

void VBucket::notifyNewSeqno(
        const VBNotifyCtx& notifyCtx) {
    if (newSeqnoCb) {
        newSeqnoCb->callback(getId(), notifyCtx);
    }
}

void VBucket::doCollectionsStats(
        const Collections::VB::CachingReadHandle& cHandle,
        const VBNotifyCtx& notifyCtx) {
    cHandle.setHighSeqno(notifyCtx.bySeqno, !notifyCtx.isSyncWrite());

    if (notifyCtx.itemCountDifference == 1) {
        cHandle.incrementItemCount();
    } else if (notifyCtx.itemCountDifference == -1) {
        cHandle.decrementItemCount();
    }
}


void VBucket::doCollectionsStats(
        const Collections::VB::WriteHandle& writeHandle,
        CollectionID collection,
        const VBNotifyCtx& notifyCtx) {
    writeHandle.setHighSeqno(
            collection, notifyCtx.bySeqno, !notifyCtx.isSyncWrite());
}

void VBucket::updateRevSeqNoOfNewStoredValue(StoredValue& v) {
    /**
     * Possibly, this item is being recreated. Conservatively assign it
     * a seqno that is greater than the greatest seqno of all deleted
     * items seen so far.
     */
    uint64_t seqno = ht.getMaxDeletedRevSeqno();
    if (!v.isTempItem()) {
        ++seqno;
    }
    v.setRevSeqno(seqno);
}

std::chrono::steady_clock::time_point VBucket::addHighPriorityVBEntry(
        std::unique_ptr<SeqnoPersistenceRequest> request) {
    std::unique_lock<std::mutex> lh(hpVBReqsMutex);
    hpVBReqs.emplace_back(std::move(request));
    numHpVBReqs.store(hpVBReqs.size());

    EP_LOG_INFO(
            "Added SeqnoPersistence request for {}, requested-seqno:{}, "
            "high-seqno: {}, persisted-seqno:{}, cookie:{}, timeout:{}",
            getId(),
            hpVBReqs.back()->seqno,
            getHighSeqno(),
            getPersistenceSeqno(),
            static_cast<const void*>(hpVBReqs.back()->cookie),
            hpVBReqs.back()->timeout.count());

    return hpVBReqs.back()->getDeadline();
}

SeqnoPersistenceRequestNotifications
VBucket::getSeqnoPersistenceRequestsToNotify(EventuallyPersistentEngine& engine,
                                             uint64_t seqno) {
    std::unique_lock<std::mutex> lh(hpVBReqsMutex);
    std::unordered_map<const CookieIface*, cb::engine_errc> toNotify;

    auto itr = hpVBReqs.begin();
    std::optional<std::chrono::steady_clock::time_point> nextDeadline;

    while (itr != hpVBReqs.end()) {
        Expects(*itr);
        const auto& req = *itr;
        const auto now = std::chrono::steady_clock::now();
        if (req->seqno <= seqno) {
            toNotify[req->cookie] = cb::engine_errc::success;
            stats.seqnoPersistenceHisto.add(
                    std::chrono::duration_cast<std::chrono::microseconds>(
                            req->getDuration(now)));
            EP_LOG_INFO(
                    "Notified SeqnoPersistence completion for {} Check for: "
                    "{}, "
                    "Persisted upto: {}, cookie {}",
                    getId(),
                    req->seqno,
                    seqno,
                    static_cast<const void*>(req->cookie));
            itr = hpVBReqs.erase(itr);
        } else if (now >= req->getDeadline()) { // >= permits a 0 wait for tests
            toNotify[req->cookie] = cb::engine_errc::temporary_failure;
            EP_LOG_WARN(
                    "Notified SeqnoPersistence timeout for {} Check for: {}, "
                    "Persisted upto: {}, cookie {}",
                    getId(),
                    req->seqno,
                    seqno,
                    static_cast<const void*>(req->cookie));

            req->expired();

            itr = hpVBReqs.erase(itr);
        } else {
            if (!nextDeadline) {
                nextDeadline = req->getDeadline();
            } else {
                nextDeadline =
                        std::min(req->getDeadline(), nextDeadline.value());
            }
            ++itr;
        }
    }
    numHpVBReqs.store(hpVBReqs.size());
    return {toNotify, nextDeadline};
}

bool VBucket::doesSeqnoSatisfyAnySeqnoPersistenceRequest(uint64_t seqno) {
    std::unique_lock<std::mutex> lh(hpVBReqsMutex);
    for (const auto& req : hpVBReqs) {
        if (req->seqno <= seqno) {
            return true;
        }
    }
    return false;
}

std::optional<std::chrono::steady_clock::time_point>
VBucket::notifyHighPriorityRequests(EventuallyPersistentEngine& engine,
                                    uint64_t seqno) {
    auto toNotify = getSeqnoPersistenceRequestsToNotify(engine, seqno);

    for (auto& notify : toNotify.notifications) {
        engine.notifyIOComplete(notify.first, notify.second);
    }

    return toNotify.nextDeadline;
}

std::map<const CookieIface*, cb::engine_errc>
VBucket::tmpFailAndGetAllHpNotifies(EventuallyPersistentEngine& engine) {
    std::map<const CookieIface*, cb::engine_errc> toNotify;

    std::lock_guard<std::mutex> lh(hpVBReqsMutex);

    for (auto& entry : hpVBReqs) {
        toNotify[entry->cookie] = cb::engine_errc::temporary_failure;
        engine.storeEngineSpecific(entry->cookie, nullptr);
    }
    hpVBReqs.clear();

    return toNotify;
}

std::unique_ptr<Item> VBucket::pruneXattrDocument(
        StoredValue& v, const ItemMetaData& itemMeta) {
    // Need to take a copy of the value, prune it, and add it back

    // Create work-space document
    std::vector<char> workspace(
            v.getValue()->getData(),
            v.getValue()->getData() + v.getValue()->valueSize());

    // Now attach to the XATTRs in the document
    cb::xattr::Blob xattr({workspace.data(), workspace.size()},
                          mcbp::datatype::is_snappy(v.getDatatype()));
    xattr.prune_user_keys();

    auto prunedXattrs = xattr.finalize();

    if (!prunedXattrs.empty()) {
        // Something remains - Create a Blob and copy-in just the XATTRs
        auto newValue =
                Blob::New(reinterpret_cast<const char*>(prunedXattrs.data()),
                          prunedXattrs.size());
        auto rv = v.toItem(getId());
        rv->setCas(itemMeta.cas);
        rv->setFlags(itemMeta.flags);
        rv->setExpTime(itemMeta.exptime);
        rv->setRevSeqno(itemMeta.revSeqno);
        rv->replaceValue(TaggedPtr<Blob>(newValue, TaggedPtrBase::NoTagValue));
        rv->setDataType(PROTOCOL_BINARY_DATATYPE_XATTR);
        return rv;
    } else {
        return {};
    }
}

bool VBucket::isLogicallyNonExistent(
        const StoredValue& v,
        const Collections::VB::CachingReadHandle& cHandle) {
    Expects(v.isCommitted());
    return v.isDeleted() || v.isTempDeletedItem() ||
           v.isTempNonExistentItem() ||
           cHandle.isLogicallyDeleted(v.getBySeqno());
}

cb::engine_errc VBucket::seqnoAcknowledged(
        const folly::SharedMutex::ReadHolder& vbStateLock,
        const std::string& replicaId,
        uint64_t preparedSeqno) {
    // We may receive an ack after we have set a vBucket to dead during a
    // takeover; just ignore it.
    if (getState() == vbucket_state_dead) {
        return cb::engine_errc::success;
    }
    return getActiveDM().seqnoAckReceived(replicaId, preparedSeqno);
}

void VBucket::notifyPersistenceToDurabilityMonitor() {
    folly::SharedMutex::ReadHolder wlh(stateLock);

    if (state == vbucket_state_dead) {
        return;
    }

    durabilityMonitor->notifyLocalPersistence();
}

const DurabilityMonitor& VBucket::getDurabilityMonitor() const {
    return *durabilityMonitor;
}

void VBucket::DeferredDeleter::operator()(VBucket* vb) const {
    // If the vbucket is marked as deleting then we must schedule task to
    // perform the resource destruction (memory/disk).
    if (vb->isDeletionDeferred()) {
        vb->scheduleDeferredDeletion(engine);
        return;
    }
    delete vb;
}

void VBucket::setFreqSaturatedCallback(std::function<void()> callbackFunction) {
    ht.setFreqSaturatedCallback(callbackFunction);
}

cb::engine_errc VBucket::checkDurabilityRequirements(const Item& item) {
    if (item.isPending()) {
        return checkDurabilityRequirements(item.getDurabilityReqs());
    }
    return cb::engine_errc::success;
}

cb::engine_errc VBucket::checkDurabilityRequirements(
        const cb::durability::Requirements& reqs) {
    if (!isValidDurabilityLevel(reqs.getLevel())) {
        return cb::engine_errc::durability_invalid_level;
    }
    if (!getActiveDM().isDurabilityPossible()) {
        return cb::engine_errc::durability_impossible;
    }
    return cb::engine_errc::success;
}

void VBucket::removeAcksFromADM(const std::string& node) {
    if (state == vbucket_state_active) {
        getActiveDM().removedQueuedAck(node);
    }
}

void VBucket::removeAcksFromADM(
        const std::string& node,
        const folly::SharedMutex::WriteHolder& vbstateLock) {
    removeAcksFromADM(node);
}

void VBucket::removeAcksFromADM(
        const std::string& node,
        const folly::SharedMutex::ReadHolder& vbstateLock) {
    removeAcksFromADM(node);
}

void VBucket::setDuplicatePrepareWindow() {
    const auto& pdm = getPassiveDM();
    // We should only see duplicates for prepares currently in trackedWrites;
    // prepares which are not in trackedWrites are either
    //  - Completed: A new prepare would be valid anyway, as the item is
    //  completed
    //  - New: Added after this setup, and should not be followed by another
    //  prepare without an intervening Commit/Abort
    // As a sanity check, store the current highTrackedSeqno and assert that
    // any prepares attempting to replace an existing prepare have a seqno
    // less than or equal to this value.
    // If no SyncWrites are being tracked, nothing can be duplicated
    allowedDuplicatePrepareThreshold = pdm.getHighestTrackedSeqno();
}

bool VBucket::isReceivingDiskSnapshot() const {
    return checkpointManager->isOpenCheckpointDisk();
}

uint64_t VBucket::getMaxVisibleSeqno() const {
    return checkpointManager->getMaxVisibleSeqno();
}

void VBucket::dropPendingKey(const DocKey& key, int64_t seqno) {
    folly::SharedMutex::ReadHolder vbStateLh(getStateLock());
    switch (state) {
    case vbucket_state_active:
        getActiveDM().eraseSyncWrite(key, seqno);
        return;
    case vbucket_state_replica:
    case vbucket_state_pending:
        getPassiveDM().eraseSyncWrite(key, seqno);
        return;
    case vbucket_state_dead:
        // Do nothing, the vbucket is dead and the DM shouldn't be used
        return;
    }
    folly::assume_unreachable();
}

<<<<<<< HEAD
void VBucket::scheduleDestruction(CheckpointList&& checkpoints) const {
    if (bucket) {
        bucket->scheduleDestruction(std::move(checkpoints), id);
    }
}

void VBucket::createFailoverEntry(uint64_t seqno) {
    failovers->createEntry(seqno);
    checkpointManager->queueSetVBState();
=======
size_t VBucket::getCheckpointMaxSize() const {
    return bucket ? bucket->getCheckpointMaxSize()
                  : std::numeric_limits<size_t>::max();
}

void VBucket::failAllSeqnoPersistenceReqs(EventuallyPersistentEngine& engine) {
    auto toNotify = tmpFailAndGetAllHpNotifies(engine);

    for (auto& notify : toNotify) {
        engine.notifyIOComplete(notify.first, notify.second);
    }
>>>>>>> a6d9f4c8
}<|MERGE_RESOLUTION|>--- conflicted
+++ resolved
@@ -4232,7 +4232,6 @@
     folly::assume_unreachable();
 }
 
-<<<<<<< HEAD
 void VBucket::scheduleDestruction(CheckpointList&& checkpoints) const {
     if (bucket) {
         bucket->scheduleDestruction(std::move(checkpoints), id);
@@ -4242,10 +4241,6 @@
 void VBucket::createFailoverEntry(uint64_t seqno) {
     failovers->createEntry(seqno);
     checkpointManager->queueSetVBState();
-=======
-size_t VBucket::getCheckpointMaxSize() const {
-    return bucket ? bucket->getCheckpointMaxSize()
-                  : std::numeric_limits<size_t>::max();
 }
 
 void VBucket::failAllSeqnoPersistenceReqs(EventuallyPersistentEngine& engine) {
@@ -4254,5 +4249,4 @@
     for (auto& notify : toNotify) {
         engine.notifyIOComplete(notify.first, notify.second);
     }
->>>>>>> a6d9f4c8
 }