/* -*- Mode: C++; tab-width: 4; c-basic-offset: 4; indent-tabs-mode: nil -*- */
/*
 *     Copyright 2015-Present Couchbase, Inc.
 *
 *   Use of this software is governed by the Business Source License included
 *   in the file licenses/BSL-Couchbase.txt.  As of the Change Date specified
 *   in that file, in accordance with the Business Source License, use of this
 *   software will be governed by the Apache License, Version 2.0, included in
 *   the file licenses/APL2.txt.
 */

#include "vbucket.h"
#include "atomic.h"
#include "bgfetcher.h"
#include "bucket_logger.h"
#include "checkpoint.h"
#include "checkpoint_manager.h"
#include "collections/vbucket_manifest_handles.h"
#include "conflict_resolution.h"
#include "dcp/dcpconnmap.h"
#include "durability/active_durability_monitor.h"
#include "durability/passive_durability_monitor.h"
#include "ep_engine.h"
#include "ep_time.h"
#include "ep_types.h"
#include "failover-table.h"
#include "hash_table.h"
#include "hash_table_stat_visitor.h"
#include "kvshard.h"
#include "kvstore.h"
#include "pre_link_document_context.h"
#include "rollback_result.h"
#include "stored_value_factories.h"
#include "vb_filter.h"
#include "vbucket_queue_item_ctx.h"
#include "vbucket_state.h"

#include <folly/lang/Assume.h>
#include <memcached/protocol_binary.h>
#include <memcached/server_document_iface.h>
#include <platform/optional.h>
#include <statistics/cbstat_collector.h>
#include <xattr/blob.h>

#include <gsl/gsl-lite.hpp>
#include <logtags.h>
#include <functional>
#include <list>
#include <set>
#include <string>
#include <utility>

#include <vector>

using namespace std::string_literals;

/* Macros */
const auto MIN_CHK_FLUSH_TIMEOUT = std::chrono::seconds(10);
const auto MAX_CHK_FLUSH_TIMEOUT = std::chrono::seconds(30);

/* Statics definitions */
cb::AtomicDuration<> VBucket::chkFlushTimeout(MIN_CHK_FLUSH_TIMEOUT);
std::atomic<double> VBucket::mutationMemThreshold = 0.9;

VBucketFilter VBucketFilter::filter_diff(const VBucketFilter& other) const {
    std::vector<Vbid> tmp(acceptable.size() + other.size());
    std::vector<Vbid>::iterator end;
    end = std::set_symmetric_difference(acceptable.begin(),
                                        acceptable.end(),
                                        other.acceptable.begin(),
                                        other.acceptable.end(),
                                        tmp.begin());
    return VBucketFilter(std::vector<Vbid>(tmp.begin(), end));
}

VBucketFilter VBucketFilter::filter_intersection(const VBucketFilter &other)
                                                                        const {
    std::vector<Vbid> tmp(acceptable.size() + other.size());
    std::vector<Vbid>::iterator end;

    end = std::set_intersection(acceptable.begin(), acceptable.end(),
                                other.acceptable.begin(),
                                other.acceptable.end(),
                                tmp.begin());
    return VBucketFilter(std::vector<Vbid>(tmp.begin(), end));
}

VBucketFilter VBucketFilter::filter_union(const VBucketFilter& other) const {
    auto copy = *this;
    copy.acceptable.insert(other.acceptable.begin(), other.acceptable.end());
    return copy;
}

static bool isRange(std::set<Vbid>::const_iterator it,
                    const std::set<Vbid>::const_iterator& end,
                    size_t& length) {
    length = 0;
    for (Vbid val = *it; it != end && Vbid(val.get() + length) == *it;
         ++it, ++length) {
        // empty
    }

    --length;

    return length > 1;
}

std::ostream& operator <<(std::ostream &out, const VBucketFilter &filter)
{
    std::set<Vbid>::const_iterator it;

    if (filter.acceptable.empty()) {
        out << "{ empty }";
    } else {
        bool needcomma = false;
        out << "{ ";
        for (it = filter.acceptable.begin();
             it != filter.acceptable.end();
             ++it) {
            if (needcomma) {
                out << ", ";
            }

            size_t length;
            if (isRange(it, filter.acceptable.end(), length)) {
                auto last = it;
                for (size_t i = 0; i < length; ++i) {
                    ++last;
                }
                out << "[" << *it << "," << *last << "]";
                it = last;
            } else {
                out << *it;
            }
            needcomma = true;
        }
        out << " }";
    }

    return out;
}

#if defined(linux) || defined(__linux__) || defined(__linux)
// One of the CV build fails due to htonl is defined as a macro:
// error: statement expression not allowed at file scope
#undef htonl
#endif

VBucket::VBucket(Vbid i,
                 vbucket_state_t newState,
                 EPStats& st,
                 CheckpointConfig& chkConfig,
                 int64_t lastSeqno,
                 uint64_t lastSnapStart,
                 uint64_t lastSnapEnd,
                 std::unique_ptr<FailoverTable> table,
                 std::shared_ptr<Callback<Vbid>> flusherCb,
                 std::unique_ptr<AbstractStoredValueFactory> valFact,
                 NewSeqnoCallback newSeqnoCb,
                 SyncWriteResolvedCallback syncWriteResolvedCb,
                 SyncWriteCompleteCallback syncWriteCb,
                 SeqnoAckCallback seqnoAckCb,
                 Configuration& config,
                 EvictionPolicy evictionPolicy,
                 std::unique_ptr<Collections::VB::Manifest> manifest,
                 vbucket_state_t initState,
                 uint64_t purgeSeqno,
                 uint64_t maxCas,
                 int64_t hlcEpochSeqno,
                 bool mightContainXattrs,
                 const nlohmann::json* replTopology,
                 uint64_t maxVisibleSeqno)
    : ht(st, std::move(valFact), config.getHtSize(), config.getHtLocks()),
      failovers(std::move(table)),
      opsCreate(0),
      opsDelete(0),
      opsGet(0),
      opsReject(0),
      opsUpdate(0),
      dirtyQueueSize(0),
      dirtyQueueMem(0),
      dirtyQueueFill(0),
      dirtyQueueDrain(0),
      dirtyQueueAge(0),
      dirtyQueuePendingWrites(0),
      metaDataDisk(0),
      numExpiredItems(0),
      maxAllowedReplicasForSyncWrites(config.getSyncWritesMaxAllowedReplicas()),
      eviction(evictionPolicy),
      stats(st),
      persistenceSeqno(0),
      numHpVBReqs(0),
      manifest(std::move(manifest)),
      id(i),
      state(newState),
      initialState(initState),
      checkpointManager(std::make_unique<CheckpointManager>(st,
                                                            i,
                                                            chkConfig,
                                                            lastSeqno,
                                                            lastSnapStart,
                                                            lastSnapEnd,
                                                            maxVisibleSeqno,
                                                            flusherCb)),
      replicationTopology(std::make_unique<nlohmann::json>()),
      purge_seqno(purgeSeqno),
      takeover_backed_up(false),
      persistedRange(lastSnapStart, lastSnapEnd),
      receivingInitialDiskSnapshot(false),
      rollbackItemCount(0),
      hlc(maxCas,
          hlcEpochSeqno,
          std::chrono::microseconds(config.getHlcDriftAheadThresholdUs()),
          std::chrono::microseconds(config.getHlcDriftBehindThresholdUs())),
      statPrefix("vb_" + std::to_string(i.get())),
      bucketCreation(false),
      deferredDeletion(false),
      deferredDeletionCookie(nullptr),
      newSeqnoCb(std::move(newSeqnoCb)),
      syncWriteResolvedCb(std::move(syncWriteResolvedCb)),
      syncWriteCompleteCb(std::move(syncWriteCb)),
      seqnoAckCb(std::move(seqnoAckCb)),
      mayContainXattrs(mightContainXattrs) {
    if (config.getConflictResolutionType() == "seqno") {
        conflictResolver = std::make_unique<RevisionSeqnoResolution>();
    } else {
        // Both last-write-wins and custom conflict resolution are treated
        // as LWW from KV-Engine's pov.
        conflictResolver = std::make_unique<LastWriteWinsResolution>();
    }

    pendingOpsStart = std::chrono::steady_clock::time_point();
    stats.coreLocal.get()->memOverhead.fetch_add(
            sizeof(VBucket) + ht.memorySize() + sizeof(CheckpointManager));

    setupSyncReplication(replTopology);

    EP_LOG_INFO(
            "VBucket: created {} with state:{} initialState:{} lastSeqno:{} "
            "persistedRange:{{{},{}}} purge_seqno:{} max_cas:{} uuid:{} "
            "topology:{}",
            id,
            VBucket::toString(state),
            VBucket::toString(initialState),
            lastSeqno,
            persistedRange.getStart(),
            persistedRange.getEnd(),
            purge_seqno,
            getMaxCas(),
            failovers ? std::to_string(failovers->getLatestUUID()) : "<>",
            replicationTopology.rlock()->dump());
}

VBucket::~VBucket() {
    EP_LOG_INFO("~VBucket(): {}", id);

    if (!pendingOps.empty()) {
        EP_LOG_WARN("~VBucket(): {} has {} pending ops", id, pendingOps.size());
    }

    stats.diskQueueSize.fetch_sub(dirtyQueueSize.load());

    // Clear out the bloomfilter(s)
    clearFilter();

    stats.coreLocal.get()->memOverhead.fetch_sub(
            sizeof(VBucket) + ht.memorySize() + sizeof(CheckpointManager));

}

int64_t VBucket::getHighSeqno() const {
    return checkpointManager->getHighSeqno();
}

int64_t VBucket::getHighPreparedSeqno() const {
    if (!durabilityMonitor) {
        return -1;
    }
    return durabilityMonitor->getHighPreparedSeqno();
}

int64_t VBucket::getHighCompletedSeqno() const {
    if (!durabilityMonitor) {
        return -1;
    }
    return durabilityMonitor->getHighCompletedSeqno();
}

size_t VBucket::getChkMgrMemUsage() const {
    return checkpointManager->getMemoryUsage();
}

size_t VBucket::getChkMgrMemUsageOfUnrefCheckpoints() const {
    return checkpointManager->getMemoryUsageOfUnrefCheckpoints();
}

size_t VBucket::getChkMgrMemUsageOverhead() const {
    return checkpointManager->getMemoryOverhead();
}

size_t VBucket::getSyncWriteAcceptedCount() const {
    folly::SharedMutex::ReadHolder lh(stateLock);
    if (!durabilityMonitor) {
        return 0;
    }
    return durabilityMonitor->getNumAccepted();
}

size_t VBucket::getSyncWriteCommittedCount() const {
    folly::SharedMutex::ReadHolder lh(stateLock);
    if (!durabilityMonitor) {
        return 0;
    }
    return durabilityMonitor->getNumCommitted();
}

size_t VBucket::getSyncWriteAbortedCount() const {
    folly::SharedMutex::ReadHolder lh(stateLock);
    if (!durabilityMonitor) {
        return 0;
    }
    return durabilityMonitor->getNumAborted();
}

void VBucket::fireAllOps(EventuallyPersistentEngine& engine,
                         cb::engine_errc code) {
    std::unique_lock<std::mutex> lh(pendingOpLock);

    if (pendingOpsStart > std::chrono::steady_clock::time_point()) {
        auto now = std::chrono::steady_clock::now();
        if (now > pendingOpsStart) {
            auto d = std::chrono::duration_cast<std::chrono::microseconds>(
                    now - pendingOpsStart);
            stats.pendingOpsHisto.add(d);
            atomic_setIfBigger(stats.pendingOpsMaxDuration,
                               std::make_unsigned<hrtime_t>::type(d.count()));
        }
    } else {
        return;
    }

    pendingOpsStart = std::chrono::steady_clock::time_point();
    stats.pendingOps.fetch_sub(pendingOps.size());
    atomic_setIfBigger(stats.pendingOpsMax, pendingOps.size());

    while (!pendingOps.empty()) {
        const void *pendingOperation = pendingOps.back();
        pendingOps.pop_back();
        // We don't want to hold the pendingOpLock when
        // calling notifyIOComplete.
        lh.unlock();
        engine.notifyIOComplete(pendingOperation, code);
        lh.lock();
    }

    EP_LOG_DEBUG("Fired pendings ops for {} in state {}",
                 id,
                 VBucket::toString(state));
}

void VBucket::fireAllOps(EventuallyPersistentEngine &engine) {

    if (state == vbucket_state_active) {
        fireAllOps(engine, cb::engine_errc::success);
    } else if (state == vbucket_state_pending) {
        // Nothing
    } else {
        fireAllOps(engine, cb::engine_errc::not_my_vbucket);
    }
}

std::vector<const void*> VBucket::getCookiesForInFlightSyncWrites() {
    return getActiveDM().getCookiesForInFlightSyncWrites();
}

std::vector<const void*> VBucket::prepareTransitionAwayFromActive() {
    return getActiveDM().prepareTransitionAwayFromActive();
}

size_t VBucket::size() {
    HashTableDepthStatVisitor v;
    ht.visitDepth(v);
    return v.size;
}

VBucket::ItemsToFlush VBucket::getItemsToPersist(size_t approxLimit) {
    ItemsToFlush result;

    if (approxLimit == 0) {
        result.moreAvailable =
                (checkpointManager->getNumItemsForPersistence() > 0);
        return result;
    }

    // Get up to approxLimit checkpoint items outstanding for the persistence
    // cursor. Note that it is only valid to queue a complete checkpoint, this
    // is where the "approx" in the limit comes from.

    const auto begin = std::chrono::steady_clock::now();

    auto rangeInfo = checkpointManager->getItemsForPersistence(result.items,
                                                               approxLimit);
    result.ranges = std::move(rangeInfo.ranges);
    result.maxDeletedRevSeqno = rangeInfo.maxDeletedRevSeqno;
    result.checkpointType = rangeInfo.checkpointType;
    result.flushHandle = std::move(rangeInfo.flushHandle);
    result.moreAvailable = rangeInfo.moreAvailable;

    stats.persistenceCursorGetItemsHisto.add(
            std::chrono::duration_cast<std::chrono::microseconds>(
                    std::chrono::steady_clock::now() - begin));

    return result;
}

const char* VBucket::toString(vbucket_state_t s) {
    switch (s) {
    case vbucket_state_active:
        return "active";
    case vbucket_state_replica:
        return "replica";
    case vbucket_state_pending:
        return "pending";
    case vbucket_state_dead:
        return "dead";
    }
    return "unknown";
}

vbucket_state_t VBucket::fromString(const char* state) {
    if (strcmp(state, "active") == 0) {
        return vbucket_state_active;
    } else if (strcmp(state, "replica") == 0) {
        return vbucket_state_replica;
    } else if (strcmp(state, "pending") == 0) {
        return vbucket_state_pending;
    } else {
        return vbucket_state_dead;
    }
}

void VBucket::setState(vbucket_state_t to, const nlohmann::json* meta) {
    folly::SharedMutex::WriteHolder wlh(getStateLock());
    setState_UNLOCKED(to, meta, wlh);
}

std::string VBucket::validateReplicationTopology(
        const nlohmann::json& topology) {
    // Topology must be an array with 1..2 chain elements; and
    // each chain is an array of 1..4 nodes.
    //   [[<active>, <replica>, ...], [<active>, <replica>, ...]]
    //
    // - The first node (active) must always be a string representing
    //   the node name.
    // - The subsequent nodes (replicas) can either be strings
    //   indicating a defined replica, or Null indicating an undefined
    //   replica.
    if (!topology.is_array()) {
        return "'topology' must be an array, found:"s + topology.dump();
    }
    if ((topology.empty()) || (topology.size() > 2)) {
        return "'topology' must contain 1..2 elements, found:"s +
               topology.dump();
    }
    for (const auto& chain : topology.items()) {
        const auto& chainId = chain.key();
        const auto& nodes = chain.value();
        if (!nodes.is_array()) {
            return "'topology' chain["s + chainId +
                   "] must be an array, found:" + nodes.dump();
        }
        if ((nodes.empty()) || (nodes.size() > 4)) {
            return "'topology' chain["s + chainId +
                   "] must contain 1..4 nodes, found:" + nodes.dump();
        }
        for (const auto& node : nodes.items()) {
            switch (node.value().type()) {
            case nlohmann::json::value_t::string:
                break;
            case nlohmann::json::value_t::null:
                // Null not permitted for active (first) node.
                if (node.key() == "0") {
                    return "'topology' chain[" + chainId + "] node[" +
                           node.key() + "] (active) cannot be null";
                }
                break;
            default:
                return "'topology' chain[" + chainId + "] node[" + node.key() +
                       "] must be a string, found:" + node.value().dump();
            }
        }
    }
    return {};
}

std::string VBucket::validateSetStateMeta(const nlohmann::json& meta) {
    if (!meta.is_object()) {
        return "'meta' must be an object if specified, found:"s + meta.dump();
    }
    for (const auto& el : meta.items()) {
        if (el.key() == "topology") {
            return validateReplicationTopology(el.value());
        } else {
            return "'topology' contains unsupported key:"s + el.key() +
                   " with value:" + el.value().dump();
        }
    }
    return {};
}

void VBucket::setState_UNLOCKED(
        vbucket_state_t to,
        const nlohmann::json* meta,
        const folly::SharedMutex::WriteHolder& vbStateLock) {
    vbucket_state_t oldstate = state;

    // Validate (optional) meta content.
    if (meta) {
        if (to != vbucket_state_active) {
            throw std::invalid_argument(
                    "VBucket::setState: meta only permitted for state:active, "
                    "found state:"s +
                    VBucket::toString(to) + " meta:" + meta->dump());
        }
        auto error = validateSetStateMeta(*meta);
        if (!error.empty()) {
            throw std::invalid_argument("VBucket::setState: " + error);
        }
    }

    EP_LOG_INFO(
            "VBucket::setState: transitioning {} with high seqno:{} from:{} "
            "to:{}{}",
            id,
            getHighSeqno(),
            VBucket::toString(oldstate),
            VBucket::toString(to),
            meta ? (" meta:"s + meta->dump()) : ""s);

    state = to;

    setupSyncReplication(meta ? &meta->at("topology") : nullptr);
}

vbucket_transition_state VBucket::getTransitionState() const {
    nlohmann::json topology;
    if (getState() == vbucket_state_active) {
        topology = getReplicationTopology();
    }

    return vbucket_transition_state{failovers->toJSON(), topology, getState()};
}

nlohmann::json VBucket::getReplicationTopology() const {
    return *replicationTopology.rlock();
}

void VBucket::setupSyncReplication(const nlohmann::json* topology) {
    // First, update the Replication Topology in VBucket
    if (topology) {
        if (state != vbucket_state_active) {
            throw std::invalid_argument(
                    "VBucket::setupSyncReplication: Topology only valid for "
                    "vbucket_state_active");
        }
        auto error = validateReplicationTopology(*topology);
        if (!error.empty()) {
            throw std::invalid_argument(
                    "VBucket::setupSyncReplication: Invalid replication "
                    "topology: " +
                    error);
        }
        *replicationTopology.wlock() = *topology;
    } else {
        *replicationTopology.wlock() = {};
    }

    // Then, initialize the DM and propagate the new topology if necessary
    auto* currentPassiveDM =
            dynamic_cast<PassiveDurabilityMonitor*>(durabilityMonitor.get());

    // If we are transitioning away from active then we need to mark all of our
    // prepares as PreparedMaybeVisible to avoid exposing them
    std::vector<queued_item> trackedWrites;
    if (!currentPassiveDM && durabilityMonitor &&
        state != vbucket_state_active) {
        auto& adm = dynamic_cast<ActiveDurabilityMonitor&>(*durabilityMonitor);
        trackedWrites = adm.getTrackedWrites();
        for (auto& write : trackedWrites) {
            auto htRes = ht.findOnlyPrepared(write->getKey());
            Expects(htRes.storedValue);
            Expects(htRes.storedValue->isPending() ||
                    htRes.storedValue->isPrepareCompleted());
            htRes.storedValue->setCommitted(
                    CommittedState::PreparedMaybeVisible);
            write->setPreparedMaybeVisible();
        }
    }

    switch (state) {
    case vbucket_state_active: {
        if (currentPassiveDM) {
            // Change to active from passive durability monitor - construct
            // an ActiveDM from the PassiveDM, maintaining any in-flight
            // SyncWrites.
            durabilityMonitor = std::make_unique<ActiveDurabilityMonitor>(
                    stats, std::move(*currentPassiveDM));
        } else if (!durabilityMonitor) {
            // Change to Active from no previous DurabilityMonitor - create
            // one.
            durabilityMonitor =
                    std::make_unique<ActiveDurabilityMonitor>(stats, *this);
        } else {
            // Already have an (active?) DurabilityMonitor and just changing
            // topology.
            if (!dynamic_cast<ActiveDurabilityMonitor*>(
                        durabilityMonitor.get())) {
                throw std::logic_error(
                        "VBucket::setupSyncReplication: A durabilityMonitor "
                        "already exists but it is neither Active nor Passive!");
            }
        }

        // @todo: We want to support empty-topology in ActiveDM, that's for
        //     Warmup. Deferred to dedicated patch (tracked under MB-33186).
        if (topology) {
            getActiveDM().setReplicationTopology(*replicationTopology.rlock());
        }
        return;
    }
    case vbucket_state_replica:
    case vbucket_state_pending:
        if (currentPassiveDM) {
            // Already have a PassiveDM - given topology changes are not
            // applicable to PassiveDM, nothing to do here.
            return;
        }
        // Current DM (if exists) is not Passive; replace it with a Passive one.
        if (durabilityMonitor) {
            durabilityMonitor = std::make_unique<PassiveDurabilityMonitor>(
                    *this,
                    std::move(dynamic_cast<ActiveDurabilityMonitor&>(
                            *durabilityMonitor.get())));
        } else {
            durabilityMonitor =
                    std::make_unique<PassiveDurabilityMonitor>(*this);
        }
        return;
    case vbucket_state_dead:
        // No DM in dead state.
        return;
    }
    folly::assume_unreachable();
}

ActiveDurabilityMonitor& VBucket::getActiveDM() {
    Expects(state == vbucket_state_active);
    return dynamic_cast<ActiveDurabilityMonitor&>(*durabilityMonitor);
}

PassiveDurabilityMonitor& VBucket::getPassiveDM() {
    Expects(state == vbucket_state_replica || state == vbucket_state_pending);
    return dynamic_cast<PassiveDurabilityMonitor&>(*durabilityMonitor);
}

void VBucket::processDurabilityTimeout(
        const std::chrono::steady_clock::time_point asOf) {
    folly::SharedMutex::ReadHolder lh(stateLock);
    // @todo-durability: Add support for DurabilityMonitor at Replica
    if (getState() != vbucket_state_active) {
        return;
    }
    getActiveDM().processTimeout(asOf);
}

void VBucket::notifySyncWritesPendingCompletion() {
    syncWriteResolvedCb(getId());
}

void VBucket::processResolvedSyncWrites() {
    // Acquire shared access on stateLock as need to ensure the vbucket is
    // active (and we have an ActiveDM).
    folly::SharedMutex::ReadHolder rlh(getStateLock());
    if (getState() != vbucket_state_active) {
        return;
    }
    getActiveDM().processCompletedSyncWriteQueue();
}

void VBucket::doStatsForQueueing(const Item& qi, size_t itemBytes)
{
    ++dirtyQueueSize;
    dirtyQueueMem.fetch_add(sizeof(Item));
    ++dirtyQueueFill;
    auto ms = std::chrono::duration_cast<std::chrono::milliseconds>(
            qi.getQueuedTime().time_since_epoch());
    dirtyQueueAge.fetch_add(ms.count());
    dirtyQueuePendingWrites.fetch_add(itemBytes);
}

void VBucket::AggregatedFlushStats::accountItem(const Item& item) {
    Expects(item.getQueuedTime().time_since_epoch().count() != 0);

    ++numItems;
    totalBytes += item.size();
    totalAgeInMilliseconds +=
            std::chrono::duration_cast<std::chrono::milliseconds>(
                    item.getQueuedTime().time_since_epoch())
                    .count();
}

void VBucket::doAggregatedFlushStats(const AggregatedFlushStats& aggStats) {
    const auto numItems = aggStats.getNumItems();
    stats.diskQueueSize -= numItems;
    dirtyQueueSize -= numItems;
    decrDirtyQueueMem(sizeof(Item) * numItems);
    dirtyQueueDrain += numItems;
    decrDirtyQueueAge(aggStats.getTotalAgeInMilliseconds());
    decrDirtyQueuePendingWrites(aggStats.getTotalBytes());
}

void VBucket::incrMetaDataDisk(const Item& qi) {
    metaDataDisk.fetch_add(qi.getKey().size() + sizeof(ItemMetaData));
}

void VBucket::decrMetaDataDisk(const Item& qi) {
    // assume couchstore remove approx this much data from disk
    metaDataDisk.fetch_sub((qi.getKey().size() + sizeof(ItemMetaData)));
}

void VBucket::resetStats() {
    opsCreate.store(0);
    opsDelete.store(0);
    opsGet.store(0);
    opsReject.store(0);
    opsUpdate.store(0);

    stats.diskQueueSize.fetch_sub(dirtyQueueSize.exchange(0));
    dirtyQueueMem.store(0);
    dirtyQueueFill.store(0);
    dirtyQueueAge.store(0);
    dirtyQueuePendingWrites.store(0);
    dirtyQueueDrain.store(0);

    hlc.resetStats();
}

uint64_t VBucket::getQueueAge() {
    uint64_t currDirtyQueueAge = dirtyQueueAge.load();
    // dirtyQueue size is 0, so the queueAge is 0.
    if (currDirtyQueueAge == 0) {
        return 0;
    }

    // Get time now multiplied by the queue size. We need to subtract
    // dirtyQueueAge from this to offset time_since_epoch.
    auto currentAge =
            std::chrono::duration_cast<std::chrono::milliseconds>(
                    std::chrono::steady_clock::now().time_since_epoch())
                    .count() *
            dirtyQueueSize;

    // Return the time in milliseconds
    return (currentAge - currDirtyQueueAge);
}

template <typename T>
void VBucket::addStat(const char* nm,
                      const T& val,
                      const AddStatFn& add_stat,
                      const void* c) {
    std::string stat = statPrefix;
    if (nm != nullptr) {
        add_prefixed_stat(statPrefix, nm, val, add_stat, c);
    } else {
        add_casted_stat(statPrefix.data(), val, add_stat, c);
    }
}

void VBucket::handlePreExpiry(const HashTable::HashBucketLock& hbl,
                              StoredValue& v) {
    // Pending items should not be subject to expiry
    if (v.isPending()) {
        std::stringstream ss;
        ss << v;
        throw std::invalid_argument(
                "VBucket::handlePreExpiry: Cannot expire pending "
                "StoredValues:" +
                cb::UserDataView(ss.str()).getSanitizedValue());
    }

    value_t value = v.getValue();
    if (value) {
        std::unique_ptr<Item> itm(v.toItem(id));
        item_info itm_info;
        EventuallyPersistentEngine* engine = ObjectRegistry::getCurrentEngine();
        itm_info =
                itm->toItemInfo(failovers->getLatestUUID(), getHLCEpochSeqno());

        ServerApi* sapi = engine->getServerApi();
        /* TODO: In order to minimize allocations, the callback needs to
         * allocate an item whose value size will be exactly the size of the
         * value after pre-expiry is performed.
         */
        auto result = sapi->document->pre_expiry(itm_info);

        // The API states only uncompressed xattr values are returned, but an
        // empty value has datatype:raw
        auto datatype = result.empty() ? PROTOCOL_BINARY_RAW_BYTES
                                       : PROTOCOL_BINARY_DATATYPE_XATTR;
        std::unique_ptr<Blob> val(Blob::New(result.data(), result.size()));
        ht.unlocked_replaceValueAndDatatype(hbl, v, std::move(val), datatype);
    }
}

cb::engine_errc VBucket::commit(
        const DocKey& key,
        uint64_t prepareSeqno,
        std::optional<int64_t> commitSeqno,
        const Collections::VB::CachingReadHandle& cHandle,
        const void* cookie) {
    Expects(cHandle.valid());
    auto res = ht.findForUpdate(key);
    if (!res.pending) {
        std::string committedItemInfo("null");
        if (res.committed) {
            committedItemInfo =
                    fmt::format("seqno:{}, isDeleted:{}, isResident:{}, cas:{}",
                                res.committed->getBySeqno(),
                                res.committed->isDeleted(),
                                res.committed->isResident(),
                                res.committed->getCas());
        }
        // If we are committing we /should/ always find the pending item.
        EP_LOG_ERR(
                "VBucket::commit ({}) failed as no pending HashTable item "
                "found with "
                "key:{}, committed item:[{}], prepare_seqno:{}, "
                "commit_seqno:{}, IsDiskSnapshot:{}, "
                "snapshotInfo:{}, HS:{}, HPS:{}, HCS:{}",
                id,
                cb::UserDataView(key.to_string()),
                committedItemInfo,
                prepareSeqno,
                to_string_or_none(commitSeqno),
                isReceivingDiskSnapshot(),
                checkpointManager->getSnapshotInfo(),
                getHighSeqno(),
                getHighPreparedSeqno(),
                getHighCompletedSeqno());
        return cb::engine_errc::no_such_key;
    }

    Expects(prepareSeqno);

    // Value for Pending must never be ejected
    Expects(res.pending->isResident());

    // If prepare seqno is not the same as our stored seqno then we should be
    // a replica and have missed a completion and a prepare due to de-dupe.
    if (prepareSeqno != static_cast<uint64_t>(res.pending->getBySeqno())) {
        Expects(getState() != vbucket_state_active);
        Expects(isReceivingDiskSnapshot());
        Expects(prepareSeqno >= checkpointManager->getOpenSnapshotStartSeqno());
    }

    VBQueueItemCtx queueItmCtx;
    if (commitSeqno) {
        queueItmCtx.genBySeqno = GenerateBySeqno::No;
    }
    // Never generate a new cas. We should always take the existing cas because
    // it may have been set explicitly.
    queueItmCtx.genCas = GenerateCas::No;

    queueItmCtx.durability =
            DurabilityItemCtx{res.pending->getBySeqno(), nullptr /*cookie*/};

    queueItmCtx.hcs = res.pending->getBySeqno();
    if (res.pending->isDeleted()) {
        // we are about to commit a sync delete, bump the maxDeletedRevSeqno
        // just as it would be for a non-sync delete
        ht.updateMaxDeletedRevSeqno(res.pending->getRevSeqno());
    }
    auto notify =
            commitStoredValue(res, prepareSeqno, queueItmCtx, commitSeqno);

    notifyNewSeqno(notify);
    doCollectionsStats(cHandle, notify);

    // Cookie representing the client connection, provided only at Active
    if (cookie) {
        notifyClientOfSyncWriteComplete(cookie, cb::engine_errc::success);
    }

    return cb::engine_errc::success;
}

cb::engine_errc VBucket::abort(
        const DocKey& key,
        uint64_t prepareSeqno,
        std::optional<int64_t> abortSeqno,
        const Collections::VB::CachingReadHandle& cHandle,
        const void* cookie) {
    Expects(cHandle.valid());
    auto htRes = ht.findForUpdate(key);

    // This block handles the case where at Replica we receive an Abort but we
    // do not have any in-flight Prepare in the HT. That is possible when
    // Replica receives a Backfill (Disk) Snapshot (for both EP and Ephemeral
    // bucket).
    // Note that, while for EP we just expect no-pending in the HT, for
    // Ephemeral we may have no-pending or a pre-existing completed (Committed
    // or Aborted) Prepare in the HT.
    if (!htRes.pending ||
        (htRes.pending && htRes.pending->isPrepareCompleted())) {
        // Active should always find the pending item.
        if (getState() == vbucket_state_active) {
            if (htRes.committed) {
                std::stringstream ss;
                ss << *htRes.committed;
                EP_LOG_ERR(
                        "VBucket::abort ({}) - active failed as HashTable "
                        "value is not "
                        "CommittedState::Pending - {}",
                        id,
                        cb::UserData(ss.str()));
                return cb::engine_errc::invalid_arguments;
            } else {
                EP_LOG_ERR(
                        "VBucket::abort ({}) - active failed as no HashTable"
                        "item found with key:{}",
                        id,
                        cb::UserDataView(key.to_string()));
                return cb::engine_errc::no_such_key;
            }
        }

        // If we did not find the corresponding prepare for this abort then we
        // must be receiving a disk snapshot.
        if (!isReceivingDiskSnapshot()) {
            EP_LOG_ERR(
                    "VBucket::abort ({}) - replica - failed as we received "
                    "an abort for a prepare that does not exist and we are not "
                    "currently receiving a disk snapshot. Prepare seqno: {} "
                    "Abort seqno: {}",
                    id,
                    prepareSeqno,
                    to_string_or_none(abortSeqno));
            return cb::engine_errc::invalid_arguments;
        }

        // Replica is receiving a legal Abort but we do not have any in-flight
        // Prepare in the HT.
        // 1) If we do not have any pending in the HT, then we just proceed to
        //     creating a new Abort item
        // 2) Else, if we have a Completed pending in the HT (possible only at
        //     Ephemeral) then we have to convert/update the existing pending
        //     into a new PersistedAborted item
        VBNotifyCtx ctx;
        if (!htRes.pending) {
            ctx = addNewAbort(
                    htRes.pending.getHBL(), key, prepareSeqno, *abortSeqno);
        } else {
            // This code path can be reached only at Ephemeral
            Expects(htRes.pending->isPrepareCompleted());
            ctx = abortStoredValue(htRes.pending.getHBL(),
                                   *htRes.pending.release(),
                                   prepareSeqno,
                                   *abortSeqno);
        }

        notifyNewSeqno(ctx);
        doCollectionsStats(cHandle, ctx);

        return cb::engine_errc::success;
    }

    // If prepare seqno is not the same as our stored seqno then we should be
    // a replica and have missed a completion and a prepare due to de-dupe.
    if (prepareSeqno != static_cast<uint64_t>(htRes.pending->getBySeqno())) {
        Expects(getState() != vbucket_state_active);
        Expects(isReceivingDiskSnapshot());
        Expects(prepareSeqno >= checkpointManager->getOpenSnapshotStartSeqno());
    }

    // abortStoredValue deallocates the pending SV, releasing here so
    // ~StoredValueProxy will not attempt to update stats and lead to
    // use-after-free
    auto notify = abortStoredValue(htRes.pending.getHBL(),
                                   *htRes.pending.release(),
                                   prepareSeqno,
                                   abortSeqno);

    notifyNewSeqno(notify);
    doCollectionsStats(cHandle, notify);

    // Cookie representing the client connection, provided only at Active
    if (cookie) {
        notifyClientOfSyncWriteComplete(cookie,
                                        cb::engine_errc::sync_write_ambiguous);
    }

    return cb::engine_errc::success;
}

void VBucket::notifyActiveDMOfLocalSyncWrite() {
    getActiveDM().checkForCommit();
}

void VBucket::notifyClientOfSyncWriteComplete(const void* cookie,
                                              cb::engine_errc result) {
    EP_LOG_DEBUG(
            "VBucket::notifyClientOfSyncWriteComplete ({}) cookie:{} result:{}",
            id,
            cookie,
            result);
    Expects(cookie);
    syncWriteCompleteCb(cookie, result);
}

void VBucket::notifyPassiveDMOfSnapEndReceived(uint64_t snapEnd) {
    getPassiveDM().notifySnapshotEndReceived(snapEnd);
}

void VBucket::sendSeqnoAck(int64_t seqno) {
    Expects(state == vbucket_state_replica || state == vbucket_state_pending);
    seqnoAckCb(getId(), seqno);
}

bool VBucket::addPendingOp(const void* cookie) {
    LockHolder lh(pendingOpLock);
    if (state != vbucket_state_pending) {
        // State transitioned while we were waiting.
        return false;
    }
    // Start a timer when enqueuing the first client.
    if (pendingOps.empty()) {
        pendingOpsStart = std::chrono::steady_clock::now();
    }
    pendingOps.push_back(cookie);
    ++stats.pendingOps;
    ++stats.pendingOpsTotal;
    return true;
}

bool VBucket::isResidentRatioUnderThreshold(float threshold) {
    if (eviction != EvictionPolicy::Full) {
        throw std::invalid_argument(
                "VBucket::isResidentRatioUnderThreshold: "
                "policy (which is " +
                to_string(eviction) + ") must be EvictionPolicy::Full");
    }
    size_t num_items = getNumItems();
    size_t num_non_resident_items = getNumNonResidentItems();
    float ratio =
            num_items
                    ? ((float)(num_items - num_non_resident_items) / num_items)
                    : 0.0;
    if (threshold >= ratio) {
        return true;
    } else {
        return false;
    }
}

void VBucket::createFilter(size_t key_count, double probability) {
    // Create the actual bloom filter upon vbucket creation during
    // scenarios:
    //      - Bucket creation
    //      - Rebalance
    LockHolder lh(bfMutex);
    if (bFilter == nullptr && tempFilter == nullptr) {
        bFilter = std::make_unique<BloomFilter>(key_count, probability,
                                        BFILTER_ENABLED);
    } else {
        EP_LOG_WARN("({}) Bloom filter / Temp filter already exist!", id);
    }
}

void VBucket::initTempFilter(size_t key_count, double probability) {
    // Create a temp bloom filter with status as COMPACTING,
    // if the main filter is found to exist, set its state to
    // COMPACTING as well.
    LockHolder lh(bfMutex);
    tempFilter = std::make_unique<BloomFilter>(key_count, probability,
                                     BFILTER_COMPACTING);
    if (bFilter) {
        bFilter->setStatus(BFILTER_COMPACTING);
    }
}

void VBucket::addToFilter(const DocKey& key) {
    LockHolder lh(bfMutex);
    if (bFilter) {
        bFilter->addKey(key);
    }

    // If the temp bloom filter is not found to be nullptr,
    // it means that compaction is running on the particular
    // vbucket. Therefore add the key to the temp filter as
    // well, as once compaction completes the temp filter
    // will replace the main bloom filter.
    if (tempFilter) {
        tempFilter->addKey(key);
    }
}

bool VBucket::maybeKeyExistsInFilter(const DocKey& key) {
    LockHolder lh(bfMutex);
    if (bFilter) {
        return bFilter->maybeKeyExists(key);
    } else {
        // If filter doesn't exist, allow the BgFetch to go through.
        return true;
    }
}

bool VBucket::isTempFilterAvailable() {
    LockHolder lh(bfMutex);
    if (tempFilter &&
        (tempFilter->getStatus() == BFILTER_COMPACTING ||
         tempFilter->getStatus() == BFILTER_ENABLED)) {
        return true;
    } else {
        return false;
    }
}

void VBucket::addToTempFilter(const DocKey& key) {
    // Keys will be added to only the temp filter during
    // compaction.
    LockHolder lh(bfMutex);
    if (tempFilter) {
        tempFilter->addKey(key);
    }
}

void VBucket::swapFilter() {
    // Delete the main bloom filter and replace it with
    // the temp filter that was populated during compaction,
    // only if the temp filter's state is found to be either at
    // COMPACTING or ENABLED (if in the case the user enables
    // bloomfilters for some reason while compaction was running).
    // Otherwise, it indicates that the filter's state was
    // possibly disabled during compaction, therefore clear out
    // the temp filter. If it gets enabled at some point, a new
    // bloom filter will be made available after the next
    // compaction.

    LockHolder lh(bfMutex);
    if (tempFilter) {
        bFilter.reset();

        if (tempFilter->getStatus() == BFILTER_COMPACTING ||
             tempFilter->getStatus() == BFILTER_ENABLED) {
            bFilter = std::move(tempFilter);
            bFilter->setStatus(BFILTER_ENABLED);
        }
        tempFilter.reset();
    }
}

void VBucket::clearFilter() {
    LockHolder lh(bfMutex);
    bFilter.reset();
    tempFilter.reset();
}

void VBucket::setFilterStatus(bfilter_status_t to) {
    LockHolder lh(bfMutex);
    if (bFilter) {
        bFilter->setStatus(to);
    }
    if (tempFilter) {
        tempFilter->setStatus(to);
    }
}

std::string VBucket::getFilterStatusString() {
    LockHolder lh(bfMutex);
    if (bFilter) {
        return bFilter->getStatusString();
    } else if (tempFilter) {
        return tempFilter->getStatusString();
    } else {
        return "DOESN'T EXIST";
    }
}

size_t VBucket::getFilterSize() {
    LockHolder lh(bfMutex);
    if (bFilter) {
        return bFilter->getFilterSize();
    } else {
        return 0;
    }
}

size_t VBucket::getNumOfKeysInFilter() {
    LockHolder lh(bfMutex);
    if (bFilter) {
        return bFilter->getNumOfKeysInFilter();
    } else {
        return 0;
    }
}

VBNotifyCtx VBucket::queueItem(queued_item& item, const VBQueueItemCtx& ctx) {
    // Set queue time to now. Why not in the ctor of the Item? We only need to
    // do this in certain places for new items as it's used to determine how
    // long it took an item to get flushed.
    item->setQueuedTime();

    // Ensure that durable writes are queued with the same seqno-order in both
    // Backfill/CheckpointManager Queues and DurabilityMonitor. Note that
    // bySeqno may be generated by Queues when the item is queued.
    // Lock only for durable writes to minimize front-end thread contention.
    std::unique_lock<std::mutex> durLock(dmQueueMutex, std::defer_lock);
    if (item->isPending()) {
        durLock.lock();
    }

    VBNotifyCtx notifyCtx;
        notifyCtx.notifyFlusher =
                checkpointManager->queueDirty(*this,
                                              item,
                                              ctx.genBySeqno,
                                              ctx.genCas,
                                              ctx.preLinkDocumentContext);
        notifyCtx.notifyReplication = true;
    notifyCtx.bySeqno = item->getBySeqno();
    notifyCtx.syncWrite = item->isPending() ? SyncWriteOperation::Yes
                                            : SyncWriteOperation::No;

    // Process Durability items (notify the DurabilityMonitor of
    // Prepare/Commit/Abort)
    switch (state) {
    case vbucket_state_active:
        if (item->isPending()) {
            Expects(ctx.durability.has_value());
            getActiveDM().addSyncWrite(ctx.durability->cookie, item);
        }
        break;
    case vbucket_state_replica:
    case vbucket_state_pending: {
        auto& pdm = getPassiveDM();
        if (item->isPending()) {
            pdm.addSyncWrite(item, ctx.overwritingPrepareSeqno);
        } else if (item->isCommitSyncWrite()) {
            pdm.completeSyncWrite(
                    item->getKey(),
                    PassiveDurabilityMonitor::Resolution::Commit,
                    std::get<int64_t>(
                            ctx.durability->requirementsOrPreparedSeqno));
        } else if (item->isAbort()) {
            pdm.completeSyncWrite(item->getKey(),
                                  PassiveDurabilityMonitor::Resolution::Abort,
                                  {} /* no prepareSeqno*/);
        }
        break;
    }
    case vbucket_state_dead:
        // Do nothing, the vbucket is dead and the DM shouldn't be used
        break;
    }

    return notifyCtx;
}

VBNotifyCtx VBucket::queueDirty(const HashTable::HashBucketLock& hbl,
                                StoredValue& v,
                                const VBQueueItemCtx& ctx) {
    if (ctx.trackCasDrift == TrackCasDrift::Yes) {
        setMaxCasAndTrackDrift(v.getCas());
    }

    // If we are queueing a SyncWrite StoredValue; extract the durability
    // requirements to use to create the Item.
    std::optional<cb::durability::Requirements> durabilityReqs;
    if (v.isPending()) {
        Expects(ctx.durability.has_value());
        durabilityReqs = std::get<cb::durability::Requirements>(
                ctx.durability->requirementsOrPreparedSeqno);
    }

    queued_item qi(v.toItem(getId(),
                            StoredValue::HideLockedCas::No,
                            StoredValue::IncludeValue::Yes,
                            durabilityReqs));

    if (qi->isCommitSyncWrite()) {
        Expects(ctx.durability.has_value());
        qi->setPrepareSeqno(
                std::get<int64_t>(ctx.durability->requirementsOrPreparedSeqno));
    }

    // MB-27457: Timestamp deletes only when they don't already have a timestamp
    // assigned. This is here to ensure all deleted items have a timestamp which
    // our tombstone purger can use to determine which tombstones to purge. A
    // DCP replicated or deleteWithMeta created delete may already have a time
    // assigned to it.
    if (qi->isDeleted() && (ctx.generateDeleteTime == GenerateDeleteTime::Yes ||
                            qi->getExptime() == 0)) {
        qi->setExpTime(ep_real_time());
    }

    if (!mightContainXattrs() && mcbp::datatype::is_xattr(v.getDatatype())) {
        setMightContainXattrs();
    }

    // Enqueue the item for persistence and replication
    VBNotifyCtx notifyCtx = queueItem(qi, ctx);

    // Some StoredValue adjustments now..
    if (ctx.genCas == GenerateCas::Yes) {
        v.setCas(qi->getCas());
        }
    if (ctx.genBySeqno == GenerateBySeqno::Yes) {
        v.setBySeqno(qi->getBySeqno());
    }

    return notifyCtx;
}

VBNotifyCtx VBucket::queueAbort(const HashTable::HashBucketLock& hbl,
                                const StoredValue& v,
                                int64_t prepareSeqno,
                                const VBQueueItemCtx& ctx) {
    if (ctx.trackCasDrift == TrackCasDrift::Yes) {
        setMaxCasAndTrackDrift(v.getCas());
    }

    queued_item item(v.toItemAbort(getId()));
    item->setPrepareSeqno(prepareSeqno);
    item->setExpTime(ep_real_time());

    Expects(item->isAbort());
    Expects(item->isDeleted());

    return queueItem(item, ctx);
}

VBNotifyCtx VBucket::queueAbortForUnseenPrepare(queued_item item,
                                                const VBQueueItemCtx& ctx) {
    item->setExpTime(ep_real_time());

    Expects(item->isAbort());
    Expects(item->isDeleted());
    Expects(item->getPrepareSeqno());

    return queueItem(item, ctx);
}

queued_item VBucket::createNewAbortedItem(const DocKey& key,
                                          int64_t prepareSeqno,
                                          int64_t abortSeqno) {
    auto item = make_STRCPtr<Item>(key,
                                   0 /*flags*/,
                                   ep_real_time() /*exp*/,
                                   value_t{},
                                   PROTOCOL_BINARY_RAW_BYTES,
                                   0,
                                   abortSeqno,
                                   getId());

    item->setAbortSyncWrite();
    item->setPrepareSeqno(prepareSeqno);

    return item;
}

HashTable::FindResult VBucket::fetchValidValue(
        WantsDeleted wantsDeleted,
        TrackReference trackReference,
        QueueExpired queueExpired,
        const Collections::VB::CachingReadHandle& cHandle,
        const ForGetReplicaOp fetchRequestedForReplicaItem) {
    if (queueExpired == QueueExpired::Yes && !cHandle.valid()) {
        throw std::invalid_argument(
                "VBucket::fetchValidValue cannot queue "
                "expired items for invalid collection");
    }
    const auto& key = cHandle.getKey();

    // Whilst fetchValidValue is used for reads it also processes expiries which
    // means that it can update StoredValues
    auto res = ht.findForUpdate(key);
    auto* v = res.selectSVForRead(
            trackReference, wantsDeleted, fetchRequestedForReplicaItem);

    // We ignore the expiration time if:
    //  - the item is already deleted
    //  - it is a temp item
    //  - the item is a pending Prepare -> TTL will apply if/when the item is
    //    committed
    if (v && !v->isDeleted() && !v->isTempItem() && v->isCommitted()) {
        if (v->isExpired(ep_real_time())) {
            if (getState() != vbucket_state_active) {
                return {(wantsDeleted == WantsDeleted::Yes) ? v : nullptr,
                        std::move(res.getHBL())};
            }

            // queueDirty only allowed on active VB
            if (queueExpired == QueueExpired::Yes &&
                getState() == vbucket_state_active) {
                handlePreExpiry(res.getHBL(), *v);
                VBNotifyCtx notifyCtx;
                std::tie(std::ignore, v, notifyCtx) =
                        processExpiredItem(res, cHandle, ExpireBy::Access);
                notifyNewSeqno(notifyCtx);
                doCollectionsStats(cHandle, notifyCtx);
            }
            return {(wantsDeleted == WantsDeleted::Yes) ? v : nullptr,
                    std::move(res.getHBL())};
        }
    }
    return {v, std::move(res.getHBL())};
}

VBucket::FetchForWriteResult VBucket::fetchValueForWrite(
        const Collections::VB::CachingReadHandle& cHandle,
        QueueExpired queueExpired) {
    if (queueExpired == QueueExpired::Yes && !cHandle.valid()) {
        throw std::invalid_argument(
                "VBucket::fetchValueForWrite cannot queue "
                "expired items for invalid collection");
    }

    auto res = ht.findForUpdate(cHandle.getKey());
    auto* sv = res.selectSVToModify(false /*durability*/);

    if (!sv) {
        // No item found.
        return {FetchForWriteResult::Status::OkVacant,
                {},
                std::move(res.getHBL())};
    }

    if (sv->isPending()) {
        // Attempted to write and found a Pending SyncWrite. Cannot write until
        // the in-flight one has completed.
        return {FetchForWriteResult::Status::ESyncWriteInProgress, nullptr, {}};
    }

    if (sv->isDeleted()) {
        // If we got a deleted value then can return directly (and skip
        // expiration checks because deleted items are not subject
        // to expiration).
        return {FetchForWriteResult::Status::OkFound,
                sv,
                std::move(res.getHBL())};
    }

    if (sv->isTempItem()) {
        // No expiry check needed for temps.
        return {FetchForWriteResult::Status::OkFound,
                sv,
                std::move(res.getHBL())};
    }

    if (!sv->isExpired(ep_real_time())) {
        // Not expired, good to return as-is.
        return {FetchForWriteResult::Status::OkFound,
                sv,
                std::move(res.getHBL())};
    }

    // Expired - but queueDirty only allowed on active VB
    if ((getState() == vbucket_state_active) &&
        (queueExpired == QueueExpired::Yes)) {
        handlePreExpiry(res.getHBL(), *sv);
        VBNotifyCtx notifyCtx;
        std::tie(std::ignore, sv, notifyCtx) =
                processExpiredItem(res, cHandle, ExpireBy::Access);
        notifyNewSeqno(notifyCtx);
        doCollectionsStats(cHandle, notifyCtx);
    }

    // Item found (but now deleted via expiration).
    return {FetchForWriteResult::Status::OkFound, sv, std::move(res.getHBL())};
}

HashTable::FindResult VBucket::fetchPreparedValue(
        const Collections::VB::CachingReadHandle& cHandle) {
    auto res = ht.findForWrite(cHandle.getKey(), WantsDeleted::Yes);
    if (res.storedValue && res.storedValue->isPending()) {
        return res;
    }
    return {nullptr, std::move(res.lock)};
}

void VBucket::incExpirationStat(const ExpireBy source) {
    switch (source) {
    case ExpireBy::Pager:
        ++stats.expired_pager;
        break;
    case ExpireBy::Compactor:
        ++stats.expired_compactor;
        break;
    case ExpireBy::Access:
        ++stats.expired_access;
        break;
    }
    ++numExpiredItems;
}

MutationStatus VBucket::setFromInternal(const Item& itm) {
    if (!hasMemoryForStoredValue(stats, itm, UseActiveVBMemThreshold::Yes)) {
        return MutationStatus::NoMem;
    }
    ht.rollbackItem(itm);
    return MutationStatus::WasClean;
}

cb::StoreIfStatus VBucket::callPredicate(cb::StoreIfPredicate predicate,
                                         StoredValue* v) {
    cb::StoreIfStatus storeIfStatus = cb::StoreIfStatus::Continue;
    if (v) {
        auto info = v->getItemInfo(failovers->getLatestUUID());
        storeIfStatus = predicate(info, getInfo());
        // No no, you can't ask for it again
        if (storeIfStatus == cb::StoreIfStatus::GetItemInfo &&
            info.has_value()) {
            throw std::logic_error(
                    "VBucket::callPredicate invalid result of GetItemInfo");
        }
    } else {
        storeIfStatus = predicate({/*no info*/}, getInfo());
    }

    if (storeIfStatus == cb::StoreIfStatus::GetItemInfo &&
        eviction == EvictionPolicy::Value) {
        // We're VE, if we don't have, we don't have it.
        storeIfStatus = cb::StoreIfStatus::Continue;
    }

    return storeIfStatus;
}

cb::engine_errc VBucket::set(
        Item& itm,
        const void* cookie,
        EventuallyPersistentEngine& engine,
        cb::StoreIfPredicate predicate,
        const Collections::VB::CachingReadHandle& cHandle) {
    auto ret = checkDurabilityRequirements(itm);
    if (ret != cb::engine_errc::success) {
        return ret;
    }

    bool cas_op = (itm.getCas() != 0);

    { // HashBucketLock scope
        auto htRes = ht.findForUpdate(itm.getKey());
        auto* v = htRes.selectSVToModify(itm);
        auto& hbl = htRes.getHBL();

        cb::StoreIfStatus storeIfStatus = cb::StoreIfStatus::Continue;
        if (predicate && (storeIfStatus = callPredicate(predicate, v)) ==
                                 cb::StoreIfStatus::Fail) {
            return cb::engine_errc::predicate_failed;
        }

        if (v && v->isLocked(ep_current_time()) &&
            (getState() == vbucket_state_replica ||
             getState() == vbucket_state_pending)) {
            v->unlock();
        }

        bool maybeKeyExists = true;
        // If we didn't find a valid item then check the bloom filter, but only
        // if we're full-eviction with a CAS operation or a have a predicate
        // that requires the item's info
        if ((v == nullptr || v->isTempInitialItem()) &&
            (eviction == EvictionPolicy::Full) &&
            (cas_op || storeIfStatus == cb::StoreIfStatus::GetItemInfo ||
             itm.shouldPreserveTtl())) {
            // Check Bloomfilter's prediction
            if (!maybeKeyExistsInFilter(itm.getKey())) {
                maybeKeyExists = false;
            }
        }

        PreLinkDocumentContext preLinkDocumentContext(engine, cookie, &itm);
        VBQueueItemCtx queueItmCtx;
        if (itm.isPending()) {
            queueItmCtx.durability =
                    DurabilityItemCtx{itm.getDurabilityReqs(), cookie};
        }
        queueItmCtx.preLinkDocumentContext = &preLinkDocumentContext;
        MutationStatus status;
        std::optional<VBNotifyCtx> notifyCtx;
        std::tie(status, notifyCtx) = processSet(htRes,
                                                 v,
                                                 itm,
                                                 itm.getCas(),
                                                 /*allowExisting*/ true,
                                                 /*hashMetaData*/ false,
                                                 queueItmCtx,
                                                 storeIfStatus,
                                                 maybeKeyExists);

        // For pending SyncWrites we initially return
        // cb::engine_errc::sync_write_pending; will notify client when request
        // is committed / aborted later. This is effectively EWOULDBLOCK, but
        // needs to be distinguishable by the ep-engine caller (storeIfInner)
        // from EWOULDBLOCK for bg-fetch
        ret = itm.isPending() ? cb::engine_errc::sync_write_pending
                              : cb::engine_errc::success;
        switch (status) {
        case MutationStatus::NoMem:
            ret = cb::engine_errc::no_memory;
            break;
        case MutationStatus::InvalidCas:
            ret = cb::engine_errc::key_already_exists;
            break;
        case MutationStatus::IsLocked:
            ret = cb::engine_errc::locked;
            break;
        case MutationStatus::NotFound:
            if (cas_op) {
                ret = cb::engine_errc::no_such_key;
                break;
            }
            // FALLTHROUGH
        case MutationStatus::WasDirty:
            // Even if the item was dirty, push it into the vbucket's open
            // checkpoint.
        case MutationStatus::WasClean:
            notifyNewSeqno(*notifyCtx);
            doCollectionsStats(cHandle, *notifyCtx);

            itm.setBySeqno(v->getBySeqno());
            itm.setCas(v->getCas());
            break;
        case MutationStatus::NeedBgFetch: { // CAS operation with non-resident
                                            // item
            // +
            // full eviction.
            if (v) {
                // temp item is already created. Simply schedule a bg fetch job
                hbl.getHTLock().unlock();
                bgFetch(itm.getKey(), cookie, engine, true);
                return cb::engine_errc::would_block;
            }
            ret = addTempItemAndBGFetch(
                    hbl, itm.getKey(), cookie, engine, true);
            break;
        }

        case MutationStatus::IsPendingSyncWrite:
            ret = cb::engine_errc::sync_write_in_progress;
            break;
        }
    }

    return ret;
}

cb::engine_errc VBucket::replace(
        Item& itm,
        const void* cookie,
        EventuallyPersistentEngine& engine,
        cb::StoreIfPredicate predicate,
        const Collections::VB::CachingReadHandle& cHandle) {
    auto ret = checkDurabilityRequirements(itm);
    if (ret != cb::engine_errc::success) {
        return ret;
    }

    { // HashBucketLock scope
        auto htRes = ht.findForUpdate(itm.getKey());
        auto& hbl = htRes.getHBL();

        cb::StoreIfStatus storeIfStatus = cb::StoreIfStatus::Continue;
        if (predicate &&
            (storeIfStatus = callPredicate(predicate, htRes.committed)) ==
                    cb::StoreIfStatus::Fail) {
            return cb::engine_errc::predicate_failed;
        }

        if (htRes.committed) {
            if (isLogicallyNonExistent(*htRes.committed, cHandle) ||
                htRes.committed->isExpired(ep_real_time())) {
                ht.cleanupIfTemporaryItem(hbl, *htRes.committed);
                return cb::engine_errc::no_such_key;
            }

            auto* v = htRes.selectSVToModify(itm);
            MutationStatus mtype;
            std::optional<VBNotifyCtx> notifyCtx;
            if (eviction == EvictionPolicy::Full &&
                htRes.committed->isTempInitialItem()) {
                mtype = MutationStatus::NeedBgFetch;
            } else {
                // If a pending SV was found and it's not yet complete, then we
                // cannot perform another mutation while the first is in
                // progress.
                //
                // MB-37342: The semantic of replace must not change. Ie, we try
                //  the set only /after/ having verified that the doc exists,
                //  which is also the right time to check for any pending SW
                //  (and to reject the operation if a prepare is in-flight).
                if (htRes.pending && !htRes.pending->isPrepareCompleted()) {
                    return cb::engine_errc::sync_write_in_progress;
                }

                PreLinkDocumentContext preLinkDocumentContext(
                        engine, cookie, &itm);
                VBQueueItemCtx queueItmCtx;
                queueItmCtx.preLinkDocumentContext = &preLinkDocumentContext;
                if (itm.isPending()) {
                    queueItmCtx.durability =
                            DurabilityItemCtx{itm.getDurabilityReqs(), cookie};
                }
                std::tie(mtype, notifyCtx) = processSet(htRes,
                                                        v,
                                                        itm,
                                                        0,
                                                        /*allowExisting*/ true,
                                                        /*hasMetaData*/ false,
                                                        queueItmCtx,
                                                        storeIfStatus);
            }

            // For pending SyncWrites we initially return
            // cb::engine_errc::sync_write_pending; will notify client when
            // request is committed / aborted later. This is effectively
            // EWOULDBLOCK, but needs to be distinguishable by the ep-engine
            // caller (storeIfInner) from EWOULDBLOCK for bg-fetch
            ret = itm.isPending() ? cb::engine_errc::sync_write_pending
                                  : cb::engine_errc::success;
            switch (mtype) {
            case MutationStatus::NoMem:
                ret = cb::engine_errc::no_memory;
                break;
            case MutationStatus::IsLocked:
                ret = cb::engine_errc::locked;
                break;
            case MutationStatus::InvalidCas:
            case MutationStatus::NotFound:
                ret = cb::engine_errc::not_stored;
                break;
                // FALLTHROUGH
            case MutationStatus::WasDirty:
                // Even if the item was dirty, push it into the vbucket's open
                // checkpoint.
            case MutationStatus::WasClean:
                notifyNewSeqno(*notifyCtx);
                doCollectionsStats(cHandle, *notifyCtx);

                itm.setBySeqno(v->getBySeqno());
                itm.setCas(v->getCas());
                break;
            case MutationStatus::NeedBgFetch: {
                // temp item is already created. Simply schedule a bg fetch job
                hbl.getHTLock().unlock();
                bgFetch(itm.getKey(), cookie, engine, true);
                ret = cb::engine_errc::would_block;
                break;
            }
            case MutationStatus::IsPendingSyncWrite:
                ret = cb::engine_errc::sync_write_in_progress;
                break;
            }
        } else {
            if (eviction == EvictionPolicy::Value) {
                return cb::engine_errc::no_such_key;
            }

            if (maybeKeyExistsInFilter(itm.getKey())) {
                return addTempItemAndBGFetch(
                        hbl, itm.getKey(), cookie, engine, false);
            } else {
                // As bloomfilter predicted that item surely doesn't exist
                // on disk, return ENOENT for replace().
                return cb::engine_errc::no_such_key;
            }
        }
    }

    return ret;
}

void VBucket::addDurabilityMonitorStats(const AddStatFn& addStat,
                                        const void* cookie) const {
    durabilityMonitor->addStats(addStat, cookie);
}

void VBucket::dumpDurabilityMonitor(std::ostream& os) const {
    os << *durabilityMonitor;
}

Collections::VB::ReadHandle VBucket::lockCollections() const {
    return manifest->lock();
}

Collections::VB::CachingReadHandle VBucket::lockCollections(
        const DocKey& key) const {
    return manifest->lock(key);
}

Collections::VB::ManifestUpdateStatus VBucket::updateFromManifest(
        const Collections::Manifest& m) {
    return manifest->update(*this, m);
}

void VBucket::replicaCreateCollection(Collections::ManifestUid uid,
                                      ScopeCollectionPair identifiers,
                                      std::string_view collectionName,
                                      cb::ExpiryLimit maxTtl,
                                      int64_t bySeqno) {
    manifest->wlock().replicaCreate(
            *this, uid, identifiers, collectionName, maxTtl, bySeqno);
}

void VBucket::replicaDropCollection(Collections::ManifestUid uid,
                                    CollectionID cid,
                                    int64_t bySeqno) {
    manifest->wlock().replicaDrop(*this, uid, cid, bySeqno);
}

void VBucket::replicaCreateScope(Collections::ManifestUid uid,
                                 ScopeID sid,
                                 std::string_view scopeName,
                                 int64_t bySeqno) {
    manifest->wlock().replicaCreateScope(*this, uid, sid, scopeName, bySeqno);
}

void VBucket::replicaDropScope(Collections::ManifestUid uid,
                               ScopeID sid,
                               int64_t bySeqno) {
    manifest->wlock().replicaDropScope(*this, uid, sid, bySeqno);
}

cb::engine_errc VBucket::prepare(
        Item& itm,
        uint64_t cas,
        uint64_t* seqno,
        const void* cookie,
        EventuallyPersistentEngine& engine,
        CheckConflicts checkConflicts,
        bool allowExisting,
        GenerateBySeqno genBySeqno,
        GenerateCas genCas,
        const Collections::VB::CachingReadHandle& cHandle) {
    auto htRes = ht.findForUpdate(itm.getKey());
    auto* v = htRes.pending.getSV();
    auto& hbl = htRes.getHBL();
    bool maybeKeyExists = true;
    MutationStatus status;
    std::optional<VBNotifyCtx> notifyCtx;
    VBQueueItemCtx queueItmCtx{
            genBySeqno,
            genCas,
            GenerateDeleteTime::No,
            TrackCasDrift::Yes,
            DurabilityItemCtx{itm.getDurabilityReqs(), cookie},
            nullptr /* No pre link step needed */,
            {} /*overwritingPrepareSeqno*/};

    if (v && v->getBySeqno() <= allowedDuplicatePrepareThreshold) {
        // Valid duplicate prepare - call processSetInner and skip the
        // SyncWrite checks.
        queueItmCtx.overwritingPrepareSeqno = v->getBySeqno();
        std::tie(status, notifyCtx) = processSetInner(htRes,
                                                      v,
                                                      itm,
                                                      cas,
                                                      allowExisting,
                                                      true,
                                                      queueItmCtx,
                                                      {/*no predicate*/},
                                                      maybeKeyExists);
    } else {
        // Not a valid duplicate prepare, call processSet and hit the SyncWrite
        // checks.
        std::tie(status, notifyCtx) = processSet(htRes,
                                                 v,
                                                 itm,
                                                 cas,
                                                 allowExisting,
                                                 true,
                                                 queueItmCtx,
                                                 {},
                                                 maybeKeyExists);
    }

    cb::engine_errc ret = cb::engine_errc::success;
    switch (status) {
    case MutationStatus::NoMem:
        ret = cb::engine_errc::no_memory;
        break;
    case MutationStatus::InvalidCas:
        ret = cb::engine_errc::key_already_exists;
        break;
    case MutationStatus::IsLocked:
        ret = cb::engine_errc::locked;
        break;
    case MutationStatus::WasDirty:
    case MutationStatus::WasClean: {
        if (v == nullptr) {
            // Scan build thinks v could be nullptr - check to suppress warning
            throw std::logic_error(
                    "VBucket::prepare: "
                    "StoredValue should not be null if status WasClean");
        }
        if (seqno) {
            *seqno = static_cast<uint64_t>(v->getBySeqno());
        }
        // we unlock ht lock here because we want to avoid potential lock
        // inversions arising from notifyNewSeqno() call
        hbl.getHTLock().unlock();
        notifyNewSeqno(*notifyCtx);
        doCollectionsStats(cHandle, *notifyCtx);
    } break;
    case MutationStatus::NotFound:
        ret = cb::engine_errc::no_such_key;
        break;
    case MutationStatus::NeedBgFetch: { // CAS operation with non-resident item
        // + full eviction.
        if (v) { // temp item is already created. Simply schedule a
            hbl.getHTLock().unlock(); // bg fetch job.
            bgFetch(itm.getKey(), cookie, engine, true);
            return cb::engine_errc::would_block;
        }
        ret = addTempItemAndBGFetch(hbl, itm.getKey(), cookie, engine, true);
        break;
    }
    case MutationStatus::IsPendingSyncWrite:
        ret = cb::engine_errc::sync_write_in_progress;
        break;
    }

    return ret;
}

cb::engine_errc VBucket::setWithMeta(
        Item& itm,
        uint64_t cas,
        uint64_t* seqno,
        const void* cookie,
        EventuallyPersistentEngine& engine,
        CheckConflicts checkConflicts,
        bool allowExisting,
        GenerateBySeqno genBySeqno,
        GenerateCas genCas,
        const Collections::VB::CachingReadHandle& cHandle) {
    auto htRes = ht.findForUpdate(itm.getKey());
    auto* v = htRes.selectSVToModify(itm);
    auto& hbl = htRes.getHBL();
    bool maybeKeyExists = true;

    // Effectively ignore logically deleted keys, they cannot stop the op
    if (v && cHandle.isLogicallyDeleted(v->getBySeqno())) {
        // v is not really here, operate like it's not and skip conflict checks
        checkConflicts = CheckConflicts::No;
        // And ensure ADD_W_META works like SET_W_META, just overwrite existing
        allowExisting = true;
    }

    if (checkConflicts == CheckConflicts::Yes) {
        if (v) {
            if (v->isTempInitialItem()) {
                bgFetch(itm.getKey(), cookie, engine, true);
                return cb::engine_errc::would_block;
            }

            if (!(conflictResolver->resolve(*v,
                                            itm.getMetaData(),
                                            itm.getDataType(),
                                            itm.isDeleted()))) {
                ++stats.numOpsSetMetaResolutionFailed;
                // If the existing item happens to be a temporary item,
                // delete the item to save memory in the hash table
                if (v->isTempItem()) {
                    deleteStoredValue(hbl, *v);
                }
                return cb::engine_errc::key_already_exists;
            }
        } else {
            if (maybeKeyExistsInFilter(itm.getKey())) {
                return addTempItemAndBGFetch(
                        hbl, itm.getKey(), cookie, engine, true);
            } else {
                maybeKeyExists = false;
            }
        }
    } else {
        if (eviction == EvictionPolicy::Full) {
            // Check Bloomfilter's prediction
            if (!maybeKeyExistsInFilter(itm.getKey())) {
                maybeKeyExists = false;
            }
        }
    }

    if (v && v->isLocked(ep_current_time()) &&
        (getState() == vbucket_state_replica ||
         getState() == vbucket_state_pending)) {
        v->unlock();
    }

    // MB-33919: Do not generate the delete-time - delete's can come through
    // this path and the delete time from the input should be used (unless it
    // is 0, where it must be regenerated)
    VBQueueItemCtx queueItmCtx{
            genBySeqno,
            genCas,
            GenerateDeleteTime::No,
            TrackCasDrift::Yes,
            DurabilityItemCtx{itm.getDurabilityReqs(), cookie},
            nullptr /* No pre link step needed */,
            {} /*overwritingPrepareSeqno*/};

    MutationStatus status;
    std::optional<VBNotifyCtx> notifyCtx;
    std::tie(status, notifyCtx) = processSet(htRes,
                                             v,
                                             itm,
                                             cas,
                                             allowExisting,
                                             true,
                                             queueItmCtx,
                                             {/*no predicate*/},
                                             maybeKeyExists);

    cb::engine_errc ret = cb::engine_errc::success;
    switch (status) {
    case MutationStatus::NoMem:
        ret = cb::engine_errc::no_memory;
        break;
    case MutationStatus::InvalidCas:
        ret = cb::engine_errc::key_already_exists;
        break;
    case MutationStatus::IsLocked:
        ret = cb::engine_errc::locked;
        break;
    case MutationStatus::WasDirty:
    case MutationStatus::WasClean: {
        if (v == nullptr) {
            // Scan build thinks v could be nullptr - check to suppress warning
            throw std::logic_error(
                    "VBucket::setWithMeta: "
                    "StoredValue should not be null if status WasClean");
        }
        if (seqno) {
            *seqno = static_cast<uint64_t>(v->getBySeqno());
        }
        // we unlock ht lock here because we want to avoid potential lock
        // inversions arising from notifyNewSeqno() call
        hbl.getHTLock().unlock();
        notifyNewSeqno(*notifyCtx);
        doCollectionsStats(cHandle, *notifyCtx);
    } break;
    case MutationStatus::NotFound:
        ret = cb::engine_errc::no_such_key;
        break;
    case MutationStatus::NeedBgFetch: { // CAS operation with non-resident item
        // + full eviction.
        if (v) { // temp item is already created. Simply schedule a
            hbl.getHTLock().unlock(); // bg fetch job.
            bgFetch(itm.getKey(), cookie, engine, true);
            return cb::engine_errc::would_block;
        }
        ret = addTempItemAndBGFetch(hbl, itm.getKey(), cookie, engine, true);
        break;
    }
    case MutationStatus::IsPendingSyncWrite:
        ret = cb::engine_errc::sync_write_in_progress;
        break;
    }

    return ret;
}

cb::engine_errc VBucket::deleteItem(
        uint64_t& cas,
        const void* cookie,
        EventuallyPersistentEngine& engine,
        std::optional<cb::durability::Requirements> durability,
        ItemMetaData* itemMeta,
        mutation_descr_t& mutInfo,
        const Collections::VB::CachingReadHandle& cHandle) {
    if (durability && durability->isValid()) {
        auto ret = checkDurabilityRequirements(*durability);
        if (ret != cb::engine_errc::success) {
            return ret;
        }
    }

    // For pending SyncDeletes we initially return
    // cb::engine_errc::sync_write_pending; will notify client when request is
    // committed / aborted later. This is effectively EWOULDBLOCK, but needs to
    // be distinguishable by the ep-engine caller (itemDelete) from EWOULDBLOCK
    // for bg-fetch
    auto ret = durability ? cb::engine_errc::sync_write_pending
                          : cb::engine_errc::success;

    { // HashBucketLock scope
        auto htRes = ht.findForUpdate(cHandle.getKey());
        auto& hbl = htRes.getHBL();

        if (htRes.pending && htRes.pending->isPending()) {
            // Existing item is an in-flight SyncWrite
            return cb::engine_errc::sync_write_in_progress;
        }

        // When deleting an item, always use the StoredValue which is committed
        // for the various logic checks.
        if (!htRes.committed || htRes.committed->isTempInitialItem() ||
            isLogicallyNonExistent(*htRes.committed, cHandle)) {
            if (eviction == EvictionPolicy::Value) {
                return cb::engine_errc::no_such_key;
            } else { // Full eviction.
                if (!htRes.committed) { // Item might be evicted from cache.
                    if (maybeKeyExistsInFilter(cHandle.getKey())) {
                        return addTempItemAndBGFetch(
                                hbl, cHandle.getKey(), cookie, engine, true);
                    } else {
                        // As bloomfilter predicted that item surely doesn't
                        // exist on disk, return ENOENT for deleteItem().
                        return cb::engine_errc::no_such_key;
                    }
                } else if (htRes.committed->isTempInitialItem()) {
                    hbl.getHTLock().unlock();
                    bgFetch(cHandle.getKey(), cookie, engine, true);
                    return cb::engine_errc::would_block;
                } else { // Non-existent or deleted key.
                    if (htRes.committed->isTempNonExistentItem() ||
                        htRes.committed->isTempDeletedItem()) {
                        // Delete a temp non-existent item to ensure that
                        // if a delete were issued over an item that doesn't
                        // exist, then we don't preserve a temp item.
                        deleteStoredValue(hbl, *htRes.committed);
                    }
                    return cb::engine_errc::no_such_key;
                }
            }
        }

        if (htRes.committed->isLocked(ep_current_time()) &&
            (getState() == vbucket_state_replica ||
             getState() == vbucket_state_pending)) {
            htRes.committed->unlock();
        }

        if (itemMeta != nullptr) {
            itemMeta->cas = htRes.committed->getCas();
        }

        MutationStatus delrv;
        std::optional<VBNotifyCtx> notifyCtx;

        // Determine which of committed / prepared SV to modify.
        auto* v = htRes.selectSVToModify(durability.has_value());

        if (htRes.committed->isExpired(ep_real_time())) {
            std::tie(delrv, v, notifyCtx) =
                    processExpiredItem(htRes, cHandle, ExpireBy::Access);
        } else {
            ItemMetaData metadata;
            metadata.revSeqno = htRes.committed->getRevSeqno() + 1;
            VBQueueItemCtx queueItmCtx;
            if (durability) {
                queueItmCtx.durability = DurabilityItemCtx{*durability, cookie};
            }
            std::tie(delrv, v, notifyCtx) =
                    processSoftDelete(htRes,
                                      *v,
                                      cas,
                                      metadata,
                                      queueItmCtx,
                                      /*use_meta*/ false,
                                      /*bySeqno*/ v->getBySeqno(),
                                      DeleteSource::Explicit);
        }

        uint64_t seqno = 0;

        switch (delrv) {
        case MutationStatus::NoMem:
            ret = cb::engine_errc::no_memory;
            break;
        case MutationStatus::InvalidCas:
            ret = cb::engine_errc::key_already_exists;
            break;
        case MutationStatus::IsLocked:
            ret = cb::engine_errc::locked_tmpfail;
            break;
        case MutationStatus::NotFound:
            ret = cb::engine_errc::no_such_key;
            /* Fallthrough:
             * A NotFound return value at this point indicates that the
             * item has expired. But, a deletion still needs to be queued
             * for the item in order to persist it.
             */
        case MutationStatus::WasClean:
        case MutationStatus::WasDirty:
            if (itemMeta != nullptr) {
                itemMeta->revSeqno = v->getRevSeqno();
                itemMeta->flags = v->getFlags();
                itemMeta->exptime = v->getExptime();
            }

            notifyNewSeqno(*notifyCtx);
            doCollectionsStats(cHandle, *notifyCtx);
            seqno = static_cast<uint64_t>(v->getBySeqno());
            cas = v->getCas();

            if (delrv != MutationStatus::NotFound) {
                mutInfo.seqno = seqno;
                mutInfo.vbucket_uuid = failovers->getLatestUUID();
                if (itemMeta != nullptr) {
                    itemMeta->cas = v->getCas();
                }
            }
            break;
        case MutationStatus::NeedBgFetch:
            // We already figured out if a bg fetch is requred for a
            // full-evicted item above.
            throw std::logic_error(
                    "VBucket::deleteItem: "
                    "Unexpected NEEDS_BG_FETCH from processSoftDelete");

        case MutationStatus::IsPendingSyncWrite:
            ret = cb::engine_errc::sync_write_in_progress;
            break;
        }
    }

    if (ret == cb::engine_errc::success) {
        cHandle.incrementOpsDelete();
    }

    return ret;
}

cb::engine_errc VBucket::deleteWithMeta(
        uint64_t& cas,
        uint64_t* seqno,
        const void* cookie,
        EventuallyPersistentEngine& engine,
        CheckConflicts checkConflicts,
        const ItemMetaData& itemMeta,
        GenerateBySeqno genBySeqno,
        GenerateCas generateCas,
        uint64_t bySeqno,
        const Collections::VB::CachingReadHandle& cHandle,
        DeleteSource deleteSource) {
    const auto& key = cHandle.getKey();
    auto htRes = ht.findForUpdate(key);
    auto* v = htRes.selectSVToModify(false);
    auto& hbl = htRes.pending.getHBL();

    if (v && cHandle.isLogicallyDeleted(v->getBySeqno())) {
        // v is not really here, operate like it's not and skip conflict checks
        checkConflicts = CheckConflicts::No;
    }

    // Need conflict resolution?
    if (checkConflicts == CheckConflicts::Yes) {
        if (v) {
            if (v->isTempInitialItem()) {
                bgFetch(key, cookie, engine, true);
                return cb::engine_errc::would_block;
            }

            if (!(conflictResolver->resolve(*v,
                                            itemMeta,
                                            PROTOCOL_BINARY_RAW_BYTES,
                                            true))) {
                ++stats.numOpsDelMetaResolutionFailed;
                return cb::engine_errc::key_already_exists;
            }
        } else {
            // Item is 1) deleted or not existent in the value eviction case OR
            // 2) deleted or evicted in the full eviction.
            if (maybeKeyExistsInFilter(key)) {
                return addTempItemAndBGFetch(hbl, key, cookie, engine, true);
            } else {
                // Even though bloomfilter predicted that item doesn't exist
                // on disk, we must put this delete on disk if the cas is valid.
                auto rv = addTempStoredValue(hbl, key);
                if (rv.status == TempAddStatus::NoMem) {
                    return cb::engine_errc::no_memory;
                }
                v = rv.storedValue;
                v->setTempDeleted();
            }
        }
    } else {
        if (!v) {
            // We should always try to persist a delete here.
            auto rv = addTempStoredValue(hbl, key);
            if (rv.status == TempAddStatus::NoMem) {
                return cb::engine_errc::no_memory;
            }
            v = rv.storedValue;
            v->setTempDeleted();
            v->setCas(cas);
        } else if (v->isTempInitialItem()) {
            v->setTempDeleted();
            v->setCas(cas);
        }
    }

    if (v && v->isLocked(ep_current_time()) &&
        (getState() == vbucket_state_replica ||
         getState() == vbucket_state_pending)) {
        v->unlock();
    }

    MutationStatus delrv;
    std::optional<VBNotifyCtx> notifyCtx;
    bool metaBgFetch = true;
    const auto cachedVbState = getState(); // read cachedVbState once
    if (!v) {
        if (eviction == EvictionPolicy::Full) {
            delrv = MutationStatus::NeedBgFetch;
        } else {
            delrv = MutationStatus::NotFound;
        }
    } else if (cachedVbState == vbucket_state_active &&
               mcbp::datatype::is_xattr(v->getDatatype()) && !v->isResident()) {
        // MB-25671: A temp deleted xattr with no value must be fetched before
        // the deleteWithMeta can be applied.
        // MB-36087: Any non-resident value
        delrv = MutationStatus::NeedBgFetch;
        metaBgFetch = false;
    } else {
        // MB-33919: The incoming meta.exptime should be used as the delete-time
        // so request GenerateDeleteTime::No, if the incoming value is 0, a new
        // delete-time will be generated.
        VBQueueItemCtx queueItmCtx{genBySeqno,
                                   generateCas,
                                   GenerateDeleteTime::No,
                                   TrackCasDrift::Yes,
                                   {},
                                   nullptr /* No pre link step needed */,
                                   {} /*overwritingPrepareSeqno*/};

        std::unique_ptr<Item> itm;
        if (cachedVbState == vbucket_state_active &&
            mcbp::datatype::is_xattr(v->getDatatype()) &&
            (itm = pruneXattrDocument(*v, itemMeta))) {
            // A new item has been generated and must be given a new seqno
            queueItmCtx.genBySeqno = GenerateBySeqno::Yes;

            // MB-36101: The result should always be a deleted item
            itm->setDeleted();
            std::tie(v, delrv, notifyCtx) =
                    updateStoredValue(hbl, *v, *itm, queueItmCtx);
        } else {
            // system xattrs must remain, however no need to prune xattrs if
            // this is a replication call (i.e. not to an active vbucket),
            // the active has done this and we must just store what we're
            // given.
            std::tie(delrv, v, notifyCtx) = processSoftDelete(htRes,
                                                              *v,
                                                              cas,
                                                              itemMeta,
                                                              queueItmCtx,
                                                              /*use_meta*/ true,
                                                              bySeqno,
                                                              deleteSource);
        }
    }
    cas = v ? v->getCas() : 0;

    switch (delrv) {
    case MutationStatus::NoMem:
        return cb::engine_errc::no_memory;
    case MutationStatus::InvalidCas:
        return cb::engine_errc::key_already_exists;
    case MutationStatus::IsLocked:
        return cb::engine_errc::locked_tmpfail;
    case MutationStatus::NotFound:
        return cb::engine_errc::no_such_key;
    case MutationStatus::WasDirty:
    case MutationStatus::WasClean: {
        if (v == nullptr) {
            // Scan build thinks v could be nullptr - check to suppress warning
            throw std::logic_error(
                    "VBucket::addBackfillItem: "
                    "StoredValue should not be null if status WasClean");
        }
        if (seqno) {
            *seqno = static_cast<uint64_t>(v->getBySeqno());
        }
        // we unlock ht lock here because we want to avoid potential lock
        // inversions arising from notifyNewSeqno() call
        hbl.getHTLock().unlock();
        notifyNewSeqno(*notifyCtx);
        doCollectionsStats(cHandle, *notifyCtx);
        break;
    }
    case MutationStatus::NeedBgFetch:
        hbl.getHTLock().unlock();
        bgFetch(key, cookie, engine, metaBgFetch);
        return cb::engine_errc::would_block;

    case MutationStatus::IsPendingSyncWrite:
        return cb::engine_errc::sync_write_in_progress;
    }
    return cb::engine_errc::success;
}

void VBucket::deleteExpiredItem(const Item& it,
                                time_t startTime,
                                ExpireBy source) {
    // Pending items should not be subject to expiry
    if (it.isPending()) {
        std::stringstream ss;
        ss << it;
        throw std::invalid_argument(
                "VBucket::deleteExpiredItem: Cannot expire pending item:" +
                cb::UserDataView(ss.str()).getSanitizedValue());
    }

    const DocKey& key = it.getKey();

    // Must obtain collection handle and hold it to ensure any queued item is
    // interlocked with collection membership changes.
    auto cHandle = manifest->lock(key);
    if (!cHandle.valid()) {
        // The collection has now been dropped, no action required
        return;
    }

    // The item is correctly trimmed (by the caller). Fetch the one in the
    // hashtable and replace it if the CAS match (same item; no race).
    // If not found in the hashtable we should add it as a deleted item
    auto htRes = ht.findForUpdate(key);
    auto* v = htRes.selectSVToModify(false);
    auto& hbl = htRes.getHBL();

    if (v) {
        if (v->getCas() != it.getCas()) {
            return;
        }

        if (v->isPending()) {
            // If cas is the same (above statement) and the HashTable has
            // returned a prepare then we must have loaded a logically complete
            // prepare (as we remove them from the HashTable at completion) for
            // some reason. The prepare should be in a maybe visible state but
            // it probably isn't a good idea to assert that here. In this case
            // we must do nothing as we MUST commit any maybe visible prepares.
            return;
        }

        if (v->isTempNonExistentItem() || v->isTempDeletedItem()) {
            bool deleted = deleteStoredValue(hbl, *v);
            if (!deleted) {
                throw std::logic_error(
                        "VBucket::deleteExpiredItem: "
                        "Failed to delete seqno:" +
                        std::to_string(v->getBySeqno()) + " from bucket " +
                        std::to_string(hbl.getBucketNum()));
            }
            incExpirationStat(source);
        } else if (v->isExpired(startTime) && !v->isDeleted()) {
            VBNotifyCtx notifyCtx;
            ht.unlocked_updateStoredValue(hbl, *v, it);
            std::tie(std::ignore, std::ignore, notifyCtx) =
                    processExpiredItem(htRes, cHandle, source);
            // we unlock ht lock here because we want to avoid potential lock
            // inversions arising from notifyNewSeqno() call
            hbl.getHTLock().unlock();
            notifyNewSeqno(notifyCtx);
            doCollectionsStats(cHandle, notifyCtx);
        }
    } else if (eviction == EvictionPolicy::Full) {
        // If this expiration is from the compactor then we may need to perform
        // a BGFetch to see if we need to expire the item depending on whether
        // or not the backend supports
        if (source == ExpireBy::Compactor && getShard()
                                                     ->getROUnderlying()
                                                     ->getStorageProperties()
                                                     .hasConcWriteCompact()) {
            // Need to bg fetch the latest copy from disk and only expire if it
            // is the same as this item (i.e. same cas). This is an issue as
            // magma background compaction can run whilst writes are happening
            // and call the expiry callback on an old item after we have already
            // ejected the newer version of it. See MB-36373 for more details.
            //
            // There's no point in checking the bloom filter here. We're getting
            // called back from compaction so we know that the Item currently
            // exists on disk in some form.
            bgFetchForCompactionExpiry(key, it);

            // Early return, don't want to bump any expiration stats here as we
            // need to bg fetch our item in first.
            return;
        }

        if (maybeKeyExistsInFilter(key)) {
            auto addTemp = addTempStoredValue(hbl, key);
            if (addTemp.status == TempAddStatus::NoMem) {
                return;
            }
            v = addTemp.storedValue;
            v->setTempDeleted();
            v->setRevSeqno(it.getRevSeqno());

            // @TODO perf: Investigate if it is necessary to add this to the
            //  HashTable
            ht.unlocked_updateStoredValue(hbl, *v, it);
            VBNotifyCtx notifyCtx;

            // processExpiredItem expires the StoredValue at htRes.committed so
            // we must set it to our new StoredValue
            htRes.committed = v;

            std::tie(std::ignore, std::ignore, notifyCtx) =
                    processExpiredItem(htRes, cHandle, source);
            // we unlock ht lock here because we want to avoid potential
            // lock inversions arising from notifyNewSeqno() call
            hbl.getHTLock().unlock();
            notifyNewSeqno(notifyCtx);
            doCollectionsStats(cHandle, notifyCtx);
        }
    }
}

cb::engine_errc VBucket::add(
        Item& itm,
        const void* cookie,
        EventuallyPersistentEngine& engine,
        const Collections::VB::CachingReadHandle& cHandle) {
    auto ret = checkDurabilityRequirements(itm);
    if (ret != cb::engine_errc::success) {
        return ret;
    }

    { // HashBucketLock scope
        auto htRes = ht.findForUpdate(itm.getKey());
        auto* v = htRes.selectSVToModify(itm);
        auto& hbl = htRes.getHBL();

        if (htRes.pending && htRes.pending->isPending()) {
            // If an existing item was found and it is prepared, then cannot
            // (yet) perform an Add (Add would only succeed if prepared
            // SyncWrite was subsequently aborted).
            return cb::engine_errc::sync_write_in_progress;
        }

        bool maybeKeyExists = true;
        if ((v == nullptr || v->isTempInitialItem()) &&
            (eviction == EvictionPolicy::Full)) {
            // Check bloomfilter's prediction
            if (!maybeKeyExistsInFilter(itm.getKey())) {
                maybeKeyExists = false;
            }
        }

        PreLinkDocumentContext preLinkDocumentContext(engine, cookie, &itm);
        VBQueueItemCtx queueItmCtx;
        queueItmCtx.preLinkDocumentContext = &preLinkDocumentContext;
        if (itm.isPending()) {
            queueItmCtx.durability =
                    DurabilityItemCtx{itm.getDurabilityReqs(), cookie};
        }
        AddStatus status;
        std::optional<VBNotifyCtx> notifyCtx;
        std::tie(status, notifyCtx) =
                processAdd(htRes, v, itm, maybeKeyExists, queueItmCtx, cHandle);

        switch (status) {
        case AddStatus::NoMem:
            return cb::engine_errc::no_memory;
        case AddStatus::Exists:
            return cb::engine_errc::not_stored;
        case AddStatus::AddTmpAndBgFetch:
            return addTempItemAndBGFetch(
                    hbl, itm.getKey(), cookie, engine, true);
        case AddStatus::BgFetch:
            hbl.getHTLock().unlock();
            bgFetch(itm.getKey(), cookie, engine, true);
            return cb::engine_errc::would_block;
        case AddStatus::Success:
        case AddStatus::UnDel:
            Expects(v &&
                    "VBucket::add: Expect a non-null StoredValue upon Success "
                    "or Undel result");
            notifyNewSeqno(*notifyCtx);
            doCollectionsStats(cHandle, *notifyCtx);
            itm.setBySeqno(v->getBySeqno());
            itm.setCas(v->getCas());
            break;
        }
    }

    // For pending SyncWrites we initially return
    // cb::engine_errc::sync_write_pending; will notify client when request is
    // committed / aborted later. This is effectively EWOULDBLOCK, but needs to
    // be distinguishable by the ep-engine caller (storeIfInner) from
    // EWOULDBLOCK for bg-fetch
    return itm.isPending() ? cb::engine_errc::sync_write_pending
                           : cb::engine_errc::success;
}

std::pair<MutationStatus, GetValue> VBucket::processGetAndUpdateTtl(
        HashTable::HashBucketLock& hbl,
        StoredValue* v,
        time_t exptime,
        const Collections::VB::CachingReadHandle& cHandle) {
    if (v) {
        if (isLogicallyNonExistent(*v, cHandle)) {
            ht.cleanupIfTemporaryItem(hbl, *v);
            return {MutationStatus::NotFound, GetValue()};
        }

        if (!v->isResident()) {
            return {MutationStatus::NeedBgFetch, GetValue()};
        }

        if (v->isLocked(ep_current_time())) {
            return {MutationStatus::IsLocked,
                    GetValue(nullptr, cb::engine_errc::key_already_exists, 0)};
        }

        const bool exptime_mutated = exptime != v->getExptime();
        auto bySeqNo = v->getBySeqno();
        if (exptime_mutated) {
            v->markDirty();
            v->setExptime(exptime);
            v->setRevSeqno(v->getRevSeqno() + 1);

            auto committedState = v->getCommitted();

            Expects(committedState == CommittedState::CommittedViaMutation ||
                    committedState == CommittedState::CommittedViaPrepare);

            if (committedState == CommittedState::CommittedViaPrepare) {
                // we are updating an item which was set through a sync write
                // we should not queueDirty a queue_op::commit_sync_write
                // because this touch op is *not* a sync write, and doesn't
                // even support durability. queueDirty expects durability reqs
                // for a commit, as a real commit would have a prepareSeqno.
                // Change the committed state to reflect that the new
                // value is from a non-sync write op.
                v->setCommitted(CommittedState::CommittedViaMutation);
            }
        }

        const auto hideLockedCas = (v->isLocked(ep_current_time())
                                            ? StoredValue::HideLockedCas::Yes
                                            : StoredValue::HideLockedCas::No);
        GetValue rv(v->toItem(getId(), hideLockedCas),
                    cb::engine_errc::success,
                    bySeqNo);

        if (exptime_mutated) {
            VBQueueItemCtx qItemCtx;
            VBNotifyCtx notifyCtx;
            std::tie(v, std::ignore, notifyCtx) =
                    updateStoredValue(hbl, *v, *rv.item, qItemCtx, true);
            rv.item->setCas(v->getCas());
            // we unlock ht lock here because we want to avoid potential lock
            // inversions arising from notifyNewSeqno() call
            hbl.getHTLock().unlock();
            notifyNewSeqno(notifyCtx);
            doCollectionsStats(cHandle, notifyCtx);
        }

        return {MutationStatus::WasClean, std::move(rv)};
    } else {
        if (eviction == EvictionPolicy::Value) {
            return {MutationStatus::NotFound, GetValue()};
        } else {
            if (maybeKeyExistsInFilter(cHandle.getKey())) {
                return {MutationStatus::NeedBgFetch, GetValue()};
            } else {
                // As bloomfilter predicted that item surely doesn't exist
                // on disk, return ENOENT for getAndUpdateTtl().
                return {MutationStatus::NotFound, GetValue()};
            }
        }
    }
}

GetValue VBucket::getAndUpdateTtl(
        const void* cookie,
        EventuallyPersistentEngine& engine,
        time_t exptime,
        const Collections::VB::CachingReadHandle& cHandle) {
    auto res = fetchValueForWrite(cHandle, QueueExpired::Yes);
    switch (res.status) {
    case FetchForWriteResult::Status::OkFound:
    case FetchForWriteResult::Status::OkVacant: {
        // In both OkFound and OkVacent, call processGetAndUpdateTtl - even
        // if currently vacant it might exist after bgfetch.
        GetValue gv;
        MutationStatus status;
        std::tie(status, gv) = processGetAndUpdateTtl(
                res.lock, res.storedValue, exptime, cHandle);

        if (status == MutationStatus::NeedBgFetch) {
            if (res.storedValue) {
                bgFetch(cHandle.getKey(), cookie, engine);
                return GetValue(nullptr,
                                cb::engine_errc::would_block,
                                res.storedValue->getBySeqno());
            } else {
                cb::engine_errc ec = addTempItemAndBGFetch(
                        res.lock, cHandle.getKey(), cookie, engine, false);
                return GetValue(nullptr, ec, -1, true);
            }
        }
        return gv;
    }
    case FetchForWriteResult::Status::ESyncWriteInProgress:
        return GetValue(nullptr, cb::engine_errc::sync_write_in_progress);
    }
    folly::assume_unreachable();
}

GetValue VBucket::getInternal(const void* cookie,
                              EventuallyPersistentEngine& engine,
                              get_options_t options,
                              GetKeyOnly getKeyOnly,
                              const Collections::VB::CachingReadHandle& cHandle,
                              const ForGetReplicaOp getReplicaItem) {
    const TrackReference trackReference = (options & TRACK_REFERENCE)
                                                  ? TrackReference::Yes
                                                  : TrackReference::No;
    const bool metadataOnly = (options & ALLOW_META_ONLY);
    const bool getDeletedValue = (options & GET_DELETED_VALUE);
    const bool bgFetchRequired = (options & QUEUE_BG_FETCH);

    auto res = fetchValidValue(WantsDeleted::Yes,
                               trackReference,
                               QueueExpired::Yes,
                               cHandle,
                               getReplicaItem);

    auto* v = res.storedValue;
    if (v) {
        // If the fetched value is a Prepared SyncWrite which may already have
        // been made visible to clients, then we cannot yet report _any_
        // value for this key until the Prepare has bee re-committed.
        if (v->isPreparedMaybeVisible()) {
            return GetValue(nullptr,
                            cb::engine_errc::sync_write_re_commit_in_progress);
        }

        // 1 If SV is deleted or expired and user didn't request deleted items
        // 2 (or) If collection says this key is gone.
        // then return ENOENT.
        if (((v->isDeleted() || v->isExpired(ep_real_time())) &&
             !getDeletedValue) ||
            cHandle.isLogicallyDeleted(v->getBySeqno())) {
            return GetValue();
        }

        // If SV is a temp deleted item (i.e. marker added after a BgFetch to
        // note that the item has been deleted), *but* the user requested
        // full deleted items, then we need to fetch the complete deleted item
        // (including body) from disk.
        if (v->isTempDeletedItem() && getDeletedValue && !metadataOnly) {
            const auto queueBgFetch =
                    (bgFetchRequired) ? QueueBgFetch::Yes : QueueBgFetch::No;
            return getInternalNonResident(
                    cHandle.getKey(), cookie, engine, queueBgFetch, *v);
        }

        // If SV is otherwise a temp non-existent (i.e. a marker added after a
        // BgFetch to note that no such item exists) or temp deleted, then we
        // should cleanup the SV (if requested) before returning ENOENT (so we
        // don't keep temp items in HT).
        if (v->isTempDeletedItem() || v->isTempNonExistentItem()) {
            if (options & DELETE_TEMP) {
                deleteStoredValue(res.lock, *v);
            }
            return GetValue();
        }

        // If the value is not resident (and it was requested), wait for it...
        if (!v->isResident() && !metadataOnly) {
            auto queueBgFetch = (bgFetchRequired) ?
                    QueueBgFetch::Yes :
                    QueueBgFetch::No;
            return getInternalNonResident(
                    cHandle.getKey(), cookie, engine, queueBgFetch, *v);
        }

        std::unique_ptr<Item> item;
        if (getKeyOnly == GetKeyOnly::Yes) {
            item = v->toItem(getId(),
                             StoredValue::HideLockedCas::No,
                             StoredValue::IncludeValue::No);
        } else {
            const auto hideLockedCas =
                    ((options & HIDE_LOCKED_CAS) &&
                                     v->isLocked(ep_current_time())
                             ? StoredValue::HideLockedCas::Yes
                             : StoredValue::HideLockedCas::No);
            item = v->toItem(getId(), hideLockedCas);
        }

        if (options & TRACK_STATISTICS) {
            opsGet++;
        }

        return GetValue(std::move(item),
                        cb::engine_errc::success,
                        v->getBySeqno(),
                        !v->isResident());
    } else {
        if (!getDeletedValue && (eviction == EvictionPolicy::Value)) {
            return GetValue();
        }

        if (maybeKeyExistsInFilter(cHandle.getKey())) {
            cb::engine_errc ec = cb::engine_errc::would_block;
            if (bgFetchRequired) { // Full eviction and need a bg fetch.
                ec = addTempItemAndBGFetch(res.lock,
                                           cHandle.getKey(),
                                           cookie,
                                           engine,
                                           metadataOnly);
            }
            return GetValue(nullptr, ec, -1, true);
        } else {
            // As bloomfilter predicted that item surely doesn't exist
            // on disk, return ENOENT, for getInternal().
            return GetValue();
        }
    }
}

cb::engine_errc VBucket::getMetaData(
        const void* cookie,
        EventuallyPersistentEngine& engine,
        const Collections::VB::CachingReadHandle& cHandle,
        ItemMetaData& metadata,
        uint32_t& deleted,
        uint8_t& datatype) {
    deleted = 0;
    auto htRes = ht.findForRead(
            cHandle.getKey(), TrackReference::Yes, WantsDeleted::Yes);
    auto* v = htRes.storedValue;
    auto& hbl = htRes.lock;

    if (v) {
        if (v->isPreparedMaybeVisible()) {
            return cb::engine_errc::sync_write_re_commit_in_progress;
        }
        stats.numOpsGetMeta++;
        if (v->isTempInitialItem()) {
            // Need bg meta fetch.
            bgFetch(cHandle.getKey(), cookie, engine, true);
            return cb::engine_errc::would_block;
        } else if (v->isTempNonExistentItem()) {
            metadata.cas = v->getCas();
            return cb::engine_errc::no_such_key;
        } else if (cHandle.isLogicallyDeleted(v->getBySeqno())) {
            return cb::engine_errc::no_such_key;
        } else {
            if (v->isTempDeletedItem() || v->isDeleted() ||
                v->isExpired(ep_real_time())) {
                deleted |= GET_META_ITEM_DELETED_FLAG;
            }

            if (v->isLocked(ep_current_time())) {
                metadata.cas = static_cast<uint64_t>(-1);
            } else {
                metadata.cas = v->getCas();
            }
            metadata.flags = v->getFlags();
            metadata.exptime = v->getExptime();
            metadata.revSeqno = v->getRevSeqno();
            datatype = v->getDatatype();

            return cb::engine_errc::success;
        }
    } else {
        // The key wasn't found. However, this may be because it was previously
        // deleted or evicted with the full eviction strategy.
        // So, add a temporary item corresponding to the key to the hash table
        // and schedule a background fetch for its metadata from the persistent
        // store. The item's state will be updated after the fetch completes.
        //
        // Schedule this bgFetch only if the key is predicted to be may-be
        // existent on disk by the bloomfilter.

        if (maybeKeyExistsInFilter(cHandle.getKey())) {
            return addTempItemAndBGFetch(
                    hbl, cHandle.getKey(), cookie, engine, true);
        } else {
            stats.numOpsGetMeta++;
            return cb::engine_errc::no_such_key;
        }
    }
}

cb::engine_errc VBucket::getKeyStats(
        const void* cookie,
        EventuallyPersistentEngine& engine,
        struct key_stats& kstats,
        WantsDeleted wantsDeleted,
        const Collections::VB::CachingReadHandle& cHandle) {
    auto res = fetchValidValue(
            WantsDeleted::Yes, TrackReference::Yes, QueueExpired::Yes, cHandle);
    auto* v = res.storedValue;

    if (v) {
        if (v->isPreparedMaybeVisible()) {
            return cb::engine_errc::sync_write_re_commit_in_progress;
        }
        if ((v->isDeleted() || cHandle.isLogicallyDeleted(v->getBySeqno())) &&
            wantsDeleted == WantsDeleted::No) {
            return cb::engine_errc::no_such_key;
        }

        if (v->isTempNonExistentItem() || v->isTempDeletedItem()) {
            deleteStoredValue(res.lock, *v);
            return cb::engine_errc::no_such_key;
        }
        if (eviction == EvictionPolicy::Full && v->isTempInitialItem()) {
            res.lock.getHTLock().unlock();
            bgFetch(cHandle.getKey(), cookie, engine, true);
            return cb::engine_errc::would_block;
        }
        kstats.logically_deleted =
                v->isDeleted() || cHandle.isLogicallyDeleted(v->getBySeqno());
        kstats.dirty = v->isDirty();
        kstats.exptime = v->getExptime();
        kstats.flags = v->getFlags();
        kstats.cas = v->getCas();
        kstats.vb_state = getState();
        kstats.resident = v->isResident();

        return cb::engine_errc::success;
    } else {
        if (eviction == EvictionPolicy::Value) {
            return cb::engine_errc::no_such_key;
        } else {
            if (maybeKeyExistsInFilter(cHandle.getKey())) {
                return addTempItemAndBGFetch(
                        res.lock, cHandle.getKey(), cookie, engine, true);
            } else {
                // If bgFetch were false, or bloomfilter predicted that
                // item surely doesn't exist on disk, return ENOENT for
                // getKeyStats().
                return cb::engine_errc::no_such_key;
            }
        }
    }
}

GetValue VBucket::getLocked(rel_time_t currentTime,
                            uint32_t lockTimeout,
                            const void* cookie,
                            EventuallyPersistentEngine& engine,
                            const Collections::VB::CachingReadHandle& cHandle) {
    auto res = fetchValueForWrite(cHandle, QueueExpired::Yes);
    switch (res.status) {
    case FetchForWriteResult::Status::OkFound: {
        auto* v = res.storedValue;
        if (isLogicallyNonExistent(*v, cHandle)) {
            ht.cleanupIfTemporaryItem(res.lock, *v);
            return GetValue(nullptr, cb::engine_errc::no_such_key);
        }

        // if v is locked return error
        if (v->isLocked(currentTime)) {
            return GetValue(nullptr, cb::engine_errc::locked_tmpfail);
        }

        // If the value is not resident, wait for it...
        if (!v->isResident()) {
            if (cookie) {
                bgFetch(cHandle.getKey(), cookie, engine);
            }
            return GetValue(nullptr, cb::engine_errc::would_block, -1, true);
        }

        // acquire lock and increment cas value
        v->lock(currentTime + lockTimeout);

        auto it = v->toItem(getId());
        it->setCas(nextHLCCas());
        v->setCas(it->getCas());

        return GetValue(std::move(it));
    }
    case FetchForWriteResult::Status::OkVacant:
        // No value found in the hashtable.
        switch (eviction) {
        case EvictionPolicy::Value:
            return GetValue(nullptr, cb::engine_errc::no_such_key);

        case EvictionPolicy::Full:
            if (maybeKeyExistsInFilter(cHandle.getKey())) {
                cb::engine_errc ec = addTempItemAndBGFetch(
                        res.lock, cHandle.getKey(), cookie, engine, false);
                return GetValue(nullptr, ec, -1, true);
            } else {
                // As bloomfilter predicted that item surely doesn't exist
                // on disk, return ENOENT for getLocked().
                return GetValue(nullptr, cb::engine_errc::no_such_key);
            }
        }
        folly::assume_unreachable();
    case FetchForWriteResult::Status::ESyncWriteInProgress:
        return GetValue(nullptr, cb::engine_errc::sync_write_in_progress);
    }
    folly::assume_unreachable();
}

void VBucket::deletedOnDiskCbk(const Item& queuedItem, bool deleted) {
    auto res = ht.findItem(queuedItem);
    auto* v = res.storedValue;

    // Delete the item in the hash table iff:
    //  1. Item is existent in hashtable, and deleted flag is true
    //  2. seqno of queued item matches seqno of hash table item
    if (v && v->isDeleted() && queuedItem.getBySeqno() == v->getBySeqno()) {
        bool isDeleted = deleteStoredValue(res.lock, *v);
        if (!isDeleted) {
            throw std::logic_error(
                    "deletedOnDiskCbk:callback: "
                    "Failed to delete key with seqno:" +
                    std::to_string(v->getBySeqno()) + "' from bucket " +
                    std::to_string(res.lock.getBucketNum()));
        }

        /**
         * Deleted items are to be added to the bloomfilter,
         * in either eviction policy.
         */
        addToFilter(queuedItem.getKey());
    }

    if (deleted) {
        ++stats.totalPersisted;

        /**
         * MB-30137: Decrement the total number of on-disk items. This needs to
         * be done to ensure that the item count is accurate in the case of full
         * eviction. We should only decrement the counter for committed (via
         * mutation or commit) items as we only increment for these.
         */
        if (v && queuedItem.isCommitted()) {
            decrNumTotalItems();
            ++opsDelete;
        }
    }
    decrMetaDataDisk(queuedItem);
}

bool VBucket::removeItemFromMemory(const Item& item) {
    auto htRes = ht.findItem(item);
    if (!htRes.storedValue) {
        return false;
    }
    return deleteStoredValue(htRes.lock, *htRes.storedValue);
}

void VBucket::dump(std::ostream& ostream) const {
    ostream << "VBucket[" << this << "] with state: " << toString(getState())
            << " numItems:" << getNumItems()
            << " numNonResident:" << getNumNonResidentItems()
            << " ht: " << std::endl
            << "  " << ht << std::endl
            << "]" << std::endl;
}

void VBucket::setMutationMemoryThreshold(size_t memThreshold) {
    if (memThreshold > 0 && memThreshold <= 100) {
        mutationMemThreshold = static_cast<double>(memThreshold) / 100.0;
    } else {
        throw std::invalid_argument(
                "VBucket::setMutationMemoryThreshold invalid memThreshold:" +
                std::to_string(memThreshold));
    }
}

bool VBucket::hasMemoryForStoredValue(
        EPStats& st,
        const Item& item,
        UseActiveVBMemThreshold useActiveVBMemThreshold) {
    auto newSize = static_cast<double>(estimateNewMemoryUsage(st, item));
    auto maxSize = static_cast<double>(st.getMaxDataSize());
    if (useActiveVBMemThreshold == UseActiveVBMemThreshold::Yes ||
        getState() == vbucket_state_active) {
        return newSize <= (maxSize * mutationMemThreshold);
    } else {
        return newSize <= (maxSize * st.replicationThrottleThreshold);
    }
}

void VBucket::_addStats(VBucketStatsDetailLevel detail,
                        const AddStatFn& add_stat,
                        const void* c) {
    switch (detail) {
    case VBucketStatsDetailLevel::Full: {
        size_t numItems = getNumItems();
        size_t tempItems = getNumTempItems();
        addStat("num_items", numItems, add_stat, c);
        addStat("num_temp_items", tempItems, add_stat, c);
        addStat("num_non_resident", getNumNonResidentItems(), add_stat, c);
        addStat("num_prepared_sync_writes",
                ht.getNumPreparedSyncWrites(),
                add_stat,
                c);
        addStat("ht_memory", ht.memorySize(), add_stat, c);
        addStat("ht_item_memory", ht.getItemMemory(), add_stat, c);
        addStat("ht_item_memory_uncompressed",
                ht.getUncompressedItemMemory(),
                add_stat,
                c);
        addStat("ht_cache_size", ht.getCacheSize(), add_stat, c);
        addStat("ht_size", ht.getSize(), add_stat, c);
        addStat("num_ejects", ht.getNumEjects(), add_stat, c);
        addStat("ops_create", opsCreate.load(), add_stat, c);
        addStat("ops_delete", opsDelete.load(), add_stat, c);
        addStat("ops_get", opsGet.load(), add_stat, c);
        addStat("ops_reject", opsReject.load(), add_stat, c);
        addStat("ops_update", opsUpdate.load(), add_stat, c);
        addStat("queue_size", dirtyQueueSize.load(), add_stat, c);
        addStat("queue_memory", dirtyQueueMem.load(), add_stat, c);
        addStat("queue_fill", dirtyQueueFill.load(), add_stat, c);
        addStat("queue_drain", dirtyQueueDrain.load(), add_stat, c);
        addStat("queue_age", getQueueAge(), add_stat, c);
        addStat("pending_writes", dirtyQueuePendingWrites.load(), add_stat, c);

        addStat("uuid", failovers->getLatestUUID(), add_stat, c);
        addStat("purge_seqno", getPurgeSeqno(), add_stat, c);
        addStat("bloom_filter", getFilterStatusString().data(), add_stat, c);
        addStat("bloom_filter_size", getFilterSize(), add_stat, c);
        addStat("bloom_filter_key_count", getNumOfKeysInFilter(), add_stat, c);
        addStat("rollback_item_count", getRollbackItemCount(), add_stat, c);
        addStat("hp_vb_req_size", getHighPriorityChkSize(), add_stat, c);
        addStat("might_contain_xattrs", mightContainXattrs(), add_stat, c);
        addStat("max_deleted_revid", ht.getMaxDeletedRevSeqno(), add_stat, c);

        addStat("high_completed_seqno", getHighCompletedSeqno(), add_stat, c);
        addStat("sync_write_accepted_count",
                getSyncWriteAcceptedCount(),
                add_stat,
                c);
        addStat("sync_write_committed_count",
                getSyncWriteCommittedCount(),
                add_stat,
                c);
        addStat("sync_write_aborted_count",
                getSyncWriteAbortedCount(),
                add_stat,
                c);
        addStat("max_visible_seqno",
                checkpointManager->getMaxVisibleSeqno(),
                add_stat,
                c);
        addStat("persistence_seqno", getPersistenceSeqno(), add_stat, c);
        hlc.addStats(statPrefix, add_stat, c);
    }
        // fallthrough
    case VBucketStatsDetailLevel::Durability:
        addStat("high_seqno", getHighSeqno(), add_stat, c);
        addStat("topology", getReplicationTopology().dump(), add_stat, c);
        addStat("high_prepared_seqno", getHighPreparedSeqno(), add_stat, c);
        // fallthrough
    case VBucketStatsDetailLevel::State:
        // adds the vbucket state stat (unnamed stat)
        addStat(nullptr, toString(state), add_stat, c);
        break;
    case VBucketStatsDetailLevel::PreviousState:
        throw std::invalid_argument(
                "VBucket::_addStats: unexpected detail level");
        break;
    }
}

void VBucket::decrDirtyQueueMem(size_t decrementBy)
{
    size_t oldVal, newVal;
    do {
        oldVal = dirtyQueueMem.load(std::memory_order_relaxed);
        if (oldVal < decrementBy) {
            newVal = 0;
        } else {
            newVal = oldVal - decrementBy;
        }
    } while (!dirtyQueueMem.compare_exchange_strong(oldVal, newVal));
}

void VBucket::decrDirtyQueueAge(size_t decrementBy) {
    dirtyQueueAge.fetch_sub(decrementBy);
}

void VBucket::decrDirtyQueuePendingWrites(size_t decrementBy) {
    dirtyQueuePendingWrites.fetch_sub(decrementBy);
}

std::pair<MutationStatus, std::optional<VBNotifyCtx>> VBucket::processSet(
        HashTable::FindUpdateResult& htRes,
        StoredValue*& v,
        Item& itm,
        uint64_t cas,
        bool allowExisting,
        bool hasMetaData,
        const VBQueueItemCtx& queueItmCtx,
        cb::StoreIfStatus storeIfStatus,
        bool maybeKeyExists) {
    if (v && v->isPending()) {
        // It is not valid for an active vBucket to attempt to overwrite an
        // in flight SyncWrite. If this vBucket is not active, we are
        // allowed to overwrite an in flight SyncWrite iff we are receiving
        // a disk snapshot. This is due to disk based de-dupe that allows
        // only 1 value per key. In this case, the active node may send a
        // mutation instead of a commit if it knows that this replica may be
        // missing a prepare. This code allows this mutation to be accepted
        // and overwrites the existing prepare.
        if (getState() == vbucket_state_active || !isReceivingDiskSnapshot()) {
            return {MutationStatus::IsPendingSyncWrite, {}};
        }

        if (!itm.isCommitted()) {
            // We always expect that the item we are trying to store is in the
            // committed namespace here because we complete associated prepares.
            throw std::logic_error(
                    fmt::format("VBucket::processSet: {} expected a complete "
                                "item but the item is a prepare {} with "
                                "seqno:{}. Existing prepare has seqno:{}",
                                getId(),
                                cb::UserData(itm.getKey().to_string()),
                                itm.getBySeqno(),
                                v->getBySeqno()));
        }
        getPassiveDM().completeSyncWrite(
                itm.getKey(),
                PassiveDurabilityMonitor::Resolution::Commit,
                v->getBySeqno() /* prepareSeqno */);

        // Deal with the already existing prepare
        processImplicitlyCompletedPrepare(htRes.pending);

        // Add a new or overwrite the existing mutation
        return processSetInner(htRes,
                               htRes.committed,
                               itm,
                               cas,
                               allowExisting,
                               hasMetaData,
                               queueItmCtx,
                               storeIfStatus,
                               maybeKeyExists);
    }

    return processSetInner(htRes,
                           v,
                           itm,
                           cas,
                           allowExisting,
                           hasMetaData,
                           queueItmCtx,
                           storeIfStatus,
                           maybeKeyExists);
}

std::pair<MutationStatus, std::optional<VBNotifyCtx>> VBucket::processSetInner(
        HashTable::FindUpdateResult& htRes,
        StoredValue*& v,
        Item& itm,
        uint64_t cas,
        bool allowExisting,
        bool hasMetaData,
        const VBQueueItemCtx& queueItmCtx,
        cb::StoreIfStatus storeIfStatus,
        bool maybeKeyExists) {
    if (!htRes.getHBL().getHTLock()) {
        throw std::invalid_argument(
                "VBucket::processSet: htLock not held for " +
                getId().to_string());
    }

    if (!hasMemoryForStoredValue(stats, itm)) {
        return {MutationStatus::NoMem, {}};
    }

    if (v == nullptr && itm.isDeleted() && cas &&
        !areDeletedItemsAlwaysResident()) {
        // Request to perform a CAS operation on a deleted body which may
        // not be resident. Need a bg_fetch to be able to perform this request.
        return {MutationStatus::NeedBgFetch, VBNotifyCtx()};
    }

    // bgFetch only in FE, only if the bloom-filter thinks the key may exist.
    // But only for cas operations or if a store_if is requiring the item_info.
    if (eviction == EvictionPolicy::Full && maybeKeyExists &&
        (cas || storeIfStatus == cb::StoreIfStatus::GetItemInfo ||
         itm.shouldPreserveTtl())) {
        if (!v || v->isTempInitialItem()) {
            return {MutationStatus::NeedBgFetch, {}};
        }
    }

    /*
     * prior to checking for the lock, we should check if this object
     * has expired. If so, then check if CAS value has been provided
     * for this set op. In this case the operation should be denied since
     * a cas operation for a key that doesn't exist is not a very cool
     * thing to do. See MB 3252
     */
    // need to test cas and locking against the committed value
    // explicitly, as v may be a completed prepare (to be modified)
    // with a cas, deleted status, expiry etc. different from the committed
    auto* committed = htRes.committed;
    if (committed && committed->isExpired(ep_real_time()) && !hasMetaData &&
        !itm.isDeleted()) {
        if (committed->isLocked(ep_current_time())) {
            committed->unlock();
        }
        if (cas) {
            /* item has expired and cas value provided. Deny ! */
            return {MutationStatus::NotFound, {}};
        }
    }

    if (committed) {
        if (!allowExisting && !committed->isTempItem() &&
            !committed->isDeleted()) {
            return {MutationStatus::InvalidCas, {}};
        }
        if (committed->isLocked(ep_current_time())) {
            /*
             * item is locked, deny if there is cas value mismatch
             * or no cas value is provided by the user
             */
            if (cas != committed->getCas()) {
                return {MutationStatus::IsLocked, {}};
            }
            /* allow operation*/
            committed->unlock();
        } else if (cas && cas != committed->getCas()) {
            if (committed->isTempNonExistentItem()) {
                // This is a temporary item which marks a key as non-existent;
                // therefore specifying a non-matching CAS should be exposed
                // as item not existing.
                return {MutationStatus::NotFound, {}};
            }
            if ((committed->isTempDeletedItem() || committed->isDeleted()) &&
                !itm.isDeleted()) {
                // Existing item is deleted, and we are not replacing it with
                // a (different) deleted value - return not existing.
                return {MutationStatus::NotFound, {}};
            }
            // None of the above special cases; the existing item cannot be
            // modified with the specified CAS.
            return {MutationStatus::InvalidCas, {}};
        }
        if (!hasMetaData) {
            itm.setRevSeqno(committed->getRevSeqno() + 1);
            /* MB-23530: We must ensure that a replace operation (i.e.
             * set with a CAS) /fails/ if the old document is deleted; it
             * logically "doesn't exist". However, if the new value is deleted
             * this op is a /delete/ with a CAS and we must permit a
             * deleted -> deleted transition for Deleted Bodies.
             */
            if (cas &&
                (committed->isDeleted() || committed->isTempDeletedItem()) &&
                !itm.isDeleted()) {
                return {MutationStatus::NotFound, {}};
            }
        }
    } else if (cas != 0) {
        // if a cas has been specified but there is no committed item
        // the op should fail
        return {MutationStatus::NotFound, {}};
    }

    MutationStatus status;
    VBNotifyCtx notifyCtx;
    if (v) {
        if (itm.shouldPreserveTtl()) {
            // copy the expiry time for the existing item over
            itm.setExpTime(v->getExptime());
        }

        // This is a new SyncWrite, we just want to add a new prepare unless we
        // still have a completed prepare (Ephemeral) which we should replace
        // instead.
        if (v->isCommitted() && !v->isPrepareCompleted() && itm.isPending()) {
            std::tie(v, notifyCtx) = addNewStoredValue(
                    htRes.getHBL(), itm, queueItmCtx, GenerateRevSeqno::No);
            // Add should always be clean
            status = MutationStatus::WasClean;
        } else {
            std::tie(v, status, notifyCtx) =
                    updateStoredValue(htRes.getHBL(), *v, itm, queueItmCtx);
        }
    } else {
        auto genRevSeqno = hasMetaData ? GenerateRevSeqno::No :
                           GenerateRevSeqno::Yes;
        std::tie(v, notifyCtx) = addNewStoredValue(
                htRes.getHBL(), itm, queueItmCtx, genRevSeqno);
        itm.setRevSeqno(v->getRevSeqno());
        status = MutationStatus::WasClean;
    }
    return {status, notifyCtx};
}

std::pair<AddStatus, std::optional<VBNotifyCtx>> VBucket::processAdd(
        HashTable::FindUpdateResult& htRes,
        StoredValue*& v,
        Item& itm,
        bool maybeKeyExists,
        const VBQueueItemCtx& queueItmCtx,
        const Collections::VB::CachingReadHandle& cHandle) {
    if (!htRes.getHBL().getHTLock()) {
        throw std::invalid_argument(
                "VBucket::processAdd: htLock not held for " +
                getId().to_string());
    }
    auto* committed = htRes.committed;
    // must specifically check the committed item here rather than v
    // as v may be a completed prepare (only in ephemeral).
    if (committed && !committed->isDeleted() &&
        !committed->isExpired(ep_real_time()) && !committed->isTempItem() &&
        !cHandle.isLogicallyDeleted(committed->getBySeqno())) {
        return {AddStatus::Exists, {}};
    }
    if (!hasMemoryForStoredValue(stats, itm)) {
        return {AddStatus::NoMem, {}};
    }

    std::pair<AddStatus, VBNotifyCtx> rv = {AddStatus::Success, {}};

    // We cannot replace a committed SV with a pending one. If we were to do
    // so then a delete that has not yet been persisted could be replaced
    // with a prepare. A subsequent get could trigger a bg fetch that may
    // return the old (not deleted) document from disk if it runs before the
    // flusher. As such, we must keep the unpersisted delete and add a new
    // prepare for the SyncWrite. Any get will see the unpersisted delete
    // and return KEYNOENT.
    auto replacingCommittedItemWithPending =
            v && v == htRes.committed && itm.isPending();
    if (v && !replacingCommittedItemWithPending) {
        if (v->isTempInitialItem() && eviction == EvictionPolicy::Full &&
            maybeKeyExists) {
            // Need to figure out if an item exists on disk
            return {AddStatus::BgFetch, {}};
        }

        rv.first = (v->isDeleted() || v->isExpired(ep_real_time()))
                           ? AddStatus::UnDel
                           : AddStatus::Success;

        // this is an add operation; if we have reached this stage then
        // either:
        //  * there is an existing committed version of the item but it is:
        //    * deleted
        //    * temporary and deleted
        //    * logically deleted (collections)
        //    * expired
        // or:
        //  * there is no existing committed version of this item
        //
        // The presence or absence of a completed prepare (ephemeral) does not
        // change what revSeqno we should use. An incomplete prepare would
        // have blocked this operation already as sync write in progress.
<<<<<<< HEAD
        if (committed && !committed->isTempNonExistentItem()) {
=======
        if (committed && !(committed->isTempNonExistentItem() ||
                           committed->isTempInitialItem())) {
>>>>>>> aa44e450
            // the new item's revSeqno can be set to exactly one greater than
            // the old deleted value.
            itm.setRevSeqno(committed->getRevSeqno() + 1);
        } else {
            // This item may have previously existed and been deleted, but is
            // no longer available. To ensure rev seqno monotonicity, set the
            // rev seqno of the new item to one greater than any previously seen
            // delete.
            itm.setRevSeqno(ht.getMaxDeletedRevSeqno() + 1);
        }

        std::tie(v, std::ignore, rv.second) =
                updateStoredValue(htRes.getHBL(), *v, itm, queueItmCtx);
    } else {
        if (itm.getBySeqno() != StoredValue::state_temp_init &&
            !replacingCommittedItemWithPending) {
            if (eviction == EvictionPolicy::Full && maybeKeyExists) {
                return {AddStatus::AddTmpAndBgFetch, VBNotifyCtx()};
            }
        }

        if (itm.getBySeqno() == StoredValue::state_temp_init) {
            /* A 'temp initial item' is just added to the hash table. It is
             not put on checkpoint manager or sequence list */
            v = ht.unlocked_addNewStoredValue(htRes.getHBL(), itm);
            updateRevSeqNoOfNewStoredValue(*v);
        } else {
            std::tie(v, rv.second) = addNewStoredValue(
                    htRes.getHBL(), itm, queueItmCtx, GenerateRevSeqno::Yes);
        }

        itm.setRevSeqno(v->getRevSeqno());

        if (v->isTempItem()) {
            rv.first = AddStatus::BgFetch;
        } else if (replacingCommittedItemWithPending) {
            rv.first = AddStatus::UnDel;
        }
    }

    return rv;
}

std::tuple<MutationStatus, StoredValue*, std::optional<VBNotifyCtx>>
VBucket::processSoftDelete(HashTable::FindUpdateResult& htRes,
                           StoredValue& v,
                           uint64_t cas,
                           const ItemMetaData& metadata,
                           const VBQueueItemCtx& queueItmCtx,
                           bool use_meta,
                           uint64_t bySeqno,
                           DeleteSource deleteSource) {
    StoredValue* deleteValue = &v;
    if (v.isPending()) {
        // It is not valid for an active vBucket to attempt to overwrite an
        // in flight SyncWrite. If this vBucket is not active, we are
        // allowed to overwrite an in flight SyncWrite iff we are receiving
        // a disk snapshot. This is due to disk based de-dupe that allows
        // only 1 value per key. In this case, the active node may send a
        // mutation instead of a commit if it knows that this replica may be
        // missing a prepare. This code allows this mutation to be accepted
        // and overwrites the existing prepare.
        if (getState() == vbucket_state_active || !isReceivingDiskSnapshot()) {
            return {MutationStatus::IsPendingSyncWrite, &v, std::nullopt};
        }

        getPassiveDM().completeSyncWrite(
                StoredDocKey(v.getKey()),
                PassiveDurabilityMonitor::Resolution::Commit,
                v.getBySeqno() /* prepareSeqno */);

        if (htRes.committed) {
            // A committed value exists:
            // Firstly deal with the existing prepare
            processImplicitlyCompletedPrepare(htRes.pending);
            // Secondly proceed to delete the committed value
            deleteValue = htRes.committed;
        } else if (isReceivingDiskSnapshot()) {
            // No committed value, but we are processing a disk-snapshot
            // Must continue to create a delete so that we create an accurate
            // replica. htRes must no longer own the pending pointer as it's
            // going to be deleted below
            htRes.pending.release();
        }
    }

    return processSoftDeleteInner(htRes.getHBL(),
                                  *deleteValue,
                                  cas,
                                  metadata,
                                  queueItmCtx,
                                  use_meta,
                                  bySeqno,
                                  deleteSource);
}

std::tuple<MutationStatus, StoredValue*, std::optional<VBNotifyCtx>>
VBucket::processSoftDeleteInner(const HashTable::HashBucketLock& hbl,
                                StoredValue& v,
                                uint64_t cas,
                                const ItemMetaData& metadata,
                                const VBQueueItemCtx& queueItmCtx,
                                bool use_meta,
                                uint64_t bySeqno,
                                DeleteSource deleteSource) {
    std::optional<VBNotifyCtx> empty;
    if (v.isTempInitialItem() && eviction == EvictionPolicy::Full) {
        return std::make_tuple(MutationStatus::NeedBgFetch, &v, empty);
    }

    if (v.isLocked(ep_current_time())) {
        if (cas != v.getCas()) {
            return std::make_tuple(MutationStatus::IsLocked, &v, empty);
        }
        v.unlock();
    }

    if (cas != 0 && cas != v.getCas()) {
        return std::make_tuple(MutationStatus::InvalidCas, &v, empty);
    }

    /* allow operation */
    v.unlock();

    MutationStatus rv =
            v.isDirty() ? MutationStatus::WasDirty : MutationStatus::WasClean;

    if (use_meta) {
        v.setCas(metadata.cas);
        v.setFlags(metadata.flags);
        v.setExptime(metadata.exptime);
    }

    v.setRevSeqno(metadata.revSeqno);
    VBNotifyCtx notifyCtx;
    StoredValue* newSv;
    DeletionStatus delStatus;

    // SyncDeletes are special cases. We actually want to add a new prepare.
    if (queueItmCtx.durability) {
        auto requirements = std::get<cb::durability::Requirements>(
                queueItmCtx.durability->requirementsOrPreparedSeqno);

        // @TODO potentially inefficient to recreate the item in the below
        // update/add cases. Could rework ht.unlocked_softDeleteStoredValue
        // to only mark CommittedViaPrepares as CommittedViaMutation and use
        // softDeletedStoredValue instead.
        if (v.isPrepareCompleted()) {
            auto itm = v.toItem(getId(),
                                StoredValue::HideLockedCas::No,
                                StoredValue::IncludeValue::No,
                                requirements);
            itm->setDeleted(DeleteSource::Explicit);
            // Empty, deleted value has datatype:RAW_BYTES
            itm->setDataType(PROTOCOL_BINARY_RAW_BYTES);
            // The StoredValue 'v' we are softDeleting could be an aborted
            // prepare - in which case we need to reset the item created to
            // be a pending (not aborted) SyncWrite.
            itm->setPendingSyncWrite(requirements);

            std::tie(newSv, std::ignore, notifyCtx) =
                    updateStoredValue(hbl, v, *itm, queueItmCtx);
            return std::make_tuple(rv, newSv, notifyCtx);
        }

        auto deletedPrepare =
                ht.unlocked_createSyncDeletePrepare(hbl, v, deleteSource);
        auto itm = deletedPrepare->toItem(getId(),
                                          StoredValue::HideLockedCas::No,
                                          StoredValue::IncludeValue::Yes,
                                          requirements);
        std::tie(newSv, notifyCtx) =
                addNewStoredValue(hbl, *itm, queueItmCtx, GenerateRevSeqno::No);
        return std::make_tuple(rv, newSv, notifyCtx);
    }

    std::tie(newSv, delStatus, notifyCtx) =
            softDeleteStoredValue(hbl,
                                  v,
                                  /*onlyMarkDeleted*/ false,
                                  queueItmCtx,
                                  bySeqno,
                                  deleteSource);

    switch (delStatus) {
    case DeletionStatus::Success:
        ht.updateMaxDeletedRevSeqno(metadata.revSeqno);
        return std::make_tuple(rv, newSv, notifyCtx);

    case DeletionStatus::IsPendingSyncWrite:
        return std::make_tuple(MutationStatus::IsPendingSyncWrite, &v, empty);
    }
    folly::assume_unreachable();
}

std::tuple<MutationStatus, StoredValue*, VBNotifyCtx>
VBucket::processExpiredItem(HashTable::FindUpdateResult& htRes,
                            const Collections::VB::CachingReadHandle& cHandle,
                            ExpireBy expirySource) {
    if (!htRes.getHBL().getHTLock()) {
        throw std::invalid_argument(
                "VBucket::processExpiredItem: htLock not held for " +
                getId().to_string());
    }

    if (!cHandle.valid()) {
        throw std::invalid_argument(
                "VBucket::processExpiredItem: cHandle not valid for cid:" +
                cHandle.getKey().getCollectionID().to_string());
    }

    if (htRes.pending && !htRes.pending->isPrepareCompleted()) {
        return std::make_tuple(MutationStatus::IsPendingSyncWrite,
                               htRes.committed,
                               VBNotifyCtx{});
    }

    // Callers should have ensured that v exists
    Expects(htRes.committed);
    auto& v = *htRes.committed;

    if (cHandle.isLogicallyDeleted(v.getBySeqno())) {
        return std::make_tuple(
                MutationStatus::NotFound, nullptr, VBNotifyCtx{});
    }

    if (v.isTempInitialItem() && eviction == EvictionPolicy::Full) {
        incExpirationStat(expirySource);
        return std::make_tuple(
                MutationStatus::NeedBgFetch,
                &v,
                queueDirty(htRes.getHBL(), v, {} /*VBQueueItemCtx*/));
    }

    /* If the datatype is XATTR, mark the item as deleted
     * but don't delete the value as system xattrs can
     * still be queried by mobile clients even after
     * deletion.
     * TODO: The current implementation is inefficient
     * but functionally correct and for performance reasons
     * only the system xattrs need to be stored.
     */
    value_t value = v.getValue();
    bool onlyMarkDeleted = value && mcbp::datatype::is_xattr(v.getDatatype());
    v.setRevSeqno(v.getRevSeqno() + 1);
    VBNotifyCtx notifyCtx;
    StoredValue* newSv;
    DeletionStatus delStatus;
    std::tie(newSv, delStatus, notifyCtx) =
            softDeleteStoredValue(htRes.getHBL(),
                                  v,
                                  onlyMarkDeleted,
                                  VBQueueItemCtx{},
                                  v.getBySeqno(),
                                  DeleteSource::TTL);
    switch (delStatus) {
    case DeletionStatus::Success:
        ht.updateMaxDeletedRevSeqno(newSv->getRevSeqno() + 1);
        incExpirationStat(expirySource);
        return std::make_tuple(MutationStatus::NotFound, newSv, notifyCtx);
    case DeletionStatus::IsPendingSyncWrite:
        return std::make_tuple(
                MutationStatus::IsPendingSyncWrite, newSv, VBNotifyCtx{});
    }
    folly::assume_unreachable();
}

bool VBucket::deleteStoredValue(const HashTable::HashBucketLock& hbl,
                                StoredValue& v) {
    if (!v.isDeleted() && v.isLocked(ep_current_time())) {
        return false;
    }

    /* StoredValue deleted here. If any other in-memory data structures are
       using the StoredValue intrusively then they must have handled the delete
       by this point */
    ht.unlocked_del(hbl, &v);
    return true;
}

VBucket::AddTempSVResult VBucket::addTempStoredValue(
        const HashTable::HashBucketLock& hbl, const DocKey& key) {
    if (!hbl.getHTLock()) {
        throw std::invalid_argument(
                "VBucket::addTempStoredValue: htLock not held for " +
                getId().to_string());
    }

    Item itm(key,
             /*flags*/ 0,
             /*exp*/ 0,
             /*data*/ nullptr,
             /*size*/ 0,
             PROTOCOL_BINARY_RAW_BYTES,
             0,
             StoredValue::state_temp_init);

    if (!hasMemoryForStoredValue(stats, itm)) {
        return {TempAddStatus::NoMem, nullptr};
    }

    /* A 'temp initial item' is just added to the hash table. It is
       not put on checkpoint manager or sequence list */
    StoredValue* v = ht.unlocked_addNewStoredValue(hbl, itm);

    updateRevSeqNoOfNewStoredValue(*v);
    itm.setRevSeqno(v->getRevSeqno());

    return {TempAddStatus::BgFetch, v};
}

void VBucket::notifyNewSeqno(
        const VBNotifyCtx& notifyCtx) {
    if (newSeqnoCb) {
        newSeqnoCb->callback(getId(), notifyCtx);
    }
}

void VBucket::doCollectionsStats(
        const Collections::VB::CachingReadHandle& cHandle,
        const VBNotifyCtx& notifyCtx) {
    cHandle.setHighSeqno(notifyCtx.bySeqno);

    if (notifyCtx.itemCountDifference == 1) {
        cHandle.incrementItemCount();
    } else if (notifyCtx.itemCountDifference == -1) {
        cHandle.decrementItemCount();
    }
}


void VBucket::doCollectionsStats(
        const Collections::VB::WriteHandle& writeHandle,
        CollectionID collection,
        const VBNotifyCtx& notifyCtx) {
    writeHandle.setHighSeqno(collection, notifyCtx.bySeqno);
}

void VBucket::updateRevSeqNoOfNewStoredValue(StoredValue& v) {
    /**
     * Possibly, this item is being recreated. Conservatively assign it
     * a seqno that is greater than the greatest seqno of all deleted
     * items seen so far.
     */
    uint64_t seqno = ht.getMaxDeletedRevSeqno();
    if (!v.isTempItem()) {
        ++seqno;
    }
    v.setRevSeqno(seqno);
}

void VBucket::addHighPriorityVBEntry(uint64_t seqnoOrChkId,
                                     const void* cookie,
                                     HighPriorityVBNotify reqType) {
    std::unique_lock<std::mutex> lh(hpVBReqsMutex);
    hpVBReqs.emplace_back(cookie, seqnoOrChkId, reqType);
    numHpVBReqs.store(hpVBReqs.size());

    EP_LOG_INFO(
            "Added high priority async request {} for {}, Check for:{}, "
            "High seqno: {}, Persisted upto:{}, cookie:{}",
            to_string(reqType),
            getId(),
            seqnoOrChkId,
            getHighSeqno(),
            getPersistenceSeqno(),
            cookie);
}

std::map<const void*, cb::engine_errc> VBucket::getHighPriorityNotifications(
        EventuallyPersistentEngine& engine,
        uint64_t idNum,
        HighPriorityVBNotify notifyType) {
    std::unique_lock<std::mutex> lh(hpVBReqsMutex);
    std::map<const void*, cb::engine_errc> toNotify;

    auto entry = hpVBReqs.begin();

    while (entry != hpVBReqs.end()) {
        if (notifyType != entry->reqType) {
            ++entry;
            continue;
        }

        auto wall_time = std::chrono::steady_clock::now() - entry->start;
        auto spent =
                std::chrono::duration_cast<std::chrono::seconds>(wall_time);
        if (entry->id <= idNum) {
            toNotify[entry->cookie] = cb::engine_errc::success;
            stats.chkPersistenceHisto.add(
                    std::chrono::duration_cast<std::chrono::microseconds>(
                            wall_time));
            adjustCheckpointFlushTimeout(spent);
            EP_LOG_INFO(
                    "Notified the completion of {} for {} Check for: {}, "
                    "Persisted upto: {}, cookie {}",
                    to_string(notifyType),
                    getId(),
                    entry->id,
                    idNum,
                    entry->cookie);
            entry = hpVBReqs.erase(entry);
        } else if (auto limit = getCheckpointFlushTimeout(); spent > limit) {
            adjustCheckpointFlushTimeout(spent);
            engine.storeEngineSpecific(entry->cookie, nullptr);
            toNotify[entry->cookie] = cb::engine_errc::temporary_failure;
            EP_LOG_WARN(
                    "Notified the timeout on {} for {} Check for: {}, "
                    "Persisted upto: {}, cookie {}, spent:{}s > limit:{}s ",
                    to_string(notifyType),
                    getId(),
                    entry->id,
                    idNum,
                    entry->cookie,
                    spent.count(),
                    limit.count());
            entry = hpVBReqs.erase(entry);
        } else {
            ++entry;
        }
    }
    numHpVBReqs.store(hpVBReqs.size());
    return toNotify;
}

std::map<const void*, cb::engine_errc> VBucket::tmpFailAndGetAllHpNotifies(
        EventuallyPersistentEngine& engine) {
    std::map<const void*, cb::engine_errc> toNotify;

    LockHolder lh(hpVBReqsMutex);

    for (auto& entry : hpVBReqs) {
        toNotify[entry.cookie] = cb::engine_errc::temporary_failure;
        engine.storeEngineSpecific(entry.cookie, nullptr);
    }
    hpVBReqs.clear();

    return toNotify;
}

void VBucket::adjustCheckpointFlushTimeout(std::chrono::seconds wall_time) {
    auto middle = (MIN_CHK_FLUSH_TIMEOUT + MAX_CHK_FLUSH_TIMEOUT) / 2;

    if (wall_time <= MIN_CHK_FLUSH_TIMEOUT) {
        chkFlushTimeout = MIN_CHK_FLUSH_TIMEOUT;
    } else if (wall_time <= middle) {
        chkFlushTimeout = middle;
    } else {
        chkFlushTimeout = MAX_CHK_FLUSH_TIMEOUT;
    }
}

std::chrono::seconds VBucket::getCheckpointFlushTimeout() {
    return std::chrono::duration_cast<std::chrono::seconds>(
            chkFlushTimeout.load());
}

std::unique_ptr<Item> VBucket::pruneXattrDocument(
        StoredValue& v, const ItemMetaData& itemMeta) {
    // Need to take a copy of the value, prune it, and add it back

    // Create work-space document
    std::vector<char> workspace(
            v.getValue()->getData(),
            v.getValue()->getData() + v.getValue()->valueSize());

    // Now attach to the XATTRs in the document
    cb::xattr::Blob xattr({workspace.data(), workspace.size()},
                          mcbp::datatype::is_snappy(v.getDatatype()));
    xattr.prune_user_keys();

    auto prunedXattrs = xattr.finalize();

    if (!prunedXattrs.empty()) {
        // Something remains - Create a Blob and copy-in just the XATTRs
        auto newValue =
                Blob::New(reinterpret_cast<const char*>(prunedXattrs.data()),
                          prunedXattrs.size());
        auto rv = v.toItem(getId());
        rv->setCas(itemMeta.cas);
        rv->setFlags(itemMeta.flags);
        rv->setExpTime(itemMeta.exptime);
        rv->setRevSeqno(itemMeta.revSeqno);
        rv->replaceValue(TaggedPtr<Blob>(newValue, TaggedPtrBase::NoTagValue));
        rv->setDataType(PROTOCOL_BINARY_DATATYPE_XATTR);
        return rv;
    } else {
        return {};
    }
}

bool VBucket::isLogicallyNonExistent(
        const StoredValue& v,
        const Collections::VB::CachingReadHandle& cHandle) {
    Expects(v.isCommitted());
    return v.isDeleted() || v.isTempDeletedItem() ||
           v.isTempNonExistentItem() ||
           cHandle.isLogicallyDeleted(v.getBySeqno());
}

cb::engine_errc VBucket::seqnoAcknowledged(
        const folly::SharedMutex::ReadHolder& vbStateLock,
        const std::string& replicaId,
        uint64_t preparedSeqno) {
    // We may receive an ack after we have set a vBucket to dead during a
    // takeover; just ignore it.
    if (getState() == vbucket_state_dead) {
        return cb::engine_errc::success;
    }
    return getActiveDM().seqnoAckReceived(replicaId, preparedSeqno);
}

void VBucket::notifyPersistenceToDurabilityMonitor() {
    folly::SharedMutex::ReadHolder wlh(stateLock);

    if (state == vbucket_state_dead) {
        return;
    }

    durabilityMonitor->notifyLocalPersistence();
}

const DurabilityMonitor& VBucket::getDurabilityMonitor() const {
    return *durabilityMonitor;
}

void VBucket::DeferredDeleter::operator()(VBucket* vb) const {
    // If the vbucket is marked as deleting then we must schedule task to
    // perform the resource destruction (memory/disk).
    if (vb->isDeletionDeferred()) {
        vb->scheduleDeferredDeletion(engine);
        return;
    }
    delete vb;
}

void VBucket::setFreqSaturatedCallback(std::function<void()> callbackFunction) {
    ht.setFreqSaturatedCallback(callbackFunction);
}

cb::engine_errc VBucket::checkDurabilityRequirements(const Item& item) {
    if (item.isPending()) {
        return checkDurabilityRequirements(item.getDurabilityReqs());
    }
    return cb::engine_errc::success;
}

cb::engine_errc VBucket::checkDurabilityRequirements(
        const cb::durability::Requirements& reqs) {
    if (!isValidDurabilityLevel(reqs.getLevel())) {
        return cb::engine_errc::durability_invalid_level;
    }
    if (!getActiveDM().isDurabilityPossible()) {
        return cb::engine_errc::durability_impossible;
    }
    return cb::engine_errc::success;
}

void VBucket::removeAcksFromADM(const std::string& node) {
    if (state == vbucket_state_active) {
        getActiveDM().removedQueuedAck(node);
    }
}

void VBucket::removeAcksFromADM(
        const std::string& node,
        const folly::SharedMutex::WriteHolder& vbstateLock) {
    removeAcksFromADM(node);
}

void VBucket::removeAcksFromADM(
        const std::string& node,
        const folly::SharedMutex::ReadHolder& vbstateLock) {
    removeAcksFromADM(node);
}

void VBucket::setDuplicatePrepareWindow() {
    const auto& pdm = getPassiveDM();
    // We should only see duplicates for prepares currently in trackedWrites;
    // prepares which are not in trackedWrites are either
    //  - Completed: A new prepare would be valid anyway, as the item is
    //  completed
    //  - New: Added after this setup, and should not be followed by another
    //  prepare without an intervening Commit/Abort
    // As a sanity check, store the current highTrackedSeqno and assert that
    // any prepares attempting to replace an existing prepare have a seqno
    // less than or equal to this value.
    // If no SyncWrites are being tracked, nothing can be duplicated
    allowedDuplicatePrepareThreshold = pdm.getHighestTrackedSeqno();
}

bool VBucket::isReceivingDiskSnapshot() const {
    return checkpointManager->isOpenCheckpointDisk();
}

uint64_t VBucket::getMaxVisibleSeqno() const {
    return checkpointManager->getMaxVisibleSeqno();
}

void VBucket::dropPendingKey(const DocKey& key, int64_t seqno) {
    folly::SharedMutex::ReadHolder vbStateLh(getStateLock());
    switch (state) {
    case vbucket_state_active:
        getActiveDM().eraseSyncWrite(key, seqno);
        return;
    case vbucket_state_replica:
    case vbucket_state_pending:
        getPassiveDM().eraseSyncWrite(key, seqno);
        return;
    case vbucket_state_dead:
        // Do nothing, the vbucket is dead and the DM shouldn't be used
        return;
    }
    folly::assume_unreachable();
}<|MERGE_RESOLUTION|>--- conflicted
+++ resolved
@@ -3463,12 +3463,8 @@
         // The presence or absence of a completed prepare (ephemeral) does not
         // change what revSeqno we should use. An incomplete prepare would
         // have blocked this operation already as sync write in progress.
-<<<<<<< HEAD
-        if (committed && !committed->isTempNonExistentItem()) {
-=======
         if (committed && !(committed->isTempNonExistentItem() ||
                            committed->isTempInitialItem())) {
->>>>>>> aa44e450
             // the new item's revSeqno can be set to exactly one greater than
             // the old deleted value.
             itm.setRevSeqno(committed->getRevSeqno() + 1);
