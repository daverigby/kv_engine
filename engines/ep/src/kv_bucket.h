/* -*- Mode: C++; tab-width: 4; c-basic-offset: 4; indent-tabs-mode: nil -*- */
/*
 *   Copyright 2017-Present Couchbase, Inc.
 *
 *   Use of this software is governed by the Business Source License included
 *   in the file licenses/BSL-Couchbase.txt.  As of the Change Date specified
 *   in that file, in accordance with the Business Source License, use of this
 *   software will be governed by the Apache License, Version 2.0, included in
 *   the file licenses/APL2.txt.
 */

#pragma once

#include "callbacks.h"
#include "ep_types.h"
#include "kv_bucket_iface.h"
#include "mutation_log.h"
#include "stored-value.h"
#include "storeddockey.h"
#include "task_type.h"
#include "utility.h"
#include "vbucket.h"
#include "vbucketmap.h"

#include <cstdlib>
#include <deque>

class DurabilityCompletionTask;
class ReplicationThrottle;
class VBucketCountVisitor;
class DatatypeStatVisitor;
namespace Collections {
class Manager;
}

/**
 * VBucket Callback Adaptor is a helper task used to implement visitAsync().
 *
 * It is used to assist in visiting multiple vBuckets, without creating a
 * separate task (and associated task overhead) for each vBucket individually.
 *
 * The set of vBuckets to visit is obtained by applying
 * VBucketVisitor::getVBucketFilter() to the set of vBuckets the Bucket has.
 */
class VBCBAdaptor : public GlobalTask {
public:
    VBCBAdaptor(KVBucket* s,
                TaskId id,
                std::unique_ptr<PausableVBucketVisitor> v,
                const char* l,
                bool shutdown);
    VBCBAdaptor(const VBCBAdaptor&) = delete;
    const VBCBAdaptor& operator=(const VBCBAdaptor&) = delete;

    std::string getDescription() const override;

    /// Set the maximum expected duration for this task.
    void setMaxExpectedDuration(std::chrono::microseconds duration) {
        maxDuration = duration;
    }

    std::chrono::microseconds maxExpectedDuration() const override {
        return maxDuration;
    }

    /**
     * Execute the VBCBAdapter task using our visitor.
     *
     * Calls the visitVBucket() method of the visitor object for each vBucket.
     * Before each visitVBucket() call, calls pauseVisitor() to check if
     * visiting should be paused. If true, will sleep for 0s, yielding execution
     * back to the executor - to allow any higher priority tasks to run.
     * When run() is called again, will resume from the vBucket it paused at.
     */
    bool run() override;

private:
    KVBucket* store;
    std::unique_ptr<PausableVBucketVisitor> visitor;
    const char                 *label;
    std::chrono::microseconds maxDuration;

    /**
     * VBuckets the visitor has not yet visited.
     * Vbs will be sorted according to visitor->getVBucketComparator().
     * Once visited, vbuckets will be removed, so the visitor can resume after
     * pausing at the first element.
     */
    std::deque<Vbid> vbucketsToVisit;

    /**
     * Current VBucket.
     * This value starts as "None" and is only changed to another value when
     * we attempt to work on a valid vbucket.
     *
     * RelaxedAtomic as this is used by getDescription to generate the task
     * description, which can be called by threads other than the one executing.
     */
    const Vbid::id_type None = std::numeric_limits<Vbid::id_type>::max();
    cb::RelaxedAtomic<Vbid::id_type> currentvb{None};
};

const uint16_t EP_PRIMARY_SHARD = 0;
class KVShard;

/**
 * KVBucket is the base class for concrete Key/Value bucket implementations
 * which use the concept of VBuckets to support replication, persistence and
 * failover.
 *
 */
class KVBucket : public KVBucketIface {
public:
    explicit KVBucket(EventuallyPersistentEngine& theEngine);
    virtual ~KVBucket();

    KVBucket(const KVBucket&) = delete;
    const KVBucket& operator=(const KVBucket&) = delete;

    bool initialize() override;

    std::vector<ExTask> deinitialize() override;

    cb::engine_errc set(Item& item,
                        const void* cookie,
                        cb::StoreIfPredicate predicate = {}) override;

    cb::engine_errc add(Item& item, const void* cookie) override;

    cb::engine_errc replace(Item& item,
                            const void* cookie,
                            cb::StoreIfPredicate predicate = {}) override;

    GetValue get(const DocKey& key,
                 Vbid vbucket,
                 const void* cookie,
                 get_options_t options) override;

    GetValue getRandomKey(CollectionID cid, const void* cookie) override;

    GetValue getReplica(const DocKey& key,
                        Vbid vbucket,
                        const void* cookie,
                        get_options_t options) override;

    cb::engine_errc getMetaData(const DocKey& key,
                                Vbid vbucket,
                                const void* cookie,
                                ItemMetaData& metadata,
                                uint32_t& deleted,
                                uint8_t& datatype) override;

    cb::engine_errc setWithMeta(
            Item& item,
            uint64_t cas,
            uint64_t* seqno,
            const void* cookie,
            PermittedVBStates permittedVBStates,
            CheckConflicts checkConflicts,
            bool allowExisting,
            GenerateBySeqno genBySeqno = GenerateBySeqno::Yes,
            GenerateCas genCas = GenerateCas::No,
            ExtendedMetaData* emd = nullptr) override;

    cb::engine_errc prepare(Item& item, const void* cookie) override;

    GetValue getAndUpdateTtl(const DocKey& key,
                             Vbid vbucket,
                             const void* cookie,
                             time_t exptime) override;

    cb::engine_errc deleteItem(
            const DocKey& key,
            uint64_t& cas,
            Vbid vbucket,
            const void* cookie,
            std::optional<cb::durability::Requirements> durability,
            ItemMetaData* itemMeta,
            mutation_descr_t& mutInfo) override;

    cb::engine_errc deleteWithMeta(const DocKey& key,
                                   uint64_t& cas,
                                   uint64_t* seqno,
                                   Vbid vbucket,
                                   const void* cookie,
                                   PermittedVBStates permittedVBStates,
                                   CheckConflicts checkConflicts,
                                   const ItemMetaData& itemMeta,
                                   GenerateBySeqno genBySeqno,
                                   GenerateCas generateCas,
                                   uint64_t bySeqno,
                                   ExtendedMetaData* emd,
                                   DeleteSource deleteSource) override;

    void reset() override;

    bool pauseFlusher() override;
    bool resumeFlusher() override;
    void wakeUpFlusher() override;

    void snapshotStats(bool shuttingDown) override;

    void getAggregatedVBucketStats(
            const BucketStatCollector& collector,
            cb::prometheus::Cardinality cardinality) override;

    /**
     * Helper to default to collecting all stats, while avoiding default args
     * on a virtual method.
     */
    void getAggregatedVBucketStats(const BucketStatCollector& collector) {
        getAggregatedVBucketStats(collector, cb::prometheus::Cardinality::All);
    }

    void completeBGFetchMulti(Vbid vbId,
                              std::vector<bgfetched_item_t>& fetchedItems,
                              std::chrono::steady_clock::time_point start) override;

    /**
     * Returns the number of vbuckets in a given state.
     * @param state  the vbucket state to compare against
     * @return  the number of vbuckets in the requested state
     */
    uint16_t getNumOfVBucketsInState(vbucket_state_t state) const;

    /**
     * Returns a vector containing the vbuckets from the vbMap that are in
     * the given state.
     * @param state  the state used to filter which vbuckets to return
     * @return  vector of vbuckets that are in the given state.
     */
    std::vector<Vbid> getVBucketsInState(vbucket_state_t state) const {
        return vbMap.getBucketsInState(state);
    }

    VBucketPtr getVBucket(Vbid vbid) override {
        return vbMap.getBucket(vbid);
    }

    /**
     * Return a pointer to the given VBucket, acquiring the appropriate VB
     * mutex lock at the same time.
     * @param vbid VBucket ID to get.
     * @return A RAII-style handle which owns the correct VBucket mutex,
     *         alongside a shared pointer to the requested VBucket.
     */
    LockedVBucketPtr getLockedVBucket(Vbid vbid) {
        std::unique_lock<std::mutex> lock(vb_mutexes[vbid.get()]);
        return {vbMap.getBucket(vbid), std::move(lock)};
    }

    /**
     * Attempt to return a pointer to the given VBucket and the VBucket's mutex,
     * if the mutex isn't already acquired.
     * @param vbid VBucket ID to get.
     * @return If the mutex was available then a pointer to the VBucket and
     *         a lock on the mutex. If the mutex was already locked then returns
     *         nullptr and a lock object which owns_lock() returns false.
     *
     * For correct usage, clients should call owns_lock() to check if they
     * successfully acquired a locked VBucket.
     */
    LockedVBucketPtr getLockedVBucket(Vbid vbid, std::try_to_lock_t) {
        std::unique_lock<std::mutex> lock(vb_mutexes[vbid.get()],
                                          std::try_to_lock);
        if (!lock) {
            return {{}, std::move(lock)};
        }
        return {vbMap.getBucket(vbid), std::move(lock)};
    }

    size_t getMemFootPrint();

    std::pair<uint64_t, bool> getLastPersistedCheckpointId(Vbid vb) override {
        // No persistence at the KVBucket class level.
        return {0, false};
    }

    uint64_t getLastPersistedSeqno(Vbid vb) override {
        auto vbucket = vbMap.getBucket(vb);
        if (vbucket) {
            return vbucket->getPersistenceSeqno();
        } else {
            return 0;
        }
    }

    /**
     * Release all cookies blocked on pending requests (e.g. SyncWrites,
     * requests waiting for warmup to complete).
     *
     * This method is called during bucket shutdown to make sure that
     * all of the cookies blocked waiting on a request to complete are released
     * so that we can continue bucket deletion.
     * For example, as part of bucket deletion one of the first things we do is
     * to tear down the DCP streams so that SyncWrites will never be notified
     * and would be stuck waiting for a timeout if we don't explicitly release
     * them.
     */
    virtual void releaseBlockedCookies();

    /**
     * Sets the vbucket or creates a vbucket with the desired state
     *
     * @param vbid vbucket id
     * @param state desired state of the vbucket
     * @param meta optional meta information to apply alongside the state
     * @param transfer indicates that the vbucket is transferred to the active
     *                 post a failover and/or rebalance
     * @param cookie under certain conditions we may use ewouldblock
     *
     * @return status of the operation
     */
    cb::engine_errc setVBucketState(Vbid vbid,
                                    vbucket_state_t state,
                                    const nlohmann::json* meta = {},
                                    TransferVB transfer = TransferVB::No,
                                    const void* cookie = nullptr);

    /**
     * Sets the vbucket to the desired state
     *
     * @param vb shared_ptr to the vbucket to set the state on
     * @param state desired state for the vbucket
     * @param meta optional meta information to apply alongside the state
     * @param transfer indicates that the vbucket is transferred to the active
     *                 post a failover and/or rebalance
     * @param notify_dcp indicates whether we must consider closing DCP streams
     *                    associated with the vbucket
     * @param vbset LockHolder acquiring the 'vbsetMutex' lock in the
     *              EventuallyPersistentStore class
     * @param vbStateLock WriterLockHolder of 'stateLock' in the vbucket
     *                    class.
     */
    void setVBucketState_UNLOCKED(VBucketPtr& vb,
                                  vbucket_state_t to,
                                  const nlohmann::json* meta,
                                  TransferVB transfer,
                                  bool notify_dcp,
                                  std::unique_lock<std::mutex>& vbset,
                                  folly::SharedMutex::WriteHolder& vbStateLock);

    /**
     * Creates the vbucket in the desired state
     *
     * @param vbid vbucket id
     * @param state desired state of the vbucket
     * @param meta optional meta information to apply alongside the state
     * @param vbset LockHolder acquiring the 'vbsetMutex' lock in the
     *              EventuallyPersistentStore class
     *
     * @return status of the operation
     */
    cb::engine_errc createVBucket_UNLOCKED(Vbid vbid,
                                           vbucket_state_t state,
                                           const nlohmann::json* meta,
                                           std::unique_lock<std::mutex>& vbset);
    /**
     * Returns the 'vbsetMutex'
     */
    std::mutex& getVbSetMutexLock() {
        return vbsetMutex;
    }

    cb::engine_errc deleteVBucket(Vbid vbid, const void* c = nullptr) override;

    cb::engine_errc checkForDBExistence(Vbid db_file_id) override;

    bool resetVBucket(Vbid vbid) override;

    void visit(VBucketVisitor &visitor) override;

    size_t visitAsync(std::unique_ptr<PausableVBucketVisitor> visitor,
                      const char* lbl,
                      TaskId id,
                      std::chrono::microseconds maxExpectedDuration) override;

    Position pauseResumeVisit(PauseResumeVBVisitor& visitor,
                              Position& start_pos,
                              VBucketFilter* filter = nullptr) override;

    Position startPosition() const override;

    Position endPosition() const override;

    const Flusher* getFlusher(uint16_t shardId) override;

    Warmup* getWarmup() const override;

    cb::engine_errc getKeyStats(const DocKey& key,
                                Vbid vbucket,
                                const void* cookie,
                                key_stats& kstats,
                                WantsDeleted wantsDeleted) override;

    std::string validateKey(const DocKey& key, Vbid vbucket, Item& diskItem) override;

    GetValue getLocked(const DocKey& key,
                       Vbid vbucket,
                       rel_time_t currentTime,
                       uint32_t lockTimeout,
                       const void* cookie) override ;

    cb::engine_errc unlockKey(const DocKey& key,
                              Vbid vbucket,
                              uint64_t cas,
                              rel_time_t currentTime,
                              const void* cookie) override;

    KVStore* getRWUnderlying(Vbid vbId) override {
        return vbMap.getShardByVbId(vbId)->getRWUnderlying();
    }

    KVStore* getRWUnderlyingByShard(size_t shardId) override {
        return vbMap.shards[shardId]->getRWUnderlying();
    }

    KVStore* getROUnderlyingByShard(size_t shardId) override {
        return vbMap.shards[shardId]->getROUnderlying();
    }

    KVStore* getROUnderlying(Vbid vbId) override {
        return vbMap.getShardByVbId(vbId)->getROUnderlying();
    }

    KVStoreRWRO takeRWRO(size_t shardId) override;

    void setRWRO(size_t shardId,
                 std::unique_ptr<KVStore> rw,
                 std::unique_ptr<KVStore> ro) override;

    cb::mcbp::Status evictKey(const DocKey& key,
                              Vbid vbucket,
                              const char** msg) override;

    /**
     * Run the server-api pre-expiry hook against the Item - the function
     * may (if the pre-expiry hook dictates) mutate the Item value so that
     * xattrs and the value are removed. The method doesn't care for the Item
     * state (i.e. isDeleted) and the callers should be passing expired/deleted
     * items only.
     *
     * @param vb The vbucket it belongs to
     * @param it A reference to the Item to run the hook against and possibly
     *        mutate.
     */
    void runPreExpiryHook(VBucket& vb, Item& it);

    void deleteExpiredItem(Item& it, time_t startTime, ExpireBy source) override;
    void deleteExpiredItems(std::list<Item>&, ExpireBy) override;

    /**
     * Get the value for the Item
     * If the value is already deleted no update occurs
     * If a value can be retrieved then it is updated via setValue
     * @param it reference to an Item which maybe updated
     */
    void getValue(Item& it);

    const StorageProperties getStorageProperties() const override;

    void scheduleVBStatePersist() override;

    void scheduleVBStatePersist(Vbid vbid) override;

    const VBucketMap &getVBuckets() override {
        return vbMap;
    }

    EventuallyPersistentEngine& getEPEngine() override {
        return engine;
    }

    const EventuallyPersistentEngine& getEPEngine() const override {
        return engine;
    }

    size_t getExpiryPagerSleeptime() override {
        LockHolder lh(expiryPager.mutex);
        return expiryPager.sleeptime;
    }

    size_t getTransactionTimePerItem() override {
        return lastTransTimePerItem.load();
    }

    void setBackfillMemoryThreshold(double threshold) override;

    void setExpiryPagerSleeptime(size_t val) override;
    void setExpiryPagerTasktime(ssize_t val) override;
    void enableExpiryPager() override;
    void disableExpiryPager() override;

    /// Wake up the expiry pager (if enabled), scheduling it for immediate run.
    void wakeUpExpiryPager();

    /// Wake up the item pager (if enabled), scheduling it for immediate run.
    /// Currently this is used only during testing.
    void wakeItemPager();
    void enableItemPager();
    void disableItemPager();

    /// Wake up the ItemFreqDecayer Task, scheduling it for immediate run.
    void wakeItemFreqDecayerTask();

    void enableAccessScannerTask() override;
    void disableAccessScannerTask() override;
    void setAccessScannerSleeptime(size_t val, bool useStartTime) override;
    void resetAccessScannerStartTime() override;

    void resetAccessScannerTasktime() override {
        accessScanner.lastTaskRuntime = std::chrono::steady_clock::now();
    }

    void enableItemCompressor();

    void setAllBloomFilters(bool to) override;

    float getBfiltersResidencyThreshold() override {
        return bfilterResidencyThreshold;
    }

    void setBfiltersResidencyThreshold(float to) override {
        bfilterResidencyThreshold = to;
    }

    bool isMetaDataResident(VBucketPtr &vb, const DocKey& key) override;

    void logQTime(const GlobalTask& taskType,
                  std::string_view threadName,
                  std::chrono::steady_clock::duration enqTime) override;

    void logRunTime(const GlobalTask& taskType,
                    std::string_view threadName,
                    std::chrono::steady_clock::duration runTime) override;

    void updateCachedResidentRatio(size_t activePerc, size_t replicaPerc) override {
        cachedResidentRatio.activeRatio.store(activePerc);
        cachedResidentRatio.replicaRatio.store(replicaPerc);
    }

    bool isMemUsageAboveBackfillThreshold() override;

    /**
     * @return The current pageable memory usage of the Bucket. This is the
     * amount of bytes which could _potentially_ be paged out (made available)
     * by the ItemPager.
     * Note: This *isn't* necessarily the same as mem_used - for example an
     * Ephemeral bucket can only page out (auto-delete) non-replica items so
     * this is a measure of active memory there.
     */
    virtual size_t getPageableMemCurrent() const = 0;

    /**
     * @return The pageable memory high watermark of the Bucket. this is the
     * threshold of pageable memory that the ItemPager will be run to attempt
     * to reduce memory usage.
     */
    virtual size_t getPageableMemHighWatermark() const = 0;

    /**
     * @return The pageable memory low watermark of the Bucket. this is the
     * amount of bytes the ItemPager will attempt to reduce pagable memory
     * usage to when it has exceeded the pageable high watermark.
     */
    virtual size_t getPageableMemLowWatermark() const = 0;

    /**
     * Check the status of memory used and maybe begin to free memory if
     * required.
     */
    void checkAndMaybeFreeMemory();

    void addKVStoreStats(const AddStatFn& add_stat,
                         const void* cookie,
                         const std::string& args) override;

    void addKVStoreTimingStats(const AddStatFn& add_stat,
                               const void* cookie) override;

    GetStatsMap getKVStoreStats(gsl::span<const std::string_view> keys,
                                KVSOption option) override;

    bool getKVStoreStat(std::string_view name,
                        size_t& value,
                        KVSOption option) override;

    void resetUnderlyingStats() override;
    KVStore *getOneROUnderlying() override;
    KVStore *getOneRWUnderlying() override;

    EvictionPolicy getItemEvictionPolicy() const override {
        return eviction_policy;
    }

    /**
     * Check if this bucket supports eviction from replica vbuckets.
     */
    virtual bool canEvictFromReplicas() = 0;

    TaskStatus rollback(Vbid vbid, uint64_t rollbackSeqno) override;

    void attemptToFreeMemory() override;

    void wakeUpCheckpointRemover() override;

    void runDefragmenterTask() override;

    void runItemFreqDecayerTask() override;

    bool runAccessScannerTask() override;

    void runVbStatePersistTask(Vbid vbid) override;

    void setCompactionWriteQueueCap(size_t to) override {
        compactionWriteQueueCap = to;
    }

    void setCompactionExpMemThreshold(size_t to) override {
        compactionExpMemThreshold = static_cast<double>(to) / 100.0;
    }

    bool compactionCanExpireItems() override;

    void setCursorDroppingLowerUpperThresholds(size_t maxSize) override;

    bool isAccessScannerEnabled() override {
        LockHolder lh(accessScanner.mutex);
        return accessScanner.enabled;
    }

    bool isExpPagerEnabled() override {
        LockHolder lh(expiryPager.mutex);
        return expiryPager.enabled;
    }

    bool isWarmingUp() override;

    bool isWarmupOOMFailure() override;

    bool hasWarmupSetVbucketStateFailed() const override;

    /**
     * This method store the given cookie for later notification iff Warmup has
     * yet to reach and complete the PopulateVBucketMap phase.
     *
     * @param cookie the callers cookie which might be stored for later
     *        notification (see return value)
     * @return true if the cookie was stored for later notification, false if
     *         not.
     */
    bool maybeWaitForVBucketWarmup(const void* cookie) override;

    size_t getActiveResidentRatio() const override;

    size_t getReplicaResidentRatio() const override;

    cb::engine_errc forceMaxCas(Vbid vbucket, uint64_t cas) override;

    VBucketPtr makeVBucket(Vbid id,
                           vbucket_state_t state,
                           KVShard* shard,
                           std::unique_ptr<FailoverTable> table,
                           NewSeqnoCallback newSeqnoCb,
                           std::unique_ptr<Collections::VB::Manifest> manifest,
                           vbucket_state_t initState = vbucket_state_dead,
                           int64_t lastSeqno = 0,
                           uint64_t lastSnapStart = 0,
                           uint64_t lastSnapEnd = 0,
                           uint64_t purgeSeqno = 0,
                           uint64_t maxCas = 0,
                           int64_t hlcEpochSeqno = HlcCasSeqnoUninitialised,
                           bool mightContainXattrs = false,
                           const nlohmann::json* replicationTopology = {},
                           uint64_t maxVisibleSeqno = 0) override = 0;

    /**
     * Method to handle set_collections commands
     * @param json a buffer containing a JSON manifest to apply to the bucket
     * @param cookie for the caller (i/o complete requirement)
     */
    cb::engine_error setCollections(std::string_view json, const void* cookie);

    /**
     * Method to handle get_collections commands
     * @return a pair with the status and JSON as a std::string
     */
    std::pair<cb::mcbp::Status, nlohmann::json> getCollections(
            const Collections::IsVisibleFunction& isVisible) const;

    /**
     * Method to handle get_collection_id command
     * @param path A path for scope.collection
     * @return pair with error status and result if success
     */
    cb::EngineErrorGetCollectionIDResult getCollectionID(
            std::string_view path) const;

    /**
     * Method to handle get_scope_id command
     * @param path A path for scope
     * @return pair with error status and result if success
     */
    cb::EngineErrorGetScopeIDResult getScopeID(std::string_view path) const;

    /**
     * Method to lookup a collection's scope
     * @param cid collection to lookup
     * @return pair with the manifest uid and the optional scope,
     *              if the returned optional is empty the collection
     *              does not exist in the manifest with the returned
     *              uid
     */
    std::pair<uint64_t, std::optional<ScopeID>> getScopeID(
            CollectionID cid) const;

    /**
     * @return the Collections::Manager as a const reference
     */
    const Collections::Manager& getCollectionsManager() const;

    /**
     * @return the Collections::Manager as a reference
     */
    Collections::Manager& getCollectionsManager();

    /**
     * @return the Collections::Manager (as a shared_ptr)
     */
    const std::shared_ptr<Collections::Manager>& getSharedCollectionsManager()
            const;

    bool isXattrEnabled() const;

    void setXattrEnabled(bool value);

    /**
     * Returns the replication throttle instance
     *
     * @return Ref to replication throttle
     */
    ReplicationThrottle& getReplicationThrottle() {
        return *replicationThrottle;
    }

    /// return the buckets maxTtl value
    std::chrono::seconds getMaxTtl() const;

    /// set the buckets maxTtl
    void setMaxTtl(size_t max);

    /**
     * Set the Bucket Minimum Durability Level to the given level.
     *
     * @param level
     * @return success if the operation succeeds, an error code otherwise
     */
    cb::engine_errc setMinDurabilityLevel(cb::durability::Level level);

    cb::durability::Level getMinDurabilityLevel() const;

<<<<<<< HEAD
    /**
     * @param vbid
     * @return The ShardId
     */
    KVShard::id_type getShardId(Vbid vbid) const;
=======
    EvictionPolicy getEvictionPolicy() const {
        return eviction_policy;
    }
>>>>>>> 8855aebe

protected:
    GetValue getInternal(const DocKey& key,
                         Vbid vbucket,
                         const void* cookie,
                         ForGetReplicaOp getReplicaItem,
                         get_options_t options) override;

    bool resetVBucket_UNLOCKED(LockedVBucketPtr& vb,
                               std::unique_lock<std::mutex>& vbset);

    /* Notify flusher of a new seqno being added in the vbucket */
    virtual void notifyFlusher(const Vbid vbid);

    /**
     * Notify replication of a new seqno being added in the vbucket
     *
     * @param vbid vBucket ID
     * @param bySeqno new high seqno
     * @param syncWriteOnly is this a SyncWrite operation (we don't notify
     *        producers that do not care about SyncWrites of prepares).
     */
    void notifyReplication(const Vbid vbid,
                           const int64_t bySeqno,
                           SyncWriteOperation syncWrite);

    /// Helper method from initialize() to setup the expiry pager
    void initializeExpiryPager(Configuration& config);

    /**
     * Check whether the ItemFreqDecayer Task is snoozed.  Currently only
     * used for testing purposes.
     */
    bool isItemFreqDecayerTaskSnoozed() const {
        return (itemFreqDecayerTask->getState() == TASK_SNOOZED);
    }

    /// Factory method to create a VBucket count visitor of the correct type.
    virtual std::unique_ptr<VBucketCountVisitor> makeVBCountVisitor(
            vbucket_state_t state);

    /**
     * Helper method used by getAggregatedVBucketStats to output aggregated
     * bucket stats.
     */
    virtual void appendAggregatedVBucketStats(
            const VBucketCountVisitor& active,
            const VBucketCountVisitor& replica,
            const VBucketCountVisitor& pending,
            const VBucketCountVisitor& dead,
            const BucketStatCollector& collector);

    /**
     * Helper method used by getAggregatedVBucketStats to output aggregated
     * datatype stats.
     */
    void appendDatatypeStats(const DatatypeStatVisitor& active,
                             const DatatypeStatVisitor& replica,
                             const BucketStatCollector& collector);

    /**
     * Returns the callback function to be invoked when SyncWrite(s) have been
     * resolved for the given vBucket and are awaiting Completion (Commit /
     * Abort). Used by makeVBucket().
     */
    SyncWriteResolvedCallback makeSyncWriteResolvedCB();

    /**
     * Returns the callback function to be invoked when a SyncWrite has been
     * completed. Used by makeVBucket().
     */
    SyncWriteCompleteCallback makeSyncWriteCompleteCB();

    /**
     * Returns the callback function to be invoked at Replica for sending a
     * SeqnoAck to the Active.
     */
    SeqnoAckCallback makeSeqnoAckCB() const;

    /**
     * Chech if the given level is a valid Bucket Durability Level for this
     * Bucket.
     *
     * @param level
     * @return
     */
    virtual bool isValidBucketDurabilityLevel(
            cb::durability::Level level) const = 0;

    friend class Warmup;
    friend class WarmupLoadingKVPairs;
    friend class WarmupLoadingData;
    friend class PersistenceCallback;

    EventuallyPersistentEngine     &engine;
    EPStats                        &stats;
    VBucketMap                      vbMap;
    ExTask itemPagerTask;
    ExTask                          chkTask;
    float                           bfilterResidencyThreshold;
    ExTask                          defragmenterTask;
    ExTask itemCompressorTask;
    // The itemFreqDecayerTask is used to decay the frequency count of items
    // stored in the hash table.  This is required to ensure that all the
    // frequency counts do not become saturated.
    ExTask itemFreqDecayerTask;
    size_t                          compactionWriteQueueCap;
    float                           compactionExpMemThreshold;

    // Responsible for enforcing the Durability Timeout for the SyncWrites
    // tracked in this KVBucket.
    ExTask durabilityTimeoutTask;

    /// Responsible for completing (commiting or aborting SyncWrites which have
    /// completed in this KVBucket.
    std::shared_ptr<DurabilityCompletionTask> durabilityCompletionTask;

    /* Vector of mutexes for each vbucket
     * Used by flush operations: flushVB, deleteVB, compactVB, snapshotVB */
    std::vector<std::mutex>       vb_mutexes;
    std::deque<MutationLog>       accessLog;

    std::mutex vbsetMutex;
    double backfillMemoryThreshold;
    struct ExpiryPagerDelta {
        ExpiryPagerDelta() : sleeptime(0), task(0), enabled(true) {}
        std::mutex mutex;
        size_t sleeptime;
        size_t task;
        bool enabled;
    } expiryPager;
    struct ALogTask {
        ALogTask()
            : sleeptime(0),
              task(0),
              lastTaskRuntime(std::chrono::steady_clock::now()),
              enabled(true) {
        }
        std::mutex mutex;
        size_t sleeptime;
        size_t task;
        std::chrono::steady_clock::time_point lastTaskRuntime;
        bool enabled;
    } accessScanner;
    struct ResidentRatio {
        std::atomic<size_t> activeRatio;
        std::atomic<size_t> replicaRatio;
    } cachedResidentRatio;

    std::atomic<size_t> lastTransTimePerItem;
    EvictionPolicy eviction_policy;

    const std::shared_ptr<Collections::Manager> collectionsManager;

    /**
     * Status of XATTR support for this bucket - this is set from the
     * bucket config and also via set_flush_param. Written/read by differing
     * threads.
     */
    cb::RelaxedAtomic<bool> xattrEnabled;

    /* Contains info about throttling the replication */
    std::unique_ptr<ReplicationThrottle> replicationThrottle;

    std::atomic<size_t> maxTtl;

    /**
     * Allows us to override the random function.  This is used for testing
     * purposes where we want a constant number as opposed to a random one.
     */
    std::function<long()> getRandom = std::rand;

    /**
     * The Minimum Durability Level enforced by this Bucket:
     *
     *  - if Level::None, then just use the Level provided in the SW's dur-reqs,
     *   if any (Level::None actually disable the bucket durability level)
     *  - if lower than the SW's level, again just enforce the SW's dur-reqs
     *  - if higher than the SW's level, then up-level the SW
     *
     * Requires synchronization as it stores a dynamic configuration param.
     */
    std::atomic<cb::durability::Level> minDurabilityLevel;

    friend class KVBucketTest;

};

/**
 * Callback for notifying clients of the Bucket (KVBucket) about a new item in
 * the partition (Vbucket).
 */
class NotifyNewSeqnoCB : public Callback<const Vbid, const VBNotifyCtx&> {
public:
    explicit NotifyNewSeqnoCB(KVBucket& kvb) : kvBucket(kvb) {
    }

    void callback(const Vbid& vbid, const VBNotifyCtx& notifyCtx) override {
        kvBucket.notifyNewSeqno(vbid, notifyCtx);
    }

private:
    KVBucket& kvBucket;
};<|MERGE_RESOLUTION|>--- conflicted
+++ resolved
@@ -759,17 +759,15 @@
 
     cb::durability::Level getMinDurabilityLevel() const;
 
-<<<<<<< HEAD
     /**
      * @param vbid
      * @return The ShardId
      */
     KVShard::id_type getShardId(Vbid vbid) const;
-=======
+
     EvictionPolicy getEvictionPolicy() const {
         return eviction_policy;
     }
->>>>>>> 8855aebe
 
 protected:
     GetValue getInternal(const DocKey& key,
