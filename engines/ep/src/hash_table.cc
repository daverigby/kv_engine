/* -*- Mode: C++; tab-width: 4; c-basic-offset: 4; indent-tabs-mode: nil -*- */
/*
 *     Copyright 2016 Couchbase, Inc
 *
 *   Licensed under the Apache License, Version 2.0 (the "License");
 *   you may not use this file except in compliance with the License.
 *   You may obtain a copy of the License at
 *
 *       http://www.apache.org/licenses/LICENSE-2.0
 *
 *   Unless required by applicable law or agreed to in writing, software
 *   distributed under the License is distributed on an "AS IS" BASIS,
 *   WITHOUT WARRANTIES OR CONDITIONS OF ANY KIND, either express or implied.
 *   See the License for the specific language governing permissions and
 *   limitations under the License.
 */

#include "hash_table.h"

#include "ep_time.h"
#include "item.h"
#include "stats.h"
#include "stored_value_factories.h"

#include <folly/lang/Assume.h>
#include <phosphor/phosphor.h>
#include <platform/compress.h>

#include <logtags.h>
#include <nlohmann/json.hpp>
#include <cstring>

static const ssize_t prime_size_table[] = {
    3, 7, 13, 23, 47, 97, 193, 383, 769, 1531, 3079, 6143, 12289, 24571, 49157,
    98299, 196613, 393209, 786433, 1572869, 3145721, 6291449, 12582917,
    25165813, 50331653, 100663291, 201326611, 402653189, 805306357,
    1610612741, -1
};

/**
 * Define the increment factor for the ProbabilisticCounter being used for
 * the frequency counter.  The value is set such that it allows an 8-bit
 * ProbabilisticCounter to mimic a uint16 counter.
 *
 * The value was reached by running the following code using a variety of
 * incFactor values.
 *
 * ProbabilisticCounter<uint8_t> probabilisticCounter(incFactor);
 * uint64_t iterationCount{0};
 * uint8_t counter{0};
 *     while (counter != std::numeric_limits<uint8_t>::max()) {
 *         counter = probabilisticCounter.generateValue(counter);
 *         iterationCount++;
 *     }
 * std::cerr << "iterationCount=" <<  iterationCount << std::endl;
 *
 * To mimic a uint16 counter, iterationCount needs to be ~65000 (the maximum
 * value of a uint16_t is 65,536).  Through experimentation this was found to be
 * achieved with an incFactor of 0.012.
 */
static const double freqCounterIncFactor = 0.012;

std::string to_string(MutationStatus status) {
    switch (status) {
    case MutationStatus::NotFound:
        return "NotFound";
    case MutationStatus::InvalidCas:
        return "InvalidCas";
    case MutationStatus::WasClean:
        return "WasClean";
    case MutationStatus::WasDirty:
        return "WasDirty";
    case MutationStatus::IsLocked:
        return "IsLocked";
    case MutationStatus::NoMem:
        return "NoMem";
    case MutationStatus::NeedBgFetch:
        return "NeedBgFetch";
    case MutationStatus::IsPendingSyncWrite:
        return "IsPendingSyncWrite";
    }
    return "<invalid>(" + std::to_string(int(status)) + ")";
}

std::ostream& operator<<(std::ostream& os, const HashTable::Position& pos) {
    os << "{lock:" << pos.lock << " bucket:" << pos.hash_bucket << "/" << pos.ht_size << "}";
    return os;
}

HashTable::StoredValueProxy::StoredValueProxy(HashBucketLock&& hbl,
                                              StoredValue* sv,
                                              Statistics& stats)
    : lock(std::move(hbl)),
      value(sv),
      valueStats(stats),
      pre(valueStats.get().prologue(sv)) {
}

HashTable::StoredValueProxy::~StoredValueProxy() {
    if (value) {
        valueStats.get().epilogue(pre, value);
    }
}

void HashTable::StoredValueProxy::setCommitted(CommittedState state) {
    value->setCommitted(state);
    value->markDirty();
    value->setCompletedOrDeletedTime(ep_real_time());
}

StoredValue* HashTable::StoredValueProxy::release() {
    auto* tmp = value;
    value = nullptr;
    return tmp;
}

StoredValue* HashTable::FindUpdateResult::selectSVToModify(bool durability) {
    if (durability) {
        if (pending) {
            return pending.getSV();
        } else {
            return committed;
        }
    } else {
        if (pending && !pending->isCompleted()) {
            return pending.getSV();
        } else {
            return committed;
        }
    }
}

StoredValue* HashTable::FindUpdateResult::selectSVToModify(const Item& itm) {
    return selectSVToModify(itm.isPending());
}

HashTable::HashTable(EPStats& st,
                     std::unique_ptr<AbstractStoredValueFactory> svFactory,
                     size_t initialSize,
                     size_t locks)
    : initialSize(initialSize),
      size(initialSize),
      mutexes(locks),
      stats(st),
      valFact(std::move(svFactory)),
      visitors(0),
      valueStats(stats),
      numEjects(0),
      numResizes(0),
      maxDeletedRevSeqno(0),
      probabilisticCounter(freqCounterIncFactor) {
    values.resize(size);
    activeState = true;
}

HashTable::~HashTable() {
    // Use unlocked clear for the destructor, avoids lock inversions on VBucket
    // delete
    clear_UNLOCKED(true);
    // Wait for any outstanding visitors to finish.
    while (visitors > 0) {
        std::this_thread::sleep_for(std::chrono::microseconds(100));
    }
}

void HashTable::cleanupIfTemporaryItem(const HashBucketLock& hbl,
                                       StoredValue& v) {
    if (v.isTempDeletedItem() || v.isTempNonExistentItem()) {
        unlocked_del(hbl, &v);
    }
}

void HashTable::clear(bool deactivate) {
    if (!deactivate) {
        // If not deactivating, assert we're already active.
        if (!isActive()) {
            throw std::logic_error("HashTable::clear: Cannot call on a "
                    "non-active object");
        }
    }
    MultiLockHolder mlh(mutexes);
    clear_UNLOCKED(deactivate);
}

void HashTable::clear_UNLOCKED(bool deactivate) {
    if (deactivate) {
        setActiveState(false);
    }
    size_t clearedMemSize = 0;
    size_t clearedValSize = 0;
    for (int i = 0; i < (int)size; i++) {
        while (values[i]) {
            // Take ownership of the StoredValue from the vector, update
            // statistics and release it.
            auto v = std::move(values[i]);
            clearedMemSize += v->size();
            clearedValSize += v->valuelen();
            values[i] = std::move(v->getNext());
        }
    }

    stats.coreLocal.get()->currentSize.fetch_sub(clearedMemSize -
                                                 clearedValSize);

    valueStats.reset();
}

static size_t distance(size_t a, size_t b) {
    return std::max(a, b) - std::min(a, b);
}

static size_t nearest(size_t n, size_t a, size_t b) {
    return (distance(n, a) < distance(b, n)) ? a : b;
}

static bool isCurrently(size_t size, ssize_t a, ssize_t b) {
    ssize_t current(static_cast<ssize_t>(size));
    return (current == a || current == b);
}

void HashTable::resize() {
    size_t ni = getNumInMemoryItems();
    int i(0);
    size_t new_size(0);

    // Figure out where in the prime table we are.
    ssize_t target(static_cast<ssize_t>(ni));
    for (i = 0; prime_size_table[i] > 0 && prime_size_table[i] < target; ++i) {
        // Just looking...
    }

    if (prime_size_table[i] == -1) {
        // We're at the end, take the biggest
        new_size = prime_size_table[i-1];
    } else if (prime_size_table[i] < static_cast<ssize_t>(initialSize)) {
        // Was going to be smaller than the initial size.
        new_size = initialSize;
    } else if (0 == i) {
        new_size = prime_size_table[i];
    }else if (isCurrently(size, prime_size_table[i-1], prime_size_table[i])) {
        // If one of the candidate sizes is the current size, maintain
        // the current size in order to remain stable.
        new_size = size;
    } else {
        // Somewhere in the middle, use the one we're closer to.
        new_size = nearest(ni, prime_size_table[i-1], prime_size_table[i]);
    }

    resize(new_size);
}

void HashTable::resize(size_t newSize) {
    if (!isActive()) {
        throw std::logic_error("HashTable::resize: Cannot call on a "
                "non-active object");
    }

    // Due to the way hashing works, we can't fit anything larger than
    // an int.
    if (newSize > static_cast<size_t>(std::numeric_limits<int>::max())) {
        return;
    }

    // Don't resize to the same size, either.
    if (newSize == size) {
        return;
    }

    TRACE_EVENT2(
            "HashTable", "resize", "size", size.load(), "newSize", newSize);

    MultiLockHolder mlh(mutexes);
    if (visitors.load() > 0) {
        // Do not allow a resize while any visitors are actually
        // processing.  The next attempt will have to pick it up.  New
        // visitors cannot start doing meaningful work (we own all
        // locks at this point).
        return;
    }

    // Get a place for the new items.
    table_type newValues(newSize);

    stats.coreLocal.get()->memOverhead.fetch_sub(memorySize());
    ++numResizes;

    // Set the new size so all the hashy stuff works.
    size_t oldSize = size;
    size.store(newSize);

    // Move existing records into the new space.
    for (size_t i = 0; i < oldSize; i++) {
        while (values[i]) {
            // unlink the front element from the hash chain at values[i].
            auto v = std::move(values[i]);
            values[i] = std::move(v->getNext());

            // And re-link it into the correct place in newValues.
            int newBucket = getBucketForHash(v->getKey().hash());
            v->setNext(std::move(newValues[newBucket]));
            newValues[newBucket] = std::move(v);
        }
    }

    // Finally assign the new table to values.
    values = std::move(newValues);

    stats.coreLocal.get()->memOverhead.fetch_add(memorySize());
}

HashTable::FindInnerResult HashTable::findInner(const DocKey& key) {
    if (!isActive()) {
        throw std::logic_error(
                "HashTable::find: Cannot call on a "
                "non-active object");
    }
    HashBucketLock hbl = getLockedBucket(key);
    // Scan through all elements in the hash bucket chain looking for Committed
    // and Pending items with the same key.
    StoredValue* foundCmt = nullptr;
    StoredValue* foundPend = nullptr;
    for (StoredValue* v = values[hbl.getBucketNum()].get().get(); v;
         v = v->getNext().get().get()) {
        if (v->hasKey(key)) {
            if (v->isPending() || v->isCompleted()) {
                Expects(!foundPend);
                foundPend = v;
            } else {
                Expects(!foundCmt);
                foundCmt = v;
            }
        }
    }

    return {std::move(hbl), foundCmt, foundPend};
}

std::unique_ptr<Item> HashTable::getRandomKey(long rnd) {
    /* Try to locate a partition */
    size_t start = rnd % size;
    size_t curr = start;
    std::unique_ptr<Item> ret;

    do {
        ret = getRandomKeyFromSlot(curr++);
        if (curr == size) {
            curr = 0;
        }
    } while (ret == NULL && curr != start);

    return ret;
}

MutationStatus HashTable::set(const Item& val) {
    auto htRes = findForWrite(val.getKey());
    if (htRes.storedValue) {
        return unlocked_updateStoredValue(htRes.lock, *htRes.storedValue, val)
                .status;
    } else {
        unlocked_addNewStoredValue(htRes.lock, val);
        return MutationStatus::WasClean;
    }
}

void HashTable::rollbackItem(const Item& item) {
    auto htRes = findItem(item);
    if (htRes.storedValue) {
        unlocked_updateStoredValue(htRes.lock, *htRes.storedValue, item);
    } else {
        unlocked_addNewStoredValue(htRes.lock, item);
    }
}

HashTable::UpdateResult HashTable::unlocked_updateStoredValue(
        const HashBucketLock& hbl, StoredValue& v, const Item& itm) {
    if (!hbl.getHTLock()) {
        throw std::invalid_argument(
                "HashTable::unlocked_updateStoredValue: htLock "
                "not held");
    }

    if (!isActive()) {
        throw std::logic_error(
                "HashTable::unlocked_updateStoredValue: Cannot "
                "call on a non-active HT object");
    }

    // Can directly replace the existing SV.
    MutationStatus status =
            v.isDirty() ? MutationStatus::WasDirty : MutationStatus::WasClean;

    const auto preProps = valueStats.prologue(&v);

    /* setValue() will mark v as undeleted if required */
    v.setValue(itm);
    updateFreqCounter(v);

    valueStats.epilogue(preProps, &v);

    return {status, &v};
}

HashTable::UpdateResult HashTable::unlocked_replaceValueAndDatatype(
        const HashBucketLock& hbl,
        StoredValue& v,
        std::unique_ptr<Blob> newValue,
        protocol_binary_datatype_t newDT) {
    if (!hbl.getHTLock()) {
        throw std::invalid_argument(
                "HashTable::unlocked_replaceValueAndDatatype: htLock "
                "not held");
    }

    if (!isActive()) {
        throw std::logic_error(
                "HashTable::unlocked_replaceValueAndDatatype: Cannot "
                "call on a non-active HT object");
    }

    const auto preStatus =
            v.isDirty() ? MutationStatus::WasDirty : MutationStatus::WasClean;

    const auto preProps = valueStats.prologue(&v);

    v.setDatatype(newDT);
    v.replaceValue(std::move(newValue));

    valueStats.epilogue(preProps, &v);

    return {preStatus, &v};
}

StoredValue* HashTable::unlocked_addNewStoredValue(const HashBucketLock& hbl,
                                                   const Item& itm) {
    if (!hbl.getHTLock()) {
        throw std::invalid_argument(
                "HashTable::unlocked_addNewStoredValue: htLock "
                "not held");
    }

    if (!isActive()) {
        throw std::invalid_argument(
                "HashTable::unlocked_addNewStoredValue: Cannot "
                "call on a non-active HT object");
    }

    const auto emptyProperties = valueStats.prologue(nullptr);

    // Create a new StoredValue and link it into the head of the bucket chain.
    auto v = (*valFact)(itm, std::move(values[hbl.getBucketNum()]));

    valueStats.epilogue(emptyProperties, v.get().get());

    values[hbl.getBucketNum()] = std::move(v);
    return values[hbl.getBucketNum()].get().get();
}

HashTable::Statistics::StoredValueProperties::StoredValueProperties(
        const StoredValue* sv) {
    // If no previous StoredValue exists; return default constructed object.
    if (sv == nullptr) {
        return;
    }

    // Record all properties of the stored value which statistics require.
    isValid = true;
    size = sv->size();
    metaDataSize = sv->metaDataSize();
    datatype = sv->getDatatype();
    uncompressedSize = sv->uncompressedSize();
    isResident = sv->isResident();
    isDeleted = sv->isDeleted();
    isTempItem = sv->isTempItem();
    isSystemItem = sv->getKey().getCollectionID().isSystem();
    isPreparedSyncWrite = sv->isPending() || sv->isCompleted();
}

HashTable::Statistics::StoredValueProperties HashTable::Statistics::prologue(
        const StoredValue* v) const {
    return StoredValueProperties(v);
}

void HashTable::Statistics::epilogue(StoredValueProperties pre,
                                     const StoredValue* v) {
    // After performing updates to sv; compare with the previous properties and
    // update all statistics for all properties which have changed.

    const auto post = StoredValueProperties(v);

    // Update size, metadataSize & uncompressed size if pre/post differ.
    if (pre.size != post.size) {
        cacheSize.fetch_add(post.size - pre.size);
        memSize.fetch_add(post.size - pre.size);
    }
    if (pre.metaDataSize != post.metaDataSize) {
        metaDataMemory.fetch_add(post.metaDataSize - pre.metaDataSize);
        epStats.coreLocal.get()->currentSize.fetch_add(post.metaDataSize -
                                                       pre.metaDataSize);
    }
    if (pre.uncompressedSize != post.uncompressedSize) {
        uncompressedMemSize.fetch_add(post.uncompressedSize -
                                      pre.uncompressedSize);
    }

    // Determine if valid, non resident; and update numNonResidentItems if
    // differ.
    bool preNonResident = pre.isValid && (!pre.isResident && !pre.isDeleted &&
                                          !pre.isTempItem);
    bool postNonResident =
            post.isValid &&
            (!post.isResident && !post.isDeleted && !post.isTempItem);
    if (preNonResident != postNonResident) {
        numNonResidentItems.fetch_add(postNonResident - preNonResident);
    }
<<<<<<< HEAD
=======
    memChangedCallback(-ssize_t(v.size()));
}
>>>>>>> 69730e6f

    if (pre.isTempItem != post.isTempItem) {
        numTempItems.fetch_add(post.isTempItem - pre.isTempItem);
    }

    // nonItems only considers valid; non-temporary items:
    bool preNonTemp = pre.isValid && !pre.isTempItem;
    bool postNonTemp = post.isValid && !post.isTempItem;
    if (preNonTemp != postNonTemp) {
        numItems.fetch_add(postNonTemp - preNonTemp);
    }

    if (pre.isSystemItem != post.isSystemItem) {
        numSystemItems.fetch_add(post.isSystemItem - pre.isSystemItem);
    }

    // numPreparedItems counts valid, prepared (not yet committed) items.
    const bool prePrepared = pre.isValid && pre.isPreparedSyncWrite;
    const bool postPrepared = post.isValid && post.isPreparedSyncWrite;
    if (prePrepared != postPrepared) {
        numPreparedSyncWrites.fetch_add(postPrepared - prePrepared);
    }

    // Don't include system items in the deleted count, numSystemItems will
    // count both types (a marked deleted system event still has purpose)
    // Don't include prepared items in the deleted count - they haven't (yet)
    // been deleted.
    const bool preDeleted =
            pre.isDeleted && !pre.isSystemItem && !pre.isPreparedSyncWrite;
    const bool postDeleted =
            post.isDeleted && !post.isSystemItem && !post.isPreparedSyncWrite;
    if (preDeleted != postDeleted) {
        numDeletedItems.fetch_add(postDeleted - preDeleted);
    }

    // Update datatypes. These are only tracked for non-temp, non-deleted,
    // committed items.
    if (preNonTemp && !pre.isDeleted && !pre.isPreparedSyncWrite) {
        --datatypeCounts[pre.datatype];
    }
    if (postNonTemp && !post.isDeleted && !post.isPreparedSyncWrite) {
        ++datatypeCounts[post.datatype];
    }
    memChangedCallback(v.size());
}

void HashTable::Statistics::setMemChangedCallback(
        std::function<void(int64_t delta)> callback) {
    memChangedCallback = std::move(callback);
}

const std::function<void(int64_t delta)>&
HashTable::Statistics::getMemChangedCallback() const {
    return memChangedCallback;
}

void HashTable::Statistics::reset() {
    datatypeCounts.fill(0);
    numItems.store(0);
    numTempItems.store(0);
    numNonResidentItems.store(0);
    memSize.store(0);
    cacheSize.store(0);
    uncompressedMemSize.store(0);
}

std::pair<StoredValue*, StoredValue::UniquePtr>
HashTable::unlocked_replaceByCopy(const HashBucketLock& hbl,
                                  StoredValue& vToCopy) {
    if (!hbl.getHTLock()) {
        throw std::invalid_argument(
                "HashTable::unlocked_replaceByCopy: htLock "
                "not held");
    }

    if (!isActive()) {
        throw std::invalid_argument(
                "HashTable::unlocked_replaceByCopy: Cannot "
                "call on a non-active HT object");
    }

    /* Release (remove) the StoredValue from the hash table */
    auto releasedSv = unlocked_release(hbl, &vToCopy);

    /* Copy the StoredValue and link it into the head of the bucket chain. */
    auto newSv = valFact->copyStoredValue(
            vToCopy, std::move(values[hbl.getBucketNum()]));

    // Adding a new item into the HashTable; update stats.
    const auto emptyProperties = valueStats.prologue(nullptr);
    valueStats.epilogue(emptyProperties, newSv.get().get());

    values[hbl.getBucketNum()] = std::move(newSv);
    return {values[hbl.getBucketNum()].get().get(), std::move(releasedSv)};
}

HashTable::DeleteResult HashTable::unlocked_softDelete(
        const HashBucketLock& hbl,
        StoredValue& v,
        bool onlyMarkDeleted,
        DeleteSource delSource) {
    switch (v.getCommitted()) {
    case CommittedState::PrepareAborted:
    case CommittedState::PrepareCommitted:
        // We shouldn't be trying to use PrepareCompleted states yet
        throw std::logic_error(
                "HashTable::unlocked_softDelete attempting"
                " to delete a completed prepare");
    case CommittedState::Pending:
    case CommittedState::PreparedMaybeVisible:
    case CommittedState::CommittedViaMutation:
    case CommittedState::CommittedViaPrepare:
        const auto preProps = valueStats.prologue(&v);

        if (onlyMarkDeleted) {
            v.markDeleted(delSource);
        } else {
            v.del(delSource);
            // As part of deleting, set committedState to CommittedViaMutation -
            // this is necessary so when we later queue this SV into
            // CheckpoitnManager, if if was previously CommittedViaPrepare it
            // isn't mis-interpreted for a SyncDelete.
            v.setCommitted(CommittedState::CommittedViaMutation);
        }

        valueStats.epilogue(preProps, &v);
        return {DeletionStatus::Success, &v};
    }
    folly::assume_unreachable();
}

HashTable::DeleteResult HashTable::unlocked_abortPrepare(
        const HashTable::HashBucketLock& hbl, StoredValue& v) {
    const auto preProps = valueStats.prologue(&v);
    // We consider a prepare that is non-resident to be a completed abort.
    v.setCommitted(CommittedState::PrepareAborted);

    // Set the completed time so we don't prematurely purge the SV
    v.setCompletedOrDeletedTime(ep_real_time());
    valueStats.epilogue(preProps, &v);
    return {DeletionStatus::Success, &v};
}

StoredValue::UniquePtr HashTable::unlocked_createSyncDeletePrepare(
        const HashTable::HashBucketLock& hbl,
        const StoredValue& v,
        DeleteSource delSource) {
    auto pendingDel = valFact->copyStoredValue(v, nullptr /*next chain ptr*/);
    pendingDel->setCommitted(CommittedState::Pending);
    pendingDel->del(delSource);
    return pendingDel;
}

HashTable::FindROResult HashTable::findForRead(
        const DocKey& key,
        TrackReference trackReference,
        WantsDeleted wantsDeleted,
        const ForGetReplicaOp fetchRequestedForReplicaItem) {
    auto result = findInner(key);

    /// Reading normally uses the Committed StoredValue - however if a
    /// pendingSV is found we must check if it's marked as MaybeVisible -
    /// which will block reading.
    /// However if this request is for a GET_REPLICA then we should only
    /// return committed items
    if (fetchRequestedForReplicaItem == ForGetReplicaOp::No &&
        result.pendingSV && result.pendingSV->isPreparedMaybeVisible()) {
        // Return the pending one as an indication the caller cannot read it.
        return {result.pendingSV, std::move(result.lock)};
    }
    auto* sv = result.committedSV;

    if (!sv) {
        // No item found - return null.
        return {nullptr, std::move(result.lock)};
    }

    if (result.committedSV->isDeleted()) {
        // Deleted items should only be returned if caller asked for them,
        // and we don't update ref-counts for them.
        return {(wantsDeleted == WantsDeleted::Yes) ? sv : nullptr,
                std::move(result.lock)};
    }

    // Found a non-deleted item. Now check if we should update ref-count.
    if (trackReference == TrackReference::Yes) {
        updateFreqCounter(*sv);

        // @todo remove the referenced call when eviction algorithm is
        // updated to use the frequency counter value.
        sv->referenced();
    }

    return {sv, std::move(result.lock)};
}

HashTable::FindResult HashTable::findForWrite(const DocKey& key,
                                              WantsDeleted wantsDeleted) {
    auto result = findInner(key);

    // We found a prepare. It may have been completed (Ephemeral) though. If it
    // has been completed we will return the committed StoredValue.
    if (result.pendingSV && !result.pendingSV->isCompleted()) {
        // Early return if we found a prepare. We should always return prepares
        // regardless of whether or not they are deleted or the caller has asked
        // for deleted SVs. For example, consider searching for a SyncDelete, we
        // should always return the deleted prepare.
        return {result.pendingSV, std::move(result.lock)};
    }

    /// Writing using the Pending StoredValue (if found), else committed.
    if (!result.committedSV) {
        // No item found - return null.
        return {nullptr, std::move(result.lock)};
    }

    if (result.committedSV->isDeleted() && wantsDeleted == WantsDeleted::No) {
        // Deleted items should only be returned if caller asked for them -
        // otherwise return null.
        return {nullptr, std::move(result.lock)};
    }
    return {result.committedSV, std::move(result.lock)};
}

HashTable::FindResult HashTable::findForSyncWrite(const DocKey& key) {
    auto result = findInner(key);

    if (result.pendingSV) {
        // Early return if we found a prepare. We should always return
        // prepares regardless of whether or not they are deleted or the caller
        // has asked for deleted SVs. For example, consider searching for a
        // SyncDelete, we should always return the deleted prepare. Also,
        // we always return completed prepares.
        return {result.pendingSV, std::move(result.lock)};
    }

    if (!result.committedSV) {
        // No item found - return null.
        return {nullptr, std::move(result.lock)};
    }

    if (result.committedSV->isDeleted()) {
        // Deleted items should only be returned if caller asked for them -
        // otherwise return null.
        return {nullptr, std::move(result.lock)};
    }
    return {result.committedSV, std::move(result.lock)};
}

HashTable::FindResult HashTable::findForSyncReplace(const DocKey& key) {
    auto result = findInner(key);

    if (result.pendingSV) {
        // For the replace case, we should return ENGINE_KEY_ENOENT if no
        // document exists for the given key. For the case where we abort a
        // SyncWrite then attempt to do another we would find the AbortedPrepare
        // (in the Ephemeral case) which we would then use to do another
        // SyncWrite if we called the findForSyncWrite function. So, if we find
        // a completed SyncWrite but the committed StoredValue does not exist,
        // then return nullptr as logically a replace is not possible.
        if (result.pendingSV->isCompleted() && !result.committedSV) {
            return {nullptr, std::move(result.lock)};
        }
        // Otherwise, return the prepare so that we can re-use it.
        return {result.pendingSV, std::move(result.lock)};
    }

    if (!result.committedSV) {
        // No item found - return null.
        return {nullptr, std::move(result.lock)};
    }

    if (result.committedSV->isDeleted()) {
        // Deleted items should only be returned if caller asked for them -
        // otherwise return null.
        return {nullptr, std::move(result.lock)};
    }
    return {result.committedSV, std::move(result.lock)};
}

HashTable::StoredValueProxy HashTable::findForWrite(StoredValueProxy::RetSVPTag,
                                                    const DocKey& key,
                                                    WantsDeleted wantsDeleted) {
    auto result = findForWrite(key, wantsDeleted);
    return StoredValueProxy(
            std::move(result.lock), result.storedValue, valueStats);
}

HashTable::FindUpdateResult HashTable::findForUpdate(const DocKey& key) {
    auto result = findInner(key);

    StoredValueProxy prepare{
            std::move(result.lock), result.pendingSV, valueStats};
    return {std::move(prepare), result.committedSV};
}

HashTable::FindResult HashTable::findOnlyCommitted(const DocKey& key) {
    auto result = findInner(key);
    return {result.committedSV, std::move(result.lock)};
}

HashTable::FindResult HashTable::findOnlyPrepared(const DocKey& key) {
    auto result = findInner(key);
    return {result.pendingSV, std::move(result.lock)};
}

HashTable::FindResult HashTable::findItem(const Item& item) {
    auto result = findInner(item.getKey());
    auto preparedNamespace = item.isPending() || item.isAbort();
    return {preparedNamespace ? result.pendingSV : result.committedSV,
            std::move(result.lock)};
}

void HashTable::unlocked_del(const HashBucketLock& hbl, StoredValue* value) {
    unlocked_release(hbl, value).reset();
}

StoredValue::UniquePtr HashTable::unlocked_release(
        const HashBucketLock& hbl,
        StoredValue* valueToRelease) {
    if (!hbl.getHTLock()) {
        throw std::invalid_argument(
                "HashTable::unlocked_release_base: htLock not held");
    }

    if (!isActive()) {
        throw std::logic_error(
                "HashTable::unlocked_release_base: Cannot call on a "
                "non-active object");
    }
    // Remove the first (should only be one) StoredValue matching the given
    // pointer
    auto released = hashChainRemoveFirst(
            values[hbl.getBucketNum()], [valueToRelease](const StoredValue* v) {
                return v == valueToRelease;
            });

    if (!released) {
        /* We shouldn't reach here, we must delete the StoredValue in the
           HashTable */
        throw std::logic_error(
                "HashTable::unlocked_release_base: StoredValue to be released "
                "not found in HashTable; possibly HashTable leak");
    }

    // Update statistics for the item which is now gone.
    const auto preProps = valueStats.prologue(released.get().get());
    valueStats.epilogue(preProps, nullptr);

    return released;
}

MutationStatus HashTable::insertFromWarmup(const Item& itm,
                                           bool eject,
                                           bool keyMetaDataOnly,
                                           EvictionPolicy evictionPolicy) {
    auto htRes = findInner(itm.getKey());
    auto* v = (itm.isCommitted() ? htRes.committedSV : htRes.pendingSV);
    auto& hbl = htRes.lock;

    if (v == NULL) {
        v = unlocked_addNewStoredValue(hbl, itm);

        // TODO: Would be faster if we just skipped creating the value in the
        // first place instead of adding it to the Item and then discarding it
        // in markNotResident.
        if (keyMetaDataOnly) {
            const auto preProps = valueStats.prologue(v);
            v->markNotResident();
            valueStats.epilogue(preProps, v);
        }
    } else {
        if (keyMetaDataOnly) {
            // We don't have a better error code ;)
            return MutationStatus::InvalidCas;
        }

        // Existing item found. This should only occur if:
        // a) The existing item is temporary (i.e. result of a front-end
        //    thread attempting to read and triggered a bgFetch); or
        // b) The existing item is non-temporary and was loaded as the result of
        //    a previous BGfetch (and has the same CAS).
        //
        // Verify that the CAS isn't changed
        if (v->getCas() != itm.getCas()) {
            if (v->getCas() == 0) {
                v->setCas(itm.getCas());
                v->setFlags(itm.getFlags());
                v->setExptime(itm.getExptime());
                v->setRevSeqno(itm.getRevSeqno());
            } else {
                return MutationStatus::InvalidCas;
            }
        }

        // CAS is equal - exact same item. Update the SV if it's not already
        // resident.
        if (!v->isResident()) {
            Expects(unlocked_restoreValue(hbl.getHTLock(), itm, *v));
        }
    }

    v->markClean();

    if (eject && !keyMetaDataOnly) {
        unlocked_ejectItem(hbl, v, evictionPolicy);
    }

    return MutationStatus::NotFound;
}

bool HashTable::reallocateStoredValue(StoredValue&& sv) {
    // Search the chain and reallocate
    for (StoredValue::UniquePtr* curr =
                 &values[getBucketForHash(sv.getKey().hash())];
         curr->get().get();
         curr = &curr->get()->getNext()) {
        if (&sv == curr->get().get()) {
            auto newSv = valFact->copyStoredValue(sv, std::move(sv.getNext()));
            curr->swap(newSv);
            return true;
        }
    }
    return false;
}

void HashTable::dump() const {
    std::cerr << *this << std::endl;
}

nlohmann::json HashTable::dumpStoredValuesAsJson() const {
    MultiLockHolder mlh(mutexes);
    auto obj = nlohmann::json::array();
    for (const auto& chain : values) {
        if (chain) {
            for (StoredValue* sv = chain.get().get(); sv != nullptr;
                 sv = sv->getNext().get().get()) {
                std::stringstream ss;
                ss << sv->getKey();
                obj.push_back(*sv);
            }
        }
    }

    return obj;
}

void HashTable::storeCompressedBuffer(cb::const_char_buffer buf,
                                      StoredValue& v) {
    const auto preProps = valueStats.prologue(&v);

    v.storeCompressedBuffer(buf);

    valueStats.epilogue(preProps, &v);
}

void HashTable::visit(HashTableVisitor& visitor) {
    HashTable::Position ht_pos;
    while (ht_pos != endPosition()) {
        ht_pos = pauseResumeVisit(visitor, ht_pos);
    }
}

void HashTable::visitDepth(HashTableDepthVisitor &visitor) {
    if (valueStats.getNumItems() == 0 || !isActive()) {
        return;
    }
    size_t visited = 0;
    // Acquire one (any) of the mutexes before incrementing {visitors}, this
    // prevents any race between this visitor and the HashTable resizer.
    // See comments in pauseResumeVisit() for further details.
    std::unique_lock<std::mutex> lh(mutexes[0]);
    VisitorTracker vt(&visitors);
    lh.unlock();

    for (int l = 0; l < static_cast<int>(mutexes.size()); l++) {
        for (int i = l; i < static_cast<int>(size); i+= mutexes.size()) {
            // (re)acquire mutex on each HashBucket, to minimise any impact
            // on front-end threads.
            LockHolder lh(mutexes[l]);

            size_t depth = 0;
            StoredValue* p = values[i].get().get();
            if (p) {
                // TODO: Perf: This check seems costly - do we think it's still
                // worth keeping?
                auto hashbucket = getBucketForHash(p->getKey().hash());
                if (i != hashbucket) {
                    throw std::logic_error("HashTable::visit: inconsistency "
                            "between StoredValue's calculated hashbucket "
                            "(which is " + std::to_string(hashbucket) +
                            ") and bucket it is located in (which is " +
                            std::to_string(i) + ")");
                }
            }
            size_t mem(0);
            while (p) {
                depth++;
                mem += p->size();
                p = p->getNext().get().get();
            }
            visitor.visit(i, depth, mem);
            ++visited;
        }
    }
}

HashTable::Position HashTable::pauseResumeVisit(HashTableVisitor& visitor,
                                                Position& start_pos) {
    if ((valueStats.getNumItems() + valueStats.getNumTempItems()) == 0 ||
        !isActive()) {
        // Nothing to visit
        return endPosition();
    }

    bool paused = false;

    // To attempt to minimize the impact the visitor has on normal frontend
    // operations, we deliberately acquire (and release) the mutex between
    // each hash_bucket - see `lh` in the inner for() loop below. This means we
    // hold a given mutex for a large number of short durations, instead of just
    // one single, long duration.
    // *However*, there is a potential race with this approach - the {size} of
    // the HashTable may be changed (by the Resizer task) between us first
    // reading it to calculate the starting hash_bucket, and then reading it
    // inside the inner for() loop. To prevent this race, we explicitly acquire
    // (any) mutex, increment {visitors} and then release the mutex. This
    //avoids the race as if visitors >0 then Resizer will not attempt to resize.
    std::unique_lock<std::mutex> lh(mutexes[0]);
    VisitorTracker vt(&visitors);
    lh.unlock();

    // Start from the requested lock number if in range.
    size_t lock = (start_pos.lock < mutexes.size()) ? start_pos.lock : 0;
    size_t hash_bucket = 0;

    for (; isActive() && !paused && lock < mutexes.size(); lock++) {

        // If the bucket position is *this* lock, then start from the
        // recorded bucket (as long as we haven't resized).
        hash_bucket = lock;
        if (start_pos.lock == lock &&
            start_pos.ht_size == size &&
            start_pos.hash_bucket < size) {
            hash_bucket = start_pos.hash_bucket;
        }

        // Iterate across all values in the hash buckets owned by this lock.
        // Note: we don't record how far into the bucket linked-list we
        // pause at; so any restart will begin from the next bucket.
        for (; !paused && hash_bucket < size; hash_bucket += mutexes.size()) {
            visitor.setUpHashBucketVisit();

            // HashBucketLock scope. If a visitor needs additional locking
            // around the HashBucket visit then we need to release it before
            // tearDownHashBucketVisit() is called.
            {
                HashBucketLock lh(hash_bucket, mutexes[lock]);

                StoredValue* v = values[hash_bucket].get().get();
                while (!paused && v) {
                    StoredValue* tmp = v->getNext().get().get();
                    paused = !visitor.visit(lh, *v);
                    v = tmp;
                }
            }

            visitor.tearDownHashBucketVisit();
        }

        // If the visitor paused us before we visited all hash buckets owned
        // by this lock, we don't want to skip the remaining hash buckets, so
        // stop the outer for loop from advancing to the next lock.
        if (paused && hash_bucket < size) {
            break;
        }

        // Finished all buckets owned by this lock. Set hash_bucket to 'size'
        // to give a consistent marker for "end of lock".
        hash_bucket = size;
    }

    // Return the *next* location that should be visited.
    return HashTable::Position(size, lock, hash_bucket);
}

HashTable::Position HashTable::endPosition() const  {
    return HashTable::Position(size, mutexes.size(), size);
}

bool HashTable::unlocked_ejectItem(const HashTable::HashBucketLock&,
                                   StoredValue*& vptr,
                                   EvictionPolicy policy) {
    if (vptr == nullptr) {
        throw std::invalid_argument("HashTable::unlocked_ejectItem: "
                "Unable to delete NULL StoredValue");
    }

    if (!vptr->eligibleForEviction(policy)) {
        ++stats.numFailedEjects;
        return false;
    }

    const auto preProps = valueStats.prologue(vptr);

    switch (policy) {
    case EvictionPolicy::Value: {
        vptr->ejectValue();
        ++stats.numValueEjects;
        valueStats.epilogue(preProps, vptr);
        break;
    }
    case EvictionPolicy::Full: {
        // Remove the item from the hash table.
        int bucket_num = getBucketForHash(vptr->getKey().hash());
        auto removed = hashChainRemoveFirst(
                values[bucket_num],
                [vptr](const StoredValue* v) { return v == vptr; });

        if (removed->isResident()) {
            ++stats.numValueEjects;
        }
        valueStats.epilogue(preProps, nullptr);

        updateMaxDeletedRevSeqno(vptr->getRevSeqno());
        break;
    }
    }

    ++numEjects;
    return true;
}

std::unique_ptr<Item> HashTable::getRandomKeyFromSlot(int slot) {
    auto lh = getLockedBucket(slot);
    for (StoredValue* v = values[slot].get().get(); v;
            v = v->getNext().get().get()) {
        if (!v->isTempItem() && !v->isDeleted() && v->isResident() &&
            v->isCommitted()) {
            return v->toItem(Vbid(0));
        }
    }

    return nullptr;
}

bool HashTable::unlocked_restoreValue(
        const std::unique_lock<std::mutex>& htLock,
        const Item& itm,
        StoredValue& v) {
    if (!htLock || !isActive() || v.isResident()) {
        return false;
    }

    const auto preProps = valueStats.prologue(&v);

    v.restoreValue(itm);

    valueStats.epilogue(preProps, &v);

    return true;
}

void HashTable::unlocked_restoreMeta(const std::unique_lock<std::mutex>& htLock,
                                     const Item& itm,
                                     StoredValue& v) {
    if (!htLock) {
        throw std::invalid_argument(
                "HashTable::unlocked_restoreMeta: htLock "
                "not held");
    }

    if (!isActive()) {
        throw std::logic_error(
                "HashTable::unlocked_restoreMeta: Cannot "
                "call on a non-active HT object");
    }

    const auto preProps = valueStats.prologue(&v);

    v.restoreMeta(itm);

    valueStats.epilogue(preProps, &v);
}

uint8_t HashTable::generateFreqValue(uint8_t counter) {
    return probabilisticCounter.generateValue(counter);
}

void HashTable::updateFreqCounter(StoredValue& v) {
    // Attempt to increment the storedValue frequency counter
    // value.  Because a probabilistic counter is used the new
    // value will either be the same or an increment of the
    // current value.
    auto updatedFreqCounterValue = generateFreqValue(v.getFreqCounterValue());
    v.setFreqCounterValue(updatedFreqCounterValue);

    if (updatedFreqCounterValue == std::numeric_limits<uint8_t>::max()) {
        // Invoke the registered callback function which
        // wakeups the ItemFreqDecayer task.
        frequencyCounterSaturated();
    }
}

std::ostream& operator<<(std::ostream& os, const HashTable& ht) {
    os << "HashTable[" << &ht << "] with"
       << " numItems:" << ht.getNumItems()
       << " numInMemory:" << ht.getNumInMemoryItems()
       << " numDeleted:" << ht.getNumDeletedItems()
       << " numNonResident:" << ht.getNumInMemoryNonResItems()
       << " numTemp:" << ht.getNumTempItems()
       << " numSystemItems:" << ht.getNumSystemItems()
       << " numPreparedSW:" << ht.getNumPreparedSyncWrites()
       << " values: " << std::endl;
    for (const auto& chain : ht.values) {
        if (chain) {
            for (StoredValue* sv = chain.get().get(); sv != nullptr;
                 sv = sv->getNext().get().get()) {
                os << "    " << *sv << std::endl;
            }
        }
    }
    return os;
}<|MERGE_RESOLUTION|>--- conflicted
+++ resolved
@@ -489,8 +489,10 @@
 
     // Update size, metadataSize & uncompressed size if pre/post differ.
     if (pre.size != post.size) {
-        cacheSize.fetch_add(post.size - pre.size);
-        memSize.fetch_add(post.size - pre.size);
+        auto sizeDelta = post.size - pre.size;
+        cacheSize.fetch_add(sizeDelta);
+        memSize.fetch_add(sizeDelta);
+        memChangedCallback(sizeDelta);
     }
     if (pre.metaDataSize != post.metaDataSize) {
         metaDataMemory.fetch_add(post.metaDataSize - pre.metaDataSize);
@@ -512,11 +514,6 @@
     if (preNonResident != postNonResident) {
         numNonResidentItems.fetch_add(postNonResident - preNonResident);
     }
-<<<<<<< HEAD
-=======
-    memChangedCallback(-ssize_t(v.size()));
-}
->>>>>>> 69730e6f
 
     if (pre.isTempItem != post.isTempItem) {
         numTempItems.fetch_add(post.isTempItem - pre.isTempItem);
@@ -560,7 +557,6 @@
     if (postNonTemp && !post.isDeleted && !post.isPreparedSyncWrite) {
         ++datatypeCounts[post.datatype];
     }
-    memChangedCallback(v.size());
 }
 
 void HashTable::Statistics::setMemChangedCallback(
