--- conflicted
+++ resolved
@@ -985,14 +985,10 @@
     void doDcpStatsInner(const CookieIface* cookie,
                          const AddStatFn& add_stat,
                          std::string_view value);
-<<<<<<< HEAD
-    cb::engine_errc doEvictionStats(const CookieIface* cookie,
-=======
 
     void addAggregatedProducerStats(const BucketStatCollector& collector,
                                     const ConnCounter& aggregator);
-    cb::engine_errc doEvictionStats(const void* cookie,
->>>>>>> 2a5268c6
+    cb::engine_errc doEvictionStats(const CookieIface* cookie,
                                     const AddStatFn& add_stat);
     cb::engine_errc doConnAggStats(const CookieIface* cookie,
                                    const AddStatFn& add_stat,
