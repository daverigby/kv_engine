--- conflicted
+++ resolved
@@ -96,13 +96,8 @@
      *        decompressed
      * @returns the error code from processing the message.
      */
-<<<<<<< HEAD
-    virtual cb::engine_errc messageReceived(
-            std::unique_ptr<DcpResponse> response);
-=======
-    ENGINE_ERROR_CODE messageReceived(
-            std::unique_ptr<DcpResponse> response, UpdateFlowControl& ackSize);
->>>>>>> 7131d278
+    cb::engine_errc messageReceived(std::unique_ptr<DcpResponse> response,
+                                    UpdateFlowControl& ackSize);
 
     void addStats(const AddStatFn& add_stat, const void* c) override;
 
