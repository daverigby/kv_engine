--- conflicted
+++ resolved
@@ -176,39 +176,31 @@
         return backfill_finished;
     }
 
-<<<<<<< HEAD
-    const auto* kvstore = bucket.getROUnderlying(vbid);
-    scan_error_t error =
-            kvstore->scan(static_cast<BySeqnoScanContext&>(*scanCtx));
-
-    if (error == scan_again) {
-=======
-    KVStore* kvstore = bucket.getROUnderlying(vbid);
+    auto* kvstore = bucket.getROUnderlying(vbid);
     auto& bySeqnoCtx = dynamic_cast<BySeqnoScanContext&>(*scanCtx);
     switch (kvstore->scan(bySeqnoCtx)) {
     case scan_success:
         stream->setBackfillScanLastRead(scanCtx->lastReadSeqno);
         transitionState(backfill_state_completing);
->>>>>>> 22d1c5bd
         return backfill_success;
-        case scan_again:
-            // Scan should run again (e.g. was paused by callback)
-            return backfill_success;
-        case scan_failed:
-                // Scan did not complete successfully. Backfill is missing data,
-                // propogate error to stream and (unsuccessfully) finish scan.
-
-                stream->log(spdlog::level::err,
-                            "DCPBackfillBySeqnoDisk::create(): ({}, startSeqno:{}, "
-                            "maxSeqno:{}) Scan failed at lastReadSeqno:{}. Setting "
-                            "stream to dead state.",
-                            getVBucketId(),
-                            bySeqnoCtx.startSeqno,
-                            bySeqnoCtx.maxSeqno,
-                            bySeqnoCtx.lastReadSeqno);
-                scanCtx.reset();
-                stream->setDead(cb::mcbp::DcpStreamEndStatus::BackfillFail);
-                return backfill_finished;
+    case scan_again:
+        // Scan should run again (e.g. was paused by callback)
+        return backfill_success;
+    case scan_failed:
+        // Scan did not complete successfully. Backfill is missing data,
+        // propogate error to stream and (unsuccessfully) finish scan.
+
+        stream->log(spdlog::level::err,
+                    "DCPBackfillBySeqnoDisk::create(): ({}, startSeqno:{}, "
+                    "maxSeqno:{}) Scan failed at lastReadSeqno:{}. Setting "
+                    "stream to dead state.",
+                    getVBucketId(),
+                    bySeqnoCtx.startSeqno,
+                    bySeqnoCtx.maxSeqno,
+                    bySeqnoCtx.lastReadSeqno);
+        scanCtx.reset();
+        stream->setDead(cb::mcbp::DcpStreamEndStatus::BackfillFail);
+        return backfill_finished;
     }
     folly::assume_unreachable();
 }
