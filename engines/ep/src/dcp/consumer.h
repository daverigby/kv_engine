--- conflicted
+++ resolved
@@ -445,7 +445,6 @@
      * The v2 and non v2 API are almost the same under the covers, so one
      * shared method handles both.
      */
-<<<<<<< HEAD
     cb::engine_errc deletion(uint32_t opaque,
                              const DocKey& key,
                              cb::const_byte_buffer value,
@@ -457,22 +456,8 @@
                              cb::const_byte_buffer meta,
                              uint32_t deleteTime,
                              IncludeDeleteTime includeDeleteTime,
-                             DeleteSource deletionCause);
-=======
-    ENGINE_ERROR_CODE deletion(uint32_t opaque,
-                               const DocKey& key,
-                               cb::const_byte_buffer value,
-                               uint8_t datatype,
-                               uint64_t cas,
-                               Vbid vbucket,
-                               uint64_t bySeqno,
-                               uint64_t revSeqno,
-                               cb::const_byte_buffer meta,
-                               uint32_t deleteTime,
-                               IncludeDeleteTime includeDeleteTime,
-                               DeleteSource deletionCause,
-                               UpdateFlowControl& ufc);
->>>>>>> 7131d278
+                             DeleteSource deletionCause,
+                             UpdateFlowControl& ufc);
 
     /**
      * Helper function for mutation() and prepare() messages as they are handled
@@ -527,45 +512,6 @@
     std::shared_ptr<PassiveStream> removeStream(Vbid vbid);
 
     /**
-<<<<<<< HEAD
-     * RAII helper class to update the flowControl object with the number of
-     * bytes to free and trigger the consumer notify
-     */
-    class UpdateFlowControl {
-    public:
-        UpdateFlowControl(DcpConsumer& consumer, uint32_t bytes)
-            : consumer(consumer), bytes(bytes) {
-            if (bytes == 0) {
-                throw std::invalid_argument("UpdateFlowControl given 0 bytes");
-            }
-        }
-
-        ~UpdateFlowControl() {
-            if (bytes) {
-                auto& ctl = consumer.flowControl;
-                if (ctl.isEnabled()) {
-                    ctl.incrFreedBytes(bytes);
-                    consumer.scheduleNotifyIfNecessary();
-                }
-            }
-        }
-
-        /**
-         * If the user no longer wants this instance to perform the update
-         * calling release() means this instance will skip the update.
-         */
-        void release() {
-            bytes = 0;
-        }
-
-    private:
-        DcpConsumer& consumer;
-        uint32_t bytes;
-    };
-
-    /**
-=======
->>>>>>> 7131d278
      * Helper method to lookup the correct stream for the given
      * vbid / opaque pair, and then dispatch the message to that stream.
      */
@@ -722,8 +668,11 @@
 
     ~UpdateFlowControl() {
         if (bytes) {
-            consumer.flowControl.incrFreedBytes(bytes);
-            consumer.scheduleNotifyIfNecessary();
+            auto& ctl = consumer.flowControl;
+            if (ctl.isEnabled()) {
+                ctl.incrFreedBytes(bytes);
+                consumer.scheduleNotifyIfNecessary();
+            }
         }
     }
 
