--- conflicted
+++ resolved
@@ -551,7 +551,6 @@
                           deleteTime);
 }
 
-<<<<<<< HEAD
 cb::engine_errc DcpConsumer::deletion(uint32_t opaque,
                                       const DocKey& key,
                                       cb::const_byte_buffer value,
@@ -563,22 +562,8 @@
                                       cb::const_byte_buffer meta,
                                       uint32_t deleteTime,
                                       IncludeDeleteTime includeDeleteTime,
-                                      DeleteSource deletionCause) {
-=======
-ENGINE_ERROR_CODE DcpConsumer::deletion(uint32_t opaque,
-                                        const DocKey& key,
-                                        cb::const_byte_buffer value,
-                                        uint8_t datatype,
-                                        uint64_t cas,
-                                        Vbid vbucket,
-                                        uint64_t bySeqno,
-                                        uint64_t revSeqno,
-                                        cb::const_byte_buffer meta,
-                                        uint32_t deleteTime,
-                                        IncludeDeleteTime includeDeleteTime,
-                                        DeleteSource deletionCause,
-                                        UpdateFlowControl& ufc) {
->>>>>>> 7131d278
+                                      DeleteSource deletionCause,
+                                      UpdateFlowControl& ufc) {
     lastMessageTime = ep_current_time();
 
     if (doDisconnect()) {
@@ -776,12 +761,7 @@
 
     // TMPFAIL means the stream has buffered the message for later processing
     // so skip flowControl, success or any other error, we still need to ack
-<<<<<<< HEAD
     if (err == cb::engine_errc::temporary_failure) {
-        ufc.release();
-=======
-    if (err == ENGINE_TMPFAIL) {
->>>>>>> 7131d278
         // Mask the TMPFAIL
         return cb::engine_errc::success;
     }
@@ -1866,12 +1846,7 @@
     // The item was buffered and will be processed later
     if (err == cb::engine_errc::temporary_failure) {
         notifyVbucketReady(vbucket);
-<<<<<<< HEAD
-        ufc.release();
         return cb::engine_errc::success;
-=======
-        return ENGINE_SUCCESS;
->>>>>>> 7131d278
     }
 
     return err;
