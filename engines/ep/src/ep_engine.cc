/* -*- Mode: C++; tab-width: 4; c-basic-offset: 4; indent-tabs-mode: nil -*- */
/*
 *     Copyright 2018 Couchbase, Inc
 *
 *   Licensed under the Apache License, Version 2.0 (the "License");
 *   you may not use this file except in compliance with the License.
 *   You may obtain a copy of the License at
 *
 *       http://www.apache.org/licenses/LICENSE-2.0
 *
 *   Unless required by applicable law or agreed to in writing, software
 *   distributed under the License is distributed on an "AS IS" BASIS,
 *   WITHOUT WARRANTIES OR CONDITIONS OF ANY KIND, either express or implied.
 *   See the License for the specific language governing permissions and
 *   limitations under the License.
 */

#include "ep_engine.h"
#include "kv_bucket.h"

#include "bucket_logger.h"
#include "checkpoint.h"
#include "checkpoint_config.h"
#include "checkpoint_manager.h"
#include "collections/manager.h"
#include "common.h"
#include "connmap.h"
#include "dcp/consumer.h"
#include "dcp/dcpconnmap_impl.h"
#include "dcp/flow-control-manager.h"
#include "dcp/msg_producers_border_guard.h"
#include "dcp/producer.h"
#include "environment.h"
#include "ep_bucket.h"
#include "ep_engine_public.h"
#include "ep_vb.h"
#include "ephemeral_bucket.h"
#include "executorpool.h"
#include "ext_meta_parser.h"
#include "failover-table.h"
#include "flusher.h"
#include "getkeys.h"
#include "hash_table_stat_visitor.h"
#include "htresizer.h"
#include "replicationthrottle.h"
#include "server_document_iface_border_guard.h"
#include "stats-info.h"
#include "statwriter.h"
#include "string_utils.h"
#include "trace_helpers.h"
#include "vb_count_visitor.h"
#include "warmup.h"

#include <JSON_checker.h>
#include <logger/logger.h>
#include <memcached/audit_interface.h>
#include <memcached/engine.h>
#include <memcached/limits.h>
#include <memcached/protocol_binary.h>
#include <memcached/server_cookie_iface.h>
#include <memcached/server_core_iface.h>
#include <memcached/util.h>
#include <nlohmann/json.hpp>
#include <phosphor/phosphor.h>
#include <platform/cb_arena_malloc.h>
#include <platform/checked_snprintf.h>
#include <platform/compress.h>
#include <platform/platform_time.h>
#include <platform/scope_timer.h>
#include <platform/string_hex.h>
#include <utilities/hdrhistogram.h>
#include <utilities/logtags.h>
#include <xattr/blob.h>
#include <xattr/utils.h>

#include <fcntl.h>
#include <chrono>
#include <cstdarg>
#include <cstdio>
#include <cstring>
#include <fstream>
#include <iostream>
#include <limits>
#include <memory>
#include <mutex>
#include <string>
#include <utility>

#include <vector>

using cb::tracing::Code;
using namespace std::string_view_literals;

static size_t percentOf(size_t val, double percent) {
    return static_cast<size_t>(static_cast<double>(val) * percent);
}

struct EPHandleReleaser {
    void operator()(const EventuallyPersistentEngine*) {
        ObjectRegistry::onSwitchThread(nullptr);
    }
};

using EPHandle = std::unique_ptr<EventuallyPersistentEngine, EPHandleReleaser>;
using ConstEPHandle =
        std::unique_ptr<const EventuallyPersistentEngine, EPHandleReleaser>;

/**
 * Helper function to acquire a handle to the engine which allows access to
 * the engine while the handle is in scope.
 * @param handle pointer to the engine
 * @return EPHandle which is a unique_ptr to an EventuallyPersistentEngine
 * with a custom deleter (EPHandleReleaser) which performs the required
 * ObjectRegistry release.
 */

static inline EPHandle acquireEngine(EngineIface* handle) {
    auto ret = reinterpret_cast<EventuallyPersistentEngine*>(handle);
    ObjectRegistry::onSwitchThread(ret);

    return EPHandle(ret);
}

static inline ConstEPHandle acquireEngine(const EngineIface* handle) {
    auto ret = reinterpret_cast<const EventuallyPersistentEngine*>(handle);
    // A const engine call, can in theory still mutate the engine in that
    // memory allocation can trigger an update of the stats counters. It's
    // difficult to express const/mutable through the thread-local engine, but
    // that is the assumption that only a limited amount of the engine may
    // mutate through the ObjectRegistry. Note with MB-23086 in-place, EPStats
    // won't be updated by general memory allocation, so the scope for changing
    // the const engine* is very much reduced.
    ObjectRegistry::onSwitchThread(
            const_cast<EventuallyPersistentEngine*>(ret));

    return ConstEPHandle(ret);
}

/**
 * Call the response callback and return the appropriate value so that
 * the core knows what to do..
 */
static ENGINE_ERROR_CODE sendResponse(const AddResponseFn& response,
                                      std::string_view key,
                                      std::string_view ext,
                                      std::string_view body,
                                      uint8_t datatype,
                                      cb::mcbp::Status status,
                                      uint64_t cas,
                                      const void* cookie) {
    if (response(key, ext, body, datatype, status, cas, cookie)) {
        return ENGINE_SUCCESS;
    }
    return ENGINE_FAILED;
}

/**
 * Call the response callback and return the appropriate value so that
 * the core knows what to do..
 */
static ENGINE_ERROR_CODE sendResponse(const AddResponseFn& response,
                                      const DocKey& key,
                                      std::string_view ext,
                                      std::string_view body,
                                      uint8_t datatype,
                                      cb::mcbp::Status status,
                                      uint64_t cas,
                                      const void* cookie) {
    if (response(std::string_view(key),
                 ext,
                 body,
                 datatype,
                 status,
                 cas,
                 cookie)) {
        return ENGINE_SUCCESS;
    }

    return ENGINE_FAILED;
}

template <typename T>
static void validate(T v, T l, T h) {
    if (v < l || v > h) {
        throw std::runtime_error("Value out of range.");
    }
}


static void checkNumeric(const char* str) {
    int i = 0;
    if (str[0] == '-') {
        i++;
    }
    for (; str[i]; i++) {
        using namespace std;
        if (!isdigit(str[i])) {
            throw std::runtime_error("Value is not numeric");
        }
    }
}

void EventuallyPersistentEngine::destroy(const bool force) {
    auto eng = acquireEngine(this);
    cb::ArenaMalloc::switchToClient(eng->getArenaMallocClient());
    eng->destroyInner(force);
    delete eng.get();
}

cb::EngineErrorItemPair EventuallyPersistentEngine::allocate(
        gsl::not_null<const void*> cookie,
        const DocKey& key,
        size_t nbytes,
        int flags,
        rel_time_t exptime,
        uint8_t datatype,
        Vbid vbucket) {
    if (!mcbp::datatype::is_valid(datatype)) {
        EP_LOG_WARN(
                "Invalid value for datatype "
                " (ItemAllocate)");
        return cb::makeEngineErrorItemPair(cb::engine_errc::invalid_arguments);
    }

    item* itm = nullptr;
    auto ret = acquireEngine(this)->itemAllocate(&itm,
                                                 key,
                                                 nbytes,
                                                 0, // No privileged bytes
                                                 flags,
                                                 exptime,
                                                 datatype,
                                                 vbucket);
    return cb::makeEngineErrorItemPair(cb::engine_errc(ret), itm, this);
}

std::pair<cb::unique_item_ptr, item_info>
EventuallyPersistentEngine::allocate_ex(gsl::not_null<const void*> cookie,
                                        const DocKey& key,
                                        size_t nbytes,
                                        size_t priv_nbytes,
                                        int flags,
                                        rel_time_t exptime,
                                        uint8_t datatype,
                                        Vbid vbucket) {
    item* it = nullptr;
    auto err = acquireEngine(this)->itemAllocate(
            &it, key, nbytes, priv_nbytes, flags, exptime, datatype, vbucket);

    if (err != ENGINE_SUCCESS) {
        throw cb::engine_error(cb::engine_errc(err),
                               "EvpItemAllocateEx: failed to allocate memory");
    }

    item_info info;
    if (!get_item_info(it, &info)) {
        release(it);
        throw cb::engine_error(cb::engine_errc::failed,
                               "EvpItemAllocateEx: EvpGetItemInfo failed");
    }

    return std::make_pair(cb::unique_item_ptr{it, cb::ItemDeleter{this}}, info);
}

ENGINE_ERROR_CODE EventuallyPersistentEngine::remove(
        gsl::not_null<const void*> cookie,
        const DocKey& key,
        uint64_t& cas,
        Vbid vbucket,
        const std::optional<cb::durability::Requirements>& durability,
        mutation_descr_t& mut_info) {
    // Maybe upgrade Durability Level
    using namespace cb::durability;
    std::optional<Requirements> durReqs = durability;
    const auto level = durReqs ? durReqs->getLevel() : Level::None;
    const auto minLevel = kvBucket->getMinDurabilityLevel();
    if (level < minLevel) {
        // Transitioning from NormalWrite to SyncWrite?
        if (level == Level::None) {
            durReqs = Requirements(minLevel, Timeout());
        } else {
            durReqs->setLevel(minLevel);
        }
    }

    return acquireEngine(this)->itemDelete(
            cookie, key, cas, vbucket, durReqs, mut_info);
}

void EventuallyPersistentEngine::release(gsl::not_null<item*> itm) {
    acquireEngine(this)->itemRelease(itm);
}

cb::EngineErrorItemPair EventuallyPersistentEngine::get(
        gsl::not_null<const void*> cookie,
        const DocKey& key,
        Vbid vbucket,
        DocStateFilter documentStateFilter) {
    auto options = static_cast<get_options_t>(QUEUE_BG_FETCH |
                                                       HONOR_STATES |
                                                       TRACK_REFERENCE |
                                                       DELETE_TEMP |
                                                       HIDE_LOCKED_CAS |
                                                       TRACK_STATISTICS);

    switch (documentStateFilter) {
    case DocStateFilter::Alive:
        break;
    case DocStateFilter::Deleted:
        // MB-23640 was caused by this bug as the frontend asked for
        // Alive and Deleted documents. The internals don't have a
        // way of requesting just deleted documents, and luckily for
        // us no part of our code is using this yet. Return an error
        // if anyone start using it
        return std::make_pair(
                cb::engine_errc::not_supported,
                cb::unique_item_ptr{nullptr, cb::ItemDeleter{this}});
    case DocStateFilter::AliveOrDeleted:
        options = static_cast<get_options_t>(options | GET_DELETED_VALUE);
        break;
    }

    item* itm = nullptr;
    ENGINE_ERROR_CODE ret =
            acquireEngine(this)->get(cookie, &itm, key, vbucket, options);
    return cb::makeEngineErrorItemPair(cb::engine_errc(ret), itm, this);
}

cb::EngineErrorItemPair EventuallyPersistentEngine::get_if(
        gsl::not_null<const void*> cookie,
        const DocKey& key,
        Vbid vbucket,
        std::function<bool(const item_info&)> filter) {
    return acquireEngine(this)->getIfInner(cookie, key, vbucket, filter);
}

cb::EngineErrorItemPair EventuallyPersistentEngine::get_and_touch(
        gsl::not_null<const void*> cookie,
        const DocKey& key,
        Vbid vbucket,
        uint32_t expiry_time,
        const std::optional<cb::durability::Requirements>& durability) {
    if (durability) {
        return cb::makeEngineErrorItemPair(cb::engine_errc::not_supported);
    }
    return acquireEngine(this)->getAndTouchInner(
            cookie, key, vbucket, expiry_time);
}

cb::EngineErrorItemPair EventuallyPersistentEngine::get_locked(
        gsl::not_null<const void*> cookie,
        const DocKey& key,
        Vbid vbucket,
        uint32_t lock_timeout) {
    item* itm = nullptr;
    auto ret = acquireEngine(this)->getLockedInner(
            cookie, &itm, key, vbucket, lock_timeout);
    return cb::makeEngineErrorItemPair(cb::engine_errc(ret), itm, this);
}

ENGINE_ERROR_CODE EventuallyPersistentEngine::unlock(
        gsl::not_null<const void*> cookie,
        const DocKey& key,
        Vbid vbucket,
        uint64_t cas) {
    return acquireEngine(this)->unlockInner(cookie, key, vbucket, cas);
}

/**
 * generic lambda function which creates an "ExitBorderGuard" thunk - a wrapper
 * around the passed-in function which uses NonBucketAllocationGuard to switch
 * away from the current engine before invoking 'wrapped', then switches back to
 * the original engine after wrapped returns.
 *
 * The intended use-case of this is to invoke methods / callbacks outside
 * of ep-engine without mis-accounting memory - we need to ensure that any
 * memory allocated from inside the callback is *not* accounted to ep-engine,
 * but when the callback returns we /do/ account any subsequent allocations
 * to the given engine.
 */
auto makeExitBorderGuard = [](auto&& wrapped) {
    return [wrapped](auto&&... args) {
        NonBucketAllocationGuard exitGuard;
        return wrapped(std::forward<decltype(args)>(args)...);
    };
};

ENGINE_ERROR_CODE EventuallyPersistentEngine::get_stats(
        gsl::not_null<const void*> cookie,
        std::string_view key,
        std::string_view value,
        const AddStatFn& add_stat) {
    // The AddStatFn callback may allocate memory (temporary buffers for
    // stat data) which will be de-allocated inside the server, after the
    // engine call (get_stat) has returned. As such we do not want to
    // account such memory against this bucket.
    // Create an exit border guard around the original callback.
    // Perf: use std::cref to avoid copying (and the subsequent `new` call) of
    // the input add_stat function.
    auto addStatExitBorderGuard = makeExitBorderGuard(std::cref(add_stat));

    return acquireEngine(this)->getStats(
            cookie, key, value, addStatExitBorderGuard);
}

ENGINE_ERROR_CODE EventuallyPersistentEngine::store(
        gsl::not_null<const void*> cookie,
        gsl::not_null<item*> itm,
        uint64_t& cas,
        ENGINE_STORE_OPERATION operation,
        const std::optional<cb::durability::Requirements>& durability,
        DocumentState document_state,
        bool preserveTtl) {
    Item& item = *static_cast<Item*>(itm.get());
    if (document_state == DocumentState::Deleted) {
        item.setDeleted();
    }
    if (durability) {
        item.setPendingSyncWrite(durability.value());
    }

    item.increaseDurabilityLevel(kvBucket->getMinDurabilityLevel());

    return acquireEngine(this)->storeInner(
            cookie, item, cas, operation, preserveTtl);
}

cb::EngineErrorCasPair EventuallyPersistentEngine::store_if(
        gsl::not_null<const void*> cookie,
        gsl::not_null<item*> itm,
        uint64_t cas,
        ENGINE_STORE_OPERATION operation,
        const cb::StoreIfPredicate& predicate,
        const std::optional<cb::durability::Requirements>& durability,
        DocumentState document_state,
        bool preserveTtl) {
    Item& item = static_cast<Item&>(*static_cast<Item*>(itm.get()));

    if (document_state == DocumentState::Deleted) {
        item.setDeleted();
    }
    if (durability) {
        item.setPendingSyncWrite(durability.value());
    }

    item.increaseDurabilityLevel(kvBucket->getMinDurabilityLevel());

    return acquireEngine(this)->storeIfInner(
            cookie, item, cas, operation, predicate, preserveTtl);
}

void EventuallyPersistentEngine::reset_stats(
        gsl::not_null<const void*> cookie) {
    acquireEngine(this)->resetStats();
}

cb::mcbp::Status EventuallyPersistentEngine::setReplicationParam(
        const std::string& key, const std::string& val, std::string& msg) {
    auto rv = cb::mcbp::Status::Success;

    try {
        if (key == "replication_throttle_threshold") {
            getConfiguration().setReplicationThrottleThreshold(
                    std::stoull(val));
        } else if (key == "replication_throttle_queue_cap") {
            getConfiguration().setReplicationThrottleQueueCap(std::stoll(val));
        } else if (key == "replication_throttle_cap_pcnt") {
            getConfiguration().setReplicationThrottleCapPcnt(std::stoull(val));
        } else {
            msg = "Unknown config param";
            rv = cb::mcbp::Status::KeyEnoent;
        }
        // Handles exceptions thrown by the standard
        // library stoi/stoul style functions when not numeric
    } catch (std::invalid_argument&) {
        msg = "Argument was not numeric";
        rv = cb::mcbp::Status::Einval;

        // Handles exceptions thrown by the standard library stoi/stoul
        // style functions when the conversion does not fit in the datatype
    } catch (std::out_of_range&) {
        msg = "Argument was out of range";
        rv = cb::mcbp::Status::Einval;

        // Handles any miscellaenous exceptions in addition to the range_error
        // exceptions thrown by the configuration::set<param>() methods
    } catch (std::exception& error) {
        msg = error.what();
        rv = cb::mcbp::Status::Einval;
    }

    return rv;
}

cb::mcbp::Status EventuallyPersistentEngine::setCheckpointParam(
        const std::string& key, const std::string& val, std::string& msg) {
    auto rv = cb::mcbp::Status::Success;

    try {
        if (key == "chk_max_items") {
            size_t v = std::stoull(val);
            validate(v, size_t(MIN_CHECKPOINT_ITEMS),
                     size_t(MAX_CHECKPOINT_ITEMS));
            getConfiguration().setChkMaxItems(v);
        } else if (key == "chk_period") {
            size_t v = std::stoull(val);
            validate(v, size_t(MIN_CHECKPOINT_PERIOD),
                     size_t(MAX_CHECKPOINT_PERIOD));
            getConfiguration().setChkPeriod(v);
        } else if (key == "max_checkpoints") {
            size_t v = std::stoull(val);
            validate(v, size_t(DEFAULT_MAX_CHECKPOINTS),
                     size_t(MAX_CHECKPOINTS_UPPER_BOUND));
            getConfiguration().setMaxCheckpoints(v);
        } else if (key == "item_num_based_new_chk") {
            getConfiguration().setItemNumBasedNewChk(cb_stob(val));
        } else if (key == "keep_closed_chks") {
            getConfiguration().setKeepClosedChks(cb_stob(val));
        } else if (key == "cursor_dropping_checkpoint_mem_upper_mark") {
            getConfiguration().setCursorDroppingCheckpointMemUpperMark(
                    std::stoull(val));
        } else if (key == "cursor_dropping_checkpoint_mem_lower_mark") {
            getConfiguration().setCursorDroppingCheckpointMemLowerMark(
                    std::stoull(val));
        } else if (key == "cursor_dropping_lower_mark") {
            getConfiguration().setCursorDroppingLowerMark(std::stoull(val));
        } else if (key == "cursor_dropping_upper_mark") {
            getConfiguration().setCursorDroppingUpperMark(std::stoull(val));
        } else {
            msg = "Unknown config param";
            rv = cb::mcbp::Status::KeyEnoent;
        }

        // Handles exceptions thrown by the cb_stob function
    } catch (invalid_argument_bool& error) {
        msg = error.what();
        rv = cb::mcbp::Status::Einval;

        // Handles exceptions thrown by the standard
        // library stoi/stoul style functions when not numeric
    } catch (std::invalid_argument&) {
        msg = "Argument was not numeric";
        rv = cb::mcbp::Status::Einval;

        // Handles exceptions thrown by the standard library stoi/stoul
        // style functions when the conversion does not fit in the datatype
    } catch (std::out_of_range&) {
        msg = "Argument was out of range";
        rv = cb::mcbp::Status::Einval;

        // Handles any miscellaenous exceptions in addition to the range_error
        // exceptions thrown by the configuration::set<param>() methods
    } catch (std::exception& error) {
        msg = error.what();
        rv = cb::mcbp::Status::Einval;
    }

    return rv;
}

cb::mcbp::Status EventuallyPersistentEngine::setFlushParam(
        const std::string& key, const std::string& val, std::string& msg) {
    auto rv = cb::mcbp::Status::Success;

    // Handle the actual mutation.
    try {
        configuration.requirementsMetOrThrow(key);

        if (key == "max_size" || key == "cache_size") {
            size_t vsize = std::stoull(val);
            getConfiguration().setMaxSize(vsize);
        } else if (key == "mem_low_wat") {
            getConfiguration().setMemLowWat(std::stoull(val));
        } else if (key == "mem_high_wat") {
            getConfiguration().setMemHighWat(std::stoull(val));
        } else if (key == "backfill_mem_threshold") {
            getConfiguration().setBackfillMemThreshold(std::stoull(val));
        } else if (key == "compaction_exp_mem_threshold") {
            getConfiguration().setCompactionExpMemThreshold(std::stoull(val));
        } else if (key == "durability_timeout_task_interval") {
            getConfiguration().setDurabilityTimeoutTaskInterval(
                    std::stoull(val));
        } else if (key == "durability_min_level") {
            getConfiguration().setDurabilityMinLevel(val);
        } else if (key == "mutation_mem_threshold") {
            getConfiguration().setMutationMemThreshold(std::stoull(val));
        } else if (key == "timing_log") {
            EPStats& stats = getEpStats();
            std::ostream* old = stats.timingLog;
            stats.timingLog = nullptr;
            delete old;
            if (val == "off") {
                EP_LOG_DEBUG("Disabled timing log.");
            } else {
                auto* tmp(new std::ofstream(val));
                if (tmp->good()) {
                    EP_LOG_DEBUG("Logging detailed timings to ``{}''.", val);
                    stats.timingLog = tmp;
                } else {
                    EP_LOG_WARN(
                            "Error setting detailed timing log to ``{}'':  {}",
                            val,
                            strerror(errno));
                    delete tmp;
                }
            }
        } else if (key == "exp_pager_enabled") {
            getConfiguration().setExpPagerEnabled(cb_stob(val));
        } else if (key == "exp_pager_stime") {
            getConfiguration().setExpPagerStime(std::stoull(val));
        } else if (key == "exp_pager_initial_run_time") {
            getConfiguration().setExpPagerInitialRunTime(std::stoll(val));
        } else if (key == "flusher_total_batch_limit") {
            getConfiguration().setFlusherTotalBatchLimit(std::stoll(val));
        } else if (key == "getl_default_timeout") {
            getConfiguration().setGetlDefaultTimeout(std::stoull(val));
        } else if (key == "getl_max_timeout") {
            getConfiguration().setGetlMaxTimeout(std::stoull(val));
        } else if (key == "ht_resize_interval") {
            getConfiguration().setHtResizeInterval(std::stoull(val));
        } else if (key == "max_item_privileged_bytes") {
            getConfiguration().setMaxItemPrivilegedBytes(std::stoull(val));
        } else if (key == "max_item_size") {
            getConfiguration().setMaxItemSize(std::stoull(val));
        } else if (key == "access_scanner_enabled") {
            getConfiguration().setAccessScannerEnabled(cb_stob(val));
        } else if (key == "alog_path") {
            getConfiguration().setAlogPath(val);
        } else if (key == "alog_max_stored_items") {
            getConfiguration().setAlogMaxStoredItems(std::stoull(val));
        } else if (key == "alog_resident_ratio_threshold") {
            getConfiguration().setAlogResidentRatioThreshold(std::stoull(val));
        } else if (key == "alog_sleep_time") {
            getConfiguration().setAlogSleepTime(std::stoull(val));
        } else if (key == "alog_task_time") {
            getConfiguration().setAlogTaskTime(std::stoull(val));
            /* Start of ItemPager parameters */
        } else if (key == "bfilter_fp_prob") {
            getConfiguration().setBfilterFpProb(std::stof(val));
        } else if (key == "bfilter_key_count") {
            getConfiguration().setBfilterKeyCount(std::stoull(val));
        } else if (key == "pager_active_vb_pcnt") {
            getConfiguration().setPagerActiveVbPcnt(std::stoull(val));
        } else if (key == "pager_sleep_time_ms") {
            getConfiguration().setPagerSleepTimeMs(std::stoull(val));
        } else if (key == "item_eviction_age_percentage") {
            getConfiguration().setItemEvictionAgePercentage(std::stoull(val));
        } else if (key == "item_eviction_freq_counter_age_threshold") {
            getConfiguration().setItemEvictionFreqCounterAgeThreshold(
                    std::stoull(val));
        } else if (key == "item_freq_decayer_chunk_duration") {
            getConfiguration().setItemFreqDecayerChunkDuration(
                    std::stoull(val));
        } else if (key == "item_freq_decayer_percent") {
            getConfiguration().setItemFreqDecayerPercent(std::stoull(val));
            /* End of ItemPager parameters */
        } else if (key == "warmup_min_memory_threshold") {
            getConfiguration().setWarmupMinMemoryThreshold(std::stoull(val));
        } else if (key == "warmup_min_items_threshold") {
            getConfiguration().setWarmupMinItemsThreshold(std::stoull(val));
        } else if (key == "num_reader_threads") {
            ssize_t value = std::stoll(val);
            getConfiguration().setNumReaderThreads(value);
            ExecutorPool::get()->setNumReaders(
                    ThreadPoolConfig::ThreadCount(value));
        } else if (key == "num_writer_threads") {
            ssize_t value = std::stoull(val);
            getConfiguration().setNumWriterThreads(value);
            ExecutorPool::get()->setNumWriters(
                    ThreadPoolConfig::ThreadCount(value));
        } else if (key == "num_auxio_threads") {
            size_t value = std::stoull(val);
            getConfiguration().setNumAuxioThreads(value);
            ExecutorPool::get()->setNumAuxIO(value);
        } else if (key == "num_nonio_threads") {
            size_t value = std::stoull(val);
            getConfiguration().setNumNonioThreads(value);
            ExecutorPool::get()->setNumNonIO(value);
        } else if (key == "bfilter_enabled") {
            getConfiguration().setBfilterEnabled(cb_stob(val));
        } else if (key == "bfilter_residency_threshold") {
            getConfiguration().setBfilterResidencyThreshold(std::stof(val));
        } else if (key == "defragmenter_enabled") {
            getConfiguration().setDefragmenterEnabled(cb_stob(val));
        } else if (key == "defragmenter_interval") {
            auto v = std::stod(val);
            getConfiguration().setDefragmenterInterval(v);
        } else if (key == "item_compressor_interval") {
            size_t v = std::stoull(val);
            // Adding separate validation as external limit is minimum 1
            // to prevent setting item compressor to constantly run
            validate(v, size_t(1), std::numeric_limits<size_t>::max());
            getConfiguration().setItemCompressorInterval(v);
        } else if (key == "item_compressor_chunk_duration") {
            getConfiguration().setItemCompressorChunkDuration(std::stoull(val));
        } else if (key == "defragmenter_age_threshold") {
            getConfiguration().setDefragmenterAgeThreshold(std::stoull(val));
        } else if (key == "defragmenter_chunk_duration") {
            getConfiguration().setDefragmenterChunkDuration(std::stoull(val));
        } else if (key == "defragmenter_stored_value_age_threshold") {
            getConfiguration().setDefragmenterStoredValueAgeThreshold(
                    std::stoull(val));
        } else if (key == "defragmenter_run") {
            runDefragmenterTask();
        } else if (key == "compaction_write_queue_cap") {
            getConfiguration().setCompactionWriteQueueCap(std::stoull(val));
        } else if (key == "chk_expel_enabled") {
            getConfiguration().setChkExpelEnabled(cb_stob(val));
        } else if (key == "dcp_min_compression_ratio") {
            getConfiguration().setDcpMinCompressionRatio(std::stof(val));
        } else if (key == "dcp_noop_mandatory_for_v5_features") {
            getConfiguration().setDcpNoopMandatoryForV5Features(cb_stob(val));
        } else if (key == "access_scanner_run") {
            if (!(runAccessScannerTask())) {
                rv = cb::mcbp::Status::Etmpfail;
            }
        } else if (key == "vb_state_persist_run") {
            runVbStatePersistTask(Vbid(std::stoi(val)));
        } else if (key == "ephemeral_full_policy") {
            getConfiguration().setEphemeralFullPolicy(val);
        } else if (key == "ephemeral_metadata_mark_stale_chunk_duration") {
            getConfiguration().setEphemeralMetadataMarkStaleChunkDuration(
                    std::stoull(val));
        } else if (key == "ephemeral_metadata_purge_age") {
            getConfiguration().setEphemeralMetadataPurgeAge(std::stoull(val));
        } else if (key == "ephemeral_metadata_purge_interval") {
            getConfiguration().setEphemeralMetadataPurgeInterval(
                    std::stoull(val));
        } else if (key == "ephemeral_metadata_purge_stale_chunk_duration") {
            getConfiguration().setEphemeralMetadataPurgeStaleChunkDuration(
                    std::stoull(val));
        } else if (key == "fsync_after_every_n_bytes_written") {
            getConfiguration().setFsyncAfterEveryNBytesWritten(
                    std::stoull(val));
        } else if (key == "xattr_enabled") {
            getConfiguration().setXattrEnabled(cb_stob(val));
        } else if (key == "compression_mode") {
            getConfiguration().setCompressionMode(val);
        } else if (key == "min_compression_ratio") {
            float min_comp_ratio;
            if (safe_strtof(val.c_str(), min_comp_ratio)) {
                getConfiguration().setMinCompressionRatio(min_comp_ratio);
            } else {
                rv = cb::mcbp::Status::Einval;
            }
        } else if (key == "max_ttl") {
            getConfiguration().setMaxTtl(std::stoull(val));
        } else if (key == "mem_used_merge_threshold_percent") {
            getConfiguration().setMemUsedMergeThresholdPercent(std::stof(val));
        } else if (key == "retain_erroneous_tombstones") {
            getConfiguration().setRetainErroneousTombstones(cb_stob(val));
        } else if (key == "couchstore_tracing") {
            getConfiguration().setCouchstoreTracing(cb_stob(val));
        } else if (key == "couchstore_write_validation") {
            getConfiguration().setCouchstoreWriteValidation(cb_stob(val));
        } else if (key == "couchstore_mprotect") {
            getConfiguration().setCouchstoreMprotect(cb_stob(val));
        } else if (key == "allow_del_with_meta_prune_user_data") {
            getConfiguration().setAllowDelWithMetaPruneUserData(cb_stob(val));
        } else if (key == "pitr_enabled") {
            getConfiguration().setPitrEnabled(cb_stob(val));
        } else if (key == "pitr_max_history_age") {
            uint32_t value;
            if (safe_strtoul(val.c_str(), value)) {
                getConfiguration().setPitrMaxHistoryAge(value);
            } else {
                rv = cb::mcbp::Status::Einval;
            }
        } else if (key == "pitr_granularity") {
            uint32_t value;
            if (safe_strtoul(val.c_str(), value)) {
                getConfiguration().setPitrGranularity(value);
            } else {
                rv = cb::mcbp::Status::Einval;
            }
        } else if (key == "magma_fragmentation_percentage") {
            float value;
            if (safe_strtof(val.c_str(), value)) {
                getConfiguration().setMagmaFragmentationPercentage(value);
            } else {
                rv = cb::mcbp::Status::Einval;
            }
        } else if (key == "persistent_metadata_purge_age") {
            uint32_t value;
            if (safe_strtoul(val.c_str(), value)) {
                getConfiguration().setPersistentMetadataPurgeAge(value);
            } else {
                rv = cb::mcbp::Status::Einval;
            }
        } else {
            msg = "Unknown config param";
            rv = cb::mcbp::Status::KeyEnoent;
        }
        // Handles exceptions thrown by the cb_stob function
    } catch (invalid_argument_bool& error) {
        msg = error.what();
        rv = cb::mcbp::Status::Einval;

        // Handles exceptions thrown by the standard
        // library stoi/stoul style functions when not numeric
    } catch (std::invalid_argument&) {
        msg = "Argument was not numeric";
        rv = cb::mcbp::Status::Einval;

        // Handles exceptions thrown by the standard library stoi/stoul
        // style functions when the conversion does not fit in the datatype
    } catch (std::out_of_range&) {
        msg = "Argument was out of range";
        rv = cb::mcbp::Status::Einval;

        // Handles any miscellaneous exceptions in addition to the range_error
        // exceptions thrown by the configuration::set<param>() methods
    } catch (std::exception& error) {
        msg = error.what();
        rv = cb::mcbp::Status::Einval;
    }

    return rv;
}

cb::mcbp::Status EventuallyPersistentEngine::setDcpParam(const std::string& key,
                                                         const std::string& val,
                                                         std::string& msg) {
    auto rv = cb::mcbp::Status::Success;
    try {
        if (key == "dcp_conn_buffer_size") {
            getConfiguration().setDcpConnBufferSize(std::stoull(val));
        } else if (key == "dcp_conn_buffer_size_max") {
            getConfiguration().setDcpConnBufferSizeMax(std::stoull(val));
        } else if (key == "dcp_conn_buffer_size_aggr_mem_threshold") {
            getConfiguration().setDcpConnBufferSizeAggrMemThreshold(
                    std::stoull(val));
        } else if (key == "dcp_conn_buffer_size_aggressive_perc") {
            getConfiguration().setDcpConnBufferSizeAggressivePerc(
                    std::stoull(val));
        } else if (key == "dcp_conn_buffer_size_perc") {
            getConfiguration().setDcpConnBufferSizePerc(std::stoull(val));
        } else if (key == "connection_manager_interval") {
            getConfiguration().setConnectionManagerInterval(std::stoull(val));
        } else if (key ==
                   "dcp_consumer_process_buffered_messages_yield_limit") {
            getConfiguration().setDcpConsumerProcessBufferedMessagesYieldLimit(
                    std::stoull(val));
        } else if (key == "dcp_consumer_process_buffered_messages_batch_size") {
            auto v = size_t(std::stoul(val));
            checkNumeric(val.c_str());
            validate(v, size_t(1), std::numeric_limits<size_t>::max());
            getConfiguration().setDcpConsumerProcessBufferedMessagesBatchSize(
                    v);
        } else if (key == "dcp_enable_noop") {
            getConfiguration().setDcpEnableNoop(cb_stob(val));
        } else if (key == "dcp_idle_timeout") {
            auto v = size_t(std::stoul(val));
            checkNumeric(val.c_str());
            validate(v, size_t(1), std::numeric_limits<size_t>::max());
            getConfiguration().setDcpIdleTimeout(v);
        } else if (key == "dcp_noop_tx_interval") {
            getConfiguration().setDcpNoopTxInterval(std::stoull(val));
        } else if (key == "dcp_producer_snapshot_marker_yield_limit") {
            getConfiguration().setDcpProducerSnapshotMarkerYieldLimit(
                    std::stoull(val));
        } else if (key == "dcp_takeover_max_time") {
            getConfiguration().setDcpTakeoverMaxTime(std::stoull(val));
        } else {
            msg = "Unknown config param";
            rv = cb::mcbp::Status::KeyEnoent;
        }
    } catch (std::runtime_error&) {
        msg = "Value out of range.";
        rv = cb::mcbp::Status::Einval;
    }

    return rv;
}

cb::mcbp::Status EventuallyPersistentEngine::setVbucketParam(
        Vbid vbucket,
        const std::string& key,
        const std::string& val,
        std::string& msg) {
    auto rv = cb::mcbp::Status::Success;
    try {
        if (key == "hlc_drift_ahead_threshold_us") {
            uint64_t v = std::strtoull(val.c_str(), nullptr, 10);
            checkNumeric(val.c_str());
            getConfiguration().setHlcDriftAheadThresholdUs(v);
        } else if (key == "hlc_drift_behind_threshold_us") {
            uint64_t v = std::strtoull(val.c_str(), nullptr, 10);
            checkNumeric(val.c_str());
            getConfiguration().setHlcDriftBehindThresholdUs(v);
        } else if (key == "max_cas") {
            uint64_t v = std::strtoull(val.c_str(), nullptr, 10);
            checkNumeric(val.c_str());
            EP_LOG_INFO("setVbucketParam: max_cas:{} {}", v, vbucket);
            if (getKVBucket()->forceMaxCas(vbucket, v) != ENGINE_SUCCESS) {
                rv = cb::mcbp::Status::NotMyVbucket;
                msg = "Not my vbucket";
            }
        } else {
            msg = "Unknown config param";
            rv = cb::mcbp::Status::KeyEnoent;
        }
    } catch (std::runtime_error&) {
        msg = "Value out of range.";
        rv = cb::mcbp::Status::Einval;
    }
    return rv;
}

cb::mcbp::Status EventuallyPersistentEngine::evictKey(
        const void* cookie,
        const cb::mcbp::Request& request,
        const char** msg) {
    const auto key = makeDocKey(cookie, request.getKey());
    EP_LOG_DEBUG("Manually evicting object with key {}",
                 cb::UserDataView(key.to_string()));
    auto rv = kvBucket->evictKey(key, request.getVBucket(), msg);
    if (rv == cb::mcbp::Status::NotMyVbucket ||
        rv == cb::mcbp::Status::KeyEnoent) {
        if (isDegradedMode()) {
            return cb::mcbp::Status::Etmpfail;
        }
    }
    return rv;
}

cb::mcbp::Status EventuallyPersistentEngine::setParam(
        const cb::mcbp::Request& req, std::string& msg) {
    using cb::mcbp::request::SetParamPayload;
    auto extras = req.getExtdata();
    auto* payload = reinterpret_cast<const SetParamPayload*>(extras.data());

    auto key = req.getKey();
    auto val = req.getValue();

    const std::string keyz(reinterpret_cast<const char*>(key.data()),
                           key.size());
    const std::string valz(reinterpret_cast<const char*>(val.data()),
                           val.size());

    switch (payload->getParamType()) {
    case SetParamPayload::Type::Flush:
        return setFlushParam(keyz, valz, msg);
    case SetParamPayload::Type::Replication:
        return setReplicationParam(keyz, valz, msg);
    case SetParamPayload::Type::Checkpoint:
        return setCheckpointParam(keyz, valz, msg);
    case SetParamPayload::Type::Dcp:
        return setDcpParam(keyz, valz, msg);
    case SetParamPayload::Type::Vbucket:
        return setVbucketParam(req.getVBucket(), keyz, valz, msg);
    }

    return cb::mcbp::Status::UnknownCommand;
}

static ENGINE_ERROR_CODE getVBucket(EventuallyPersistentEngine* e,
                                    const void* cookie,
                                    const cb::mcbp::Request& request,
                                    const AddResponseFn& response) {
    Vbid vbucket = request.getVBucket();
    VBucketPtr vb = e->getVBucket(vbucket);
    if (!vb) {
        return ENGINE_NOT_MY_VBUCKET;
    } else {
        const auto state = static_cast<vbucket_state_t>(ntohl(vb->getState()));
        return sendResponse(
                response,
                {}, // key
                {}, // extra
                {reinterpret_cast<const char*>(&state), sizeof(state)}, // body
                PROTOCOL_BINARY_RAW_BYTES,
                cb::mcbp::Status::Success,
                0,
                cookie);
    }
}

static ENGINE_ERROR_CODE setVBucket(EventuallyPersistentEngine* e,
                                    const void* cookie,
                                    const cb::mcbp::Request& request,
                                    const AddResponseFn& response) {
    nlohmann::json meta;
    vbucket_state_t state;
    auto extras = request.getExtdata();

    if (extras.size() == 1) {
        // This is the new encoding for the SetVBucket state.
        state = vbucket_state_t(extras.front());
        auto val = request.getValue();
        if (!val.empty()) {
            if (state != vbucket_state_active) {
                e->setErrorContext(
                        cookie,
                        "vbucket meta may only be set on active vbuckets");
                return ENGINE_EINVAL;
            }

            try {
                meta = nlohmann::json::parse(val);
            } catch (const std::exception&) {
                e->setErrorContext(cookie, "Invalid JSON provided");
                return ENGINE_EINVAL;
            }
        }
    } else {
        // This is the pre-mad-hatter encoding for the SetVBucketState
        if (extras.size() != sizeof(vbucket_state_t)) {
            // MB-31867: ns_server encodes this in the value field. Fall back
            //           and check if it contains the value
            extras = request.getValue();
        }

        state = static_cast<vbucket_state_t>(
                ntohl(*reinterpret_cast<const uint32_t*>(extras.data())));
    }

    return e->setVBucketState(cookie,
                              response,
                              request.getVBucket(),
                              state,
                              meta,
                              TransferVB::No,
                              request.getCas());
}

static ENGINE_ERROR_CODE delVBucket(EventuallyPersistentEngine* e,
                                    const void* cookie,
                                    const cb::mcbp::Request& req,
                                    const AddResponseFn& response) {
    Vbid vbucket = req.getVBucket();
    auto value = req.getValue();
    bool sync = value.size() == 7 && memcmp(value.data(), "async=0", 7) == 0;

    auto error = e->deleteVBucket(vbucket, sync, cookie);
    if (error == ENGINE_SUCCESS) {
        return sendResponse(response,
                            {}, // key
                            {}, // extra
                            {}, // body
                            PROTOCOL_BINARY_RAW_BYTES,
                            cb::mcbp::Status::Success,
                            req.getCas(),
                            cookie);
    }
    return error;
}

ENGINE_ERROR_CODE EventuallyPersistentEngine::getReplicaCmd(
        const cb::mcbp::Request& request,
        const AddResponseFn& response,
        const void* cookie) {
    DocKey key = makeDocKey(cookie, request.getKey());

    auto options = static_cast<get_options_t>(
            QUEUE_BG_FETCH | HONOR_STATES | TRACK_REFERENCE | DELETE_TEMP |
            HIDE_LOCKED_CAS | TRACK_STATISTICS);

    GetValue rv(getKVBucket()->getReplica(
            key, request.getVBucket(), cookie, options));
    auto error_code = rv.getStatus();
    if (error_code != ENGINE_EWOULDBLOCK) {
        ++(getEpStats().numOpsGet);
    }

    if (error_code == ENGINE_SUCCESS) {
        uint32_t flags = rv.item->getFlags();
        ServerDocumentIfaceBorderGuard guardedIface(*serverApi->document);
        guardedIface.audit_document_access(
                cookie, cb::audit::document::Operation::Read);
        return sendResponse(
                response,
                rv.item->getKey(), // key
                {reinterpret_cast<const char*>(&flags), sizeof(flags)}, // extra
                {rv.item->getData(), rv.item->getNBytes()}, // body
                rv.item->getDataType(),
                cb::mcbp::Status::Success,
                rv.item->getCas(),
                cookie);
    } else if (error_code == ENGINE_TMPFAIL) {
        return ENGINE_KEY_ENOENT;
    }

    return error_code;
}

static ENGINE_ERROR_CODE compactDB(EventuallyPersistentEngine* e,
                                   const void* cookie,
                                   const cb::mcbp::Request& req,
                                   const AddResponseFn& response) {
    const auto res = cb::mcbp::Status::Success;
    CompactionConfig compactionConfig;
    uint64_t cas = req.getCas();

    EPStats& stats = e->getEpStats();
    auto extras = req.getExtdata();
    const auto* payload =
            reinterpret_cast<const cb::mcbp::request::CompactDbPayload*>(
                    extras.data());

    compactionConfig.purge_before_ts = payload->getPurgeBeforeTs();
    compactionConfig.purge_before_seq = payload->getPurgeBeforeSeq();
    compactionConfig.drop_deletes = payload->getDropDeletes();
    compactionConfig.db_file_id = e->getKVBucket()->getDBFileId(req);
    Vbid vbid = req.getVBucket();

    ENGINE_ERROR_CODE err;
    if (e->getEngineSpecific(cookie) == nullptr) {
        ++stats.pendingCompactions;
        e->storeEngineSpecific(cookie, e);
        err = e->compactDB(vbid, compactionConfig, cookie);
    } else {
        e->storeEngineSpecific(cookie, nullptr);
        err = ENGINE_SUCCESS;
    }

    switch (err) {
    case ENGINE_SUCCESS:
        break;
    case ENGINE_NOT_MY_VBUCKET:
        --stats.pendingCompactions;
        EP_LOG_WARN(
                "Compaction of {} failed because the db file doesn't exist!!!",
                compactionConfig.db_file_id);
        return ENGINE_NOT_MY_VBUCKET;
    case ENGINE_EINVAL:
        --stats.pendingCompactions;
        EP_LOG_WARN("Compaction of {} failed because of an invalid argument",
                    compactionConfig.db_file_id);
        return ENGINE_EINVAL;
    case ENGINE_EWOULDBLOCK:
        EP_LOG_INFO(
                "Compaction of {}, purge_before_ts:{}, purge_before_seq:{}, "
                "drop_deletes:{} scheduled (awaiting completion).",
                compactionConfig.db_file_id,
                compactionConfig.purge_before_ts,
                compactionConfig.purge_before_seq,
                compactionConfig.drop_deletes);
        // We don't use the value stored in the engine-specific code, just
        // that it is non-null...
        e->storeEngineSpecific(cookie, static_cast<void*>(e));
        return ENGINE_EWOULDBLOCK;
    case ENGINE_TMPFAIL:
        EP_LOG_WARN(
                "Request to compact {} hit a temporary failure and may need to "
                "be retried",
                compactionConfig.db_file_id);
        e->setErrorContext(cookie, "Temporary failure in compacting db file.");
        return ENGINE_TMPFAIL;
    default:
        --stats.pendingCompactions;
        EP_LOG_WARN("Compaction of {} failed: {}",
                    compactionConfig.db_file_id,
                    cb::to_string(cb::engine_errc(err)));
        e->setErrorContext(cookie,
                           "Failed to compact db file: " +
                                   cb::to_string(cb::engine_errc(err)));
        return err;
    }

    return sendResponse(response,
                        {}, // key
                        {}, // extra
                        {}, // body
                        PROTOCOL_BINARY_RAW_BYTES,
                        res,
                        cas,
                        cookie);
}

static ENGINE_ERROR_CODE processUnknownCommand(EventuallyPersistentEngine* h,
                                               const void* cookie,
                                               const cb::mcbp::Request& request,
                                               const AddResponseFn& response) {
    auto res = cb::mcbp::Status::UnknownCommand;
    std::string dynamic_msg;
    const char* msg = nullptr;
    size_t msg_size = 0;

    EPStats& stats = h->getEpStats();

    /**
     * Session validation
     * (For ns_server commands only)
     */
    switch (request.getClientOpcode()) {
    case cb::mcbp::ClientOpcode::SetParam:
    case cb::mcbp::ClientOpcode::SetVbucket:
    case cb::mcbp::ClientOpcode::DelVbucket:
    case cb::mcbp::ClientOpcode::CompactDb:
        if (h->getEngineSpecific(cookie) == nullptr) {
            uint64_t cas = request.getCas();
            if (!h->validateSessionCas(cas)) {
                h->setErrorContext(cookie, "Invalid session token");
                return ENGINE_KEY_EEXISTS;
            }
        }
        break;
    default:
        break;
    }

    switch (request.getClientOpcode()) {
    case cb::mcbp::ClientOpcode::GetAllVbSeqnos:
        return h->getAllVBucketSequenceNumbers(cookie, request, response);

    case cb::mcbp::ClientOpcode::GetVbucket: {
        HdrMicroSecBlockTimer timer(&stats.getVbucketCmdHisto);
        return getVBucket(h, cookie, request, response);
    }
    case cb::mcbp::ClientOpcode::DelVbucket: {
        HdrMicroSecBlockTimer timer(&stats.delVbucketCmdHisto);
        const auto rv = delVBucket(h, cookie, request, response);
        if (rv != ENGINE_EWOULDBLOCK) {
            h->decrementSessionCtr();
            h->storeEngineSpecific(cookie, nullptr);
        }
        return rv;
    }
    case cb::mcbp::ClientOpcode::SetVbucket: {
        HdrMicroSecBlockTimer timer(&stats.setVbucketCmdHisto);
        const auto rv = setVBucket(h, cookie, request, response);
        h->decrementSessionCtr();
        return rv;
    }
    case cb::mcbp::ClientOpcode::StopPersistence:
        res = h->stopFlusher(&msg, &msg_size);
        break;
    case cb::mcbp::ClientOpcode::StartPersistence:
        res = h->startFlusher(&msg, &msg_size);
        break;
    case cb::mcbp::ClientOpcode::SetParam:
        res = h->setParam(request, dynamic_msg);
        msg = dynamic_msg.c_str();
        msg_size = dynamic_msg.length();
        h->decrementSessionCtr();
        break;
    case cb::mcbp::ClientOpcode::EvictKey:
        res = h->evictKey(cookie, request, &msg);
        break;
    case cb::mcbp::ClientOpcode::Observe:
        return h->observe(cookie, request, response);
    case cb::mcbp::ClientOpcode::ObserveSeqno:
        return h->observe_seqno(cookie, request, response);
    case cb::mcbp::ClientOpcode::LastClosedCheckpoint:
        return h->handleLastClosedCheckpoint(cookie, request, response);
    case cb::mcbp::ClientOpcode::CreateCheckpoint:
        return h->handleCreateCheckpoint(cookie, request, response);
    case cb::mcbp::ClientOpcode::CheckpointPersistence:
        return h->handleCheckpointPersistence(cookie, request, response);
    case cb::mcbp::ClientOpcode::SeqnoPersistence:
        return h->handleSeqnoPersistence(cookie, request, response);
    case cb::mcbp::ClientOpcode::SetWithMeta:
    case cb::mcbp::ClientOpcode::SetqWithMeta:
    case cb::mcbp::ClientOpcode::AddWithMeta:
    case cb::mcbp::ClientOpcode::AddqWithMeta:
        return h->setWithMeta(cookie, request, response);
    case cb::mcbp::ClientOpcode::DelWithMeta:
    case cb::mcbp::ClientOpcode::DelqWithMeta:
        return h->deleteWithMeta(cookie, request, response);
    case cb::mcbp::ClientOpcode::ReturnMeta:
        return h->returnMeta(cookie, request, response);
    case cb::mcbp::ClientOpcode::GetReplica:
        return h->getReplicaCmd(request, response, cookie);
    case cb::mcbp::ClientOpcode::EnableTraffic:
    case cb::mcbp::ClientOpcode::DisableTraffic:
        return h->handleTrafficControlCmd(cookie, request, response);
    case cb::mcbp::ClientOpcode::CompactDb: {
        const auto rv = compactDB(h, cookie, request, response);
        if (rv != ENGINE_EWOULDBLOCK) {
            h->decrementSessionCtr();
            h->storeEngineSpecific(cookie, nullptr);
        }
        return rv;
    }
    case cb::mcbp::ClientOpcode::GetRandomKey:
        return h->getRandomKey(cookie, response);
    case cb::mcbp::ClientOpcode::GetKeys:
        return h->getAllKeys(cookie, request, response);
    default:
        res = cb::mcbp::Status::UnknownCommand;
    }

    msg_size = (msg_size > 0 || msg == nullptr) ? msg_size : strlen(msg);
    return sendResponse(response,
                        {}, // key
                        {}, // extra
                        {msg, msg_size}, // body
                        PROTOCOL_BINARY_RAW_BYTES,
                        res,
                        0,
                        cookie);
}

ENGINE_ERROR_CODE EventuallyPersistentEngine::unknown_command(
        const void* cookie,
        const cb::mcbp::Request& request,
        const AddResponseFn& response) {
    auto engine = acquireEngine(this);

    // The AddResponseFn callback may allocate memory (temporary buffers for
    // data) which will be de-allocated inside the server, after the
    // engine call (response) has returned. As such we do not want to
    // account such memory against this bucket.
    // Create an exit border guard around the original callback.
    // Perf: use std::cref to avoid copying (and the subsequent `new` call) of
    // the input function.
    auto addResponseExitBorderGuard = makeExitBorderGuard(std::cref(response));

    auto ret = processUnknownCommand(
            engine.get(), cookie, request, addResponseExitBorderGuard);
    return ret;
}

void EventuallyPersistentEngine::item_set_cas(gsl::not_null<item*> itm,
                                              uint64_t cas) {
    static_cast<Item*>(itm.get())->setCas(cas);
}

void EventuallyPersistentEngine::item_set_datatype(
        gsl::not_null<item*> itm, protocol_binary_datatype_t datatype) {
    static_cast<Item*>(itm.get())->setDataType(datatype);
}

ENGINE_ERROR_CODE EventuallyPersistentEngine::step(
        gsl::not_null<const void*> cookie,
        gsl::not_null<dcp_message_producers*> producers) {
    auto engine = acquireEngine(this);
    ConnHandler* conn = engine->getConnHandler(cookie);
    if (conn) {
        DcpMsgProducersBorderGuard guardedProducers(*producers);
        return conn->step(&guardedProducers);
    }
    return ENGINE_DISCONNECT;
}

ENGINE_ERROR_CODE EventuallyPersistentEngine::open(
        gsl::not_null<const void*> cookie,
        uint32_t opaque,
        uint32_t seqno,
        uint32_t flags,
        std::string_view name,
        std::string_view value) {
    return acquireEngine(this)->dcpOpen(
            cookie, opaque, seqno, flags, name, value);
}

ENGINE_ERROR_CODE EventuallyPersistentEngine::add_stream(
        gsl::not_null<const void*> cookie,
        uint32_t opaque,
        Vbid vbucket,
        uint32_t flags) {
    return acquireEngine(this)->dcpAddStream(cookie, opaque, vbucket, flags);
}

ENGINE_ERROR_CODE EventuallyPersistentEngine::close_stream(
        gsl::not_null<const void*> cookie,
        uint32_t opaque,
        Vbid vbucket,
        cb::mcbp::DcpStreamId sid) {
    auto engine = acquireEngine(this);
    ConnHandler* conn = engine->getConnHandler(cookie);
    if (conn) {
        return conn->closeStream(opaque, vbucket, sid);
    }
    return ENGINE_DISCONNECT;
}

ENGINE_ERROR_CODE EventuallyPersistentEngine::stream_req(
        gsl::not_null<const void*> cookie,
        uint32_t flags,
        uint32_t opaque,
        Vbid vbucket,
        uint64_t startSeqno,
        uint64_t endSeqno,
        uint64_t vbucketUuid,
        uint64_t snapStartSeqno,
        uint64_t snapEndSeqno,
        uint64_t* rollbackSeqno,
        dcp_add_failover_log callback,
        std::optional<std::string_view> json) {
    auto engine = acquireEngine(this);
    ConnHandler* conn = engine->getConnHandler(cookie);
    if (conn) {
        try {
            return conn->streamRequest(flags,
                                       opaque,
                                       vbucket,
                                       startSeqno,
                                       endSeqno,
                                       vbucketUuid,
                                       snapStartSeqno,
                                       snapEndSeqno,
                                       rollbackSeqno,
                                       callback,
                                       json);
        } catch (const cb::engine_error& e) {
            EP_LOG_INFO("stream_req engine_error {}", e.what());
            return ENGINE_ERROR_CODE(e.code().value());
        }
    }
    return ENGINE_DISCONNECT;
}

ENGINE_ERROR_CODE EventuallyPersistentEngine::get_failover_log(
        gsl::not_null<const void*> cookie,
        uint32_t opaque,
        Vbid vbucket,
        dcp_add_failover_log callback) {
    // This function covers two commands:
    // 1) DCP_GET_FAILOVER_LOG
    //     It is valid only on a DCP Producer connection. Updates the
    //     'lastReceiveTime' for the Producer.
    // 2) GET_FAILOVER_LOG
    //     It does not require a DCP connection (the client has opened
    //     a regular MCBP connection).
    auto engine = acquireEngine(this);

    if (getKVBucket()->maybeWaitForVBucketWarmup(cookie)) {
        return ENGINE_EWOULDBLOCK;
    }

    ConnHandler* conn = engine->getConnHandler(cookie, false);
    // Note: (conn != nullptr) only if conn is a DCP connection
    if (conn) {
        auto* producer = dynamic_cast<DcpProducer*>(conn);
        // GetFailoverLog not supported for DcpConsumer
        if (!producer) {
            EP_LOG_WARN(
                    "Disconnecting - This connection doesn't support the dcp "
                    "get "
                    "failover log API");
            return ENGINE_DISCONNECT;
        }
        producer->setLastReceiveTime(ep_current_time());
        if (producer->doDisconnect()) {
            return ENGINE_DISCONNECT;
        }
    }
    VBucketPtr vb = getVBucket(vbucket);
    if (!vb) {
        EP_LOG_WARN(
                "{} ({}) Get Failover Log failed because this "
                "vbucket doesn't exist",
                conn ? conn->logHeader() : "MCBP-Connection",
                vbucket);
        return ENGINE_NOT_MY_VBUCKET;
    }
    auto failoverEntries = vb->failovers->getFailoverLog();
    NonBucketAllocationGuard guard;
    auto ret = callback(failoverEntries.data(), failoverEntries.size(), cookie);
    return ret;
}

ENGINE_ERROR_CODE EventuallyPersistentEngine::stream_end(
        gsl::not_null<const void*> cookie,
        uint32_t opaque,
        Vbid vbucket,
        uint32_t flags) {
    auto engine = acquireEngine(this);
    ConnHandler* conn = engine->getConnHandler(cookie);
    if (conn) {
        return conn->streamEnd(opaque, vbucket, flags);
    }
    return ENGINE_DISCONNECT;
}

ENGINE_ERROR_CODE EventuallyPersistentEngine::snapshot_marker(
        gsl::not_null<const void*> cookie,
        uint32_t opaque,
        Vbid vbucket,
        uint64_t start_seqno,
        uint64_t end_seqno,
        uint32_t flags,
        std::optional<uint64_t> high_completed_seqno,
        std::optional<uint64_t> max_visible_seqno) {
    auto engine = acquireEngine(this);
    ConnHandler* conn = engine->getConnHandler(cookie);
    if (conn) {
        return conn->snapshotMarker(opaque,
                                    vbucket,
                                    start_seqno,
                                    end_seqno,
                                    flags,
                                    high_completed_seqno,
                                    max_visible_seqno);
    }
    return ENGINE_DISCONNECT;
}

ENGINE_ERROR_CODE EventuallyPersistentEngine::mutation(
        gsl::not_null<const void*> cookie,
        uint32_t opaque,
        const DocKey& key,
        cb::const_byte_buffer value,
        size_t priv_bytes,
        uint8_t datatype,
        uint64_t cas,
        Vbid vbucket,
        uint32_t flags,
        uint64_t by_seqno,
        uint64_t rev_seqno,
        uint32_t expiration,
        uint32_t lock_time,
        cb::const_byte_buffer meta,
        uint8_t nru) {
    if (!mcbp::datatype::is_valid(datatype)) {
        EP_LOG_WARN(
                "Invalid value for datatype "
                " (DCPMutation)");
        return ENGINE_EINVAL;
    }
    auto engine = acquireEngine(this);
    ConnHandler* conn = engine->getConnHandler(cookie);
    if (conn) {
        return conn->mutation(opaque, key, value, priv_bytes, datatype, cas,
                              vbucket, flags, by_seqno, rev_seqno, expiration,
                              lock_time, meta, nru);
    }
    return ENGINE_DISCONNECT;
}

ENGINE_ERROR_CODE EventuallyPersistentEngine::deletion(
        gsl::not_null<const void*> cookie,
        uint32_t opaque,
        const DocKey& key,
        cb::const_byte_buffer value,
        size_t priv_bytes,
        uint8_t datatype,
        uint64_t cas,
        Vbid vbucket,
        uint64_t by_seqno,
        uint64_t rev_seqno,
        cb::const_byte_buffer meta) {
    auto engine = acquireEngine(this);
    ConnHandler* conn = engine->getConnHandler(cookie);
    if (conn) {
        return conn->deletion(opaque, key, value, priv_bytes, datatype, cas,
                              vbucket, by_seqno, rev_seqno, meta);
    }
    return ENGINE_DISCONNECT;
}

ENGINE_ERROR_CODE EventuallyPersistentEngine::deletion_v2(
        gsl::not_null<const void*> cookie,
        uint32_t opaque,
        const DocKey& key,
        cb::const_byte_buffer value,
        size_t priv_bytes,
        uint8_t datatype,
        uint64_t cas,
        Vbid vbucket,
        uint64_t by_seqno,
        uint64_t rev_seqno,
        uint32_t delete_time) {
    auto engine = acquireEngine(this);
    ConnHandler* conn = engine->getConnHandler(cookie);
    if (conn) {
        return conn->deletionV2(opaque,
                                key,
                                value,
                                priv_bytes,
                                datatype,
                                cas,
                                vbucket,
                                by_seqno,
                                rev_seqno,
                                delete_time);
    }
    return ENGINE_DISCONNECT;
}

ENGINE_ERROR_CODE EventuallyPersistentEngine::expiration(
        gsl::not_null<const void*> cookie,
        uint32_t opaque,
        const DocKey& key,
        cb::const_byte_buffer value,
        size_t priv_bytes,
        uint8_t datatype,
        uint64_t cas,
        Vbid vbucket,
        uint64_t by_seqno,
        uint64_t rev_seqno,
        uint32_t deleteTime) {
    auto engine = acquireEngine(this);
    ConnHandler* conn = engine->getConnHandler(cookie);
    if (conn) {
        return conn->expiration(opaque,
                                key,
                                value,
                                priv_bytes,
                                datatype,
                                cas,
                                vbucket,
                                by_seqno,
                                rev_seqno,
                                deleteTime);
    }
    return ENGINE_DISCONNECT;
}

ENGINE_ERROR_CODE EventuallyPersistentEngine::set_vbucket_state(
        gsl::not_null<const void*> cookie,
        uint32_t opaque,
        Vbid vbucket,
        vbucket_state_t state) {
    auto engine = acquireEngine(this);
    ConnHandler* conn = engine->getConnHandler(cookie);
    if (conn) {
        return conn->setVBucketState(opaque, vbucket, state);
    }
    return ENGINE_DISCONNECT;
}

ENGINE_ERROR_CODE EventuallyPersistentEngine::noop(
        gsl::not_null<const void*> cookie, uint32_t opaque) {
    auto engine = acquireEngine(this);
    ConnHandler* conn = engine->getConnHandler(cookie);
    if (conn) {
        return conn->noop(opaque);
    }
    return ENGINE_DISCONNECT;
}

ENGINE_ERROR_CODE EventuallyPersistentEngine::buffer_acknowledgement(
        gsl::not_null<const void*> cookie,
        uint32_t opaque,
        Vbid vbucket,
        uint32_t buffer_bytes) {
    auto engine = acquireEngine(this);
    ConnHandler* conn = engine->getConnHandler(cookie);
    if (conn) {
        return conn->bufferAcknowledgement(opaque, vbucket, buffer_bytes);
    }
    return ENGINE_DISCONNECT;
}

ENGINE_ERROR_CODE EventuallyPersistentEngine::control(
        gsl::not_null<const void*> cookie,
        uint32_t opaque,
        std::string_view key,
        std::string_view value) {
    auto engine = acquireEngine(this);
    ConnHandler* conn = engine->getConnHandler(cookie);
    if (conn) {
        return conn->control(opaque, key, value);
    }
    return ENGINE_DISCONNECT;
}

ENGINE_ERROR_CODE EventuallyPersistentEngine::response_handler(
        gsl::not_null<const void*> cookie,
        const protocol_binary_response_header* response) {
    auto engine = acquireEngine(this);
    ConnHandler* conn = engine->getConnHandler(cookie);
    if (conn) {
        if (conn->handleResponse(response)) {
            return ENGINE_SUCCESS;
        }
    }
    return ENGINE_DISCONNECT;
}

ENGINE_ERROR_CODE EventuallyPersistentEngine::system_event(
        gsl::not_null<const void*> cookie,
        uint32_t opaque,
        Vbid vbucket,
        mcbp::systemevent::id event,
        uint64_t bySeqno,
        mcbp::systemevent::version version,
        cb::const_byte_buffer key,
        cb::const_byte_buffer eventData) {
    auto engine = acquireEngine(this);
    ConnHandler* conn = engine->getConnHandler(cookie);
    if (conn) {
        return conn->systemEvent(
                opaque, vbucket, event, bySeqno, version, key, eventData);
    }
    return ENGINE_DISCONNECT;
}

ENGINE_ERROR_CODE EventuallyPersistentEngine::prepare(
        gsl::not_null<const void*> cookie,
        uint32_t opaque,
        const DocKey& key,
        cb::const_byte_buffer value,
        size_t priv_bytes,
        uint8_t datatype,
        uint64_t cas,
        Vbid vbucket,
        uint32_t flags,
        uint64_t by_seqno,
        uint64_t rev_seqno,
        uint32_t expiration,
        uint32_t lock_time,
        uint8_t nru,
        DocumentState document_state,
        cb::durability::Level level) {
    auto engine = acquireEngine(this);
    ConnHandler* conn = engine->getConnHandler(cookie);
    if (conn) {
        return conn->prepare(opaque,
                             key,
                             value,
                             priv_bytes,
                             datatype,
                             cas,
                             vbucket,
                             flags,
                             by_seqno,
                             rev_seqno,
                             expiration,
                             lock_time,
                             nru,
                             document_state,
                             level);
    }
    return ENGINE_DISCONNECT;
}

ENGINE_ERROR_CODE EventuallyPersistentEngine::seqno_acknowledged(
        gsl::not_null<const void*> cookie,
        uint32_t opaque,
        Vbid vbucket,
        uint64_t prepared_seqno) {
    auto engine = acquireEngine(this);
    ConnHandler* conn = engine->getConnHandler(cookie);
    if (conn) {
        return conn->seqno_acknowledged(opaque, vbucket, prepared_seqno);
    }
    return ENGINE_ENOTSUP;
}

ENGINE_ERROR_CODE EventuallyPersistentEngine::commit(
        gsl::not_null<const void*> cookie,
        uint32_t opaque,
        Vbid vbucket,
        const DocKey& key,
        uint64_t prepared_seqno,
        uint64_t commit_seqno) {
    auto engine = acquireEngine(this);
    ConnHandler* conn = engine->getConnHandler(cookie);
    if (conn) {
        return conn->commit(opaque, vbucket, key, prepared_seqno, commit_seqno);
    }
    return ENGINE_DISCONNECT;
}

ENGINE_ERROR_CODE EventuallyPersistentEngine::abort(
        gsl::not_null<const void*> cookie,
        uint32_t opaque,
        Vbid vbucket,
        const DocKey& key,
        uint64_t preparedSeqno,
        uint64_t abortSeqno) {
    auto engine = acquireEngine(this);
    ConnHandler* conn = engine->getConnHandler(cookie);
    if (conn) {
        return conn->abort(opaque, vbucket, key, preparedSeqno, abortSeqno);
    }
    return ENGINE_DISCONNECT;
}

/**
 * The only public interface to the eventually persistent engine.
 * Allocate a new instance and initialize it
 * @param get_server_api callback function to get the server exported API
 *                  functions
 * @param handle Where to return the new instance
 * @return ENGINE_SUCCESS on success
 */
ENGINE_ERROR_CODE create_ep_engine_instance(GET_SERVER_API get_server_api,
                                            EngineIface** handle) {
    SERVER_HANDLE_V1* api = get_server_api();
    if (api == nullptr) {
        return ENGINE_ENOTSUP;
    }

    BucketLogger::setLoggerAPI(api->log);

    // Register and track the engine creation
    auto arena = cb::ArenaMalloc::registerClient();
    cb::ArenaMallocGuard trackEngineCreation(arena);

    try {
        *handle = new EventuallyPersistentEngine(get_server_api, arena);
    } catch (const std::bad_alloc&) {
        cb::ArenaMalloc::unregisterClient(arena);
        return ENGINE_ENOMEM;
    }

    initialize_time_functions(api->core);
    return ENGINE_SUCCESS;
}

/*
    This method is called prior to unloading of the shared-object.
    Global clean-up should be performed from this method.
*/
void destroy_ep_engine() {
    ExecutorPool::shutdown();
    globalBucketLogger.reset();
}

bool EventuallyPersistentEngine::get_item_info(
        gsl::not_null<const item*> itm, gsl::not_null<item_info*> itm_info) {
    const Item* it = reinterpret_cast<const Item*>(itm.get());
    *itm_info = acquireEngine(this)->getItemInfo(*it);
    return true;
}

cb::EngineErrorMetadataPair EventuallyPersistentEngine::get_meta(
        gsl::not_null<const void*> cookie, const DocKey& key, Vbid vbucket) {
    return acquireEngine(this)->getMetaInner(cookie, key, vbucket);
}

cb::engine_errc EventuallyPersistentEngine::set_collection_manifest(
        gsl::not_null<const void*> cookie, std::string_view json) {
    auto engine = acquireEngine(this);
    auto rv = engine->getKVBucket()->setCollections(json);

    if (cb::engine_errc::success != cb::engine_errc(rv.code().value())) {
        engine->setErrorContext(cookie, rv.what());
    }

    return cb::engine_errc(rv.code().value());
}

cb::engine_errc EventuallyPersistentEngine::get_collection_manifest(
        gsl::not_null<const void*> cookie, const AddResponseFn& response) {
    auto engine = acquireEngine(this);
    Collections::IsVisibleFunction isVisible =
            [&engine, &cookie](ScopeID sid,
                               std::optional<CollectionID> cid) -> bool {
        const auto status = engine->testPrivilege(
                cookie, cb::rbac::Privilege::Read, sid, cid);
        return status != cb::engine_errc::unknown_collection &&
               status != cb::engine_errc::unknown_scope;
    };
    auto rv = engine->getKVBucket()->getCollections(isVisible);

    std::string manifest;
    if (rv.first == cb::mcbp::Status::Success) {
        manifest = rv.second.dump();
    }
    return cb::engine_errc(
            sendResponse(makeExitBorderGuard(std::cref(response)),
                         {}, // key
                         {}, // extra
                         manifest, // body
                         PROTOCOL_BINARY_DATATYPE_JSON,
                         rv.first,
                         0,
                         cookie));
}

cb::EngineErrorGetCollectionIDResult
EventuallyPersistentEngine::get_collection_id(gsl::not_null<const void*> cookie,
                                              std::string_view path) {
    auto engine = acquireEngine(this);
    auto rv = engine->getKVBucket()->getCollectionID(path);

    if (rv.result == cb::engine_errc::success) {
        // Test for any privilege, we are testing if we have visibility which
        // means at least 1 privilege in the bucket.scope.collection 'path'
        auto status = testPrivilege(cookie,
                                    cb::rbac::Privilege::Read,
                                    rv.getScopeId(),
                                    rv.getCollectionId());
        if (status == cb::engine_errc::no_access) {
            // This is fine, still visible - back to success
            status = cb::engine_errc::success;
        }
        rv.result = status;
    }
    if (rv.result == cb::engine_errc::unknown_collection ||
        rv.result == cb::engine_errc::unknown_scope) {
        engine->setUnknownCollectionErrorContext(cookie,
                                                 rv.getManifestId());
    }
    return rv;
}

cb::EngineErrorGetScopeIDResult EventuallyPersistentEngine::get_scope_id(
        gsl::not_null<const void*> cookie, std::string_view path) {
    auto engine = acquireEngine(this);
    auto rv = engine->getKVBucket()->getScopeID(path);
    if (rv.result == cb::engine_errc::success) {
        // Test for any privilege, we are testing if we have visibility which
        // means at least 1 privilege in the bucket.scope 'path'
        auto status = testPrivilege(
                cookie, cb::rbac::Privilege::Read, rv.getScopeId(), {});
        if (status == cb::engine_errc::no_access) {
            // This is fine, still visible - back to success
            status = cb::engine_errc::success;
        }
        rv.result = status;
    }

    if (rv.result == cb::engine_errc::unknown_scope) {
        engine->setUnknownCollectionErrorContext(cookie, rv.getManifestId());
    }
    return rv;
}

cb::EngineErrorGetScopeIDResult EventuallyPersistentEngine::get_scope_id(
        gsl::not_null<const void*>,
        const DocKey& key,
        std::optional<Vbid> vbid) const {
    auto engine = acquireEngine(this);
    if (vbid) {
        auto vbucket = engine->getVBucket(*vbid);
        if (vbucket) {
            auto cHandle = vbucket->lockCollections(key);
            if (cHandle.valid()) {
                return cb::EngineErrorGetScopeIDResult(cHandle.getManifestUid(),
                                                       cHandle.getScopeID());
            }
        } else {
            return cb::EngineErrorGetScopeIDResult(
                    cb::engine_errc::not_my_vbucket);
        }
    } else {
        auto scopeIdInfo =
                engine->getKVBucket()->getScopeID(key.getCollectionID());
        if (scopeIdInfo.second.has_value()) {
            return cb::EngineErrorGetScopeIDResult(
                    scopeIdInfo.first, ScopeID(scopeIdInfo.second.value()));
        }
    }
    return cb::EngineErrorGetScopeIDResult(cb::engine_errc::unknown_collection);
}

cb::engine::FeatureSet EventuallyPersistentEngine::getFeatures() {
    // This function doesn't track memory against the engine, but create a
    // guard regardless to make this explicit because we only call this once per
    // bucket creation
    NonBucketAllocationGuard guard;
    cb::engine::FeatureSet ret;
    ret.emplace(cb::engine::Feature::Collections);
    return ret;
}

bool EventuallyPersistentEngine::isXattrEnabled() {
    return getKVBucket()->isXattrEnabled();
}

cb::HlcTime EventuallyPersistentEngine::getVBucketHlcNow(Vbid vbucket) {
    return getKVBucket()->getVBucket(vbucket)->getHLCNow();
}

EventuallyPersistentEngine::EventuallyPersistentEngine(
        GET_SERVER_API get_server_api, cb::ArenaMallocClient arena)
    : kvBucket(nullptr),
      workload(nullptr),
      workloadPriority(NO_BUCKET_PRIORITY),
      getServerApiFunc(get_server_api),
      checkpointConfig(nullptr),
      trafficEnabled(false),
      startupTime(0),
      taskable(this),
      compressionMode(BucketCompressionMode::Off),
      minCompressionRatio(default_min_compression_ratio),
      arena(arena) {
    // copy through to stats so we can ask for mem used
    getEpStats().arena = arena;

    serverApi = getServerApiFunc();
}

ENGINE_ERROR_CODE EventuallyPersistentEngine::reserveCookie(const void *cookie)
{
    NonBucketAllocationGuard guard;
    ENGINE_ERROR_CODE rv = serverApi->cookie->reserve(cookie);
    return rv;
}

ENGINE_ERROR_CODE EventuallyPersistentEngine::releaseCookie(const void *cookie)
{
    NonBucketAllocationGuard guard;
    ENGINE_ERROR_CODE rv = serverApi->cookie->release(cookie);
    return rv;
}

void EventuallyPersistentEngine::storeEngineSpecific(const void* cookie,
                                                     void* engine_data) {
    NonBucketAllocationGuard guard;
    serverApi->cookie->store_engine_specific(cookie, engine_data);
}

void* EventuallyPersistentEngine::getEngineSpecific(const void* cookie) {
    NonBucketAllocationGuard guard;
    void* engine_data = serverApi->cookie->get_engine_specific(cookie);
    return engine_data;
}

bool EventuallyPersistentEngine::isDatatypeSupported(
        const void* cookie, protocol_binary_datatype_t datatype) {
    NonBucketAllocationGuard guard;
    bool isSupported =
            serverApi->cookie->is_datatype_supported(cookie, datatype);
    return isSupported;
}

bool EventuallyPersistentEngine::isMutationExtrasSupported(const void* cookie) {
    NonBucketAllocationGuard guard;
    bool isSupported = serverApi->cookie->is_mutation_extras_supported(cookie);
    return isSupported;
}

bool EventuallyPersistentEngine::isXattrEnabled(const void* cookie) {
    return isDatatypeSupported(cookie, PROTOCOL_BINARY_DATATYPE_XATTR);
}

bool EventuallyPersistentEngine::isCollectionsSupported(const void* cookie) {
    NonBucketAllocationGuard guard;
    bool isSupported = serverApi->cookie->is_collections_supported(cookie);
    return isSupported;
}

cb::mcbp::ClientOpcode EventuallyPersistentEngine::getOpcodeIfEwouldblockSet(
        const void* cookie) {
    NonBucketAllocationGuard guard;
    return serverApi->cookie->get_opcode_if_ewouldblock_set(cookie);
}

bool EventuallyPersistentEngine::validateSessionCas(const uint64_t cas) {
    NonBucketAllocationGuard guard;
    bool ret = serverApi->cookie->validate_session_cas(cas);
    return ret;
}

void EventuallyPersistentEngine::decrementSessionCtr() {
    NonBucketAllocationGuard guard;
    serverApi->cookie->decrement_session_ctr();
}

void EventuallyPersistentEngine::setErrorContext(const void* cookie,
                                                 std::string_view message) {
    NonBucketAllocationGuard guard;
    serverApi->cookie->set_error_context(const_cast<void*>(cookie), message);
}

void EventuallyPersistentEngine::setErrorJsonExtras(
        const void* cookie, const nlohmann::json& json) const {
    NonBucketAllocationGuard guard;
    serverApi->cookie->set_error_json_extras(const_cast<void*>(cookie), json);
}

void EventuallyPersistentEngine::setUnknownCollectionErrorContext(
        const void* cookie, uint64_t manifestUid) const {
    NonBucketAllocationGuard guard;
    serverApi->cookie->set_unknown_collection_error_context(
            const_cast<void*>(cookie), manifestUid);
}

template <typename T>
void EventuallyPersistentEngine::notifyIOComplete(T cookies,
                                                  ENGINE_ERROR_CODE status) {
    NonBucketAllocationGuard guard;
    for (auto& cookie : cookies) {
        serverApi->cookie->notify_io_complete(cookie, status);
    }
}

/**
 * A configuration value changed listener that responds to ep-engine
 * parameter changes by invoking engine-specific methods on
 * configuration change events.
 */
class EpEngineValueChangeListener : public ValueChangedListener {
public:
    explicit EpEngineValueChangeListener(EventuallyPersistentEngine& e)
        : engine(e) {
        // EMPTY
    }

    void sizeValueChanged(const std::string& key, size_t value) override {
        if (key.compare("getl_max_timeout") == 0) {
            engine.setGetlMaxTimeout(value);
        } else if (key.compare("getl_default_timeout") == 0) {
            engine.setGetlDefaultTimeout(value);
        } else if (key.compare("max_item_size") == 0) {
            engine.setMaxItemSize(value);
        } else if (key.compare("max_item_privileged_bytes") == 0) {
            engine.setMaxItemPrivilegedBytes(value);
        }
    }

    void stringValueChanged(const std::string& key,
                            const char* value) override {
        if (key == "compression_mode") {
            std::string value_str{value, strlen(value)};
            engine.setCompressionMode(value_str);
        }
    }

    void floatValueChanged(const std::string& key, float value) override {
        if (key == "min_compression_ratio") {
            engine.setMinCompressionRatio(value);
        }
    }

    void booleanValueChanged(const std::string& key, bool b) override {
        if (key == "allow_del_with_meta_prune_user_data") {
            engine.allowDelWithMetaPruneUserData.store(b);
        }
    }

private:
    EventuallyPersistentEngine &engine;
};

ENGINE_ERROR_CODE EventuallyPersistentEngine::initialize(const char* config) {
    auto switchToEngine = acquireEngine(this);
    resetStats();
    if (config != nullptr) {
        if (!configuration.parseConfiguration(config, serverApi)) {
            EP_LOG_WARN(
                    "Failed to parse the configuration config "
                    "during bucket initialization.  config={}",
                    config);
            return ENGINE_FAILED;
        }
    }

    name = configuration.getCouchBucket();

    if (config != nullptr) {
        EP_LOG_INFO(R"(EPEngine::initialize: using configuration:"{}")",
                    config);
    }

    auto& env = Environment::get();
    env.engineFileDescriptors = serverApi->core->getMaxEngineFileDescriptors();

    // Ensure (global) ExecutorPool has been created, and update the (local)
    // configuration with the actual number of each thread type we have (config
    // params are typically defaulted to "0" which means "auto-configure
    // thread counts"
    auto threads = serverApi->core->getThreadPoolSizes();
    configuration.setNumReaderThreads(static_cast<int>(threads.num_readers));
    configuration.setNumWriterThreads(static_cast<int>(threads.num_writers));

    auto* pool = ExecutorPool::get();
    // Update configuration to reflect the actual number of threads which have
    // been created.
    configuration.setNumReaderThreads(pool->getNumReaders());
    configuration.setNumWriterThreads(pool->getNumWriters());
    configuration.setNumAuxioThreads(pool->getNumAuxIO());
    configuration.setNumNonioThreads(pool->getNumNonIO());

    maxFailoverEntries = configuration.getMaxFailoverEntries();

    // Start updating the variables from the config!
    VBucket::setMutationMemoryThreshold(
            configuration.getMutationMemThreshold());

    if (configuration.getMaxSize() == 0) {
        EP_LOG_WARN("Invalid configuration: max_size must be a non-zero value");
        return ENGINE_FAILED;
    }

    maxItemSize = configuration.getMaxItemSize();
    configuration.addValueChangedListener(
            "max_item_size",
            std::make_unique<EpEngineValueChangeListener>(*this));

    maxItemPrivilegedBytes = configuration.getMaxItemPrivilegedBytes();
    configuration.addValueChangedListener(
            "max_item_privileged_bytes",
            std::make_unique<EpEngineValueChangeListener>(*this));

    getlDefaultTimeout = configuration.getGetlDefaultTimeout();
    configuration.addValueChangedListener(
            "getl_default_timeout",
            std::make_unique<EpEngineValueChangeListener>(*this));
    getlMaxTimeout = configuration.getGetlMaxTimeout();
    configuration.addValueChangedListener(
            "getl_max_timeout",
            std::make_unique<EpEngineValueChangeListener>(*this));

    allowDelWithMetaPruneUserData.store(
            configuration.isAllowDelWithMetaPruneUserData());
    configuration.addValueChangedListener(
            "allow_del_with_meta_prune_user_data",
            std::make_unique<EpEngineValueChangeListener>(*this));

    auto numShards = configuration.getMaxNumShards();
    workload = new WorkLoadPolicy(configuration.getMaxNumWorkers(), numShards);

    dcpConnMap_ = std::make_unique<DcpConnMap>(*this);

    /* Get the flow control policy */
    std::string flowCtlPolicy = configuration.getDcpFlowControlPolicy();

    if (!flowCtlPolicy.compare("static")) {
        dcpFlowControlManager_ =
                std::make_unique<DcpFlowControlManagerStatic>(*this);
    } else if (!flowCtlPolicy.compare("dynamic")) {
        dcpFlowControlManager_ =
                std::make_unique<DcpFlowControlManagerDynamic>(*this);
    } else if (!flowCtlPolicy.compare("aggressive")) {
        dcpFlowControlManager_ =
                std::make_unique<DcpFlowControlManagerAggressive>(*this);
    } else {
        /* Flow control is not enabled */
        dcpFlowControlManager_ = std::make_unique<DcpFlowControlManager>(*this);
    }

    checkpointConfig = new CheckpointConfig(*this);
    CheckpointConfig::addConfigChangeListener(*this);

    kvBucket = makeBucket(configuration);

    // Seed the watermark percentages to the default 75/85% or the current ratio
    if (configuration.getMemLowWat() == std::numeric_limits<size_t>::max()) {
        stats.mem_low_wat_percent.store(0.75);
    } else {
        stats.mem_low_wat_percent.store(double(configuration.getMemLowWat()) /
                                        configuration.getMaxSize());
    }

    if (configuration.getMemHighWat() == std::numeric_limits<size_t>::max()) {
        stats.mem_high_wat_percent.store(0.85);
    } else {
        stats.mem_high_wat_percent.store(double(configuration.getMemHighWat()) /
                                         configuration.getMaxSize());
    }

    setMaxDataSize(configuration.getMaxSize());

    // Complete the initialization of the ep-store
    if (!kvBucket->initialize()) {
        return ENGINE_FAILED;
    }

    if(configuration.isDataTrafficEnabled()) {
        enableTraffic(true);
    }

    dcpConnMap_->initialize();

    // record engine initialization time
    startupTime.store(ep_real_time());

    EP_LOG_INFO("EP Engine: Initialization of {} bucket complete",
                configuration.getBucketType());

    setCompressionMode(configuration.getCompressionMode());

    configuration.addValueChangedListener(
            "compression_mode",
            std::make_unique<EpEngineValueChangeListener>(*this));

    setMinCompressionRatio(configuration.getMinCompressionRatio());

    configuration.addValueChangedListener(
            "min_compression_ratio",
            std::make_unique<EpEngineValueChangeListener>(*this));

    return ENGINE_SUCCESS;
}

void EventuallyPersistentEngine::destroyInner(bool force) {
    stats.forceShutdown = force;
    stats.isShutdown = true;

    // Perform a snapshot of the stats before shutting down so we can persist
    // the type of shutdown (stats.forceShutdown), and consequently on the
    // next warmup can determine is there was a clean shutdown - see
    // Warmup::cleanShutdown
    if (kvBucket) {
        kvBucket->snapshotStats();
    }
    if (dcpConnMap_) {
        dcpConnMap_->shutdownAllConnections();
    }
}

ENGINE_ERROR_CODE EventuallyPersistentEngine::itemAllocate(
        item** itm,
        const DocKey& key,
        const size_t nbytes,
        const size_t priv_nbytes,
        const int flags,
        rel_time_t exptime,
        uint8_t datatype,
        Vbid vbucket) {
    if (priv_nbytes > maxItemPrivilegedBytes) {
        return ENGINE_E2BIG;
    }

    if ((nbytes - priv_nbytes) > maxItemSize) {
        return ENGINE_E2BIG;
    }

    if (!hasMemoryForItemAllocation(sizeof(Item) + sizeof(Blob) + key.size() +
                                    nbytes)) {
        return memoryCondition();
    }

    time_t expiretime = (exptime == 0) ? 0 : ep_abs_time(ep_reltime(exptime));

    *itm = new Item(key,
                    flags,
                    expiretime,
                    nullptr,
                    nbytes,
                    datatype,
                    0 /*cas*/,
                    -1 /*seq*/,
                    vbucket);
    if (*itm == nullptr) {
        return memoryCondition();
    } else {
        stats.itemAllocSizeHisto.addValue(nbytes);
        return ENGINE_SUCCESS;
    }
}

ENGINE_ERROR_CODE EventuallyPersistentEngine::itemDelete(
        const void* cookie,
        const DocKey& key,
        uint64_t& cas,
        Vbid vbucket,
        std::optional<cb::durability::Requirements> durability,
        mutation_descr_t& mut_info) {
    // Check if this is a in-progress durable delete which has now completed -
    // (see 'case EWOULDBLOCK' at the end of this function where we record
    // the fact we must block the client until the SycnWrite is durable).
    if (durability) {
        void* deletedCas = getEngineSpecific(cookie);
        if (deletedCas) {
            // Non-null means this is the second call to this function after
            // the SyncWrite has completed.
            // Clear the engineSpecific, and return SUCCESS.
            storeEngineSpecific(cookie, nullptr);

            cas = reinterpret_cast<uint64_t>(deletedCas);
            // @todo-durability - add support for non-sucesss (e.g. Aborted)
            // when we support non-successful completions of SyncWrites.
            return ENGINE_SUCCESS;
        }
    }

    ENGINE_ERROR_CODE ret = kvBucket->deleteItem(
            key, cas, vbucket, cookie, durability, nullptr, mut_info);

    switch (ret) {
    case ENGINE_KEY_ENOENT:
        // FALLTHROUGH
    case ENGINE_NOT_MY_VBUCKET:
        if (isDegradedMode()) {
            return ENGINE_TMPFAIL;
        }
        break;

    case ENGINE_SYNC_WRITE_PENDING:
        if (durability) {
            // Record the fact that we are blocking to wait for SyncDelete
            // completion; so the next call to this function should return
            // the result of the SyncWrite (see call to getEngineSpecific at
            // the head of this function).
            // (just store non-null value to indicate this).
            storeEngineSpecific(cookie, reinterpret_cast<void*>(cas));
        }
        ret = ENGINE_EWOULDBLOCK;
        break;

    case ENGINE_SUCCESS:
        ++stats.numOpsDelete;
        break;

    default:
        // No special handling.
        break;
    }
    return ret;
}

void EventuallyPersistentEngine::itemRelease(item* itm) {
    delete reinterpret_cast<Item*>(itm);
}

ENGINE_ERROR_CODE EventuallyPersistentEngine::get(const void* cookie,
                                                  item** itm,
                                                  const DocKey& key,
                                                  Vbid vbucket,
                                                  get_options_t options) {
    ScopeTimer2<HdrMicroSecStopwatch, TracerStopwatch> timer(
            HdrMicroSecStopwatch(stats.getCmdHisto),
            TracerStopwatch(cookie, cb::tracing::Code::Get));

    GetValue gv(kvBucket->get(key, vbucket, cookie, options));
    ENGINE_ERROR_CODE ret = gv.getStatus();

    if (ret == ENGINE_SUCCESS) {
        *itm = gv.item.release();
        if (options & TRACK_STATISTICS) {
            ++stats.numOpsGet;
        }
    } else if (ret == ENGINE_KEY_ENOENT || ret == ENGINE_NOT_MY_VBUCKET) {
        if (isDegradedMode()) {
            return ENGINE_TMPFAIL;
        }
    }

    return ret;
}

cb::EngineErrorItemPair EventuallyPersistentEngine::getAndTouchInner(
        const void* cookie, const DocKey& key, Vbid vbucket, uint32_t exptime) {
    time_t expiry_time = (exptime == 0) ? 0 : ep_abs_time(ep_reltime(exptime));

    GetValue gv(kvBucket->getAndUpdateTtl(key, vbucket, cookie, expiry_time));

    auto rv = gv.getStatus();
    if (rv == ENGINE_SUCCESS) {
        ++stats.numOpsGet;
        ++stats.numOpsStore;
        return cb::makeEngineErrorItemPair(
                cb::engine_errc::success, gv.item.release(), this);
    }

    if (isDegradedMode()) {
        // Remap all some of the error codes
        switch (rv) {
        case ENGINE_KEY_EEXISTS:
        case ENGINE_KEY_ENOENT:
        case ENGINE_NOT_MY_VBUCKET:
            rv = ENGINE_TMPFAIL;
            break;
        default:
            break;
        }
    }

    if (rv == ENGINE_KEY_EEXISTS) {
        rv = ENGINE_LOCKED;
    }

    return cb::makeEngineErrorItemPair(cb::engine_errc(rv));
}

cb::EngineErrorItemPair EventuallyPersistentEngine::getIfInner(
        const void* cookie,
        const DocKey& key,
        Vbid vbucket,
        std::function<bool(const item_info&)> filter) {
    ScopeTimer2<HdrMicroSecStopwatch, TracerStopwatch> timer(
            HdrMicroSecStopwatch(stats.getCmdHisto),
            TracerStopwatch(cookie, cb::tracing::Code::GetIf));

    // Fetch an item from the hashtable (without trying to schedule a bg-fetch
    // and pass it through the filter. If the filter accepts the document
    // based on the metadata, return the document. If the document's data
    // isn't resident we run another iteration in the loop and retries the
    // action but this time we _do_ schedule a bg-fetch.
    for (int ii = 0; ii < 2; ++ii) {
        auto options = static_cast<get_options_t>(HONOR_STATES |
                                                  DELETE_TEMP |
                                                  HIDE_LOCKED_CAS);

        // For the first pass, if we need to do a BGfetch, only fetch metadata
        // (no point in fetching the whole document if the filter doesn't want
        // it).
        if (ii == 0) {
            options = static_cast<get_options_t>(int(options) | ALLOW_META_ONLY);
        }

        // For second pass, or if full eviction, we'll need to issue a BG fetch.
        if (ii == 1 ||
            kvBucket->getItemEvictionPolicy() == EvictionPolicy::Full) {
            options = static_cast<get_options_t>(int(options) | QUEUE_BG_FETCH);
        }

        GetValue gv(kvBucket->get(key, vbucket, cookie, options));
        ENGINE_ERROR_CODE status = gv.getStatus();

        switch (status) {
        case ENGINE_SUCCESS:
            break;

        case ENGINE_KEY_ENOENT: // FALLTHROUGH
        case ENGINE_NOT_MY_VBUCKET: // FALLTHROUGH
            if (isDegradedMode()) {
                status = ENGINE_TMPFAIL;
            }
            // FALLTHROUGH
        default:
            return cb::makeEngineErrorItemPair(cb::engine_errc(status));
        }

        const VBucketPtr vb = getKVBucket()->getVBucket(vbucket);
        uint64_t vb_uuid = 0;
        int64_t hlcEpoch = HlcCasSeqnoUninitialised;
        if (vb) {
            vb_uuid = vb->failovers->getLatestUUID();
            hlcEpoch = vb->getHLCEpochSeqno();
        }
        // Apply filter; the item value isn't guaranteed to be present
        // (meta only) so remove it to prevent people accidentally trying to
        // test it.
        auto info = gv.item->toItemInfo(vb_uuid, hlcEpoch);
        info.value[0].iov_base = nullptr;
        info.value[0].iov_len = 0;
        if (filter(info)) {
            if (!gv.isPartial()) {
                return cb::makeEngineErrorItemPair(
                        cb::engine_errc::success, gv.item.release(), this);
            }
            // We want this item, but we need to fetch it off disk
        } else {
            // the client don't care about this thing..
            return cb::makeEngineErrorItemPair(cb::engine_errc::success);
        }
    }

    // It should not be possible to get as the second iteration in the loop
    // SHOULD handle backround fetches an the item should NOT be partial!
    throw std::logic_error("EventuallyPersistentEngine::get_if: loop terminated");
}

ENGINE_ERROR_CODE EventuallyPersistentEngine::getLockedInner(
        const void* cookie,
        item** itm,
        const DocKey& key,
        Vbid vbucket,
        uint32_t lock_timeout) {
    auto default_timeout = static_cast<uint32_t>(getGetlDefaultTimeout());

    if (lock_timeout == 0) {
        lock_timeout = default_timeout;
    } else if (lock_timeout > static_cast<uint32_t>(getGetlMaxTimeout())) {
        EP_LOG_WARN(
                "EventuallyPersistentEngine::get_locked: "
                "Illegal value for lock timeout specified {}. "
                "Using default value: {}",
                lock_timeout,
                default_timeout);
        lock_timeout = default_timeout;
    }

    auto result = kvBucket->getLocked(key, vbucket, ep_current_time(),
                                      lock_timeout, cookie);

    if (result.getStatus() == ENGINE_SUCCESS) {
        ++stats.numOpsGet;
        *itm = result.item.release();
    }

    return result.getStatus();
}

ENGINE_ERROR_CODE EventuallyPersistentEngine::unlockInner(const void* cookie,
                                                          const DocKey& key,
                                                          Vbid vbucket,
                                                          uint64_t cas) {
    return kvBucket->unlockKey(key, vbucket, cas, ep_current_time(), cookie);
}

cb::EngineErrorCasPair EventuallyPersistentEngine::storeIfInner(
        const void* cookie,
        Item& item,
        uint64_t cas,
        ENGINE_STORE_OPERATION operation,
        const cb::StoreIfPredicate& predicate,
        bool preserveTtl) {
    ScopeTimer2<HdrMicroSecStopwatch, TracerStopwatch> timer(
            HdrMicroSecStopwatch(stats.storeCmdHisto),
            TracerStopwatch(cookie, cb::tracing::Code::Store));

    // Check if this is a in-progress durable store which has now completed -
    // (see 'case EWOULDBLOCK' at the end of this function where we record
    // the fact we must block the client until the SyncWrite is durable).
    if (item.isPending()) {
        auto* cas = getEngineSpecific(cookie);
        if (cas != nullptr) {
            // Non-null means this is the second call to this function after
            // the SyncWrite has completed.
            // Clear the engineSpecific, and return SUCCESS.
            storeEngineSpecific(cookie, nullptr);
            return {cb::engine_errc::success, reinterpret_cast<uint64_t>(cas)};
        }
    }

    ENGINE_ERROR_CODE status;
    switch (operation) {
    case OPERATION_CAS:
        if (item.getCas() == 0) {
            // Using a cas command with a cas wildcard doesn't make sense
            status = ENGINE_NOT_STORED;
            break;
        }
    // FALLTHROUGH
    case OPERATION_SET:
        if (isDegradedMode()) {
            return {cb::engine_errc::temporary_failure, cas};
        }
        item.setPreserveTtl(preserveTtl);
        status = kvBucket->set(item, cookie, predicate);
        break;

    case OPERATION_ADD:
        if (isDegradedMode()) {
            return {cb::engine_errc::temporary_failure, cas};
        }

        if (item.getCas() != 0) {
            // Adding an item with a cas value doesn't really make sense...
            return {cb::engine_errc::key_already_exists, cas};
        }

        status = kvBucket->add(item, cookie);
        break;

    case OPERATION_REPLACE:
        item.setPreserveTtl(preserveTtl);
        status = kvBucket->replace(item, cookie, predicate);
        break;
    default:
        status = ENGINE_ENOTSUP;
    }

    switch (status) {
    case ENGINE_SUCCESS:
        ++stats.numOpsStore;
        // If success - check if we're now in need of some memory freeing
        kvBucket->checkAndMaybeFreeMemory();
        break;
    case ENGINE_ENOMEM:
        status = memoryCondition();
        break;
    case ENGINE_NOT_STORED:
    case ENGINE_NOT_MY_VBUCKET:
        if (isDegradedMode()) {
            return {cb::engine_errc::temporary_failure, cas};
        }
        break;
    case ENGINE_SYNC_WRITE_PENDING:
        if (item.isPending()) {
            // Record the fact that we are blocking to wait for SyncWrite
            // completion; so the next call to this function should return
            // the result of the SyncWrite (see call to getEngineSpecific at
            // the head of this function. Store the cas of the item so that we
            // can return it to the client later.
            storeEngineSpecific(cookie, reinterpret_cast<void*>(item.getCas()));
        }
        status = ENGINE_EWOULDBLOCK;
        break;
    default:
        break;
    }

    return {cb::engine_errc(status), item.getCas()};
}

ENGINE_ERROR_CODE EventuallyPersistentEngine::storeInner(
        const void* cookie,
        Item& itm,
        uint64_t& cas,
        ENGINE_STORE_OPERATION operation,
        bool preserveTtl) {
    auto rv = storeIfInner(cookie, itm, cas, operation, {}, preserveTtl);
    cas = rv.cas;
    return ENGINE_ERROR_CODE(rv.status);
}

ENGINE_ERROR_CODE EventuallyPersistentEngine::memoryCondition() {
    // Do we think it's possible we could free something?
    bool haveEvidenceWeCanFreeMemory =
            (stats.getMaxDataSize() > stats.getMemOverhead());
    if (haveEvidenceWeCanFreeMemory) {
        // Look for more evidence by seeing if we have resident items.
        VBucketCountVisitor countVisitor(vbucket_state_active);
        kvBucket->visit(countVisitor);

        haveEvidenceWeCanFreeMemory = countVisitor.getNonResident() <
            countVisitor.getNumItems();
    }
    if (haveEvidenceWeCanFreeMemory) {
        ++stats.tmp_oom_errors;
        // Wake up the item pager task as memory usage
        // seems to have exceeded high water mark
        getKVBucket()->attemptToFreeMemory();
        return ENGINE_TMPFAIL;
    } else {
        if (getKVBucket()->getItemEvictionPolicy() == EvictionPolicy::Full) {
            ++stats.tmp_oom_errors;
            getKVBucket()->wakeUpCheckpointRemover();
            return ENGINE_TMPFAIL;
        }

        ++stats.oom_errors;
        return ENGINE_ENOMEM;
    }
}

bool EventuallyPersistentEngine::hasMemoryForItemAllocation(
        uint32_t totalItemSize) {
    return (stats.getEstimatedTotalMemoryUsed() + totalItemSize) <=
           stats.getMaxDataSize();
}

bool EventuallyPersistentEngine::enableTraffic(bool enable) {
    bool inverse = !enable;
    bool bTrafficEnabled =
            trafficEnabled.compare_exchange_strong(inverse, enable);
    if (bTrafficEnabled) {
        EP_LOG_INFO("EventuallyPersistentEngine::enableTraffic() result true");
    }
    return bTrafficEnabled;
}

ENGINE_ERROR_CODE EventuallyPersistentEngine::doEngineStats(
        const void* cookie, const AddStatFn& add_stat) {
    configuration.addStats(add_stat, cookie);

    EPStats &epstats = getEpStats();
    add_casted_stat("ep_storage_age",
                    epstats.dirtyAge, add_stat, cookie);
    add_casted_stat("ep_storage_age_highwat",
                    epstats.dirtyAgeHighWat, add_stat, cookie);
    add_casted_stat("ep_num_workers", ExecutorPool::get()->getNumWorkersStat(),
                    add_stat, cookie);

    if (getWorkloadPriority() == HIGH_BUCKET_PRIORITY) {
        add_casted_stat("ep_bucket_priority", "HIGH", add_stat, cookie);
    } else if (getWorkloadPriority() == LOW_BUCKET_PRIORITY) {
        add_casted_stat("ep_bucket_priority", "LOW", add_stat, cookie);
    }

    add_casted_stat("ep_total_enqueued",
                    epstats.totalEnqueued, add_stat, cookie);
    add_casted_stat("ep_total_deduplicated",
                    epstats.totalDeduplicated,
                    add_stat,
                    cookie);
    add_casted_stat("ep_expired_access", epstats.expired_access,
                    add_stat, cookie);
    add_casted_stat("ep_expired_compactor", epstats.expired_compactor,
                    add_stat, cookie);
    add_casted_stat("ep_expired_pager", epstats.expired_pager,
                    add_stat, cookie);
    add_casted_stat("ep_queue_size",
                    epstats.diskQueueSize, add_stat, cookie);
    add_casted_stat("ep_diskqueue_items",
                    epstats.diskQueueSize, add_stat, cookie);
    auto* flusher = kvBucket->getFlusher(EP_PRIMARY_SHARD);
    if (flusher) {
        add_casted_stat("ep_commit_num", epstats.flusherCommits,
                        add_stat, cookie);
        add_casted_stat("ep_commit_time",
                        epstats.commit_time, add_stat, cookie);
        add_casted_stat("ep_commit_time_total",
                        epstats.cumulativeCommitTime, add_stat, cookie);
        add_casted_stat("ep_item_begin_failed",
                        epstats.beginFailed, add_stat, cookie);
        add_casted_stat("ep_item_commit_failed",
                        epstats.commitFailed, add_stat, cookie);
        add_casted_stat("ep_item_flush_expired",
                        epstats.flushExpired, add_stat, cookie);
        add_casted_stat("ep_item_flush_failed",
                        epstats.flushFailed, add_stat, cookie);
        add_casted_stat("ep_flusher_state",
                        flusher->stateName(), add_stat, cookie);
        add_casted_stat("ep_flusher_todo",
                        epstats.flusher_todo, add_stat, cookie);
        add_casted_stat("ep_total_persisted",
                        epstats.totalPersisted, add_stat, cookie);
        add_casted_stat("ep_uncommitted_items",
                        epstats.flusher_todo, add_stat, cookie);
        add_casted_stat("ep_chk_persistence_timeout",
                        VBucket::getCheckpointFlushTimeout().count(),
                        add_stat,
                        cookie);
    }
    add_casted_stat("ep_vbucket_del",
                    epstats.vbucketDeletions, add_stat, cookie);
    add_casted_stat("ep_vbucket_del_fail",
                    epstats.vbucketDeletionFail, add_stat, cookie);
    add_casted_stat("ep_flush_duration_total",
                    epstats.cumulativeFlushTime, add_stat, cookie);

    kvBucket->getAggregatedVBucketStats(cookie, add_stat);

    kvBucket->getFileStats(cookie, add_stat);

    add_casted_stat("ep_persist_vbstate_total",
                    epstats.totalPersistVBState, add_stat, cookie);

    size_t memUsed = stats.getPreciseTotalMemoryUsed();
    add_casted_stat("mem_used", memUsed, add_stat, cookie);
    add_casted_stat("mem_used_estimate",
                    stats.getEstimatedTotalMemoryUsed(),
                    add_stat,
                    cookie);
    add_casted_stat("ep_mem_low_wat_percent",
                    stats.mem_low_wat_percent,
                    add_stat,
                    cookie);
    add_casted_stat("ep_mem_high_wat_percent",
                    stats.mem_high_wat_percent,
                    add_stat,
                    cookie);
    add_casted_stat("bytes", memUsed, add_stat, cookie);
    add_casted_stat("ep_kv_size", stats.getCurrentSize(), add_stat, cookie);
    add_casted_stat("ep_blob_num", stats.getNumBlob(), add_stat, cookie);
#if defined(HAVE_JEMALLOC) || defined(HAVE_TCMALLOC)
    add_casted_stat(
            "ep_blob_overhead", stats.getBlobOverhead(), add_stat, cookie);
#else
    add_casted_stat("ep_blob_overhead", "unknown", add_stat, cookie);
#endif
    add_casted_stat(
            "ep_value_size", stats.getTotalValueSize(), add_stat, cookie);
    add_casted_stat(
            "ep_storedval_size", stats.getStoredValSize(), add_stat, cookie);
#if defined(HAVE_JEMALLOC) || defined(HAVE_TCMALLOC)
    add_casted_stat(
            "ep_storedval_overhead", stats.getBlobOverhead(), add_stat, cookie);
#else
    add_casted_stat("ep_storedval_overhead", "unknown", add_stat, cookie);
#endif
    add_casted_stat(
            "ep_storedval_num", stats.getNumStoredVal(), add_stat, cookie);
    add_casted_stat("ep_overhead", stats.getMemOverhead(), add_stat, cookie);
    add_casted_stat("ep_item_num", stats.getNumItem(), add_stat, cookie);

    add_casted_stat("ep_oom_errors", stats.oom_errors, add_stat, cookie);
    add_casted_stat(
            "ep_tmp_oom_errors", stats.tmp_oom_errors, add_stat, cookie);
    add_casted_stat("ep_mem_tracker_enabled",
                    EPStats::isMemoryTrackingEnabled(),
                    add_stat,
                    cookie);
    add_casted_stat("ep_bg_fetched", epstats.bg_fetched,
                    add_stat, cookie);
    add_casted_stat("ep_bg_meta_fetched", epstats.bg_meta_fetched,
                    add_stat, cookie);
    add_casted_stat("ep_bg_remaining_items", epstats.numRemainingBgItems,
                    add_stat, cookie);
    add_casted_stat("ep_bg_remaining_jobs", epstats.numRemainingBgJobs,
                    add_stat, cookie);
    add_casted_stat("ep_num_pager_runs", epstats.pagerRuns,
                    add_stat, cookie);
    add_casted_stat("ep_num_expiry_pager_runs", epstats.expiryPagerRuns,
                    add_stat, cookie);
    add_casted_stat("ep_num_freq_decayer_runs",
                    epstats.freqDecayerRuns,
                    add_stat,
                    cookie);
    add_casted_stat("ep_items_expelled_from_checkpoints",
                    epstats.itemsExpelledFromCheckpoints,
                    add_stat, cookie);
    add_casted_stat("ep_items_rm_from_checkpoints",
                    epstats.itemsRemovedFromCheckpoints,
                    add_stat, cookie);
    add_casted_stat("ep_num_value_ejects", epstats.numValueEjects,
                    add_stat, cookie);
    add_casted_stat("ep_num_eject_failures", epstats.numFailedEjects,
                    add_stat, cookie);
    add_casted_stat("ep_num_not_my_vbuckets", epstats.numNotMyVBuckets,
                    add_stat, cookie);

    add_casted_stat("ep_pending_ops", epstats.pendingOps, add_stat, cookie);
    add_casted_stat("ep_pending_ops_total", epstats.pendingOpsTotal,
                    add_stat, cookie);
    add_casted_stat("ep_pending_ops_max", epstats.pendingOpsMax,
                    add_stat, cookie);
    add_casted_stat("ep_pending_ops_max_duration",
                    epstats.pendingOpsMaxDuration,
                    add_stat, cookie);

    add_casted_stat("ep_pending_compactions", epstats.pendingCompactions,
                    add_stat, cookie);
    add_casted_stat("ep_rollback_count", epstats.rollbackCount,
                    add_stat, cookie);

    size_t vbDeletions = epstats.vbucketDeletions.load();
    if (vbDeletions > 0) {
        add_casted_stat("ep_vbucket_del_max_walltime",
                        epstats.vbucketDelMaxWalltime,
                        add_stat, cookie);
        add_casted_stat("ep_vbucket_del_avg_walltime",
                        epstats.vbucketDelTotWalltime / vbDeletions,
                        add_stat, cookie);
    }

    size_t numBgOps = epstats.bgNumOperations.load();
    if (numBgOps > 0) {
        add_casted_stat("ep_bg_num_samples", epstats.bgNumOperations,
                        add_stat, cookie);
        add_casted_stat("ep_bg_min_wait",
                        epstats.bgMinWait,
                        add_stat, cookie);
        add_casted_stat("ep_bg_max_wait",
                        epstats.bgMaxWait,
                        add_stat, cookie);
        add_casted_stat("ep_bg_wait_avg",
                        epstats.bgWait / numBgOps,
                        add_stat, cookie);
        add_casted_stat("ep_bg_min_load",
                        epstats.bgMinLoad,
                        add_stat, cookie);
        add_casted_stat("ep_bg_max_load",
                        epstats.bgMaxLoad,
                        add_stat, cookie);
        add_casted_stat("ep_bg_load_avg",
                        epstats.bgLoad / numBgOps,
                        add_stat, cookie);
        add_casted_stat("ep_bg_wait",
                        epstats.bgWait,
                        add_stat, cookie);
        add_casted_stat("ep_bg_load",
                        epstats.bgLoad,
                        add_stat, cookie);
    }

    add_casted_stat("ep_degraded_mode", isDegradedMode(), add_stat, cookie);

    add_casted_stat("ep_num_access_scanner_runs", epstats.alogRuns,
                    add_stat, cookie);
    add_casted_stat("ep_num_access_scanner_skips",
                    epstats.accessScannerSkips, add_stat, cookie);
    add_casted_stat("ep_access_scanner_last_runtime", epstats.alogRuntime,
                    add_stat, cookie);
    add_casted_stat("ep_access_scanner_num_items", epstats.alogNumItems,
                    add_stat, cookie);

    if (kvBucket->isAccessScannerEnabled() && epstats.alogTime.load() != 0)
    {
        char timestr[20];
        struct tm alogTim;
        hrtime_t alogTime = epstats.alogTime.load();
        if (cb_gmtime_r((time_t *)&alogTime, &alogTim) == -1) {
            add_casted_stat("ep_access_scanner_task_time", "UNKNOWN", add_stat,
                            cookie);
        } else {
            strftime(timestr, 20, "%Y-%m-%d %H:%M:%S", &alogTim);
            add_casted_stat("ep_access_scanner_task_time", timestr, add_stat,
                            cookie);
        }
    } else {
        add_casted_stat("ep_access_scanner_task_time", "NOT_SCHEDULED",
                        add_stat, cookie);
    }

    if (kvBucket->isExpPagerEnabled()) {
        char timestr[20];
        struct tm expPagerTim;
        hrtime_t expPagerTime = epstats.expPagerTime.load();
        if (cb_gmtime_r((time_t *)&expPagerTime, &expPagerTim) == -1) {
            add_casted_stat("ep_expiry_pager_task_time", "UNKNOWN", add_stat,
                            cookie);
        } else {
            strftime(timestr, 20, "%Y-%m-%d %H:%M:%S", &expPagerTim);
            add_casted_stat("ep_expiry_pager_task_time", timestr, add_stat,
                            cookie);
        }
    } else {
        add_casted_stat("ep_expiry_pager_task_time", "NOT_SCHEDULED",
                        add_stat, cookie);
    }

    add_casted_stat("ep_startup_time", startupTime.load(), add_stat, cookie);

    if (getConfiguration().getBucketType() == "persistent" &&
        getConfiguration().isWarmup()) {
        Warmup *wp = kvBucket->getWarmup();
        if (wp == nullptr) {
            throw std::logic_error("EPEngine::doEngineStats: warmup is NULL");
        }
        if (!kvBucket->isWarmingUp()) {
            add_casted_stat("ep_warmup_thread", "complete", add_stat, cookie);
        } else {
            add_casted_stat("ep_warmup_thread", "running", add_stat, cookie);
        }
        if (wp->getTime() > wp->getTime().zero()) {
            add_casted_stat(
                    "ep_warmup_time",
                    std::chrono::duration_cast<std::chrono::microseconds>(
                            wp->getTime())
                            .count(),
                    add_stat,
                    cookie);
        }
        add_casted_stat("ep_warmup_oom", epstats.warmOOM, add_stat, cookie);
        add_casted_stat("ep_warmup_dups", epstats.warmDups, add_stat, cookie);
    }

    add_casted_stat("ep_num_ops_get_meta", epstats.numOpsGetMeta,
                    add_stat, cookie);
    add_casted_stat("ep_num_ops_set_meta", epstats.numOpsSetMeta,
                    add_stat, cookie);
    add_casted_stat("ep_num_ops_del_meta", epstats.numOpsDelMeta,
                    add_stat, cookie);
    add_casted_stat("ep_num_ops_set_meta_res_fail",
                    epstats.numOpsSetMetaResolutionFailed, add_stat, cookie);
    add_casted_stat("ep_num_ops_del_meta_res_fail",
                    epstats.numOpsDelMetaResolutionFailed, add_stat, cookie);
    add_casted_stat("ep_num_ops_set_ret_meta", epstats.numOpsSetRetMeta,
                    add_stat, cookie);
    add_casted_stat("ep_num_ops_del_ret_meta", epstats.numOpsDelRetMeta,
                    add_stat, cookie);
    add_casted_stat("ep_num_ops_get_meta_on_set_meta",
                    epstats.numOpsGetMetaOnSetWithMeta, add_stat, cookie);
    add_casted_stat("ep_workload_pattern",
                    workload->stringOfWorkLoadPattern(),
                    add_stat, cookie);

    add_casted_stat("ep_defragmenter_num_visited", epstats.defragNumVisited,
                    add_stat, cookie);
    add_casted_stat("ep_defragmenter_num_moved", epstats.defragNumMoved,
                    add_stat, cookie);
    add_casted_stat("ep_defragmenter_sv_num_moved",
                    epstats.defragStoredValueNumMoved,
                    add_stat,
                    cookie);

    add_casted_stat("ep_item_compressor_num_visited",
                    epstats.compressorNumVisited,
                    add_stat,
                    cookie);
    add_casted_stat("ep_item_compressor_num_compressed",
                    epstats.compressorNumCompressed,
                    add_stat,
                    cookie);

    add_casted_stat("ep_cursor_dropping_lower_threshold",
                    epstats.cursorDroppingLThreshold, add_stat, cookie);
    add_casted_stat("ep_cursor_dropping_upper_threshold",
                    epstats.cursorDroppingUThreshold, add_stat, cookie);
    add_casted_stat("ep_cursors_dropped",
                    epstats.cursorsDropped, add_stat, cookie);
    add_casted_stat("ep_cursor_memory_freed",
                    epstats.cursorMemoryFreed,
                    add_stat,
                    cookie);

    // Note: These are also reported per-shard in 'kvstore' stats, however
    // we want to be able to graph these over time, and hence need to expose
    // to ns_sever at the top-level.
    size_t value = 0;
    if (kvBucket->getKVStoreStat("failure_compaction", value,
                                 KVBucketIface::KVSOption::BOTH)) {
        // Total data write failures is compaction failures plus commit failures
        auto writeFailure = value + epstats.commitFailed;
        add_casted_stat("ep_data_write_failed", writeFailure, add_stat, cookie);
    }
    if (kvBucket->getKVStoreStat("failure_get", value,
                                 KVBucketIface::KVSOption::BOTH)) {
        add_casted_stat("ep_data_read_failed",  value, add_stat, cookie);
    }
    if (kvBucket->getKVStoreStat("io_document_write_bytes",
                                 value,
                                 KVBucketIface::KVSOption::RW)) {
        add_casted_stat("ep_io_document_write_bytes", value, add_stat, cookie);

        // Lambda to print a Write Amplification stat for the given bytes
        // written counter.
        auto printWriteAmpStat = [this, add_stat, cookie, docBytes = value](
                                         const char* writeBytesStat,
                                         const char* writeAmpStat) {
            double writeAmp = std::numeric_limits<double>::infinity();
            size_t bytesWritten;
            if (docBytes &&
                kvBucket->getKVStoreStat(writeBytesStat,
                                         bytesWritten,
                                         KVBucketIface::KVSOption::RW)) {
                writeAmp = double(bytesWritten) / docBytes;
            }
            add_casted_stat(writeAmpStat, writeAmp, add_stat, cookie);
        };

        printWriteAmpStat("io_flusher_write_bytes",
                          "ep_io_flusher_write_amplification");
        printWriteAmpStat("io_total_write_bytes",
                          "ep_io_total_write_amplification");
    }

    if (kvBucket->getKVStoreStat("io_total_read_bytes", value,
                                 KVBucketIface::KVSOption::BOTH)) {
        add_casted_stat("ep_io_total_read_bytes",  value, add_stat, cookie);
    }
    if (kvBucket->getKVStoreStat("io_total_write_bytes", value,
                                 KVBucketIface::KVSOption::BOTH)) {
        add_casted_stat("ep_io_total_write_bytes",  value, add_stat, cookie);
    }
    if (kvBucket->getKVStoreStat("io_compaction_read_bytes", value,
                                 KVBucketIface::KVSOption::BOTH)) {
        add_casted_stat("ep_io_compaction_read_bytes",  value, add_stat, cookie);
    }
    if (kvBucket->getKVStoreStat("io_compaction_write_bytes", value,
                                 KVBucketIface::KVSOption::BOTH)) {
        add_casted_stat("ep_io_compaction_write_bytes",  value, add_stat, cookie);
    }

    if (kvBucket->getKVStoreStat("io_bg_fetch_read_count",
                                 value,
                                 KVBucketIface::KVSOption::BOTH)) {
        add_casted_stat("ep_io_bg_fetch_read_count", value, add_stat, cookie);
        // Calculate read amplication (RA) in terms of disk reads:
        // ratio of number of reads performed, compared to how many docs
        // fetched.
        //
        // Note: An alternative definition would be in terms of *bytes* read -
        // count of bytes read from disk compared to sizeof(key+meta+body) for
        // for fetched documents. However this is potentially misleading given
        // we perform IO buffering and always read in 4K sized chunks, so it
        // would give very large values.
        auto fetched = epstats.bg_fetched + epstats.bg_meta_fetched;
        double readAmp = fetched ? double(value) / double(fetched) : 0.0;
        add_casted_stat("ep_bg_fetch_avg_read_amplification",
                        readAmp,
                        add_stat,
                        cookie);
    }

    // Specific to RocksDB. Cumulative ep-engine stats.
    // Note: These are also reported per-shard in 'kvstore' stats.
    // Memory Usage
    if (kvBucket->getKVStoreStat(
                "kMemTableTotal", value, KVBucketIface::KVSOption::RW)) {
        add_casted_stat("ep_rocksdb_kMemTableTotal", value, add_stat, cookie);
    }
    if (kvBucket->getKVStoreStat(
                "kMemTableUnFlushed", value, KVBucketIface::KVSOption::RW)) {
        add_casted_stat(
                "ep_rocksdb_kMemTableUnFlushed", value, add_stat, cookie);
    }
    if (kvBucket->getKVStoreStat(
                "kTableReadersTotal", value, KVBucketIface::KVSOption::RW)) {
        add_casted_stat(
                "ep_rocksdb_kTableReadersTotal", value, add_stat, cookie);
    }
    if (kvBucket->getKVStoreStat(
                "kCacheTotal", value, KVBucketIface::KVSOption::RW)) {
        add_casted_stat("ep_rocksdb_kCacheTotal", value, add_stat, cookie);
    }
    // MemTable Size per-CF
    if (kvBucket->getKVStoreStat("default_kSizeAllMemTables",
                                 value,
                                 KVBucketIface::KVSOption::RW)) {
        add_casted_stat("ep_rocksdb_default_kSizeAllMemTables",
                        value,
                        add_stat,
                        cookie);
    }
    if (kvBucket->getKVStoreStat("seqno_kSizeAllMemTables",
                                 value,
                                 KVBucketIface::KVSOption::RW)) {
        add_casted_stat(
                "ep_rocksdb_seqno_kSizeAllMemTables", value, add_stat, cookie);
    }
    // BlockCache Hit Ratio
    size_t hit = 0;
    size_t miss = 0;
    if (kvBucket->getKVStoreStat("rocksdb.block.cache.data.hit",
                                 hit,
                                 KVBucketIface::KVSOption::RW) &&
        kvBucket->getKVStoreStat("rocksdb.block.cache.data.miss",
                                 miss,
                                 KVBucketIface::KVSOption::RW) &&
        (hit + miss) != 0) {
        const auto ratio =
                gsl::narrow_cast<int>(float(hit) / (hit + miss) * 10000);
        add_casted_stat("ep_rocksdb_block_cache_data_hit_ratio",
                        ratio,
                        add_stat,
                        cookie);
    }
    if (kvBucket->getKVStoreStat("rocksdb.block.cache.index.hit",
                                 hit,
                                 KVBucketIface::KVSOption::RW) &&
        kvBucket->getKVStoreStat("rocksdb.block.cache.index.miss",
                                 miss,
                                 KVBucketIface::KVSOption::RW) &&
        (hit + miss) != 0) {
        const auto ratio =
                gsl::narrow_cast<int>(float(hit) / (hit + miss) * 10000);
        add_casted_stat("ep_rocksdb_block_cache_index_hit_ratio",
                        ratio,
                        add_stat,
                        cookie);
    }
    if (kvBucket->getKVStoreStat("rocksdb.block.cache.filter.hit",
                                 hit,
                                 KVBucketIface::KVSOption::RW) &&
        kvBucket->getKVStoreStat("rocksdb.block.cache.filter.miss",
                                 miss,
                                 KVBucketIface::KVSOption::RW) &&
        (hit + miss) != 0) {
        const auto ratio =
                gsl::narrow_cast<int>(float(hit) / (hit + miss) * 10000);
        add_casted_stat("ep_rocksdb_block_cache_filter_hit_ratio",
                        ratio,
                        add_stat,
                        cookie);
    }
    // Disk Usage per-CF
    if (kvBucket->getKVStoreStat("default_kTotalSstFilesSize",
                                 value,
                                 KVBucketIface::KVSOption::RW)) {
        add_casted_stat("ep_rocksdb_default_kTotalSstFilesSize",
                        value,
                        add_stat,
                        cookie);
    }
    if (kvBucket->getKVStoreStat("seqno_kTotalSstFilesSize",
                                 value,
                                 KVBucketIface::KVSOption::RW)) {
        add_casted_stat(
                "ep_rocksdb_seqno_kTotalSstFilesSize", value, add_stat, cookie);
    }
    // Scan stats
    if (kvBucket->getKVStoreStat(
                "scan_totalSeqnoHits", value, KVBucketIface::KVSOption::RW)) {
        add_casted_stat(
                "ep_rocksdb_scan_totalSeqnoHits", value, add_stat, cookie);
    }
    if (kvBucket->getKVStoreStat(
                "scan_oldSeqnoHits", value, KVBucketIface::KVSOption::RW)) {
        add_casted_stat(
                "ep_rocksdb_scan_oldSeqnoHits", value, add_stat, cookie);
    }

    return ENGINE_SUCCESS;
}

ENGINE_ERROR_CODE EventuallyPersistentEngine::doMemoryStats(
        const void* cookie, const AddStatFn& add_stat) {
    add_casted_stat("mem_used_estimate",
                    stats.getEstimatedTotalMemoryUsed(),
                    add_stat,
                    cookie);
    auto memUsed = stats.getPreciseTotalMemoryUsed();
    add_casted_stat("bytes", memUsed, add_stat, cookie);
    add_casted_stat("mem_used", memUsed, add_stat, cookie);

    add_casted_stat("mem_used_merge_threshold",
                    arena.estimateUpdateThreshold.load(),
                    add_stat,
                    cookie);

    add_casted_stat("ep_kv_size", stats.getCurrentSize(), add_stat, cookie);
    add_casted_stat(
            "ep_value_size", stats.getTotalValueSize(), add_stat, cookie);
    add_casted_stat("ep_overhead", stats.getMemOverhead(), add_stat, cookie);
    add_casted_stat("ep_max_size", stats.getMaxDataSize(), add_stat, cookie);
    add_casted_stat("ep_mem_low_wat", stats.mem_low_wat, add_stat, cookie);
    add_casted_stat("ep_mem_low_wat_percent",
                    stats.mem_low_wat_percent,
                    add_stat,
                    cookie);
    add_casted_stat("ep_mem_high_wat", stats.mem_high_wat, add_stat, cookie);
    add_casted_stat("ep_mem_high_wat_percent",
                    stats.mem_high_wat_percent,
                    add_stat,
                    cookie);
    add_casted_stat("ep_oom_errors", stats.oom_errors, add_stat, cookie);
    add_casted_stat(
            "ep_tmp_oom_errors", stats.tmp_oom_errors, add_stat, cookie);

    add_casted_stat("ep_blob_num", stats.getNumBlob(), add_stat, cookie);
#if defined(HAVE_JEMALLOC) || defined(HAVE_TCMALLOC)
    add_casted_stat(
            "ep_blob_overhead", stats.getBlobOverhead(), add_stat, cookie);
#else
    add_casted_stat("ep_blob_overhead", "unknown", add_stat, cookie);
#endif
    add_casted_stat(
            "ep_storedval_size", stats.getStoredValSize(), add_stat, cookie);
#if defined(HAVE_JEMALLOC) || defined(HAVE_TCMALLOC)
    add_casted_stat(
            "ep_storedval_overhead", stats.getBlobOverhead(), add_stat, cookie);
#else
    add_casted_stat("ep_storedval_overhead", "unknown", add_stat, cookie);
#endif
    add_casted_stat(
            "ep_storedval_num", stats.getNumStoredVal(), add_stat, cookie);
    add_casted_stat("ep_item_num", stats.getNumItem(), add_stat, cookie);

    std::unordered_map<std::string, size_t> alloc_stats;
    bool missing = cb::ArenaMalloc::getStats(arena, alloc_stats);
    for (const auto& it : alloc_stats) {
        add_prefixed_stat(
                "ep_arena", it.first.c_str(), it.second, add_stat, cookie);
    }
    if (missing) {
        add_casted_stat("ep_arena_missing_some_keys", true, add_stat, cookie);
    }
    missing = cb::ArenaMalloc::getGlobalStats(alloc_stats);
    for (const auto& it : alloc_stats) {
        add_prefixed_stat("ep_arena_global",
                          it.first.c_str(),
                          it.second,
                          add_stat,
                          cookie);
    }
    if (missing) {
        add_casted_stat(
                "ep_arena_global_missing_some_keys", true, add_stat, cookie);
    }
    return ENGINE_SUCCESS;
}

ENGINE_ERROR_CODE EventuallyPersistentEngine::doVBucketStats(
        const void* cookie,
        const AddStatFn& add_stat,
        const char* stat_key,
        int nkey,
        VBucketStatsDetailLevel detail) {
    class StatVBucketVisitor : public VBucketVisitor {
    public:
        StatVBucketVisitor(KVBucketIface* store,
                           const void* c,
                           AddStatFn a,
                           VBucketStatsDetailLevel detail)
            : eps(store), cookie(c), add_stat(std::move(a)), detail(detail) {
        }

        void visitBucket(const VBucketPtr& vb) override {
            addVBStats(cookie, add_stat, *vb, eps, detail);
        }

        static void addVBStats(const void* cookie,
                               const AddStatFn& add_stat,
                               VBucket& vb,
                               KVBucketIface* store,
                               VBucketStatsDetailLevel detail) {
            if (detail == VBucketStatsDetailLevel::PreviousState) {
                try {
                    char buf[16];
                    checked_snprintf(
                            buf, sizeof(buf), "vb_%d", vb.getId().get());
                    add_casted_stat(buf,
                                    VBucket::toString(vb.getInitialState()),
                                    add_stat,
                                    cookie);
                } catch (std::exception& error) {
                    EP_LOG_WARN("addVBStats: Failed building stats: {}",
                                error.what());
                }
            } else {
                vb.addStats(detail, add_stat, cookie);
            }
        }

    private:
        KVBucketIface* eps;
        const void *cookie;
        AddStatFn add_stat;
        VBucketStatsDetailLevel detail;
    };

    if (getKVBucket()->maybeWaitForVBucketWarmup(cookie)) {
        return ENGINE_EWOULDBLOCK;
    }

    if (nkey > 16 && strncmp(stat_key, "vbucket-details", 15) == 0) {
        Expects(detail == VBucketStatsDetailLevel::Full);
        std::string vbid(&stat_key[16], nkey - 16);
        uint16_t vbucket_id(0);
        if (!parseUint16(vbid.c_str(), &vbucket_id)) {
            return ENGINE_EINVAL;
        }
        Vbid vbucketId = Vbid(vbucket_id);
        VBucketPtr vb = getVBucket(vbucketId);
        if (!vb) {
            return ENGINE_NOT_MY_VBUCKET;
        }

        StatVBucketVisitor::addVBStats(cookie,
                                       add_stat,
                                       *vb,
                                       kvBucket.get(),
                                       VBucketStatsDetailLevel::Full);
    } else if (nkey > 25 &&
               strncmp(stat_key, "vbucket-durability-state", 24) == 0) {
        Expects(detail == VBucketStatsDetailLevel::Durability);
        std::string vbid(&stat_key[25], nkey - 25);
        uint16_t vbucket_id(0);
        if (!parseUint16(vbid.c_str(), &vbucket_id)) {
            return ENGINE_EINVAL;
        }
        Vbid vbucketId = Vbid(vbucket_id);
        VBucketPtr vb = getVBucket(vbucketId);
        if (!vb) {
            return ENGINE_NOT_MY_VBUCKET;
        }

        StatVBucketVisitor::addVBStats(cookie,
                                       add_stat,
                                       *vb,
                                       kvBucket.get(),
                                       VBucketStatsDetailLevel::Durability);
    } else {
        StatVBucketVisitor svbv(kvBucket.get(), cookie, add_stat, detail);
        kvBucket->visit(svbv);
    }
    return ENGINE_SUCCESS;
}

ENGINE_ERROR_CODE EventuallyPersistentEngine::doHashStats(
        const void* cookie, const AddStatFn& add_stat) {
    class StatVBucketVisitor : public VBucketVisitor {
    public:
        StatVBucketVisitor(const void* c,
                           AddStatFn a,
                           BucketCompressionMode compressMode)
            : cookie(c), add_stat(std::move(a)), compressionMode(compressMode) {
        }

        void visitBucket(const VBucketPtr& vb) override {
            Vbid vbid = vb->getId();
            char buf[32];
            try {
                checked_snprintf(buf, sizeof(buf), "vb_%d:state", vbid.get());
                add_casted_stat(buf, VBucket::toString(vb->getState()),
                                add_stat, cookie);
            } catch (std::exception& error) {
                EP_LOG_WARN(
                        "StatVBucketVisitor::visitBucket: Failed to build "
                        "stat: {}",
                        error.what());
            }

            HashTableDepthStatVisitor depthVisitor;
            vb->ht.visitDepth(depthVisitor);

            try {
                checked_snprintf(buf, sizeof(buf), "vb_%d:size", vbid.get());
                add_casted_stat(buf, vb->ht.getSize(), add_stat, cookie);
                checked_snprintf(buf, sizeof(buf), "vb_%d:locks", vbid.get());
                add_casted_stat(buf, vb->ht.getNumLocks(), add_stat, cookie);
                checked_snprintf(
                        buf, sizeof(buf), "vb_%d:min_depth", vbid.get());
                add_casted_stat(buf,
                                depthVisitor.min == -1 ? 0 : depthVisitor.min,
                                add_stat, cookie);
                checked_snprintf(
                        buf, sizeof(buf), "vb_%d:max_depth", vbid.get());
                add_casted_stat(buf, depthVisitor.max, add_stat, cookie);
                checked_snprintf(buf, sizeof(buf), "vb_%d:histo", vbid.get());
                add_casted_stat(buf, depthVisitor.depthHisto, add_stat, cookie);
                checked_snprintf(
                        buf, sizeof(buf), "vb_%d:reported", vbid.get());
                add_casted_stat(buf, vb->ht.getNumInMemoryItems(), add_stat,
                                cookie);
                checked_snprintf(buf, sizeof(buf), "vb_%d:counted", vbid.get());
                add_casted_stat(buf, depthVisitor.size, add_stat, cookie);
                checked_snprintf(buf, sizeof(buf), "vb_%d:resized", vbid.get());
                add_casted_stat(buf, vb->ht.getNumResizes(), add_stat, cookie);
                checked_snprintf(
                        buf, sizeof(buf), "vb_%d:mem_size", vbid.get());
                add_casted_stat(buf, vb->ht.getItemMemory(), add_stat, cookie);

                if (compressionMode != BucketCompressionMode::Off) {
                    checked_snprintf(buf,
                                     sizeof(buf),
                                     "vb_%d:mem_size_uncompressed",
                                     vbid.get());
                    add_casted_stat(buf,
                                    vb->ht.getUncompressedItemMemory(),
                                    add_stat,
                                    cookie);
                }
                checked_snprintf(
                        buf, sizeof(buf), "vb_%d:mem_size_counted", vbid.get());
                add_casted_stat(buf, depthVisitor.memUsed, add_stat, cookie);

                checked_snprintf(
                        buf, sizeof(buf), "vb_%d:num_system_items", vbid.get());
                add_casted_stat(
                        buf, vb->ht.getNumSystemItems(), add_stat, cookie);
            } catch (std::exception& error) {
                EP_LOG_WARN(
                        "StatVBucketVisitor::visitBucket: Failed to build "
                        "stat: {}",
                        error.what());
            }
        }

        const void *cookie;
        AddStatFn add_stat;
        BucketCompressionMode compressionMode;
    };

    StatVBucketVisitor svbv(cookie, add_stat, getCompressionMode());
    kvBucket->visit(svbv);

    return ENGINE_SUCCESS;
}

/**
 * Helper class which sends the contents of an output stream to the ADD_STAT
 * callback.
 *
 * Usage:
 *     {
 *         AddStatsStream as("stat_key", callback, cookie);
 *         as << obj << std::endl;
 *     }
 *     // When 'as' goes out of scope, it will invoke the ADD_STAT callback
 *     // with the key "stat_key" and value of everything streamed to it.
 */
class AddStatsStream : public std::ostream {
public:
    AddStatsStream(std::string key, AddStatFn callback, const void* cookie)
        : std::ostream(&buf),
          key(std::move(key)),
          callback(std::move(callback)),
          cookie(cookie) {
    }

    ~AddStatsStream() override {
        auto value = buf.str();
        callback(key, value, cookie);
    }

private:
    std::string key;
    AddStatFn callback;
    const void* cookie;
    std::stringbuf buf;
};

ENGINE_ERROR_CODE EventuallyPersistentEngine::doHashDump(
        const void* cookie,
        const AddStatFn& addStat,
        std::string_view keyArgs) {
    auto result = getValidVBucketFromString(keyArgs);
    if (result.status != ENGINE_SUCCESS) {
        return result.status;
    }

    AddStatsStream as(result.vb->getId().to_string(), addStat, cookie);
    as << result.vb->ht << std::endl;

    return ENGINE_SUCCESS;
}

ENGINE_ERROR_CODE EventuallyPersistentEngine::doCheckpointDump(
        const void* cookie,
        const AddStatFn& addStat,
        std::string_view keyArgs) {
    auto result = getValidVBucketFromString(keyArgs);
    if (result.status != ENGINE_SUCCESS) {
        return result.status;
    }

    AddStatsStream as(result.vb->getId().to_string(), addStat, cookie);
    as << *result.vb->checkpointManager << std::endl;

    return ENGINE_SUCCESS;
}

ENGINE_ERROR_CODE EventuallyPersistentEngine::doDurabilityMonitorDump(
        const void* cookie,
        const AddStatFn& addStat,
        std::string_view keyArgs) {
    auto result = getValidVBucketFromString(keyArgs);
    if (result.status != ENGINE_SUCCESS) {
        return result.status;
    }

    AddStatsStream as(result.vb->getId().to_string(), addStat, cookie);
    result.vb->dumpDurabilityMonitor(as);
    as << std::endl;

    return ENGINE_SUCCESS;
}

class StatCheckpointVisitor : public VBucketVisitor {
public:
    StatCheckpointVisitor(KVBucketIface* kvs, const void* c, AddStatFn a)
        : kvBucket(kvs), cookie(c), add_stat(std::move(a)) {
    }

    void visitBucket(const VBucketPtr& vb) override {
        addCheckpointStat(cookie, add_stat, kvBucket, *vb);
    }

    static void addCheckpointStat(const void* cookie,
                                  const AddStatFn& add_stat,
                                  KVBucketIface* eps,
                                  VBucket& vb) {
        Vbid vbid = vb.getId();
        char buf[256];
        try {
            checked_snprintf(buf, sizeof(buf), "vb_%d:state", vbid.get());
            add_casted_stat(
                    buf, VBucket::toString(vb.getState()), add_stat, cookie);
            vb.checkpointManager->addStats(add_stat, cookie);

            auto result = eps->getLastPersistedCheckpointId(vbid);
            if (result.second) {
                checked_snprintf(buf,
                                 sizeof(buf),
                                 "vb_%d:persisted_checkpoint_id",
                                 vbid.get());
                add_casted_stat(buf, result.first, add_stat, cookie);
            }
        } catch (std::exception& error) {
            EP_LOG_WARN(
                    "StatCheckpointVisitor::addCheckpointStat: error building "
                    "stats: {}",
                    error.what());
        }
    }

    KVBucketIface* kvBucket;
    const void *cookie;
    AddStatFn add_stat;
};


class StatCheckpointTask : public GlobalTask {
public:
    StatCheckpointTask(EventuallyPersistentEngine* e,
                       const void* c,
                       AddStatFn a)
        : GlobalTask(e, TaskId::StatCheckpointTask, 0, false),
          ep(e),
          cookie(c),
          add_stat(std::move(a)) {
    }
    bool run() override {
        TRACE_EVENT0("ep-engine/task", "StatsCheckpointTask");
        StatCheckpointVisitor scv(ep->getKVBucket(), cookie, add_stat);
        ep->getKVBucket()->visit(scv);
        ep->notifyIOComplete(cookie, ENGINE_SUCCESS);
        return false;
    }

    std::string getDescription() override {
        return "checkpoint stats for all vbuckets";
    }

    std::chrono::microseconds maxExpectedDuration() override {
        // Task needed to lookup "checkpoint" stats; so the runtime should only
        // affects the particular stat request. However we don't want this to
        // take /too/ long, so set limit of 100ms.
        return std::chrono::milliseconds(100);
    }

private:
    EventuallyPersistentEngine *ep;
    const void *cookie;
    AddStatFn add_stat;
};
/// @endcond

ENGINE_ERROR_CODE EventuallyPersistentEngine::doCheckpointStats(
        const void* cookie,
        const AddStatFn& add_stat,
        const char* stat_key,
        int nkey) {
    if (nkey == 10) {
        void* es = getEngineSpecific(cookie);
        if (es == nullptr) {
            ExTask task = std::make_shared<StatCheckpointTask>(
                    this, cookie, add_stat);
            ExecutorPool::get()->schedule(task);
            storeEngineSpecific(cookie, this);
            return ENGINE_EWOULDBLOCK;
        } else {
            storeEngineSpecific(cookie, nullptr);
        }
    } else if (nkey > 11) {
        std::string vbid(&stat_key[11], nkey - 11);
        uint16_t vbucket_id(0);
        if (!parseUint16(vbid.c_str(), &vbucket_id)) {
            return ENGINE_EINVAL;
        }
        Vbid vbucketId = Vbid(vbucket_id);
        VBucketPtr vb = getVBucket(vbucketId);
        if (!vb) {
            return ENGINE_NOT_MY_VBUCKET;
        }
        StatCheckpointVisitor::addCheckpointStat(
                cookie, add_stat, kvBucket.get(), *vb);
    }

    return ENGINE_SUCCESS;
}

ENGINE_ERROR_CODE EventuallyPersistentEngine::doDurabilityMonitorStats(
        const void* cookie,
        const AddStatFn& add_stat,
        const char* stat_key,
        int nkey) {
    const uint8_t size = 18; // size  of "durability-monitor"
    if (nkey == size) {
        // Case stat_key = "durability-monitor"
        // @todo: Return aggregated stats for all VBuckets.
        //     Implement as async, we don't what to block for too long.
        return ENGINE_ENOTSUP;
    } else if (nkey > size + 1) {
        // Case stat_key = "durability-monitor <vbid>"
        const uint16_t vbidPos = size + 1;
        std::string vbid_(&stat_key[vbidPos], nkey - vbidPos);
        uint16_t vbid(0);
        if (!parseUint16(vbid_.c_str(), &vbid)) {
            return ENGINE_EINVAL;
        }

        VBucketPtr vb = getVBucket(Vbid(vbid));
        if (!vb) {
            // @todo: I would return an error code, but just replicating the
            //     behaviour of other stats for now
            return ENGINE_SUCCESS;
        }
        vb->addDurabilityMonitorStats(add_stat, cookie);
    }

    return ENGINE_SUCCESS;
}

class DcpStatsFilter {
public:
    explicit DcpStatsFilter(std::string_view value) {
        if (!value.empty()) {
            try {
                auto attributes = nlohmann::json::parse(value);
                auto filter = attributes.find("filter");
                if (filter != attributes.end()) {
                    auto iter = filter->find("user");
                    if (iter != filter->end()) {
                        user = cb::tagUserData(iter->get<std::string>());
                    }
                    iter = filter->find("port");
                    if (iter != filter->end()) {
                        port = iter->get<in_port_t>();
                    }
                }
            } catch (const std::exception& e) {
                EP_LOG_ERR(
                        "Failed to decode provided DCP filter: {}. Filter:{}",
                        e.what(),
                        value);
            }
        }
    }

    bool include(const std::shared_ptr<ConnHandler>& tc) {
        if ((user && *user != tc->getAuthenticatedUser()) ||
            (port && *port != tc->getConnectedPort())) {
            // Connection should not be part of this output
            return false;
        }

        return true;
    }

protected:
    std::optional<std::string> user;
    std::optional<in_port_t> port;
};

/**
 * Function object to send stats for a single dcp connection.
 */
struct ConnStatBuilder {
    ConnStatBuilder(const void* c,
                    AddStatFn as,
                    DcpStatsFilter filter,
                    ConnCounter& tc)
        : cookie(c),
          add_stat(std::move(as)),
          filter(std::move(filter)),
          aggregator(tc) {
    }

    void operator()(std::shared_ptr<ConnHandler> tc) {
        ++aggregator.totalConns;
        if (filter.include(tc)) {
            tc->addStats(add_stat, cookie);
            auto tp = std::dynamic_pointer_cast<DcpProducer>(tc);
            if (tp) {
                ++aggregator.totalProducers;
                tp->aggregateQueueStats(aggregator);
            }
        }
    }

    const void *cookie;
    AddStatFn add_stat;
    DcpStatsFilter filter;
    ConnCounter& aggregator;
};

struct ConnAggStatBuilder {
    ConnAggStatBuilder(std::map<std::string, ConnCounter*> *m,
                      const char *s, size_t sl)
        : counters(m), sep(s), sep_len(sl) {}

    ConnCounter* getTarget(std::shared_ptr<ConnHandler> tc) {
        ConnCounter *rv = nullptr;

        if (tc) {
            const std::string name(tc->getName());
            size_t pos1 = name.find(':');
            if (pos1 == name.npos) {
                throw std::invalid_argument("ConnAggStatBuilder::getTarget: "
                        "connection tc (which has name '" + tc->getName() +
                        "' does not include a colon (:)");
            }
            size_t pos2 = name.find(sep, pos1+1, sep_len);
            if (pos2 != name.npos) {
                std::string prefix(name.substr(pos1+1, pos2 - pos1 - 1));
                rv = (*counters)[prefix];
                if (rv == nullptr) {
                    rv = new ConnCounter;
                    (*counters)[prefix] = rv;
                }
            }
        }
        return rv;
    }

    void aggregate(std::shared_ptr<ConnHandler> c, ConnCounter* tc) {
        ConnCounter counter;

        ++counter.totalConns;
        if (std::dynamic_pointer_cast<DcpProducer>(c)) {
            ++counter.totalProducers;
        }

        c->aggregateQueueStats(counter);

        ConnCounter* total = getTotalCounter();
        *total += counter;

        if (tc) {
            *tc += counter;
        }
    }

    ConnCounter *getTotalCounter() {
        ConnCounter *rv = nullptr;
        std::string sepr(sep);
        std::string total(sepr + "total");
        rv = (*counters)[total];
        if(rv == nullptr) {
            rv = new ConnCounter;
            (*counters)[total] = rv;
        }
        return rv;
    }

    void operator()(std::shared_ptr<ConnHandler> tc) {
        if (tc) {
            ConnCounter *aggregator = getTarget(tc);
            aggregate(tc, aggregator);
        }
    }

    std::map<std::string, ConnCounter*> *counters;
    const char *sep;
    size_t sep_len;
};

/// @endcond

static void showConnAggStat(const std::string& prefix,
                            ConnCounter* counter,
                            const void* cookie,
                            const AddStatFn& add_stat) {
    try {
        char statname[80] = {0};
        const size_t sl(sizeof(statname));
        checked_snprintf(statname, sl, "%s:count", prefix.c_str());
        add_casted_stat(statname, counter->totalConns, add_stat, cookie);

        checked_snprintf(statname, sl, "%s:backoff", prefix.c_str());
        add_casted_stat(statname, counter->conn_queueBackoff,
                        add_stat, cookie);

        checked_snprintf(statname, sl, "%s:producer_count", prefix.c_str());
        add_casted_stat(statname, counter->totalProducers, add_stat, cookie);

        checked_snprintf(statname, sl, "%s:items_sent", prefix.c_str());
        add_casted_stat(statname, counter->conn_queueDrain, add_stat, cookie);

        checked_snprintf(statname, sl, "%s:items_remaining", prefix.c_str());
        add_casted_stat(statname, counter->conn_queueRemaining, add_stat,
                        cookie);

        checked_snprintf(statname, sl, "%s:total_bytes", prefix.c_str());
        add_casted_stat(statname, counter->conn_totalBytes, add_stat, cookie);

        checked_snprintf(statname, sl, "%s:total_uncompressed_data_size", prefix.c_str());
        add_casted_stat(statname, counter->conn_totalUncompressedDataSize, add_stat, cookie);

    } catch (std::exception& error) {
        EP_LOG_WARN("showConnAggStat: Failed to build stats: {}", error.what());
    }
}

ENGINE_ERROR_CODE EventuallyPersistentEngine::doConnAggStats(
        const void* cookie,
        const AddStatFn& add_stat,
        const char* sepPtr,
        size_t sep_len) {
    // In practice, this will be 1, but C++ doesn't let me use dynamic
    // array sizes.
    const size_t max_sep_len(8);
    sep_len = std::min(sep_len, max_sep_len);

    char sep[max_sep_len + 1];
    memcpy(sep, sepPtr, sep_len);
    sep[sep_len] = 0x00;

    std::map<std::string, ConnCounter*> counters;
    ConnAggStatBuilder visitor(&counters, sep, sep_len);
    dcpConnMap_->each(visitor);

    std::map<std::string, ConnCounter*>::iterator it;
    for (it = counters.begin(); it != counters.end(); ++it) {
        showConnAggStat(it->first, it->second, cookie, add_stat);
        delete it->second;
    }

    return ENGINE_SUCCESS;
}

ENGINE_ERROR_CODE EventuallyPersistentEngine::doDcpStats(
        const void* cookie, const AddStatFn& add_stat, std::string_view value) {
    ConnCounter aggregator;
    ConnStatBuilder dcpVisitor(
            cookie, add_stat, DcpStatsFilter{value}, aggregator);
    dcpConnMap_->each(dcpVisitor);

    add_casted_stat("ep_dcp_count", aggregator.totalConns, add_stat, cookie);
    add_casted_stat("ep_dcp_producer_count", aggregator.totalProducers, add_stat, cookie);
    add_casted_stat("ep_dcp_total_bytes", aggregator.conn_totalBytes, add_stat, cookie);
    add_casted_stat("ep_dcp_total_uncompressed_data_size", aggregator.conn_totalUncompressedDataSize,
                    add_stat, cookie);
    add_casted_stat("ep_dcp_total_queue", aggregator.conn_queue,
                    add_stat, cookie);
    add_casted_stat("ep_dcp_queue_fill", aggregator.conn_queueFill,
                    add_stat, cookie);
    add_casted_stat("ep_dcp_items_sent", aggregator.conn_queueDrain,
                    add_stat, cookie);
    add_casted_stat("ep_dcp_items_remaining", aggregator.conn_queueRemaining,
                    add_stat, cookie);
    add_casted_stat("ep_dcp_num_running_backfills",
                    dcpConnMap_->getNumActiveSnoozingBackfills(), add_stat, cookie);
    add_casted_stat("ep_dcp_max_running_backfills",
                    dcpConnMap_->getMaxActiveSnoozingBackfills(), add_stat, cookie);

    dcpConnMap_->addStats(add_stat, cookie);
    return ENGINE_SUCCESS;
}

ENGINE_ERROR_CODE EventuallyPersistentEngine::doEvictionStats(
        const void* cookie, const AddStatFn& add_stat) {
    /**
     * The "evicted" histogram stats provide an aggregated view of what the
     * execution frequencies are for all the items that evicted when running
     * the hifi_mfu algorithm.
     */
    add_casted_stat("ep_active_or_pending_eviction_values_evicted",
                    stats.activeOrPendingFrequencyValuesEvictedHisto,
                    add_stat,
                    cookie);
    add_casted_stat("ep_replica_eviction_values_evicted",
                    stats.replicaFrequencyValuesEvictedHisto,
                    add_stat,
                    cookie);
    /**
     * The "snapshot" histogram stats provide a view of what the contents of
     * the frequency histogram is like during the running of the hifi_mfu
     * algorithm.
     */
    add_casted_stat("ep_active_or_pending_eviction_values_snapshot",
                    stats.activeOrPendingFrequencyValuesSnapshotHisto,
                    add_stat,
                    cookie);
    add_casted_stat("ep_replica_eviction_values_snapshot",
                    stats.replicaFrequencyValuesSnapshotHisto,
                    add_stat,
                    cookie);
    return ENGINE_SUCCESS;
}

ENGINE_ERROR_CODE EventuallyPersistentEngine::doKeyStats(
        const void* cookie,
        const AddStatFn& add_stat,
        Vbid vbid,
        const DocKey& key,
        bool validate) {
    auto rv = checkPrivilege(cookie, cb::rbac::Privilege::Read, key);
    if (rv != ENGINE_SUCCESS) {
        return rv;
    }

    std::unique_ptr<Item> it;
    struct key_stats kstats;

    if (fetchLookupResult(cookie, it)) {
        if (!validate) {
            EP_LOG_DEBUG(
                    "Found lookup results for non-validating key "
                    "stat call. Would have leaked");
            it.reset();
        }
    } else if (validate) {
        rv = kvBucket->statsVKey(key, vbid, cookie);
        if (rv == ENGINE_NOT_MY_VBUCKET || rv == ENGINE_KEY_ENOENT) {
            if (isDegradedMode()) {
                return ENGINE_TMPFAIL;
            }
        }
        return rv;
    }

    rv = kvBucket->getKeyStats(key, vbid, cookie, kstats, WantsDeleted::No);
    if (rv == ENGINE_SUCCESS) {
        std::string valid("this_is_a_bug");
        if (validate) {
            if (kstats.dirty) {
                valid.assign("dirty");
            } else if (it) {
                valid.assign(kvBucket->validateKey(key, vbid, *it));
            } else {
                valid.assign("ram_but_not_disk");
            }
            EP_LOG_DEBUG("doKeyStats key {} is {}",
                         cb::UserDataView(key.to_string()),
                         valid);
        }
        add_casted_stat("key_is_dirty", kstats.dirty, add_stat, cookie);
        add_casted_stat("key_exptime", kstats.exptime, add_stat, cookie);
        add_casted_stat("key_flags", kstats.flags, add_stat, cookie);
        add_casted_stat("key_cas", kstats.cas, add_stat, cookie);
        add_casted_stat("key_vb_state", VBucket::toString(kstats.vb_state),
                        add_stat,
                        cookie);
        add_casted_stat("key_is_resident", kstats.resident, add_stat, cookie);
        if (validate) {
            add_casted_stat("key_valid", valid.c_str(), add_stat, cookie);
        }
    }
    return rv;
}

ENGINE_ERROR_CODE EventuallyPersistentEngine::doVbIdFailoverLogStats(
        const void* cookie, const AddStatFn& add_stat, Vbid vbid) {
    VBucketPtr vb = getVBucket(vbid);
    if(!vb) {
        return ENGINE_NOT_MY_VBUCKET;
    }
    vb->failovers->addStats(cookie, vb->getId(), add_stat);
    return ENGINE_SUCCESS;
}

ENGINE_ERROR_CODE EventuallyPersistentEngine::doAllFailoverLogStats(
        const void* cookie, const AddStatFn& add_stat) {
    ENGINE_ERROR_CODE rv = ENGINE_SUCCESS;
    class StatVBucketVisitor : public VBucketVisitor {
    public:
        StatVBucketVisitor(const void* c, AddStatFn a)
            : cookie(c), add_stat(std::move(a)) {
        }

        void visitBucket(const VBucketPtr& vb) override {
            vb->failovers->addStats(cookie, vb->getId(), add_stat);
        }

    private:
        const void *cookie;
        AddStatFn add_stat;
    };

    StatVBucketVisitor svbv(cookie, add_stat);
    kvBucket->visit(svbv);

    return rv;
}

ENGINE_ERROR_CODE EventuallyPersistentEngine::doTimingStats(
        const void* cookie, const AddStatFn& add_stat) {
    add_casted_stat("bg_wait", stats.bgWaitHisto, add_stat, cookie);
    add_casted_stat("bg_load", stats.bgLoadHisto, add_stat, cookie);
    add_casted_stat("set_with_meta", stats.setWithMetaHisto, add_stat, cookie);
    add_casted_stat("pending_ops", stats.pendingOpsHisto, add_stat, cookie);

    // Vbucket visitors
    add_casted_stat(
            "access_scanner", stats.accessScannerHisto, add_stat, cookie);
    add_casted_stat("checkpoint_remover",
                    stats.checkpointRemoverHisto,
                    add_stat,
                    cookie);
    add_casted_stat("item_pager", stats.itemPagerHisto, add_stat, cookie);
    add_casted_stat("expiry_pager", stats.expiryPagerHisto, add_stat, cookie);

    add_casted_stat("storage_age", stats.dirtyAgeHisto, add_stat, cookie);

    // Regular commands
    add_casted_stat("get_cmd", stats.getCmdHisto, add_stat, cookie);
    add_casted_stat("store_cmd", stats.storeCmdHisto, add_stat, cookie);
    add_casted_stat("arith_cmd", stats.arithCmdHisto, add_stat, cookie);
    add_casted_stat("get_stats_cmd", stats.getStatsCmdHisto, add_stat, cookie);
    // Admin commands
    add_casted_stat("get_vb_cmd", stats.getVbucketCmdHisto, add_stat, cookie);
    add_casted_stat("set_vb_cmd", stats.setVbucketCmdHisto, add_stat, cookie);
    add_casted_stat("del_vb_cmd", stats.delVbucketCmdHisto, add_stat, cookie);
    add_casted_stat(
            "chk_persistence_cmd", stats.chkPersistenceHisto, add_stat, cookie);
    // Misc
    add_casted_stat("notify_io", stats.notifyIOHisto, add_stat, cookie);
    add_casted_stat("batch_read", stats.getMultiHisto, add_stat, cookie);

    // Disk stats
    add_casted_stat("disk_insert", stats.diskInsertHisto, add_stat, cookie);
    add_casted_stat("disk_update", stats.diskUpdateHisto, add_stat, cookie);
    add_casted_stat("disk_del", stats.diskDelHisto, add_stat, cookie);
    add_casted_stat("disk_vb_del", stats.diskVBDelHisto, add_stat, cookie);
    add_casted_stat("disk_commit", stats.diskCommitHisto, add_stat, cookie);

    add_casted_stat(
            "item_alloc_sizes", stats.itemAllocSizeHisto, add_stat, cookie);
    add_casted_stat(
            "bg_batch_size", stats.getMultiBatchSizeHisto, add_stat, cookie);

    // Checkpoint cursor stats
    add_casted_stat("persistence_cursor_get_all_items",
                    stats.persistenceCursorGetItemsHisto,
                    add_stat,
                    cookie);
    add_casted_stat("dcp_cursors_get_all_items",
                    stats.dcpCursorsGetItemsHisto,
                    add_stat,
                    cookie);

    // SyncWrite stats
    add_casted_stat("sync_write_commit_majority",
                    stats.syncWriteCommitTimes.at(0),
                    add_stat,
                    cookie);
    add_casted_stat("sync_write_commit_majority_and_persist_on_master",
                    stats.syncWriteCommitTimes.at(1),
                    add_stat,
                    cookie);
    add_casted_stat("sync_write_commit_persist_to_majority",
                    stats.syncWriteCommitTimes.at(2),
                    add_stat,
                    cookie);

    return ENGINE_SUCCESS;
}

static std::string getTaskDescrForStats(TaskId id) {
    return std::string(GlobalTask::getTaskName(id)) + "[" +
           to_string(GlobalTask::getTaskType(id)) + "]";
}

ENGINE_ERROR_CODE EventuallyPersistentEngine::doSchedulerStats(
        const void* cookie, const AddStatFn& add_stat) {
    for (TaskId id : GlobalTask::allTaskIds) {
        add_casted_stat(getTaskDescrForStats(id).c_str(),
                        stats.schedulingHisto[static_cast<int>(id)],
                        add_stat,
                        cookie);
    }

    return ENGINE_SUCCESS;
}

ENGINE_ERROR_CODE EventuallyPersistentEngine::doRunTimeStats(
        const void* cookie, const AddStatFn& add_stat) {
    for (TaskId id : GlobalTask::allTaskIds) {
        add_casted_stat(getTaskDescrForStats(id).c_str(),
                        stats.taskRuntimeHisto[static_cast<int>(id)],
                        add_stat,
                        cookie);
    }

    return ENGINE_SUCCESS;
}

ENGINE_ERROR_CODE EventuallyPersistentEngine::doDispatcherStats(
        const void* cookie, const AddStatFn& add_stat) {
    ExecutorPool::get()->doWorkerStat(ObjectRegistry::getCurrentEngine(),
                                      cookie, add_stat);
    return ENGINE_SUCCESS;
}

ENGINE_ERROR_CODE EventuallyPersistentEngine::doTasksStats(
        const void* cookie, const AddStatFn& add_stat) {
    ExecutorPool::get()->doTasksStat(
            ObjectRegistry::getCurrentEngine(), cookie, add_stat);
    return ENGINE_SUCCESS;
}

ENGINE_ERROR_CODE EventuallyPersistentEngine::doWorkloadStats(
        const void* cookie, const AddStatFn& add_stat) {
    try {
        char statname[80] = {0};
        ExecutorPool* expool = ExecutorPool::get();

        int readers = expool->getNumReaders();
        checked_snprintf(statname, sizeof(statname), "ep_workload:num_readers");
        add_casted_stat(statname, readers, add_stat, cookie);

        int writers = expool->getNumWriters();
        checked_snprintf(statname, sizeof(statname), "ep_workload:num_writers");
        add_casted_stat(statname, writers, add_stat, cookie);

        int auxio = expool->getNumAuxIO();
        checked_snprintf(statname, sizeof(statname), "ep_workload:num_auxio");
        add_casted_stat(statname, auxio, add_stat, cookie);

        int nonio = expool->getNumNonIO();
        checked_snprintf(statname, sizeof(statname), "ep_workload:num_nonio");
        add_casted_stat(statname, nonio, add_stat, cookie);

        int max_readers = expool->getMaxReaders();
        checked_snprintf(statname, sizeof(statname), "ep_workload:max_readers");
        add_casted_stat(statname, max_readers, add_stat, cookie);

        int max_writers = expool->getMaxWriters();
        checked_snprintf(statname, sizeof(statname), "ep_workload:max_writers");
        add_casted_stat(statname, max_writers, add_stat, cookie);

        int max_auxio = expool->getMaxAuxIO();
        checked_snprintf(statname, sizeof(statname), "ep_workload:max_auxio");
        add_casted_stat(statname, max_auxio, add_stat, cookie);

        int max_nonio = expool->getMaxNonIO();
        checked_snprintf(statname, sizeof(statname), "ep_workload:max_nonio");
        add_casted_stat(statname, max_nonio, add_stat, cookie);

        int shards = workload->getNumShards();
        checked_snprintf(statname, sizeof(statname), "ep_workload:num_shards");
        add_casted_stat(statname, shards, add_stat, cookie);

        int numReadyTasks = expool->getNumReadyTasks();
        checked_snprintf(statname, sizeof(statname), "ep_workload:ready_tasks");
        add_casted_stat(statname, numReadyTasks, add_stat, cookie);

        int numSleepers = expool->getNumSleepers();
        checked_snprintf(statname, sizeof(statname),
                         "ep_workload:num_sleepers");
        add_casted_stat(statname, numSleepers, add_stat, cookie);

        expool->doTaskQStat(ObjectRegistry::getCurrentEngine(),
                            cookie, add_stat);

    } catch (std::exception& error) {
        EP_LOG_WARN("doWorkloadStats: Error building stats: {}", error.what());
    }

    return ENGINE_SUCCESS;
}

void EventuallyPersistentEngine::addSeqnoVbStats(const void* cookie,
                                                 const AddStatFn& add_stat,
                                                 const VBucketPtr& vb) {
    // MB-19359: An atomic read of vbucket state without acquiring the
    // reader lock for state should suffice here.
    uint64_t relHighSeqno = vb->getHighSeqno();
    if (vb->getState() != vbucket_state_active) {
        snapshot_info_t info = vb->checkpointManager->getSnapshotInfo();
        relHighSeqno = info.range.getEnd();
    }

    try {
        char buffer[64];
        failover_entry_t entry = vb->failovers->getLatestEntry();
        checked_snprintf(
                buffer, sizeof(buffer), "vb_%d:high_seqno", vb->getId().get());
        add_casted_stat(buffer, relHighSeqno, add_stat, cookie);
        checked_snprintf(buffer,
                         sizeof(buffer),
                         "vb_%d:abs_high_seqno",
                         vb->getId().get());
        add_casted_stat(buffer, vb->getHighSeqno(), add_stat, cookie);
        checked_snprintf(buffer,
                         sizeof(buffer),
                         "vb_%d:last_persisted_seqno",
                         vb->getId().get());
        add_casted_stat(
                buffer, vb->getPublicPersistenceSeqno(), add_stat, cookie);
        checked_snprintf(
                buffer, sizeof(buffer), "vb_%d:uuid", vb->getId().get());
        add_casted_stat(buffer, entry.vb_uuid, add_stat, cookie);
        checked_snprintf(
                buffer, sizeof(buffer), "vb_%d:purge_seqno", vb->getId().get());
        add_casted_stat(buffer, vb->getPurgeSeqno(), add_stat, cookie);
        const snapshot_range_t range = vb->getPersistedSnapshot();
        checked_snprintf(buffer,
                         sizeof(buffer),
                         "vb_%d:last_persisted_snap_start",
                         vb->getId().get());
        add_casted_stat(buffer, range.getStart(), add_stat, cookie);
        checked_snprintf(buffer,
                         sizeof(buffer),
                         "vb_%d:last_persisted_snap_end",
                         vb->getId().get());
        add_casted_stat(buffer, range.getEnd(), add_stat, cookie);

        checked_snprintf(buffer,
                         sizeof(buffer),
                         "vb_%d:high_prepared_seqno",
                         vb->getId().get());
        add_casted_stat(buffer, vb->getHighPreparedSeqno(), add_stat, cookie);
        checked_snprintf(buffer,
                         sizeof(buffer),
                         "vb_%d:high_completed_seqno",
                         vb->getId().get());
        add_casted_stat(buffer, vb->getHighCompletedSeqno(), add_stat, cookie);
        checked_snprintf(buffer,
                         sizeof(buffer),
                         "vb_%d:max_visible_seqno",
                         vb->getId().get());
        add_casted_stat(buffer, vb->getMaxVisibleSeqno(), add_stat, cookie);

    } catch (std::exception& error) {
        EP_LOG_WARN("addSeqnoVbStats: error building stats: {}", error.what());
    }
}

void EventuallyPersistentEngine::addLookupResult(const void* cookie,
                                                 std::unique_ptr<Item> result) {
    LockHolder lh(lookupMutex);
    auto it = lookups.find(cookie);
    if (it != lookups.end()) {
        if (it->second != NULL) {
            EP_LOG_DEBUG("Cleaning up old lookup result for '{}'",
                         it->second->getKey().data());
        } else {
            EP_LOG_DEBUG("Cleaning up old null lookup result");
        }
        lookups.erase(it);
    }
    lookups[cookie] = std::move(result);
}

bool EventuallyPersistentEngine::fetchLookupResult(const void* cookie,
                                                   std::unique_ptr<Item>& itm) {
    // This will return *and erase* the lookup result for a connection.
    // You look it up, you own it.
    LockHolder lh(lookupMutex);
    auto it = lookups.find(cookie);
    if (it != lookups.end()) {
        itm = std::move(it->second);
        lookups.erase(it);
        return true;
    } else {
        return false;
    }
}

EventuallyPersistentEngine::StatusAndVBPtr
EventuallyPersistentEngine::getValidVBucketFromString(std::string_view vbNum) {
    if (vbNum.empty()) {
        // Must specify a vbucket.
        return {ENGINE_EINVAL, {}};
    }
    uint16_t vbucket_id;
    if (!parseUint16(vbNum.data(), &vbucket_id)) {
        return {ENGINE_EINVAL, {}};
    }
    Vbid vbid = Vbid(vbucket_id);
    VBucketPtr vb = getVBucket(vbid);
    if (!vb) {
        return {ENGINE_NOT_MY_VBUCKET, {}};
    }
    return {ENGINE_SUCCESS, vb};
}

ENGINE_ERROR_CODE EventuallyPersistentEngine::doSeqnoStats(
        const void* cookie,
        const AddStatFn& add_stat,
        const char* stat_key,
        int nkey) {
    if (getKVBucket()->maybeWaitForVBucketWarmup(cookie)) {
        return ENGINE_EWOULDBLOCK;
    }

    if (nkey > 14) {
        std::string value(stat_key + 14, nkey - 14);

        try {
            checkNumeric(value.c_str());
        } catch(std::runtime_error &) {
            return ENGINE_EINVAL;
        }

        Vbid vbucket(atoi(value.c_str()));
        VBucketPtr vb = getVBucket(vbucket);
        if (!vb || vb->getState() == vbucket_state_dead) {
            return ENGINE_NOT_MY_VBUCKET;
        }

        addSeqnoVbStats(cookie, add_stat, vb);

        return ENGINE_SUCCESS;
    }

    auto vbuckets = kvBucket->getVBuckets().getBuckets();
    for (auto vbid : vbuckets) {
        VBucketPtr vb = getVBucket(vbid);
        if (vb) {
            addSeqnoVbStats(cookie, add_stat, vb);
        }
    }
    return ENGINE_SUCCESS;
}

void EventuallyPersistentEngine::addLookupAllKeys(const void *cookie,
                                                  ENGINE_ERROR_CODE err) {
    LockHolder lh(lookupMutex);
    allKeysLookups[cookie] = err;
}

void EventuallyPersistentEngine::runDefragmenterTask() {
    kvBucket->runDefragmenterTask();
}

bool EventuallyPersistentEngine::runAccessScannerTask() {
    return kvBucket->runAccessScannerTask();
}

void EventuallyPersistentEngine::runVbStatePersistTask(Vbid vbid) {
    kvBucket->runVbStatePersistTask(vbid);
}

ENGINE_ERROR_CODE EventuallyPersistentEngine::doCollectionStats(
        const void* cookie,
        const AddStatFn& add_stat,
        const std::string& statKey) {
    auto res = Collections::Manager::doCollectionStats(
            *kvBucket, cookie, add_stat, statKey);
    if (res.result == cb::engine_errc::unknown_collection ||
        res.result == cb::engine_errc::unknown_scope) {
        setUnknownCollectionErrorContext(cookie,
                                         res.getManifestId());
    }
    return ENGINE_ERROR_CODE(res.result);
}

ENGINE_ERROR_CODE EventuallyPersistentEngine::doScopeStats(
        const void* cookie,
        const AddStatFn& add_stat,
        const std::string& statKey) {
    auto res = Collections::Manager::doScopeStats(
            *kvBucket, cookie, add_stat, statKey);
    if (res.result == cb::engine_errc::unknown_scope) {
        setUnknownCollectionErrorContext(cookie,
                                         res.getManifestId());
    }
    return ENGINE_ERROR_CODE(res.result);
}

ENGINE_ERROR_CODE EventuallyPersistentEngine::doKeyStats(
        const void* cookie,
        const AddStatFn& add_stat,
        std::string_view statKey) {
    std::string key;
    std::string vbid;
    std::string s_key(statKey.data() + 4, statKey.size() - 4);
    std::stringstream ss(s_key);
    ss >> key;
    ss >> vbid;
    uint16_t vbucket_id(0);
    parseUint16(vbid.c_str(), &vbucket_id);
    Vbid vbucketId = Vbid(vbucket_id);
    // Non-validating, non-blocking version
    // @todo MB-30524: Collection - getStats needs DocNamespace
    return doKeyStats(cookie,
                      add_stat,
                      vbucketId,
                      DocKey(reinterpret_cast<const uint8_t*>(key.data()),
                             key.size(),
                             DocKeyEncodesCollectionId::No),
                      false);
}
ENGINE_ERROR_CODE EventuallyPersistentEngine::doVKeyStats(
        const void* cookie,
        const AddStatFn& add_stat,
        std::string_view statKey) {
    std::string key;
    std::string vbid;
    std::string s_key(statKey.data() + 5, statKey.size() - 5);
    std::stringstream ss(s_key);
    ss >> key;
    ss >> vbid;
    uint16_t vbucket_id(0);
    parseUint16(vbid.c_str(), &vbucket_id);
    Vbid vbucketId = Vbid(vbucket_id);
    // Validating version; blocks
    // @todo MB-30524: Collection - getStats needs DocNamespace
    return doKeyStats(cookie,
                      add_stat,
                      vbucketId,
                      DocKey(reinterpret_cast<const uint8_t*>(key.data()),
                             key.size(),
                             DocKeyEncodesCollectionId::No),
                      true);
}

ENGINE_ERROR_CODE EventuallyPersistentEngine::doDcpVbTakeoverStats(
        const void* cookie,
        const AddStatFn& add_stat,
        std::string_view statKey) {
    std::string tStream;
    std::string vbid;
    std::string buffer(statKey.data() + 15, statKey.size() - 15);
    std::stringstream ss(buffer);
    ss >> vbid;
    ss >> tStream;
    uint16_t vbucket_id(0);
    parseUint16(vbid.c_str(), &vbucket_id);
    Vbid vbucketId = Vbid(vbucket_id);
    return doDcpVbTakeoverStats(cookie, add_stat, tStream, vbucketId);
}

ENGINE_ERROR_CODE EventuallyPersistentEngine::doFailoversStats(
        const void* cookie, const AddStatFn& add_stat, std::string_view key) {
    const std::string statKey(key.data(), key.size());
    if (key.size() == 9) {
        return doAllFailoverLogStats(cookie, add_stat);
    }

    if (statKey.compare(std::string("failovers").length(),
                        std::string(" ").length(),
                        " ") == 0) {
        std::string vbid;
        std::string s_key(statKey.substr(10, key.size() - 10));
        std::stringstream ss(s_key);
        ss >> vbid;
        uint16_t vbucket_id(0);
        parseUint16(vbid.c_str(), &vbucket_id);
        Vbid vbucketId = Vbid(vbucket_id);
        return doVbIdFailoverLogStats(cookie, add_stat, vbucketId);
    }

    return ENGINE_KEY_ENOENT;
}

ENGINE_ERROR_CODE EventuallyPersistentEngine::doDiskinfoStats(
        const void* cookie, const AddStatFn& add_stat, std::string_view key) {
    const std::string statKey(key.data(), key.size());
    if (key.size() == 8) {
        return kvBucket->getFileStats(cookie, add_stat);
    }
    if ((key.size() == 15) &&
        (statKey.compare(std::string("diskinfo").length() + 1,
                         std::string("detail").length(),
                         "detail") == 0)) {
        return kvBucket->getPerVBucketDiskStats(cookie, add_stat);
    }

    return ENGINE_EINVAL;
}

ENGINE_ERROR_CODE EventuallyPersistentEngine::doPrivilegedStats(
        const void* cookie, const AddStatFn& add_stat, std::string_view key) {
    // Privileged stats - need Stats priv (and not just SimpleStats).
    const auto acc = getServerApi()->cookie->check_privilege(
            cookie, cb::rbac::Privilege::Stats, {}, {});

    if (acc.success()) {
        if (cb_isPrefix(key, "_checkpoint-dump")) {
            const size_t keyLen = strlen("_checkpoint-dump");
            std::string_view keyArgs(key.data() + keyLen, key.size() - keyLen);
            return doCheckpointDump(cookie, add_stat, keyArgs);
        }

        if (cb_isPrefix(key, "_hash-dump")) {
            const size_t keyLen = strlen("_hash-dump");
            std::string_view keyArgs(key.data() + keyLen, key.size() - keyLen);
            return doHashDump(cookie, add_stat, keyArgs);
        }

        if (cb_isPrefix(key, "_durability-dump")) {
            const size_t keyLen = strlen("_durability-dump");
            std::string_view keyArgs(key.data() + keyLen, key.size() - keyLen);
            return doDurabilityMonitorDump(cookie, add_stat, keyArgs);
        }

        return ENGINE_KEY_ENOENT;
    }
    return ENGINE_EACCESS;
}

ENGINE_ERROR_CODE EventuallyPersistentEngine::getStats(
        const void* cookie,
        std::string_view key,
        std::string_view value,
        const AddStatFn& add_stat) {
    ScopeTimer2<HdrMicroSecStopwatch, TracerStopwatch> timer(
            HdrMicroSecStopwatch(stats.getStatsCmdHisto),
            TracerStopwatch(cookie, cb::tracing::Code::GetStats));

    if (key.empty()) {
        EP_LOG_DEBUG("stats engine");
    } else {
        EP_LOG_DEBUG("stats {}", key);
    }

    if (key.empty()) {
        return doEngineStats(cookie, add_stat);
    }
    if (key.size() > 7 && cb_isPrefix(key, "dcpagg ")) {
        return doConnAggStats(cookie, add_stat, key.data() + 7, key.size() - 7);
    }
    if (key == "dcp"sv) {
        return doDcpStats(cookie, add_stat, value);
    }
    if (key == "eviction"sv) {
        return doEvictionStats(cookie, add_stat);
    }
    if (key == "hash"sv) {
        return doHashStats(cookie, add_stat);
    }
    if (key == "vbucket"sv) {
        return doVBucketStats(cookie,
                              add_stat,
                              key.data(),
                              key.size(),
                              VBucketStatsDetailLevel::State);
    }
    if (key == "prev-vbucket"sv) {
        return doVBucketStats(cookie,
                              add_stat,
                              key.data(),
                              key.size(),
                              VBucketStatsDetailLevel::PreviousState);
    }
    if (cb_isPrefix(key, "vbucket-durability-state")) {
        return doVBucketStats(cookie,
                              add_stat,
                              key.data(),
                              key.size(),
                              VBucketStatsDetailLevel::Durability);
    }
    if (cb_isPrefix(key, "vbucket-details")) {
        return doVBucketStats(cookie,
                              add_stat,
                              key.data(),
                              key.size(),
                              VBucketStatsDetailLevel::Full);
    }
    if (cb_isPrefix(key, "vbucket-seqno")) {
        return doSeqnoStats(cookie, add_stat, key.data(), key.size());
    }
    if (cb_isPrefix(key, "checkpoint")) {
        return doCheckpointStats(cookie, add_stat, key.data(), key.size());
    }
    if (cb_isPrefix(key, "durability-monitor")) {
        return doDurabilityMonitorStats(
                cookie, add_stat, key.data(), key.size());
    }
    if (key == "timings"sv) {
        return doTimingStats(cookie, add_stat);
    }
    if (key == "dispatcher"sv) {
        return doDispatcherStats(cookie, add_stat);
    }
    if (key == "tasks"sv) {
        return doTasksStats(cookie, add_stat);
    }
    if (key == "scheduler"sv) {
        return doSchedulerStats(cookie, add_stat);
    }
    if (key == "runtimes"sv) {
        return doRunTimeStats(cookie, add_stat);
    }
    if (key == "memory"sv) {
        return doMemoryStats(cookie, add_stat);
    }
    if (key == "uuid"sv) {
        add_casted_stat("uuid", configuration.getUuid(), add_stat, cookie);
        return ENGINE_SUCCESS;
    }
    if (key.size() > 4 && cb_isPrefix(key, "key ")) {
        return doKeyStats(cookie, add_stat, key);
    }
    if (key.size() > 5 && cb_isPrefix(key, "vkey ")) {
        return doVKeyStats(cookie, add_stat, key);
    }
    if (key == "kvtimings"sv) {
        getKVBucket()->addKVStoreTimingStats(add_stat, cookie);
        return ENGINE_SUCCESS;
    }
    if (key.size() >= 7 && cb_isPrefix(key, "kvstore")) {
        std::string args(key.data() + 7, key.size() - 7);
        getKVBucket()->addKVStoreStats(add_stat, cookie, args);
        return ENGINE_SUCCESS;
    }
    if (key == "warmup"sv) {
        const auto* warmup = getKVBucket()->getWarmup();
        if (warmup != nullptr) {
            warmup->addStats(add_stat, cookie);
            return ENGINE_SUCCESS;
        }
        return ENGINE_KEY_ENOENT;
    }
    if (key == "info"sv) {
        add_casted_stat("info", get_stats_info(), add_stat, cookie);
        return ENGINE_SUCCESS;
    }
    if (key == "config"sv) {
        configuration.addStats(add_stat, cookie);
        return ENGINE_SUCCESS;
    }
    if (key.size() > 15 && cb_isPrefix(key, "dcp-vbtakeover")) {
        return doDcpVbTakeoverStats(cookie, add_stat, key);
    }
    if (key == "workload"sv) {
        return doWorkloadStats(cookie, add_stat);
    }
    if (cb_isPrefix(key, "failovers")) {
        return doFailoversStats(cookie, add_stat, key);
    }
    if (cb_isPrefix(key, "diskinfo")) {
        return doDiskinfoStats(cookie, add_stat, key);
    }
    if (cb_isPrefix(key, "collections")) {
        return doCollectionStats(
                cookie, add_stat, std::string(key.data(), key.size()));
    }
    if (cb_isPrefix(key, "scopes")) {
        return doScopeStats(
                cookie, add_stat, std::string(key.data(), key.size()));
    }
    if (key[0] == '_') {
        return doPrivilegedStats(cookie, add_stat, key);
    }

    // Unknown stat requested
    return ENGINE_KEY_ENOENT;
}

void EventuallyPersistentEngine::resetStats() {
    stats.reset();
    if (kvBucket) {
        kvBucket->resetUnderlyingStats();
    }
}

ENGINE_ERROR_CODE EventuallyPersistentEngine::checkPrivilege(
        const void* cookie, cb::rbac::Privilege priv, DocKey key) const {
    return ENGINE_ERROR_CODE(
            checkPrivilege(cookie, priv, key.getCollectionID()));
}

cb::engine_errc EventuallyPersistentEngine::checkPrivilege(
        const void* cookie, cb::rbac::Privilege priv, CollectionID cid) const {
    ScopeID sid{ScopeID::Default};
    uint64_t manifestUid{0};
    cb::engine_errc status = cb::engine_errc::success;

    if (!cid.isDefaultCollection()) {
        auto res = getKVBucket()->getScopeID(cid);
        manifestUid = res.first;
        if (!res.second) {
            status = cb::engine_errc::unknown_collection;
        } else {
            sid = res.second.value();
        }
    }

    if (status == cb::engine_errc::success) {
        status = checkPrivilege(cookie, priv, sid, cid);
    }

    switch (status) {
    case cb::engine_errc::success:
    case cb::engine_errc::no_access:
        break;
    case cb::engine_errc::unknown_collection:
        setUnknownCollectionErrorContext(cookie,
                                         manifestUid);
        break;
    default:
        EP_LOG_ERR(
                "EPE::checkPrivilege(priv:{}, cid:{}): sid:{} unexpected "
                "status:{}",
                int(priv),
                cid.to_string(),
                sid.to_string(),

                to_string(status));
    }
    return status;
}

cb::engine_errc EventuallyPersistentEngine::checkPrivilege(
        const void* cookie,
        cb::rbac::Privilege priv,
        std::optional<ScopeID> sid,
        std::optional<CollectionID> cid) const {
    try {
        switch (serverApi->cookie->check_privilege(cookie, priv, sid, cid)
                        .getStatus()) {
        case cb::rbac::PrivilegeAccess::Status::Ok:
            return cb::engine_errc::success;
        case cb::rbac::PrivilegeAccess::Status::Fail:
            return cb::engine_errc::no_access;
        case cb::rbac::PrivilegeAccess::Status::FailNoPrivileges:
            return cid ? cb::engine_errc::unknown_collection
                       : cb::engine_errc::unknown_scope;
        }
    } catch (const std::exception& e) {
        EP_LOG_ERR(
                "EPE::checkPrivilege: received exception while checking "
                "privilege for sid:{}: cid:{} {}",
                sid ? sid->to_string() : "no-scope",
                cid ? cid->to_string() : "no-collection",
                e.what());
    }
    return cb::engine_errc::failed;
}

cb::engine_errc EventuallyPersistentEngine::testPrivilege(
        const void* cookie,
        cb::rbac::Privilege priv,
        std::optional<ScopeID> sid,
        std::optional<CollectionID> cid) const {
    try {
        switch (serverApi->cookie->test_privilege(cookie, priv, sid, cid)
                        .getStatus()) {
        case cb::rbac::PrivilegeAccess::Status::Ok:
            return cb::engine_errc::success;
        case cb::rbac::PrivilegeAccess::Status::Fail:
            return cb::engine_errc::no_access;
        case cb::rbac::PrivilegeAccess::Status::FailNoPrivileges:
            return cid ? cb::engine_errc::unknown_collection
                       : cb::engine_errc::unknown_scope;
        }
    } catch (const std::exception& e) {
        EP_LOG_ERR(
                "EPE::testPrivilege: received exception while checking "
                "privilege for sid:{}: cid:{} {}",
                sid ? sid->to_string() : "no-scope",
                cid ? cid->to_string() : "no-collection",
                e.what());
    }
    return cb::engine_errc::failed;
}

/**
 * @return the privilege revision, which changes when privileges do.
 */
uint32_t EventuallyPersistentEngine::getPrivilegeRevision(
        const void* cookie) const {
    return serverApi->cookie->get_privilege_context_revision(cookie);
}

ENGINE_ERROR_CODE EventuallyPersistentEngine::observe(
        const void* cookie,
        const cb::mcbp::Request& req,
        const AddResponseFn& response) {
    size_t offset = 0;

    const auto value = req.getValue();
    const uint8_t* data = value.data();
    std::stringstream result;

    while (offset < value.size()) {
        // Each entry is built up by:
        // 2 bytes vb id
        // 2 bytes key length
        // n bytes key

        // Parse a key
        if (value.size() - offset < 4) {
            setErrorContext(cookie, "Requires vbid and keylen.");
            return ENGINE_EINVAL;
        }

        Vbid vb_id;
        memcpy(&vb_id, data + offset, sizeof(Vbid));
        vb_id = vb_id.ntoh();
        offset += sizeof(Vbid);

        uint16_t keylen;
        memcpy(&keylen, data + offset, sizeof(uint16_t));
        keylen = ntohs(keylen);
        offset += sizeof(uint16_t);

        if (value.size() - offset < keylen) {
            setErrorContext(cookie, "Incorrect keylen");
            return ENGINE_EINVAL;
        }

        DocKey key = makeDocKey(cookie, {data + offset, keylen});
        offset += keylen;
        EP_LOG_DEBUG("Observing key {} in {}",
                     cb::UserDataView(key.to_string()),
                     vb_id);

        auto rv = checkPrivilege(cookie, cb::rbac::Privilege::Read, key);
        if (rv != ENGINE_SUCCESS) {
            return rv;
        }

        // Get key stats
        uint16_t keystatus = 0;
        struct key_stats kstats = {};
        rv = kvBucket->getKeyStats(
                key, vb_id, cookie, kstats, WantsDeleted::Yes);
        if (rv == ENGINE_SUCCESS) {
            if (kstats.logically_deleted) {
                keystatus = OBS_STATE_LOGICAL_DEL;
            } else if (!kstats.dirty) {
                keystatus = OBS_STATE_PERSISTED;
            } else {
                keystatus = OBS_STATE_NOT_PERSISTED;
            }
        } else if (rv == ENGINE_KEY_ENOENT) {
            keystatus = OBS_STATE_NOT_FOUND;
        } else if (rv == ENGINE_NOT_MY_VBUCKET) {
            return ENGINE_NOT_MY_VBUCKET;
        } else if (rv == ENGINE_EWOULDBLOCK) {
            return rv;
        } else if (rv == ENGINE_SYNC_WRITE_RECOMMIT_IN_PROGRESS) {
            return rv;
        } else {
            return ENGINE_FAILED;
        }

        // Put the result into a response buffer
        vb_id = vb_id.hton();
        keylen = htons(keylen);
        uint64_t cas = htonll(kstats.cas);
        result.write((char*)&vb_id, sizeof(Vbid));
        result.write((char*) &keylen, sizeof(uint16_t));
        result.write(reinterpret_cast<const char*>(key.data()), key.size());
        result.write((char*) &keystatus, sizeof(uint8_t));
        result.write((char*) &cas, sizeof(uint64_t));
    }

    uint64_t persist_time = 0;
    auto queue_size = static_cast<double>(stats.diskQueueSize);
    double item_trans_time = kvBucket->getTransactionTimePerItem();

    if (item_trans_time > 0 && queue_size > 0) {
        persist_time = static_cast<uint32_t>(queue_size * item_trans_time);
    }
    persist_time = persist_time << 32;

    const auto result_string = result.str();
    return sendResponse(response,
                        {}, // key
                        {}, // extra
                        result_string, // body
                        PROTOCOL_BINARY_RAW_BYTES,
                        cb::mcbp::Status::Success,
                        persist_time,
                        cookie);
}

ENGINE_ERROR_CODE EventuallyPersistentEngine::observe_seqno(
        const void* cookie,
        const cb::mcbp::Request& request,
        const AddResponseFn& response) {
    Vbid vb_id = request.getVBucket();
    auto value = request.getValue();
    auto vb_uuid = static_cast<uint64_t>(
            ntohll(*reinterpret_cast<const uint64_t*>(value.data())));

    EP_LOG_DEBUG("Observing {} with uuid: {}", vb_id, vb_uuid);

    VBucketPtr vb = kvBucket->getVBucket(vb_id);
    if (!vb) {
        return ENGINE_NOT_MY_VBUCKET;
    }

    folly::SharedMutex::ReadHolder rlh(vb->getStateLock());
    if (vb->getState() == vbucket_state_dead) {
        return ENGINE_NOT_MY_VBUCKET;
    }

    //Check if the vb uuid matches with the latest entry
    failover_entry_t entry = vb->failovers->getLatestEntry();
    std::stringstream result;

    if (vb_uuid != entry.vb_uuid) {
       uint64_t failover_highseqno = 0;
       uint64_t latest_uuid;
       bool found = vb->failovers->getLastSeqnoForUUID(vb_uuid, &failover_highseqno);
       if (!found) {
           return ENGINE_KEY_ENOENT;
       }

       uint8_t format_type = 1;
       uint64_t last_persisted_seqno = htonll(vb->getPublicPersistenceSeqno());
       uint64_t current_seqno = htonll(vb->getHighSeqno());
       latest_uuid = htonll(entry.vb_uuid);
       vb_id = vb_id.hton();
       vb_uuid = htonll(vb_uuid);
       failover_highseqno = htonll(failover_highseqno);

       result.write((char*) &format_type, sizeof(uint8_t));
       result.write((char*)&vb_id, sizeof(Vbid));
       result.write((char*) &latest_uuid, sizeof(uint64_t));
       result.write((char*) &last_persisted_seqno, sizeof(uint64_t));
       result.write((char*) &current_seqno, sizeof(uint64_t));
       result.write((char*) &vb_uuid, sizeof(uint64_t));
       result.write((char*) &failover_highseqno, sizeof(uint64_t));
    } else {
        uint8_t format_type = 0;
        uint64_t last_persisted_seqno = htonll(vb->getPublicPersistenceSeqno());
        uint64_t current_seqno = htonll(vb->getHighSeqno());
        vb_id = vb_id.hton();
        vb_uuid =  htonll(vb_uuid);

        result.write((char*) &format_type, sizeof(uint8_t));
        result.write((char*)&vb_id, sizeof(Vbid));
        result.write((char*) &vb_uuid, sizeof(uint64_t));
        result.write((char*) &last_persisted_seqno, sizeof(uint64_t));
        result.write((char*) &current_seqno, sizeof(uint64_t));
    }

    return sendResponse(response,
                        {}, // key
                        {}, // extra
                        result.str(), // body
                        PROTOCOL_BINARY_RAW_BYTES,
                        cb::mcbp::Status::Success,
                        0,
                        cookie);
}

VBucketPtr EventuallyPersistentEngine::getVBucket(Vbid vbucket) const {
    return kvBucket->getVBucket(vbucket);
}

ENGINE_ERROR_CODE EventuallyPersistentEngine::handleLastClosedCheckpoint(
        const void* cookie,
        const cb::mcbp::Request& request,
        const AddResponseFn& response) {
    VBucketPtr vb = getVBucket(request.getVBucket());
    if (!vb) {
        return ENGINE_NOT_MY_VBUCKET;
    }

    const uint64_t id =
            htonll(vb->checkpointManager->getLastClosedCheckpointId());
    return sendResponse(
            response,
            {}, // key
            {}, // extra
            {reinterpret_cast<const char*>(&id), sizeof(id)}, // body
            PROTOCOL_BINARY_RAW_BYTES,
            cb::mcbp::Status::Success,
            0,
            cookie);
}

ENGINE_ERROR_CODE EventuallyPersistentEngine::handleCreateCheckpoint(
        const void* cookie,
        const cb::mcbp::Request& req,
        const AddResponseFn& response) {
    VBucketPtr vb = getVBucket(req.getVBucket());

    if (!vb || vb->getState() != vbucket_state_active) {
        return ENGINE_NOT_MY_VBUCKET;
    }

    // Create a new checkpoint, notifying flusher.
    const uint64_t checkpointId =
            htonll(vb->checkpointManager->createNewCheckpoint());
    getKVBucket()->wakeUpFlusher();
    const auto lastPersisted =
            kvBucket->getLastPersistedCheckpointId(vb->getId());

    if (lastPersisted.second) {
        const uint64_t persistedChkId = htonll(lastPersisted.first);
        char val[sizeof(checkpointId) + sizeof(persistedChkId)];
        memcpy(val, &checkpointId, sizeof(checkpointId));
        memcpy(val + sizeof(checkpointId),
               &persistedChkId,
               sizeof(persistedChkId));
        return sendResponse(response,
                            {}, // key
                            {}, // extra
                            {val, sizeof(val)}, // body
                            PROTOCOL_BINARY_RAW_BYTES,
                            cb::mcbp::Status::Success,
                            0,
                            cookie);
    }

    return sendResponse(response,
                        {}, // key
                        {}, // extra
                        {}, // body
                        PROTOCOL_BINARY_RAW_BYTES,
                        cb::mcbp::Status::Success,
                        0,
                        cookie);
}

ENGINE_ERROR_CODE EventuallyPersistentEngine::handleCheckpointPersistence(
        const void* cookie,
        const cb::mcbp::Request& request,
        const AddResponseFn& response) {
    auto vbucket = request.getVBucket();
    VBucketPtr vb = getVBucket(vbucket);
    if (!vb) {
        return ENGINE_NOT_MY_VBUCKET;
    }

    auto status = cb::mcbp::Status::Success;
    auto extras = request.getExtdata();
    uint64_t chk_id;
    if (extras.size() == sizeof(chk_id)) {
        memcpy(&chk_id, extras.data(), sizeof(chk_id));
    } else {
        auto value = request.getValue();
        memcpy(&chk_id, value.data(), sizeof(chk_id));
    }

    chk_id = ntohll(chk_id);
    if (getEngineSpecific(cookie) == nullptr) {
        auto res = vb->checkAddHighPriorityVBEntry(
                chk_id, cookie, HighPriorityVBNotify::ChkPersistence);

        switch (res) {
        case HighPriorityVBReqStatus::RequestScheduled:
            storeEngineSpecific(cookie, this);
            // Wake up the flusher if it is idle.
            getKVBucket()->wakeUpFlusher();
            return ENGINE_EWOULDBLOCK;

        case HighPriorityVBReqStatus::NotSupported:
            status = cb::mcbp::Status::NotSupported;
            EP_LOG_WARN(
                    "EventuallyPersistentEngine::"
                    "handleCheckpointCmds(): "
                    "High priority async chk request "
                    "for {} is NOT supported",
                    vbucket);
            break;

        case HighPriorityVBReqStatus::RequestNotScheduled:
            // 'HighPriorityVBEntry' was not added, hence just
            // return success
            EP_LOG_INFO(
                    "EventuallyPersistentEngine::"
                    "handleCheckpointCmds(): "
                    "Did NOT add high priority async chk request "
                    "for {}",
                    vbucket);

            break;
        }
    } else {
        storeEngineSpecific(cookie, nullptr);
        EP_LOG_DEBUG("Checkpoint {} persisted for {}", chk_id, vbucket);
    }

    return sendResponse(response,
                        {}, // key
                        {}, // extra
                        {}, // body
                        PROTOCOL_BINARY_RAW_BYTES,
                        status,
                        0,
                        cookie);
}

ENGINE_ERROR_CODE EventuallyPersistentEngine::handleSeqnoPersistence(
        const void* cookie,
        const cb::mcbp::Request& req,
        const AddResponseFn& response) {
    const Vbid vbucket = req.getVBucket();
    VBucketPtr vb = getVBucket(vbucket);
    if (!vb) {
        return ENGINE_NOT_MY_VBUCKET;
    }

    auto status = cb::mcbp::Status::Success;
    auto extras = req.getExtdata();
    uint64_t seqno = ntohll(*reinterpret_cast<const uint64_t*>(extras.data()));

    if (getEngineSpecific(cookie) == nullptr) {
        auto persisted_seqno = vb->getPersistenceSeqno();
        if (seqno > persisted_seqno) {
            auto res = vb->checkAddHighPriorityVBEntry(
                    seqno, cookie, HighPriorityVBNotify::Seqno);

            switch (res) {
            case HighPriorityVBReqStatus::RequestScheduled:
                storeEngineSpecific(cookie, this);
                return ENGINE_EWOULDBLOCK;

            case HighPriorityVBReqStatus::NotSupported:
                status = cb::mcbp::Status::NotSupported;
                EP_LOG_WARN(
                        "EventuallyPersistentEngine::handleSeqnoCmds(): "
                        "High priority async seqno request "
                        "for {} is NOT supported",
                        vbucket);
                break;

            case HighPriorityVBReqStatus::RequestNotScheduled:
                /* 'HighPriorityVBEntry' was not added, hence just return
                   success */
                EP_LOG_INFO(
                        "EventuallyPersistentEngine::handleSeqnoCmds(): "
                        "Did NOT add high priority async seqno request "
                        "for {}, Persisted seqno {} > requested seqno "
                        "{}",
                        vbucket,
                        persisted_seqno,
                        seqno);
                break;
            }
        }
    } else {
        storeEngineSpecific(cookie, nullptr);
        EP_LOG_DEBUG("Sequence number {} persisted for {}", seqno, vbucket);
    }

    return sendResponse(response,
                        {}, // key
                        {}, // extra
                        {}, // body
                        PROTOCOL_BINARY_RAW_BYTES,
                        status,
                        0,
                        cookie);
}

cb::EngineErrorMetadataPair EventuallyPersistentEngine::getMetaInner(
        const void* cookie, const DocKey& key, Vbid vbucket) {
    uint32_t deleted;
    uint8_t datatype;
    ItemMetaData itemMeta;
    ENGINE_ERROR_CODE ret = kvBucket->getMetaData(
            key, vbucket, cookie, itemMeta, deleted, datatype);

    item_info metadata;

    if (ret == ENGINE_SUCCESS) {
        metadata = to_item_info(itemMeta, datatype, deleted);
    } else if (ret == ENGINE_KEY_ENOENT || ret == ENGINE_NOT_MY_VBUCKET) {
        if (isDegradedMode()) {
            ret = ENGINE_TMPFAIL;
        }
    }

    return std::make_pair(cb::engine_errc(ret), metadata);
}
bool EventuallyPersistentEngine::decodeSetWithMetaOptions(
        cb::const_byte_buffer extras,
        GenerateCas& generateCas,
        CheckConflicts& checkConflicts,
        PermittedVBStates& permittedVBStates) {
    // DeleteSource not needed by SetWithMeta, so set to default of explicit
    DeleteSource deleteSource = DeleteSource::Explicit;
    return EventuallyPersistentEngine::decodeWithMetaOptions(extras,
                                                             generateCas,
                                                             checkConflicts,
                                                             permittedVBStates,
                                                             deleteSource);
}
bool EventuallyPersistentEngine::decodeWithMetaOptions(
        cb::const_byte_buffer extras,
        GenerateCas& generateCas,
        CheckConflicts& checkConflicts,
        PermittedVBStates& permittedVBStates,
        DeleteSource& deleteSource) {
    bool forceFlag = false;
    if (extras.size() == 28 || extras.size() == 30) {
        const size_t fixed_extras_size = 24;
        uint32_t options;
        memcpy(&options, extras.data() + fixed_extras_size, sizeof(options));
        options = ntohl(options);

        if (options & SKIP_CONFLICT_RESOLUTION_FLAG) {
            checkConflicts = CheckConflicts::No;
        }

        if (options & FORCE_ACCEPT_WITH_META_OPS) {
            forceFlag = true;
        }

        if (options & REGENERATE_CAS) {
            generateCas = GenerateCas::Yes;
        }

        if (options & FORCE_WITH_META_OP) {
            permittedVBStates.set(vbucket_state_replica);
            permittedVBStates.set(vbucket_state_pending);
            checkConflicts = CheckConflicts::No;
        }

        if (options & IS_EXPIRATION) {
            deleteSource = DeleteSource::TTL;
        }
    }

    // Validate options
    // 1) If GenerateCas::Yes then we must have CheckConflicts::No
    bool check1 = generateCas == GenerateCas::Yes &&
                  checkConflicts == CheckConflicts::Yes;

    // 2) If bucket is LWW and forceFlag is not set and GenerateCas::No
    bool check2 = configuration.getConflictResolutionType() == "lww" &&
                  !forceFlag && generateCas == GenerateCas::No;

    // 3) If bucket is not LWW then forceFlag must be false.
    bool check3 =
            configuration.getConflictResolutionType() != "lww" && forceFlag;

    // So if either check1/2/3 is true, return false
    return !(check1 || check2 || check3);
}

/**
 * This is a helper function for set/deleteWithMeta, used to extract nmeta
 * from the packet.
 * @param emd Extended Metadata (edited by this function)
 * @param value nmeta is removed from the value by this function
 * @param extras
 */
void extractNmetaFromExtras(cb::const_byte_buffer& emd,
                            cb::const_byte_buffer& value,
                            cb::const_byte_buffer extras) {
    if (extras.size() == 26 || extras.size() == 30) {
        // 26 = nmeta
        // 30 = options and nmeta (options followed by nmeta)
        // The extras is stored last, so copy out the two last bytes in
        // the extras field and use them as nmeta
        uint16_t nmeta;
        memcpy(&nmeta, extras.end() - sizeof(nmeta), sizeof(nmeta));
        nmeta = ntohs(nmeta);
        // Correct the vallen
        emd = {value.data() + value.size() - nmeta, nmeta};
        value = {value.data(), value.size() - nmeta};
    }
}

protocol_binary_datatype_t EventuallyPersistentEngine::checkForDatatypeJson(
        const void* cookie,
        protocol_binary_datatype_t datatype,
        std::string_view body) {
    if (!isDatatypeSupported(cookie, PROTOCOL_BINARY_DATATYPE_JSON)) {
        // JSON check the body if xattr's are enabled
        if (mcbp::datatype::is_xattr(datatype)) {
            body = cb::xattr::get_body(body);
        }

        if (checkUTF8JSON(reinterpret_cast<const uint8_t*>(body.data()),
                          body.size())) {
            datatype |= PROTOCOL_BINARY_DATATYPE_JSON;
        }
    }
    return datatype;
}

DocKey EventuallyPersistentEngine::makeDocKey(const void* cookie,
                                              cb::const_byte_buffer key) {
    return DocKey{key.data(),
                  key.size(),
                  isCollectionsSupported(cookie)
                          ? DocKeyEncodesCollectionId::Yes
                          : DocKeyEncodesCollectionId::No};
}

ENGINE_ERROR_CODE EventuallyPersistentEngine::setWithMeta(
        const void* cookie,
        const cb::mcbp::Request& request,
        const AddResponseFn& response) {
    if (isDegradedMode()) {
        return ENGINE_TMPFAIL;
    }

    const auto extras = request.getExtdata();

    CheckConflicts checkConflicts = CheckConflicts::Yes;
    PermittedVBStates permittedVBStates{vbucket_state_active};
    GenerateCas generateCas = GenerateCas::No;
    if (!decodeSetWithMetaOptions(
                extras, generateCas, checkConflicts, permittedVBStates)) {
        return ENGINE_EINVAL;
    }

    auto value = request.getValue();
    cb::const_byte_buffer emd;
    extractNmetaFromExtras(emd, value, extras);

    std::chrono::steady_clock::time_point startTime;
    {
        void* startTimeC = getEngineSpecific(cookie);
        if (startTimeC) {
            startTime = std::chrono::steady_clock::time_point(
                    std::chrono::steady_clock::duration(
                            *(static_cast<hrtime_t*>(startTimeC))));
            // Release the allocated memory and store nullptr to avoid
            // memory leak in an error path
            cb_free(startTimeC);
            storeEngineSpecific(cookie, nullptr);
        } else {
            startTime = std::chrono::steady_clock::now();
        }
    }

    const auto opcode = request.getClientOpcode();
    const bool allowExisting = (opcode == cb::mcbp::ClientOpcode::SetWithMeta ||
                                opcode == cb::mcbp::ClientOpcode::SetqWithMeta);

    const auto* payload =
            reinterpret_cast<const cb::mcbp::request::SetWithMetaPayload*>(
                    extras.data());

    uint32_t flags = payload->getFlagsInNetworkByteOrder();
    uint32_t expiration = payload->getExpiration();
    uint64_t seqno = payload->getSeqno();
    uint64_t cas = payload->getCas();
    uint64_t bySeqno = 0;
    ENGINE_ERROR_CODE ret;
    uint64_t commandCas = request.getCas();
    try {
        ret = setWithMeta(request.getVBucket(),
                          makeDocKey(cookie, request.getKey()),
                          value,
                          {cas, seqno, flags, time_t(expiration)},
                          false /*isDeleted*/,
                          uint8_t(request.getDatatype()),
                          commandCas,
                          &bySeqno,
                          cookie,
                          permittedVBStates,
                          checkConflicts,
                          allowExisting,
                          GenerateBySeqno::Yes,
                          generateCas,
                          emd);
    } catch (const std::bad_alloc&) {
        return ENGINE_ENOMEM;
    }

    if (ret == ENGINE_SUCCESS) {
        ServerDocumentIfaceBorderGuard guardedIface(*serverApi->document);
        guardedIface.audit_document_access(
                cookie, cb::audit::document::Operation::Modify);
        ++stats.numOpsSetMeta;
        auto endTime = std::chrono::steady_clock::now();
        auto& traceable = *cookie2traceable(cookie);
        if (traceable.isTracingEnabled()) {
            NonBucketAllocationGuard guard;
            auto& tracer = traceable.getTracer();
            auto spanid = tracer.begin(Code::SetWithMeta, startTime);
            tracer.end(spanid, endTime);
        }
        auto elapsed = std::chrono::duration_cast<std::chrono::microseconds>(
                endTime - startTime);
        stats.setWithMetaHisto.add(elapsed);

        cas = commandCas;
    } else if (ret == ENGINE_ENOMEM) {
        return memoryCondition();
    } else if (ret == ENGINE_EWOULDBLOCK) {
        ++stats.numOpsGetMetaOnSetWithMeta;
        auto* startTimeC = cb_malloc(sizeof(hrtime_t));
        memcpy(startTimeC, &startTime, sizeof(hrtime_t));
        storeEngineSpecific(cookie, startTimeC);
        return ret;
    } else {
        // Let the framework generate the error message
        return ret;
    }

    if (opcode == cb::mcbp::ClientOpcode::SetqWithMeta ||
        opcode == cb::mcbp::ClientOpcode::AddqWithMeta) {
        // quiet ops should not produce output
        return ENGINE_SUCCESS;
    }

    if (isMutationExtrasSupported(cookie)) {
        return sendMutationExtras(response,
                                  request.getVBucket(),
                                  bySeqno,
                                  cb::mcbp::Status::Success,
                                  cas,
                                  cookie);
    }
    return sendErrorResponse(response, cb::mcbp::Status::Success, cas, cookie);
}

ENGINE_ERROR_CODE EventuallyPersistentEngine::setWithMeta(
        Vbid vbucket,
        DocKey key,
        cb::const_byte_buffer value,
        ItemMetaData itemMeta,
        bool isDeleted,
        protocol_binary_datatype_t datatype,
        uint64_t& cas,
        uint64_t* seqno,
        const void* cookie,
        PermittedVBStates permittedVBStates,
        CheckConflicts checkConflicts,
        bool allowExisting,
        GenerateBySeqno genBySeqno,
        GenerateCas genCas,
        cb::const_byte_buffer emd) {
    std::unique_ptr<ExtendedMetaData> extendedMetaData;
    if (!emd.empty()) {
        extendedMetaData =
                std::make_unique<ExtendedMetaData>(emd.data(), emd.size());
        if (extendedMetaData->getStatus() == ENGINE_EINVAL) {
            setErrorContext(cookie, "Invalid extended metadata");
            return ENGINE_EINVAL;
        }
    }

    if (mcbp::datatype::is_snappy(datatype) &&
        !isDatatypeSupported(cookie, PROTOCOL_BINARY_DATATYPE_SNAPPY)) {
        setErrorContext(cookie, "Client did not negotiate Snappy support");
        return ENGINE_EINVAL;
    }

    std::string_view payload(reinterpret_cast<const char*>(value.data()),
                             value.size());

    cb::const_byte_buffer finalValue = value;
    protocol_binary_datatype_t finalDatatype = datatype;
    cb::compression::Buffer uncompressedValue;

    cb::const_byte_buffer inflatedValue = value;
    protocol_binary_datatype_t inflatedDatatype = datatype;

    if (mcbp::datatype::is_snappy(datatype)) {
        if (!cb::compression::inflate(cb::compression::Algorithm::Snappy,
                                      payload, uncompressedValue)) {
            setErrorContext(cookie, "Failed to inflate document");
            return ENGINE_EINVAL;
        }

        inflatedValue = uncompressedValue;
        inflatedDatatype &= ~PROTOCOL_BINARY_DATATYPE_SNAPPY;

        if (compressionMode == BucketCompressionMode::Off ||
            uncompressedValue.size() < value.size()) {
            // If the inflated version version is smaller than the compressed
            // version we should keep it inflated
            finalValue = uncompressedValue;
            finalDatatype &= ~PROTOCOL_BINARY_DATATYPE_SNAPPY;
        }
    }

    size_t system_xattr_size = 0;
    if (mcbp::datatype::is_xattr(datatype)) {
        // the validator ensured that the xattr was valid
        std::string_view xattr;
        xattr = {reinterpret_cast<const char*>(inflatedValue.data()),
                 inflatedValue.size()};
        system_xattr_size =
                cb::xattr::get_system_xattr_size(inflatedDatatype, xattr);
        if (system_xattr_size > cb::limits::PrivilegedBytes) {
            setErrorContext(
                    cookie,
                    "System XATTR (" + std::to_string(system_xattr_size) +
                            ") exceeds the max limit for system xattrs: " +
                            std::to_string(cb::limits::PrivilegedBytes));
            return ENGINE_EINVAL;
        }
    }

    const auto valuesize = inflatedValue.size();
    if ((valuesize - system_xattr_size) > maxItemSize) {
        EP_LOG_WARN(
                "Item value size {} for setWithMeta is bigger than the max "
                "size {} allowed!!!",
                inflatedValue.size(),
                maxItemSize);

        return ENGINE_E2BIG;
    }

    finalDatatype = checkForDatatypeJson(cookie, finalDatatype,
                        mcbp::datatype::is_snappy(datatype) ?
                        uncompressedValue : payload);

    auto item = std::make_unique<Item>(key,
                                       itemMeta.flags,
                                       itemMeta.exptime,
                                       finalValue.data(),
                                       finalValue.size(),
                                       finalDatatype,
                                       itemMeta.cas,
                                       -1,
                                       vbucket);
    item->setRevSeqno(itemMeta.revSeqno);
    if (isDeleted) {
        item->setDeleted();
    }
    auto ret = kvBucket->setWithMeta(*item,
                                     cas,
                                     seqno,
                                     cookie,
                                     permittedVBStates,
                                     checkConflicts,
                                     allowExisting,
                                     genBySeqno,
                                     genCas,
                                     extendedMetaData.get());

    if (ret == ENGINE_SUCCESS) {
        cas = item->getCas();
    } else {
        cas = 0;
    }
    return ret;
}

ENGINE_ERROR_CODE EventuallyPersistentEngine::deleteWithMeta(
        const void* cookie,
        const cb::mcbp::Request& request,
        const AddResponseFn& response) {
    if (isDegradedMode()) {
        return ENGINE_TMPFAIL;
    }

    const auto extras = request.getExtdata();

    CheckConflicts checkConflicts = CheckConflicts::Yes;
    PermittedVBStates permittedVBStates{vbucket_state_active};
    GenerateCas generateCas = GenerateCas::No;
    DeleteSource deleteSource = DeleteSource::Explicit;
    if (!decodeWithMetaOptions(extras,
                               generateCas,
                               checkConflicts,
                               permittedVBStates,
                               deleteSource)) {
        return ENGINE_EINVAL;
    }

    auto value = request.getValue();
    cb::const_byte_buffer emd;
    extractNmetaFromExtras(emd, value, extras);

    auto key = makeDocKey(cookie, request.getKey());
    uint64_t bySeqno = 0;

    const auto* payload =
            reinterpret_cast<const cb::mcbp::request::DelWithMetaPayload*>(
                    extras.data());
    const uint32_t flags = payload->getFlagsInNetworkByteOrder();
    const uint32_t delete_time = payload->getDeleteTime();
    const uint64_t seqno = payload->getSeqno();
    const uint64_t metacas = payload->getCas();
    uint64_t cas = request.getCas();
    ENGINE_ERROR_CODE ret;
    try {
        // MB-37374: Accept user-xattrs, body is still invalid
        const auto datatype = uint8_t(request.getDatatype());
        cb::compression::Buffer uncompressedValue;
        if (mcbp::datatype::is_snappy(datatype)) {
            if (!cb::compression::inflate(
                        cb::compression::Algorithm::Snappy,
                        {reinterpret_cast<const char*>(value.data()),
                         value.size()},
                        uncompressedValue)) {
                setErrorContext(cookie, "Failed to inflate data");
                return ENGINE_EINVAL;
            }
            value = uncompressedValue;
        }

        if (allowDelWithMetaPruneUserData) {
            if (mcbp::datatype::is_xattr(datatype)) {
<<<<<<< HEAD
                // prune user xattrs and user value
                auto sizes = cb::xattr::get_size_and_system_xattr_size(
                        datatype,
                        {reinterpret_cast<const char*>(value.data()),
                         value.size()});
                if (sizes.first != sizes.second) {
                    // We need to rebuild the system xattrs
                    std::copy_n(value.begin(),
                                sizes.first,
                                std::back_inserter(backing));
                    cb::xattr::Blob blob({backing.data(), backing.size()},
                                         false);
                    blob.prune_user_keys();
                    auto system = blob.finalize();
                    value = {reinterpret_cast<const uint8_t*>(system.data()),
                             system.size()};
                } else {
                    // Strip of a potential value
                    value = {value.data(), sizes.first};
                }
=======
                // Whatever we have in the value, just keep Xattrs
                const auto valBuffer = cb::const_char_buffer{
                        reinterpret_cast<const char*>(value.data()),
                        value.size()};
                value = {reinterpret_cast<const uint8_t*>(valBuffer.data()),
                         cb::xattr::get_body_offset(valBuffer)};
>>>>>>> e47bcf42
            } else {
                // We may have nothing or only a Body, remove everything
                value = {};
            }
        } else {
            // Whether we have Xattrs or not, we just want to fail if we got a
            // value with Body
            if (cb::xattr::get_body_size(
                        datatype,
                        {reinterpret_cast<const char*>(value.data()),
                         value.size()}) > 0) {
                setErrorContext(cookie,
                                "It is only possible to specify Xattrs as a "
                                "value to DeleteWithMeta");
                return ENGINE_EINVAL;
            }
        }

        if (value.empty()) {
            ret = deleteWithMeta(request.getVBucket(),
                                 key,
                                 {metacas, seqno, flags, time_t(delete_time)},
                                 cas,
                                 &bySeqno,
                                 cookie,
                                 permittedVBStates,
                                 checkConflicts,
                                 GenerateBySeqno::Yes,
                                 generateCas,
                                 emd,
                                 deleteSource);
        } else {
            // A delete with a value
            ret = setWithMeta(request.getVBucket(),
                              key,
                              value,
                              {metacas, seqno, flags, time_t(delete_time)},
                              true /*isDeleted*/,
                              PROTOCOL_BINARY_DATATYPE_XATTR,
                              cas,
                              &bySeqno,
                              cookie,
                              permittedVBStates,
                              checkConflicts,
                              true /*allowExisting*/,
                              GenerateBySeqno::Yes,
                              generateCas,
                              emd);
        }
    } catch (const std::bad_alloc&) {
        return ENGINE_ENOMEM;
    }

    if (ret == ENGINE_SUCCESS) {
        ServerDocumentIfaceBorderGuard guardedIface(*serverApi->document);
        guardedIface.audit_document_access(
                cookie, cb::audit::document::Operation::Delete);
        stats.numOpsDelMeta++;
    } else if (ret == ENGINE_ENOMEM) {
        return memoryCondition();
    } else {
        return ret;
    }

    if (request.getClientOpcode() == cb::mcbp::ClientOpcode::DelqWithMeta) {
        return ENGINE_SUCCESS;
    }

    if (isMutationExtrasSupported(cookie)) {
        return sendMutationExtras(response,
                                  request.getVBucket(),
                                  bySeqno,
                                  cb::mcbp::Status::Success,
                                  cas,
                                  cookie);
    }

    return sendErrorResponse(response, cb::mcbp::Status::Success, cas, cookie);
}

ENGINE_ERROR_CODE EventuallyPersistentEngine::deleteWithMeta(
        Vbid vbucket,
        DocKey key,
        ItemMetaData itemMeta,
        uint64_t& cas,
        uint64_t* seqno,
        const void* cookie,
        PermittedVBStates permittedVBStates,
        CheckConflicts checkConflicts,
        GenerateBySeqno genBySeqno,
        GenerateCas genCas,
        cb::const_byte_buffer emd,
        DeleteSource deleteSource) {
    std::unique_ptr<ExtendedMetaData> extendedMetaData;
    if (!emd.empty()) {
        extendedMetaData =
                std::make_unique<ExtendedMetaData>(emd.data(), emd.size());
        if (extendedMetaData->getStatus() == ENGINE_EINVAL) {
            setErrorContext(cookie, "Invalid extended metadata");
            return ENGINE_EINVAL;
        }
    }

    return kvBucket->deleteWithMeta(key,
                                    cas,
                                    seqno,
                                    vbucket,
                                    cookie,
                                    permittedVBStates,
                                    checkConflicts,
                                    itemMeta,
                                    genBySeqno,
                                    genCas,
                                    0 /*bySeqno*/,
                                    extendedMetaData.get(),
                                    deleteSource);
}

ENGINE_ERROR_CODE
EventuallyPersistentEngine::handleTrafficControlCmd(
        const void* cookie,
        const cb::mcbp::Request& request,
        const AddResponseFn& response) {
    switch (request.getClientOpcode()) {
    case cb::mcbp::ClientOpcode::EnableTraffic:
        if (kvBucket->isWarmingUp()) {
            // engine is still warming up, do not turn on data traffic yet
            setErrorContext(cookie, "Persistent engine is still warming up!");
            return ENGINE_TMPFAIL;
        } else if (configuration.isFailpartialwarmup() &&
                   kvBucket->isWarmupOOMFailure()) {
            // engine has completed warm up, but data traffic cannot be
            // turned on due to an OOM failure
            setErrorContext(
                    cookie,
                    "Data traffic to persistent engine cannot be enabled"
                    " due to out of memory failures during warmup");
            return ENGINE_ENOMEM;
        } else {
            if (enableTraffic(true)) {
                EP_LOG_INFO(
                        "EventuallyPersistentEngine::handleTrafficControlCmd() "
                        "Data traffic to persistence engine is enabled");
                setErrorContext(
                        cookie,
                        "Data traffic to persistence engine is enabled");
            } else {
                setErrorContext(cookie,
                                "Data traffic to persistence engine was "
                                "already enabled");
            }
        }
        break;
    case cb::mcbp::ClientOpcode::DisableTraffic:
        if (enableTraffic(false)) {
            setErrorContext(cookie,
                            "Data traffic to persistence engine is disabled");
        } else {
            setErrorContext(
                    cookie,
                    "Data traffic to persistence engine was already disabled");
        }
        break;
    default:
        throw std::invalid_argument(
                "EPE::handleTrafficControlCmd can only be called with "
                "EnableTraffic or DisableTraffic");
    }

    return sendResponse(response,
                        {}, // key
                        {}, // extra
                        {}, // body
                        PROTOCOL_BINARY_RAW_BYTES,
                        cb::mcbp::Status::Success,
                        0,
                        cookie);
}

bool EventuallyPersistentEngine::isDegradedMode() const {
    return kvBucket->isWarmingUp() || !trafficEnabled.load();
}

ENGINE_ERROR_CODE
EventuallyPersistentEngine::doDcpVbTakeoverStats(const void* cookie,
                                                 const AddStatFn& add_stat,
                                                 std::string& key,
                                                 Vbid vbid) {
    VBucketPtr vb = getVBucket(vbid);
    if (!vb) {
        return ENGINE_NOT_MY_VBUCKET;
    }

    std::string dcpName("eq_dcpq:");
    dcpName.append(key);

    const auto conn = dcpConnMap_->findByName(dcpName);
    if (!conn) {
        EP_LOG_DEBUG("doDcpVbTakeoverStats - cannot find connection {} for {}",
                     dcpName,
                     vbid);
        size_t vb_items = vb->getNumItems();

        size_t del_items = 0;
        try {
            del_items = vb->getNumPersistedDeletes();
        } catch (std::runtime_error& e) {
            EP_LOG_WARN(
                    "doDcpVbTakeoverStats: exception while getting num "
                    "persisted deletes for {} - treating as 0 "
                    "deletes. Details: {}",
                    vbid,
                    e.what());
        }
        size_t chk_items =
                vb_items > 0 ? vb->checkpointManager->getNumOpenChkItems() : 0;
        add_casted_stat("status", "does_not_exist", add_stat, cookie);
        add_casted_stat("on_disk_deletes", del_items, add_stat, cookie);
        add_casted_stat("vb_items", vb_items, add_stat, cookie);
        add_casted_stat("chk_items", chk_items, add_stat, cookie);
        add_casted_stat("estimate", vb_items + del_items, add_stat, cookie);
        return ENGINE_SUCCESS;
    }

    auto producer = std::dynamic_pointer_cast<DcpProducer>(conn);
    if (producer) {
        producer->addTakeoverStats(add_stat, cookie, *vb);
    } else {
        /**
          * There is not a legitimate case where a connection is not a
          * DcpProducer.  But just in case it does happen log the event and
          * return ENGINE_KEY_ENOENT.
          */
        EP_LOG_WARN(
                "doDcpVbTakeoverStats: connection {} for "
                "{} is not a DcpProducer",
                dcpName,
                vbid);
        return ENGINE_KEY_ENOENT;
    }

    return ENGINE_SUCCESS;
}

ENGINE_ERROR_CODE
EventuallyPersistentEngine::returnMeta(const void* cookie,
                                       const cb::mcbp::Request& req,
                                       const AddResponseFn& response) {
    using cb::mcbp::request::ReturnMetaPayload;
    using cb::mcbp::request::ReturnMetaType;

    auto* payload =
            reinterpret_cast<const ReturnMetaPayload*>(req.getExtdata().data());

    if (isDegradedMode()) {
        return ENGINE_TMPFAIL;
    }

    auto cas = req.getCas();
    auto datatype = uint8_t(req.getDatatype());
    auto mutate_type = payload->getMutationType();
    auto flags = payload->getFlags();
    auto exp = payload->getExpiration();
    if (exp != 0) {
        exp = ep_abs_time(ep_reltime(exp));
    }

    uint64_t seqno;
    ENGINE_ERROR_CODE ret;
    if (mutate_type == ReturnMetaType::Set ||
        mutate_type == ReturnMetaType::Add) {
        auto value = req.getValue();
        datatype = checkForDatatypeJson(
                cookie,
                datatype,
                {reinterpret_cast<const char*>(value.data()), value.size()});

        auto itm = std::make_unique<Item>(makeDocKey(cookie, req.getKey()),
                                          flags,
                                          exp,
                                          value.data(),
                                          value.size(),
                                          datatype,
                                          cas,
                                          -1,
                                          req.getVBucket());

        if (mutate_type == ReturnMetaType::Set) {
            ret = kvBucket->set(*itm, cookie, {});
        } else {
            ret = kvBucket->add(*itm, cookie);
        }
        if (ret == ENGINE_SUCCESS) {
            ServerDocumentIfaceBorderGuard guardedIface(*serverApi->document);
            guardedIface.audit_document_access(
                    cookie, cb::audit::document::Operation::Modify);
            ++stats.numOpsSetRetMeta;
        }
        cas = itm->getCas();
        seqno = htonll(itm->getRevSeqno());
    } else if (mutate_type == ReturnMetaType::Del) {
        ItemMetaData itm_meta;
        mutation_descr_t mutation_descr;
        ret = kvBucket->deleteItem(makeDocKey(cookie, req.getKey()),
                                   cas,
                                   req.getVBucket(),
                                   cookie,
                                   {},
                                   &itm_meta,
                                   mutation_descr);
        if (ret == ENGINE_SUCCESS) {
            ServerDocumentIfaceBorderGuard guardedIface(*serverApi->document);
            guardedIface.audit_document_access(
                    cookie, cb::audit::document::Operation::Delete);
            ++stats.numOpsDelRetMeta;
        }
        flags = itm_meta.flags;
        exp = gsl::narrow<uint32_t>(itm_meta.exptime);
        cas = itm_meta.cas;
        seqno = htonll(itm_meta.revSeqno);
    } else {
        throw std::runtime_error(
                "returnMeta: Unknown mode passed though the validator");
    }

    if (ret != ENGINE_SUCCESS) {
        return ret;
    }

    std::array<char, 16> meta;
    exp = htonl(exp);
    memcpy(meta.data(), &flags, 4);
    memcpy(meta.data() + 4, &exp, 4);
    memcpy(meta.data() + 8, &seqno, 8);

    return sendResponse(response,
                        {}, // key
                        {meta.data(), meta.size()}, // extra
                        {}, // body
                        datatype,
                        cb::mcbp::Status::Success,
                        cas,
                        cookie);
}

ENGINE_ERROR_CODE
EventuallyPersistentEngine::getAllKeys(const void* cookie,
                                       const cb::mcbp::Request& request,
                                       const AddResponseFn& response) {
    if (!getKVBucket()->isGetAllKeysSupported()) {
        return ENGINE_ENOTSUP;
    }

    {
        LockHolder lh(lookupMutex);
        auto it = allKeysLookups.find(cookie);
        if (it != allKeysLookups.end()) {
            ENGINE_ERROR_CODE err = it->second;
            allKeysLookups.erase(it);
            return err;
        }
    }

    VBucketPtr vb = getVBucket(request.getVBucket());
    if (!vb) {
        return ENGINE_NOT_MY_VBUCKET;
    }

    folly::SharedMutex::ReadHolder rlh(vb->getStateLock());
    if (vb->getState() != vbucket_state_active) {
        return ENGINE_NOT_MY_VBUCKET;
    }

    // key: key, ext: no. of keys to fetch, sorting-order
    uint32_t count = 1000;
    auto extras = request.getExtdata();
    if (!extras.empty()) {
        count = ntohl(*reinterpret_cast<const uint32_t*>(extras.data()));
    }

    DocKey start_key = makeDocKey(cookie, request.getKey());
    ExTask task =
            std::make_shared<FetchAllKeysTask>(this,
                                               cookie,
                                               response,
                                               start_key,
                                               request.getVBucket(),
                                               count,
                                               isCollectionsSupported(cookie));
    ExecutorPool::get()->schedule(task);
    return ENGINE_EWOULDBLOCK;
}

CONN_PRIORITY EventuallyPersistentEngine::getDCPPriority(const void* cookie) {
    NonBucketAllocationGuard guard;
    auto priority = serverApi->cookie->get_priority(cookie);
    return priority;
}

void EventuallyPersistentEngine::setDCPPriority(const void* cookie,
                                                CONN_PRIORITY priority) {
    NonBucketAllocationGuard guard;
    serverApi->cookie->set_priority(cookie, priority);
}

void EventuallyPersistentEngine::notifyIOComplete(const void* cookie,
                                                  ENGINE_ERROR_CODE status) {
    if (cookie == nullptr) {
        EP_LOG_WARN("Tried to signal a NULL cookie!");
    } else {
        HdrMicroSecBlockTimer bt(&stats.notifyIOHisto);
        NonBucketAllocationGuard guard;
        serverApi->cookie->notify_io_complete(cookie, status);
    }
}

ENGINE_ERROR_CODE EventuallyPersistentEngine::getRandomKey(
        const void* cookie, const AddResponseFn& response) {
    CollectionID cid{CollectionID::Default};
    auto priv = checkPrivilege(cookie, cb::rbac::Privilege::Read, cid);
    if (priv != cb::engine_errc::success) {
        return ENGINE_ERROR_CODE(priv);
    }

    GetValue gv(kvBucket->getRandomKey(cid, cookie));
    ENGINE_ERROR_CODE ret = gv.getStatus();

    if (ret == ENGINE_SUCCESS) {
        Item* it = gv.item.get();
        uint32_t flags = it->getFlags();
        ret = sendResponse(
                response,
                isCollectionsSupported(cookie)
                        ? DocKey{it->getKey()}
                        : it->getKey().makeDocKeyWithoutCollectionID(),
                std::string_view{reinterpret_cast<const char*>(&flags),
                                 sizeof(flags)},
                std::string_view{it->getData(), it->getNBytes()},
                it->getDataType(),
                cb::mcbp::Status::Success,
                it->getCas(),
                cookie);
    }

    return ret;
}

ENGINE_ERROR_CODE EventuallyPersistentEngine::dcpOpen(
        const void* cookie,
        uint32_t opaque,
        uint32_t seqno,
        uint32_t flags,
        std::string_view stream_name,
        std::string_view value) {
    (void) opaque;
    (void) seqno;
    std::string connName{stream_name};

    if (getEngineSpecific(cookie) != nullptr) {
        EP_LOG_WARN(
                "Cannot open DCP connection as another"
                " connection exists on the same socket");
        return ENGINE_DISCONNECT;
    }

    ConnHandler *handler = nullptr;
    if (flags & (cb::mcbp::request::DcpOpenPayload::Producer |
                 cb::mcbp::request::DcpOpenPayload::Notifier)) {
        if (flags & cb::mcbp::request::DcpOpenPayload::PiTR) {
            auto* store = getKVBucket()->getOneROUnderlying();
            if (!store || !store->supportsHistoricalSnapshots()) {
                EP_LOG_WARN(
                        "Cannot open a DCP connection with PiTR as the "
                        "underlying kvstore don't support historical "
                        "snapshots");
                return ENGINE_DISCONNECT;
            }
        }
        handler = dcpConnMap_->newProducer(cookie, connName, flags);
    } else {
        // dont accept dcp consumer open requests during warm up
        if (!kvBucket->isWarmingUp()) {
            // Check if consumer_name specified in value; if so use in Consumer
            // object.
            nlohmann::json jsonValue;
            std::string consumerName;
            if (!value.empty()) {
                jsonValue = nlohmann::json::parse(value);
                consumerName = jsonValue.at("consumer_name").get<std::string>();
            }
            handler = dcpConnMap_->newConsumer(cookie, connName, consumerName);

            EP_LOG_INFO(
                    "EventuallyPersistentEngine::dcpOpen: opening new DCP "
                    "Consumer handler - stream name:{}, opaque:{}, seqno:{}, "
                    "flags:0b{} value:{}",
                    connName,
                    opaque,
                    seqno,
                    std::bitset<sizeof(flags) * 8>(flags).to_string(),
                    jsonValue.dump());
        } else {
            EP_LOG_WARN(
                    "EventuallyPersistentEngine::dcpOpen: not opening new DCP "
                    "Consumer handler as EPEngine is still warming up");
            return ENGINE_TMPFAIL;
        }
    }

    if (handler == nullptr) {
        EP_LOG_WARN("EPEngine::dcpOpen: failed to create a handler");
        return ENGINE_DISCONNECT;
    }

    // Success creating dcp object which has stored the cookie, now reserve it.
    if (reserveCookie(cookie) != ENGINE_SUCCESS) {
        EP_LOG_WARN(
                "Cannot create DCP connection because cookie "
                "cannot be reserved");
        return ENGINE_DISCONNECT;
    }

    storeEngineSpecific(cookie, handler);

    return ENGINE_SUCCESS;
}

ENGINE_ERROR_CODE EventuallyPersistentEngine::dcpAddStream(const void* cookie,
                                                           uint32_t opaque,
                                                           Vbid vbucket,
                                                           uint32_t flags) {
    ENGINE_ERROR_CODE errCode = ENGINE_DISCONNECT;
    ConnHandler* conn = getConnHandler(cookie);
    if (conn) {
        errCode = dcpConnMap_->addPassiveStream(*conn, opaque, vbucket, flags);
    }
    return errCode;
}

ConnHandler* EventuallyPersistentEngine::getConnHandler(const void* cookie,
                                                        bool logNonExistent) {
    void* specific = getEngineSpecific(cookie);
    auto* handler = reinterpret_cast<ConnHandler*>(specific);
    if (!handler && logNonExistent) {
        auto li = serverApi->cookie->get_log_info(cookie);
        EP_LOG_WARN("{}: Invalid streaming connection: cookie:{}",
                    li.first,
                    cb::to_hex(uint64_t(cookie)));
    }
    return handler;
}

void EventuallyPersistentEngine::handleDisconnect(const void *cookie) {
    dcpConnMap_->disconnect(cookie);
    /**
     * Decrement session_cas's counter, if the connection closes
     * before a control command (that returned ENGINE_EWOULDBLOCK
     * the first time) makes another attempt.
     *
     * Commands to be considered: DEL_VBUCKET, COMPACT_DB
     */
    if (getEngineSpecific(cookie) != nullptr) {
        switch (getOpcodeIfEwouldblockSet(cookie)) {
        case cb::mcbp::ClientOpcode::DelVbucket:
        case cb::mcbp::ClientOpcode::CompactDb: {
            decrementSessionCtr();
            storeEngineSpecific(cookie, nullptr);
            break;
        }
            default:
                break;
            }
    }
}

void EventuallyPersistentEngine::initiate_shutdown() {
    auto eng = acquireEngine(this);
    EP_LOG_INFO(
            "Shutting down all DCP connections in "
            "preparation for bucket deletion.");
    dcpConnMap_->shutdownAllConnections();
}

void EventuallyPersistentEngine::cancel_all_operations_in_ewb_state() {
    auto eng = acquireEngine(this);
    kvBucket->releaseRegisteredSyncWrites();
}

cb::mcbp::Status EventuallyPersistentEngine::stopFlusher(const char** msg,
                                                         size_t* msg_size) {
    (void)msg_size;
    auto rv = cb::mcbp::Status::Success;
    *msg = nullptr;
    if (!kvBucket->pauseFlusher()) {
        EP_LOG_DEBUG("Unable to stop flusher");
        *msg = "Flusher not running.";
        rv = cb::mcbp::Status::Einval;
    }
    return rv;
}

cb::mcbp::Status EventuallyPersistentEngine::startFlusher(const char** msg,
                                                          size_t* msg_size) {
    (void)msg_size;
    auto rv = cb::mcbp::Status::Success;
    *msg = nullptr;
    if (!kvBucket->resumeFlusher()) {
        EP_LOG_DEBUG("Unable to start flusher");
        *msg = "Flusher not shut down.";
        rv = cb::mcbp::Status::Einval;
    }
    return rv;
}

ENGINE_ERROR_CODE EventuallyPersistentEngine::deleteVBucket(
        Vbid vbucket, bool waitForCompletion, const void* cookie) {
    ENGINE_ERROR_CODE status = ENGINE_SUCCESS;
    if (getKVBucket()->maybeWaitForVBucketWarmup(cookie)) {
        return ENGINE_EWOULDBLOCK;
    }

    void* es = getEngineSpecific(cookie);
    if (waitForCompletion) {
        if (es == nullptr) {
            status = kvBucket->deleteVBucket(vbucket, cookie);
        } else {
            storeEngineSpecific(cookie, nullptr);
            EP_LOG_DEBUG("Completed sync deletion of {}", vbucket);
            status = ENGINE_SUCCESS;
        }
    } else {
        status = kvBucket->deleteVBucket(vbucket);
    }

    switch (status) {
    case ENGINE_SUCCESS:
        EP_LOG_INFO("Deletion of {} was completed.", vbucket);
        break;

    case ENGINE_NOT_MY_VBUCKET:
        EP_LOG_WARN(
                "Deletion of {} failed because the vbucket doesn't exist!!!",
                vbucket);
        break;
    case ENGINE_EINVAL:
        EP_LOG_WARN(
                "Deletion of {} failed "
                "because the vbucket is not in a dead state",
                vbucket);
        setErrorContext(
                cookie,
                "Failed to delete vbucket.  Must be in the dead state.");
        break;
    case ENGINE_EWOULDBLOCK:
        EP_LOG_INFO(
                "Request for {} deletion is in"
                " EWOULDBLOCK until the database file is removed from disk",
                vbucket);
        // We don't use the actual value in ewouldblock, just the existence
        // of something there.
        storeEngineSpecific(cookie, static_cast<void*>(this));
        break;
    default:
        EP_LOG_WARN("Deletion of {} failed because of unknown reasons",
                    vbucket);
        setErrorContext(cookie, "Failed to delete vbucket.  Unknown reason.");
        status = ENGINE_FAILED;
        break;
    }
    return status;
}

ENGINE_ERROR_CODE EventuallyPersistentEngine::compactDB(
        Vbid vbid, const CompactionConfig& c, const void* cookie) {
    return kvBucket->scheduleCompaction(vbid, c, cookie);
}

ENGINE_ERROR_CODE EventuallyPersistentEngine::getAllVBucketSequenceNumbers(
        const void* cookie,
        const cb::mcbp::Request& request,
        const AddResponseFn& response) {
    static_assert(sizeof(RequestedVBState) == 4,
                  "Unexpected size for RequestedVBState");
    auto extras = request.getExtdata();

    // By default allow any alive states. If reqState has been set then
    // filter on that specific state.
    auto reqState = aliveVBStates;
    std::optional<CollectionID> reqCollection = {};

    // if extlen is non-zero, it limits the result to either only include the
    // vbuckets in the specified vbucket state, or in the specified vbucket
    // state and for the specified collection ID.
    if (!extras.empty()) {
        auto rawState = ntohl(*reinterpret_cast<const uint32_t*>(
                extras.substr(0, sizeof(vbucket_state_t)).data()));

        // If the received vbucket_state isn't 0 (i.e. all alive states) then
        // set the specifically requested states.
        auto desired = static_cast<RequestedVBState>(rawState);
        if (desired != RequestedVBState::Alive) {
            reqState = PermittedVBStates(static_cast<vbucket_state_t>(desired));
        }

        // Only attempt to decode this payload if collections are enabled, i.e.
        // the developer-preview, let's be extra defensive about people
        // assuming this encoding is here.
        if (extras.size() ==
                    (sizeof(RequestedVBState) + sizeof(CollectionIDType)) &&
            serverApi->core->isCollectionsEnabled()) {
            reqCollection = static_cast<CollectionIDType>(
                    ntohl(*reinterpret_cast<const uint32_t*>(
                            extras.substr(sizeof(RequestedVBState),
                                          sizeof(CollectionIDType))
                                    .data())));
        } else if (extras.size() != sizeof(RequestedVBState)) {
            return ENGINE_EINVAL;
        }
    }

    // If the client ISN'T talking collections, we should just give them the
    // high seqno of the default collection as that's all they should be aware
    // of.
    // If the client IS talking collections but hasn't specified a collection,
    // we'll give them the actual vBucket high seqno.
    if (!serverApi->cookie->is_collections_supported(cookie) &&
        serverApi->core->isCollectionsEnabled()) {
        reqCollection = CollectionID::Default;
    }

    // Privilege check either for the collection or the bucket
    auto accessStatus = cb::engine_errc::success;
    if (reqCollection) {
        // This will do the scope lookup
        accessStatus = checkPrivilege(
                cookie, cb::rbac::Privilege::MetaRead, reqCollection.value());
    } else {
        // Do a bucket privilege check
        accessStatus =
                checkPrivilege(cookie, cb::rbac::Privilege::MetaRead, {}, {});
    }
    if (accessStatus != cb::engine_errc::success) {
        return ENGINE_ERROR_CODE(accessStatus);
    }

    auto* connhandler = getConnHandler(cookie, false);
    bool supportsSyncWrites = connhandler && connhandler->isSyncWritesEnabled();

    std::vector<char> payload;
    auto vbuckets = kvBucket->getVBuckets().getBuckets();

    /* Reserve a buffer that's big enough to hold all of them (we might
     * not use all of them. Each entry in the array occupies 10 bytes
     * (two bytes vbucket id followed by 8 bytes sequence number)
     */
    try {
        payload.reserve(vbuckets.size() * (sizeof(uint16_t) + sizeof(uint64_t)));
    } catch (const std::bad_alloc&) {
        return ENGINE_ENOMEM;
    }

    for (auto id : vbuckets) {
        VBucketPtr vb = getVBucket(id);
        if (vb) {
            if (!reqState.test(vb->getState())) {
                continue;
            }

            Vbid vbid = id.hton();
            uint64_t highSeqno;

            if (reqCollection) {
                // The collection may not exist in any given vBucket.
                // Check this instead of throwing and catching an
                // exception.
                auto handle = vb->lockCollections();
                if (handle.exists(reqCollection.value())) {
                    highSeqno = htonll(handle.getHighSeqno(*reqCollection));
                } else {
                    // If the collection doesn't exist in this
                    // vBucket, return nothing for this vBucket by
                    // not adding anything to the payload during this
                    // iteration.
                    continue;
                }
            } else {
                if (vb->getState() == vbucket_state_active) {
                    highSeqno = supportsSyncWrites ? vb->getHighSeqno()
                                                   : vb->getMaxVisibleSeqno();
                } else {
                    highSeqno =
                            supportsSyncWrites
                                    ? vb->checkpointManager->getSnapshotInfo()
                                              .range.getEnd()
                                    : vb->checkpointManager
                                              ->getVisibleSnapshotEndSeqno();
                }
                highSeqno = htonll(highSeqno);
            }
            auto offset = payload.size();
            payload.resize(offset + sizeof(vbid) + sizeof(highSeqno));
            memcpy(payload.data() + offset, &vbid, sizeof(vbid));
            memcpy(payload.data() + offset + sizeof(vbid),
                   &highSeqno,
                   sizeof(highSeqno));
        }
    }

    return sendResponse(response,
                        {}, /* key */
                        {}, /* ext field */
                        {payload.data(), payload.size()}, /* value */
                        PROTOCOL_BINARY_RAW_BYTES,
                        cb::mcbp::Status::Success,
                        0,
                        cookie);
}

void EventuallyPersistentEngine::updateDcpMinCompressionRatio(float value) {
    if (dcpConnMap_) {
        dcpConnMap_->updateMinCompressionRatioForProducers(value);
    }
}

/**
 * Call the response callback and return the appropriate value so that
 * the core knows what to do..
 */
ENGINE_ERROR_CODE EventuallyPersistentEngine::sendErrorResponse(
        const AddResponseFn& response,
        cb::mcbp::Status status,
        uint64_t cas,
        const void* cookie) {
    // no body/ext data for the error
    return sendResponse(response,
                        {}, // key
                        {}, // extra
                        {}, // body
                        PROTOCOL_BINARY_RAW_BYTES,
                        status,
                        cas,
                        cookie);
}

ENGINE_ERROR_CODE EventuallyPersistentEngine::sendMutationExtras(
        const AddResponseFn& response,
        Vbid vbucket,
        uint64_t bySeqno,
        cb::mcbp::Status status,
        uint64_t cas,
        const void* cookie) {
    VBucketPtr vb = kvBucket->getVBucket(vbucket);
    if (!vb) {
        return sendErrorResponse(
                response, cb::mcbp::Status::NotMyVbucket, cas, cookie);
    }
    const uint64_t uuid = htonll(vb->failovers->getLatestUUID());
    bySeqno = htonll(bySeqno);
    std::array<char, 16> meta;
    memcpy(meta.data(), &uuid, sizeof(uuid));
    memcpy(meta.data() + sizeof(uuid), &bySeqno, sizeof(bySeqno));
    return sendResponse(response,
                        {}, // key
                        {meta.data(), meta.size()}, // extra
                        {}, // body
                        PROTOCOL_BINARY_RAW_BYTES,
                        status,
                        cas,
                        cookie);
}

std::unique_ptr<KVBucket> EventuallyPersistentEngine::makeBucket(
        Configuration& config) {
    const auto bucketType = config.getBucketType();
    if (bucketType == "persistent") {
        return std::make_unique<EPBucket>(*this);
    } else if (bucketType == "ephemeral") {
        EphemeralBucket::reconfigureForEphemeral(configuration);
        return std::make_unique<EphemeralBucket>(*this);
    }
    throw std::invalid_argument(bucketType +
                                " is not a recognized bucket "
                                "type");
}

ENGINE_ERROR_CODE EventuallyPersistentEngine::setVBucketState(
        const void* cookie,
        const AddResponseFn& response,
        Vbid vbid,
        vbucket_state_t to,
        const nlohmann::json& meta,
        TransferVB transfer,
        uint64_t cas) {
    auto status = kvBucket->setVBucketState(vbid, to, meta, transfer, cookie);

    if (status == ENGINE_EWOULDBLOCK) {
        return status;
    } else if (status == ENGINE_ERANGE) {
        setErrorContext(cookie, "VBucket number too big");
    }

    return sendResponse(response,
                        {}, // key
                        {}, // extra
                        {}, // body
                        PROTOCOL_BINARY_RAW_BYTES,
                        serverApi->cookie->engine_error2mcbp(cookie, status),
                        cas,
                        cookie);
}

EventuallyPersistentEngine::~EventuallyPersistentEngine() {
    if (kvBucket) {
        auto tasks = kvBucket->deinitialize();
        // Need to reset the kvBucket as we need our ThreadLocal engine ptr to
        // be valid when destructing Items in CheckpointManagers but we need to
        // reset it before destructing EPStats.
        kvBucket.reset();

        // Ensure tasks are all completed and deleted. This loop keeps checking
        // each task in-turn, rather than spin and wait for each task. This is
        // to be more defensive against deadlock caused by a task referencing
        // another
        EP_LOG_INFO("~EventuallyPersistentEngine: will wait for {} tasks",
                    tasks.size());
        waitForTasks(tasks);
    }
    EP_LOG_INFO("~EPEngine: Completed deinitialize.");
    delete workload;
    delete checkpointConfig;

    // Engine going away, tell ArenaMalloc to unregister
    cb::ArenaMalloc::unregisterClient(arena);
    // Ensure the soon to be invalid engine is no longer in the ObjectRegistry
    ObjectRegistry::onSwitchThread(nullptr);

    /* Unique_ptr(s) are deleted in the reverse order of the initialization */
}

void EventuallyPersistentEngine::waitForTasks(std::vector<ExTask>& tasks) {
    bool taskStillRunning = !tasks.empty();

    while (taskStillRunning) {
        taskStillRunning = false;
        for (auto& task : tasks) {
            if (task && task.use_count() == 1) {
                EP_LOG_DEBUG(
                        "EventuallyPersistentEngine::waitForTasks: RESET {}",
                        task->getDescription());
                task.reset();
            } else if (task) {
                EP_LOG_DEBUG(
                        "EventuallyPersistentEngine::waitForTasks: yielding "
                        "use_count:{} "
                        "for:{}",
                        task.use_count(),
                        task->getDescription());
                std::this_thread::yield();
                taskStillRunning = true;
            }
        }
    }
}

ReplicationThrottle& EventuallyPersistentEngine::getReplicationThrottle() {
    return getKVBucket()->getReplicationThrottle();
}

const std::string& EpEngineTaskable::getName() const {
    return myEngine->getName();
}

task_gid_t EpEngineTaskable::getGID() const {
    return reinterpret_cast<task_gid_t>(myEngine);
}

bucket_priority_t EpEngineTaskable::getWorkloadPriority() const {
    return myEngine->getWorkloadPriority();
}

void  EpEngineTaskable::setWorkloadPriority(bucket_priority_t prio) {
    myEngine->setWorkloadPriority(prio);
}

WorkLoadPolicy&  EpEngineTaskable::getWorkLoadPolicy() {
    return myEngine->getWorkLoadPolicy();
}

void EpEngineTaskable::logQTime(
        TaskId id, const std::chrono::steady_clock::duration enqTime) {
    myEngine->getKVBucket()->logQTime(id, enqTime);
}

void EpEngineTaskable::logRunTime(
        TaskId id, const std::chrono::steady_clock::duration runTime) {
    myEngine->getKVBucket()->logRunTime(id, runTime);
}

item_info EventuallyPersistentEngine::getItemInfo(const Item& item) {
    VBucketPtr vb = getKVBucket()->getVBucket(item.getVBucketId());
    uint64_t uuid = 0;
    int64_t hlcEpoch = HlcCasSeqnoUninitialised;

    if (vb) {
        uuid = vb->failovers->getLatestUUID();
        hlcEpoch = vb->getHLCEpochSeqno();
    }

    return item.toItemInfo(uuid, hlcEpoch);
}

void EventuallyPersistentEngine::setCompressionMode(
        const std::string& compressModeStr) {
    BucketCompressionMode oldCompressionMode = compressionMode;

    try {
        compressionMode = parseCompressionMode(compressModeStr);
        if (oldCompressionMode != compressionMode) {
            EP_LOG_INFO(R"(Transitioning from "{}"->"{}" compression mode)",
                        to_string(oldCompressionMode),
                        compressModeStr);
        }
    } catch (const std::invalid_argument& e) {
        EP_LOG_WARN("{}", e.what());
    }
}

// Set the max_size, low/high water mark (absolute values and percentages)
// and some other interested parties.
void EventuallyPersistentEngine::setMaxDataSize(size_t size) {
    stats.setMaxDataSize(size); // Set first because following code may read

    // Setting the quota must set the water-marks and the new water-mark values
    // must be readable from both the configuration and EPStats. The following
    // is also updating EPStats because the configuration has a change listener
    // that will update EPStats
    configuration.setMemLowWat(percentOf(size, stats.mem_low_wat_percent));
    configuration.setMemHighWat(percentOf(size, stats.mem_high_wat_percent));

    getDcpConnMap().updateMaxActiveSnoozingBackfills(size);
    getKVBucket()->setCursorDroppingLowerUpperThresholds(size);
    getDcpConnMap().updateMaxActiveSnoozingBackfills(size);
    // Pass the max bucket quota size down to the storage layer.
    for (uint16_t ii = 0; ii < getKVBucket()->getVBuckets().getNumShards();
         ++ii) {
        getKVBucket()->getVBuckets().getShard(ii)->forEachKVStore(
                [size](KVStore* kvs) { kvs->setMaxDataSize(size); });
    }

    // Update the ArenaMalloc threshold
    arena.setEstimateUpdateThreshold(
            size, configuration.getMemUsedMergeThresholdPercent());
    cb::ArenaMalloc::setAllocatedThreshold(arena);
}

void EventuallyPersistentEngine::set_num_reader_threads(
        ThreadPoolConfig::ThreadCount num) {
    getConfiguration().setNumReaderThreads(static_cast<int>(num));
    ExecutorPool::get()->setNumReaders(num);
}

void EventuallyPersistentEngine::set_num_writer_threads(
        ThreadPoolConfig::ThreadCount num) {
    getConfiguration().setNumWriterThreads(static_cast<int>(num));
    ExecutorPool::get()->setNumWriters(num);

    auto* epBucket = dynamic_cast<EPBucket*>(getKVBucket());
    if (epBucket) {
        // We just changed number of writers so we also need to refresh the
        // flusher batch split trigger to adjust our limits accordingly.
        epBucket->setFlusherBatchSplitTrigger(
                configuration.getFlusherTotalBatchLimit());
    }
}

void EventuallyPersistentEngine::disconnect(gsl::not_null<const void*> cookie) {
    acquireEngine(this)->handleDisconnect(cookie);
}<|MERGE_RESOLUTION|>--- conflicted
+++ resolved
@@ -5674,35 +5674,11 @@
 
         if (allowDelWithMetaPruneUserData) {
             if (mcbp::datatype::is_xattr(datatype)) {
-<<<<<<< HEAD
-                // prune user xattrs and user value
-                auto sizes = cb::xattr::get_size_and_system_xattr_size(
-                        datatype,
-                        {reinterpret_cast<const char*>(value.data()),
-                         value.size()});
-                if (sizes.first != sizes.second) {
-                    // We need to rebuild the system xattrs
-                    std::copy_n(value.begin(),
-                                sizes.first,
-                                std::back_inserter(backing));
-                    cb::xattr::Blob blob({backing.data(), backing.size()},
-                                         false);
-                    blob.prune_user_keys();
-                    auto system = blob.finalize();
-                    value = {reinterpret_cast<const uint8_t*>(system.data()),
-                             system.size()};
-                } else {
-                    // Strip of a potential value
-                    value = {value.data(), sizes.first};
-                }
-=======
                 // Whatever we have in the value, just keep Xattrs
-                const auto valBuffer = cb::const_char_buffer{
+                const auto valBuffer = std::string_view{
                         reinterpret_cast<const char*>(value.data()),
                         value.size()};
-                value = {reinterpret_cast<const uint8_t*>(valBuffer.data()),
-                         cb::xattr::get_body_offset(valBuffer)};
->>>>>>> e47bcf42
+                value = {value.data(), cb::xattr::get_body_offset(valBuffer)};
             } else {
                 // We may have nothing or only a Body, remove everything
                 value = {};
