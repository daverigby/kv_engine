/* -*- Mode: C++; tab-width: 4; c-basic-offset: 4; indent-tabs-mode: nil -*- */
/*
 *     Copyright 2018-Present Couchbase, Inc.
 *
 *   Use of this software is governed by the Business Source License included
 *   in the file licenses/BSL-Couchbase.txt.  As of the Change Date specified
 *   in that file, in accordance with the Business Source License, use of this
 *   software will be governed by the Apache License, Version 2.0, included in
 *   the file licenses/APL2.txt.
 */

#include "ep_engine.h"
#include "kv_bucket.h"

#include "bucket_logger.h"
#include "checkpoint.h"
#include "checkpoint_config.h"
#include "checkpoint_manager.h"
#include "collections/manager.h"
#include "collections/vbucket_manifest_handles.h"
#include "common.h"
#include "connmap.h"
#include "dcp/consumer.h"
#include "dcp/dcpconnmap_impl.h"
#include "dcp/flow-control-manager.h"
#include "dcp/msg_producers_border_guard.h"
#include "dcp/producer.h"
#include "environment.h"
#include "ep_bucket.h"
#include "ep_engine_public.h"
#include "ep_vb.h"
#include "ephemeral_bucket.h"
#include "ext_meta_parser.h"
#include "failover-table.h"
#include "flusher.h"
#include "getkeys.h"
#include "hash_table_stat_visitor.h"
#include "htresizer.h"
#include "kvstore/kvstore.h"
#include "replicationthrottle.h"
#include "server_document_iface_border_guard.h"
#include "stats-info.h"
#include "string_utils.h"
#include "trace_helpers.h"
#include "vb_count_visitor.h"
#include "warmup.h"
#include <executor/executorpool.h>

#include <JSON_checker.h>
#include <boost/algorithm/string/classification.hpp>
#include <boost/algorithm/string/split.hpp>
#include <boost/algorithm/string/trim.hpp>
#include <logger/logger.h>
#include <memcached/audit_interface.h>
#include <memcached/cookie_iface.h>
#include <memcached/engine.h>
#include <memcached/limits.h>
#include <memcached/protocol_binary.h>
#include <memcached/server_cookie_iface.h>
#include <memcached/server_core_iface.h>
#include <memcached/util.h>
#include <nlohmann/json.hpp>
#include <phosphor/phosphor.h>
#include <platform/cb_arena_malloc.h>
#include <platform/checked_snprintf.h>
#include <platform/compress.h>
#include <platform/platform_time.h>
#include <platform/scope_timer.h>
#include <platform/string_hex.h>
#include <statistics/cbstat_collector.h>
#include <statistics/collector.h>
#include <statistics/labelled_collector.h>
#include <statistics/prometheus.h>
#include <utilities/engine_errc_2_mcbp.h>
#include <utilities/hdrhistogram.h>
#include <utilities/logtags.h>
#include <xattr/utils.h>

#include <chrono>
#include <cstring>
#include <fstream>
#include <iostream>
#include <limits>
#include <memory>
#include <string>
#include <utility>
#include <vector>

using cb::tracing::Code;
using namespace std::string_view_literals;

static size_t percentOf(size_t val, double percent) {
    return static_cast<size_t>(static_cast<double>(val) * percent);
}

struct EPHandleReleaser {
    void operator()(const EventuallyPersistentEngine*) {
        ObjectRegistry::onSwitchThread(nullptr);
    }
};

using EPHandle = std::unique_ptr<EventuallyPersistentEngine, EPHandleReleaser>;
using ConstEPHandle =
        std::unique_ptr<const EventuallyPersistentEngine, EPHandleReleaser>;

/**
 * Helper function to acquire a handle to the engine which allows access to
 * the engine while the handle is in scope.
 * @param handle pointer to the engine
 * @return EPHandle which is a unique_ptr to an EventuallyPersistentEngine
 * with a custom deleter (EPHandleReleaser) which performs the required
 * ObjectRegistry release.
 */

static inline EPHandle acquireEngine(EngineIface* handle) {
    auto ret = reinterpret_cast<EventuallyPersistentEngine*>(handle);
    ObjectRegistry::onSwitchThread(ret);

    return EPHandle(ret);
}

static inline ConstEPHandle acquireEngine(const EngineIface* handle) {
    auto ret = reinterpret_cast<const EventuallyPersistentEngine*>(handle);
    // A const engine call, can in theory still mutate the engine in that
    // memory allocation can trigger an update of the stats counters. It's
    // difficult to express const/mutable through the thread-local engine, but
    // that is the assumption that only a limited amount of the engine may
    // mutate through the ObjectRegistry. Note with MB-23086 in-place, EPStats
    // won't be updated by general memory allocation, so the scope for changing
    // the const engine* is very much reduced.
    ObjectRegistry::onSwitchThread(
            const_cast<EventuallyPersistentEngine*>(ret));

    return ConstEPHandle(ret);
}

/**
 * Call the response callback and return the appropriate value so that
 * the core knows what to do..
 */
static cb::engine_errc sendResponse(const AddResponseFn& response,
                                    std::string_view key,
                                    std::string_view ext,
                                    std::string_view body,
                                    uint8_t datatype,
                                    cb::mcbp::Status status,
                                    uint64_t cas,
                                    const CookieIface* cookie) {
    if (response(key, ext, body, datatype, status, cas, cookie)) {
        return cb::engine_errc::success;
    }
    return cb::engine_errc::failed;
}

/**
 * Call the response callback and return the appropriate value so that
 * the core knows what to do..
 */
static cb::engine_errc sendResponse(const AddResponseFn& response,
                                    const DocKey& key,
                                    std::string_view ext,
                                    std::string_view body,
                                    uint8_t datatype,
                                    cb::mcbp::Status status,
                                    uint64_t cas,
                                    const CookieIface* cookie) {
    if (response(std::string_view(key),
                 ext,
                 body,
                 datatype,
                 status,
                 cas,
                 cookie)) {
        return cb::engine_errc::success;
    }

    return cb::engine_errc::failed;
}

template <typename T>
static void validate(T v, T l, T h) {
    if (v < l || v > h) {
        throw std::runtime_error("Value out of range.");
    }
}


static void checkNumeric(const char* str) {
    int i = 0;
    if (str[0] == '-') {
        i++;
    }
    for (; str[i]; i++) {
        using namespace std;
        if (!isdigit(str[i])) {
            throw std::runtime_error("Value is not numeric");
        }
    }
}

void EventuallyPersistentEngine::destroy(const bool force) {
    auto eng = acquireEngine(this);
    cb::ArenaMalloc::switchToClient(eng->getArenaMallocClient());
    eng->destroyInner(force);
    delete eng.get();
}

std::pair<cb::unique_item_ptr, item_info>
EventuallyPersistentEngine::allocateItem(const CookieIface& cookie,
                                         const DocKey& key,
                                         size_t nbytes,
                                         size_t priv_nbytes,
                                         int flags,
                                         rel_time_t exptime,
                                         uint8_t datatype,
                                         Vbid vbucket) {
    auto [status, item] = acquireEngine(this)->itemAllocate(
            key, nbytes, priv_nbytes, flags, exptime, datatype, vbucket);

    if (status != cb::engine_errc::success) {
        throw cb::engine_error(status,
                               "EvpItemAllocateEx: failed to allocate memory");
    }

    item_info info;
    if (!get_item_info(*item, info)) {
        throw cb::engine_error(cb::engine_errc::failed,
                               "EvpItemAllocateEx: EvpGetItemInfo failed");
    }

    return std::make_pair(std::move(item), info);
}

cb::engine_errc EventuallyPersistentEngine::remove(
        const CookieIface& cookie,
        const DocKey& key,
        uint64_t& cas,
        Vbid vbucket,
        const std::optional<cb::durability::Requirements>& durability,
        mutation_descr_t& mut_info) {
    // Maybe upgrade Durability Level
    using namespace cb::durability;
    std::optional<Requirements> durReqs = durability;
    const auto level = durReqs ? durReqs->getLevel() : Level::None;
    const auto minLevel = kvBucket->getMinDurabilityLevel();
    if (level < minLevel) {
        // Transitioning from NormalWrite to SyncWrite?
        if (level == Level::None) {
            durReqs = Requirements(minLevel, Timeout());
        } else {
            durReqs->setLevel(minLevel);
        }
    }

    return acquireEngine(this)->itemDelete(
            &cookie, key, cas, vbucket, durReqs, mut_info);
}

void EventuallyPersistentEngine::release(ItemIface& itm) {
    acquireEngine(this)->itemRelease(&itm);
}

cb::EngineErrorItemPair EventuallyPersistentEngine::get(
        const CookieIface& cookie,
        const DocKey& key,
        Vbid vbucket,
        DocStateFilter documentStateFilter) {
    auto options = static_cast<get_options_t>(
            QUEUE_BG_FETCH | HONOR_STATES | TRACK_REFERENCE | DELETE_TEMP |
            HIDE_LOCKED_CAS | TRACK_STATISTICS);

    switch (documentStateFilter) {
    case DocStateFilter::Alive:
        break;
    case DocStateFilter::Deleted:
        // MB-23640 was caused by this bug as the frontend asked for
        // Alive and Deleted documents. The internals don't have a
        // way of requesting just deleted documents, and luckily for
        // us no part of our code is using this yet. Return an error
        // if anyone start using it
        return std::make_pair(
                cb::engine_errc::not_supported,
                cb::unique_item_ptr{nullptr, cb::ItemDeleter{this}});
    case DocStateFilter::AliveOrDeleted:
        options = static_cast<get_options_t>(options | GET_DELETED_VALUE);
        break;
    }
    return acquireEngine(this)->getInner(&cookie, key, vbucket, options);
}

cb::EngineErrorItemPair EventuallyPersistentEngine::get_if(
        const CookieIface& cookie,
        const DocKey& key,
        Vbid vbucket,
        std::function<bool(const item_info&)> filter) {
    return acquireEngine(this)->getIfInner(&cookie, key, vbucket, filter);
}

cb::EngineErrorItemPair EventuallyPersistentEngine::get_and_touch(
        const CookieIface& cookie,
        const DocKey& key,
        Vbid vbucket,
        uint32_t expiry_time,
        const std::optional<cb::durability::Requirements>& durability) {
    if (durability) {
        return cb::makeEngineErrorItemPair(cb::engine_errc::not_supported);
    }
    return acquireEngine(this)->getAndTouchInner(
            &cookie, key, vbucket, expiry_time);
}

cb::EngineErrorItemPair EventuallyPersistentEngine::get_locked(
        const CookieIface& cookie,
        const DocKey& key,
        Vbid vbucket,
        uint32_t lock_timeout) {
    return acquireEngine(this)->getLockedInner(
            &cookie, key, vbucket, lock_timeout);
}

cb::engine_errc EventuallyPersistentEngine::unlock(const CookieIface& cookie,
                                                   const DocKey& key,
                                                   Vbid vbucket,
                                                   uint64_t cas) {
    return acquireEngine(this)->unlockInner(&cookie, key, vbucket, cas);
}

/**
 * generic lambda function which creates an "ExitBorderGuard" thunk - a wrapper
 * around the passed-in function which uses NonBucketAllocationGuard to switch
 * away from the current engine before invoking 'wrapped', then switches back to
 * the original engine after wrapped returns.
 *
 * The intended use-case of this is to invoke methods / callbacks outside
 * of ep-engine without mis-accounting memory - we need to ensure that any
 * memory allocated from inside the callback is *not* accounted to ep-engine,
 * but when the callback returns we /do/ account any subsequent allocations
 * to the given engine.
 */
auto makeExitBorderGuard = [](auto&& wrapped) {
    return [wrapped](auto&&... args) {
        NonBucketAllocationGuard exitGuard;
        return wrapped(std::forward<decltype(args)>(args)...);
    };
};

cb::engine_errc EventuallyPersistentEngine::get_stats(
        const CookieIface& cookie,
        std::string_view key,
        std::string_view value,
        const AddStatFn& add_stat) {
    // The AddStatFn callback may allocate memory (temporary buffers for
    // stat data) which will be de-allocated inside the server, after the
    // engine call (get_stat) has returned. As such we do not want to
    // account such memory against this bucket.
    // Create an exit border guard around the original callback.
    // Perf: use std::cref to avoid copying (and the subsequent `new` call) of
    // the input add_stat function.
    auto addStatExitBorderGuard = makeExitBorderGuard(std::cref(add_stat));

    return acquireEngine(this)->getStats(
            &cookie, key, value, addStatExitBorderGuard);
}

cb::engine_errc EventuallyPersistentEngine::get_prometheus_stats(
        const BucketStatCollector& collector,
        cb::prometheus::Cardinality cardinality) {
    try {
        if (cardinality == cb::prometheus::Cardinality::High) {
            doTimingStats(collector);
            if (cb::engine_errc status =
                        Collections::Manager::doPrometheusCollectionStats(
                                *getKVBucket(), collector);
                status != cb::engine_errc::success) {
                return cb::engine_errc(status);
            }

            // aggregate DCP producer metrics

            ConnCounter aggregator;
            dcpConnMap_->each([&aggregator](
                                      const std::shared_ptr<ConnHandler>& tc) {
                ++aggregator.totalConns;
                if (auto tp = std::dynamic_pointer_cast<DcpProducer>(tc); tp) {
                    tp->aggregateQueueStats(aggregator);
                }
            });
            addAggregatedProducerStats(collector, aggregator);

        } else {
            cb::engine_errc status;
            if (status = doEngineStats(collector);
                status != cb::engine_errc::success) {
                return status;
            }
            // do dcp aggregated stats, using ":" as the separator to split
            // connection names to find the connection type.
            if (status = doConnAggStatsInner(collector, ":");
                status != cb::engine_errc::success) {
                return status;
            }
        }
    } catch (const std::bad_alloc&) {
        return cb::engine_errc::no_memory;
    }
    return cb::engine_errc::success;
}

cb::engine_errc EventuallyPersistentEngine::store(
        const CookieIface& cookie,
        ItemIface& itm,
        uint64_t& cas,
        StoreSemantics operation,
        const std::optional<cb::durability::Requirements>& durability,
        DocumentState document_state,
        bool preserveTtl) {
    Item& item = static_cast<Item&>(itm);

    if (item.getNBytes() == 0 &&
        item.getDataType() != PROTOCOL_BINARY_RAW_BYTES) {
        std::stringstream ss;
        ss << item;
        throw std::invalid_argument(
                "EventuallyPersistentEngine::store: Invalid datatype for empty "
                "payload: " +
                cb::UserDataView(ss.str()).getSanitizedValue());
    }

    if (document_state == DocumentState::Deleted) {
        item.setDeleted();
    }
    if (durability) {
        item.setPendingSyncWrite(durability.value());
    }

    item.increaseDurabilityLevel(kvBucket->getMinDurabilityLevel());

    return acquireEngine(this)->storeInner(
            &cookie, item, cas, operation, preserveTtl);
}

cb::EngineErrorCasPair EventuallyPersistentEngine::store_if(
        const CookieIface& cookie,
        ItemIface& itm,
        uint64_t cas,
        StoreSemantics operation,
        const cb::StoreIfPredicate& predicate,
        const std::optional<cb::durability::Requirements>& durability,
        DocumentState document_state,
        bool preserveTtl) {
    Item& item = static_cast<Item&>(itm);

    if (item.getNBytes() == 0 &&
        item.getDataType() != PROTOCOL_BINARY_RAW_BYTES) {
        std::stringstream ss;
        ss << item;
        throw std::invalid_argument(
                "EventuallyPersistentEngine::store_if: Invalid datatype for "
                "empty payload: " +
                cb::UserDataView(ss.str()).getSanitizedValue());
    }

    if (document_state == DocumentState::Deleted) {
        item.setDeleted();
    }
    if (durability) {
        item.setPendingSyncWrite(durability.value());
    }

    item.increaseDurabilityLevel(kvBucket->getMinDurabilityLevel());

    return acquireEngine(this)->storeIfInner(
            &cookie, item, cas, operation, predicate, preserveTtl);
}

void EventuallyPersistentEngine::reset_stats(const CookieIface& cookie) {
    acquireEngine(this)->resetStats();
}

cb::engine_errc EventuallyPersistentEngine::setReplicationParam(
        const std::string& key, const std::string& val, std::string& msg) {
    auto rv = cb::engine_errc::success;

    try {
        if (key == "replication_throttle_threshold") {
            getConfiguration().setReplicationThrottleThreshold(
                    std::stoull(val));
        } else {
            msg = "Unknown config param";
            rv = cb::engine_errc::no_such_key;
        }
        // Handles exceptions thrown by the standard
        // library stoi/stoul style functions when not numeric
    } catch (std::invalid_argument&) {
        msg = "Argument was not numeric";
        rv = cb::engine_errc::invalid_arguments;

        // Handles exceptions thrown by the standard library stoi/stoul
        // style functions when the conversion does not fit in the datatype
    } catch (std::out_of_range&) {
        msg = "Argument was out of range";
        rv = cb::engine_errc::invalid_arguments;

        // Handles any miscellaenous exceptions in addition to the range_error
        // exceptions thrown by the configuration::set<param>() methods
    } catch (std::exception& error) {
        msg = error.what();
        rv = cb::engine_errc::invalid_arguments;
    }

    return rv;
}

cb::engine_errc EventuallyPersistentEngine::setCheckpointParam(
        const std::string& key, const std::string& val, std::string& msg) {
    auto rv = cb::engine_errc::success;

    try {
        auto& config = getConfiguration();

        if (key == "chk_max_items") {
            size_t v = std::stoull(val);
            validate(v, size_t(MIN_CHECKPOINT_ITEMS),
                     size_t(MAX_CHECKPOINT_ITEMS));
            config.setChkMaxItems(v);
        } else if (key == "chk_period") {
            size_t v = std::stoull(val);
            validate(v, size_t(MIN_CHECKPOINT_PERIOD),
                     size_t(MAX_CHECKPOINT_PERIOD));
            config.setChkPeriod(v);
        } else if (key == "max_checkpoints") {
            size_t v = std::stoull(val);
            validate(v, size_t(DEFAULT_MAX_CHECKPOINTS),
                     size_t(MAX_CHECKPOINTS_UPPER_BOUND));
            config.setMaxCheckpoints(v);
        } else if (key == "item_num_based_new_chk") {
            config.setItemNumBasedNewChk(cb_stob(val));
        } else if (key == "checkpoint_memory_ratio") {
            config.setCheckpointMemoryRatio(std::stof(val));
        } else if (key == "checkpoint_memory_recovery_upper_mark") {
            config.setCheckpointMemoryRecoveryUpperMark(std::stof(val));
        } else if (key == "checkpoint_memory_recovery_lower_mark") {
            config.setCheckpointMemoryRecoveryLowerMark(std::stof(val));
        } else {
            msg = "Unknown config param";
            rv = cb::engine_errc::no_such_key;
        }

        // Handles exceptions thrown by the cb_stob function
    } catch (invalid_argument_bool& error) {
        msg = error.what();
        rv = cb::engine_errc::invalid_arguments;

        // Handles exceptions thrown by the standard
        // library stoi/stoul style functions when not numeric
    } catch (std::invalid_argument&) {
        msg = "Argument was not numeric";
        rv = cb::engine_errc::invalid_arguments;

        // Handles exceptions thrown by the standard library stoi/stoul
        // style functions when the conversion does not fit in the datatype
    } catch (std::out_of_range&) {
        msg = "Argument was out of range";
        rv = cb::engine_errc::invalid_arguments;

        // Handles any miscellaenous exceptions in addition to the range_error
        // exceptions thrown by the configuration::set<param>() methods
    } catch (std::exception& error) {
        msg = error.what();
        rv = cb::engine_errc::invalid_arguments;
    }

    return rv;
}

cb::engine_errc EventuallyPersistentEngine::setFlushParam(
        const std::string& key, const std::string& val, std::string& msg) {
    auto rv = cb::engine_errc::success;

    // Handle the actual mutation.
    try {
        configuration.requirementsMetOrThrow(key);

        if (key == "max_size" || key == "cache_size") {
            size_t vsize = std::stoull(val);
            getConfiguration().setMaxSize(vsize);
        } else if (key == "mem_low_wat") {
            getConfiguration().setMemLowWat(std::stoull(val));
        } else if (key == "mem_high_wat") {
            getConfiguration().setMemHighWat(std::stoull(val));
        } else if (key == "backfill_mem_threshold") {
            getConfiguration().setBackfillMemThreshold(std::stoull(val));
        } else if (key == "compaction_exp_mem_threshold") {
            getConfiguration().setCompactionExpMemThreshold(std::stoull(val));
        } else if (key == "durability_timeout_task_interval") {
            getConfiguration().setDurabilityTimeoutTaskInterval(
                    std::stoull(val));
        } else if (key == "durability_min_level") {
            getConfiguration().setDurabilityMinLevel(val);
        } else if (key == "mutation_mem_threshold") {
            getConfiguration().setMutationMemThreshold(std::stoull(val));
        } else if (key == "timing_log") {
            EPStats& epStats = getEpStats();
            std::ostream* old = epStats.timingLog;
            epStats.timingLog = nullptr;
            delete old;
            if (val == "off") {
                EP_LOG_DEBUG_RAW("Disabled timing log.");
            } else {
                auto* tmp(new std::ofstream(val));
                if (tmp->good()) {
                    EP_LOG_DEBUG("Logging detailed timings to ``{}''.", val);
                    epStats.timingLog = tmp;
                } else {
                    EP_LOG_WARN(
                            "Error setting detailed timing log to ``{}'':  {}",
                            val,
                            strerror(errno));
                    delete tmp;
                }
            }
        } else if (key == "exp_pager_enabled") {
            getConfiguration().setExpPagerEnabled(cb_stob(val));
        } else if (key == "exp_pager_stime") {
            getConfiguration().setExpPagerStime(std::stoull(val));
        } else if (key == "exp_pager_initial_run_time") {
            getConfiguration().setExpPagerInitialRunTime(std::stoll(val));
        } else if (key == "flusher_total_batch_limit") {
            getConfiguration().setFlusherTotalBatchLimit(std::stoll(val));
        } else if (key == "getl_default_timeout") {
            getConfiguration().setGetlDefaultTimeout(std::stoull(val));
        } else if (key == "getl_max_timeout") {
            getConfiguration().setGetlMaxTimeout(std::stoull(val));
        } else if (key == "ht_resize_interval") {
            getConfiguration().setHtResizeInterval(std::stoull(val));
        } else if (key == "max_item_privileged_bytes") {
            getConfiguration().setMaxItemPrivilegedBytes(std::stoull(val));
        } else if (key == "max_item_size") {
            getConfiguration().setMaxItemSize(std::stoull(val));
        } else if (key == "access_scanner_enabled") {
            getConfiguration().setAccessScannerEnabled(cb_stob(val));
        } else if (key == "alog_path") {
            getConfiguration().setAlogPath(val);
        } else if (key == "alog_max_stored_items") {
            getConfiguration().setAlogMaxStoredItems(std::stoull(val));
        } else if (key == "alog_resident_ratio_threshold") {
            getConfiguration().setAlogResidentRatioThreshold(std::stoull(val));
        } else if (key == "alog_sleep_time") {
            getConfiguration().setAlogSleepTime(std::stoull(val));
        } else if (key == "alog_task_time") {
            getConfiguration().setAlogTaskTime(std::stoull(val));
            /* Start of ItemPager parameters */
        } else if (key == "bfilter_fp_prob") {
            getConfiguration().setBfilterFpProb(std::stof(val));
        } else if (key == "bfilter_key_count") {
            getConfiguration().setBfilterKeyCount(std::stoull(val));
        } else if (key == "pager_active_vb_pcnt") {
            getConfiguration().setPagerActiveVbPcnt(std::stoull(val));
        } else if (key == "pager_sleep_time_ms") {
            getConfiguration().setPagerSleepTimeMs(std::stoull(val));
        } else if (key == "item_eviction_age_percentage") {
            getConfiguration().setItemEvictionAgePercentage(std::stoull(val));
        } else if (key == "item_eviction_freq_counter_age_threshold") {
            getConfiguration().setItemEvictionFreqCounterAgeThreshold(
                    std::stoull(val));
        } else if (key == "item_freq_decayer_chunk_duration") {
            getConfiguration().setItemFreqDecayerChunkDuration(
                    std::stoull(val));
        } else if (key == "item_freq_decayer_percent") {
            getConfiguration().setItemFreqDecayerPercent(std::stoull(val));
            /* End of ItemPager parameters */
        } else if (key == "warmup_min_memory_threshold") {
            getConfiguration().setWarmupMinMemoryThreshold(std::stoull(val));
        } else if (key == "warmup_min_items_threshold") {
            getConfiguration().setWarmupMinItemsThreshold(std::stoull(val));
        } else if (key == "num_reader_threads") {
            ssize_t value = std::stoll(val);
            getConfiguration().setNumReaderThreads(value);
            ExecutorPool::get()->setNumReaders(
                    ThreadPoolConfig::ThreadCount(value));
        } else if (key == "num_writer_threads") {
            ssize_t value = std::stoull(val);
            getConfiguration().setNumWriterThreads(value);
            ExecutorPool::get()->setNumWriters(
                    ThreadPoolConfig::ThreadCount(value));
        } else if (key == "num_auxio_threads") {
            size_t value = std::stoull(val);
            getConfiguration().setNumAuxioThreads(value);
            ExecutorPool::get()->setNumAuxIO(value);
        } else if (key == "num_nonio_threads") {
            size_t value = std::stoull(val);
            getConfiguration().setNumNonioThreads(value);
            ExecutorPool::get()->setNumNonIO(value);
        } else if (key == "bfilter_enabled") {
            getConfiguration().setBfilterEnabled(cb_stob(val));
        } else if (key == "bfilter_residency_threshold") {
            getConfiguration().setBfilterResidencyThreshold(std::stof(val));
        } else if (key == "defragmenter_enabled") {
            getConfiguration().setDefragmenterEnabled(cb_stob(val));
        } else if (key == "defragmenter_interval") {
            auto v = std::stod(val);
            getConfiguration().setDefragmenterInterval(v);
        } else if (key == "item_compressor_interval") {
            size_t v = std::stoull(val);
            // Adding separate validation as external limit is minimum 1
            // to prevent setting item compressor to constantly run
            validate(v, size_t(1), std::numeric_limits<size_t>::max());
            getConfiguration().setItemCompressorInterval(v);
        } else if (key == "item_compressor_chunk_duration") {
            getConfiguration().setItemCompressorChunkDuration(std::stoull(val));
        } else if (key == "defragmenter_age_threshold") {
            getConfiguration().setDefragmenterAgeThreshold(std::stoull(val));
        } else if (key == "defragmenter_chunk_duration") {
            getConfiguration().setDefragmenterChunkDuration(std::stoull(val));
        } else if (key == "defragmenter_stored_value_age_threshold") {
            getConfiguration().setDefragmenterStoredValueAgeThreshold(
                    std::stoull(val));
        } else if (key == "defragmenter_run") {
            runDefragmenterTask();
        } else if (key == "defragmenter_mode") {
            getConfiguration().setDefragmenterMode(val);
        } else if (key == "defragmenter_auto_lower_threshold") {
            getConfiguration().setDefragmenterAutoLowerThreshold(
                    std::stof(val));
        } else if (key == "defragmenter_auto_upper_threshold") {
            getConfiguration().setDefragmenterAutoUpperThreshold(
                    std::stof(val));
        } else if (key == "defragmenter_auto_max_sleep") {
            getConfiguration().setDefragmenterAutoMaxSleep(std::stof(val));
        } else if (key == "defragmenter_auto_min_sleep") {
            getConfiguration().setDefragmenterAutoMinSleep(std::stof(val));
        } else if (key == "defragmenter_auto_pid_p") {
            getConfiguration().setDefragmenterAutoPidP(std::stof(val));
        } else if (key == "defragmenter_auto_pid_i") {
            getConfiguration().setDefragmenterAutoPidI(std::stof(val));
        } else if (key == "defragmenter_auto_pid_d") {
            getConfiguration().setDefragmenterAutoPidD(std::stof(val));
        } else if (key == "defragmenter_auto_pid_dt") {
            getConfiguration().setDefragmenterAutoPidDt(std::stof(val));
        } else if (key == "compaction_write_queue_cap") {
            getConfiguration().setCompactionWriteQueueCap(std::stoull(val));
        } else if (key == "chk_expel_enabled") {
            getConfiguration().setChkExpelEnabled(cb_stob(val));
        } else if (key == "dcp_min_compression_ratio") {
            getConfiguration().setDcpMinCompressionRatio(std::stof(val));
        } else if (key == "dcp_noop_mandatory_for_v5_features") {
            getConfiguration().setDcpNoopMandatoryForV5Features(cb_stob(val));
        } else if (key == "access_scanner_run") {
            if (!(runAccessScannerTask())) {
                rv = cb::engine_errc::temporary_failure;
            }
        } else if (key == "vb_state_persist_run") {
            runVbStatePersistTask(Vbid(std::stoi(val)));
        } else if (key == "ephemeral_full_policy") {
            getConfiguration().setEphemeralFullPolicy(val);
        } else if (key == "ephemeral_metadata_mark_stale_chunk_duration") {
            getConfiguration().setEphemeralMetadataMarkStaleChunkDuration(
                    std::stoull(val));
        } else if (key == "ephemeral_metadata_purge_age") {
            getConfiguration().setEphemeralMetadataPurgeAge(std::stoull(val));
        } else if (key == "ephemeral_metadata_purge_interval") {
            getConfiguration().setEphemeralMetadataPurgeInterval(
                    std::stoull(val));
        } else if (key == "ephemeral_metadata_purge_stale_chunk_duration") {
            getConfiguration().setEphemeralMetadataPurgeStaleChunkDuration(
                    std::stoull(val));
        } else if (key == "fsync_after_every_n_bytes_written") {
            getConfiguration().setFsyncAfterEveryNBytesWritten(
                    std::stoull(val));
        } else if (key == "xattr_enabled") {
            getConfiguration().setXattrEnabled(cb_stob(val));
        } else if (key == "compression_mode") {
            getConfiguration().setCompressionMode(val);
        } else if (key == "min_compression_ratio") {
            float min_comp_ratio;
            if (safe_strtof(val, min_comp_ratio)) {
                getConfiguration().setMinCompressionRatio(min_comp_ratio);
            } else {
                rv = cb::engine_errc::invalid_arguments;
            }
        } else if (key == "max_ttl") {
            getConfiguration().setMaxTtl(std::stoull(val));
        } else if (key == "mem_used_merge_threshold_percent") {
            getConfiguration().setMemUsedMergeThresholdPercent(std::stof(val));
        } else if (key == "retain_erroneous_tombstones") {
            getConfiguration().setRetainErroneousTombstones(cb_stob(val));
        } else if (key == "couchstore_tracing") {
            getConfiguration().setCouchstoreTracing(cb_stob(val));
        } else if (key == "couchstore_write_validation") {
            getConfiguration().setCouchstoreWriteValidation(cb_stob(val));
        } else if (key == "couchstore_mprotect") {
            getConfiguration().setCouchstoreMprotect(cb_stob(val));
        } else if (key == "allow_sanitize_value_in_deletion") {
            getConfiguration().setAllowSanitizeValueInDeletion(cb_stob(val));
        } else if (key == "pitr_enabled") {
            getConfiguration().setPitrEnabled(cb_stob(val));
        } else if (key == "pitr_max_history_age") {
            uint32_t value;
            if (safe_strtoul(val, value)) {
                getConfiguration().setPitrMaxHistoryAge(value);
            } else {
                rv = cb::engine_errc::invalid_arguments;
            }
        } else if (key == "pitr_granularity") {
            uint32_t value;
            if (safe_strtoul(val, value)) {
                getConfiguration().setPitrGranularity(value);
            } else {
                rv = cb::engine_errc::invalid_arguments;
            }
        } else if (key == "magma_fragmentation_percentage") {
            float value;
            if (safe_strtof(val, value)) {
                getConfiguration().setMagmaFragmentationPercentage(value);
            } else {
                rv = cb::engine_errc::invalid_arguments;
            }
        } else if (key == "persistent_metadata_purge_age") {
            uint32_t value;
            if (safe_strtoul(val, value)) {
                getConfiguration().setPersistentMetadataPurgeAge(value);
            } else {
                rv = cb::engine_errc::invalid_arguments;
            }
        } else if (key == "magma_flusher_thread_percentage") {
            uint32_t value;
            if (safe_strtoul(val, value)) {
                getConfiguration().setMagmaFlusherThreadPercentage(value);
            } else {
                rv = cb::engine_errc::invalid_arguments;
            }
        } else if (key == "couchstore_file_cache_max_size") {
            uint32_t value;
            if (safe_strtoul(val, value)) {
                getConfiguration().setCouchstoreFileCacheMaxSize(value);
            } else {
                rv = cb::engine_errc::invalid_arguments;
            }
        } else {
            msg = "Unknown config param";
            rv = cb::engine_errc::invalid_arguments;
        }
        // Handles exceptions thrown by the cb_stob function
    } catch (invalid_argument_bool& error) {
        msg = error.what();
        rv = cb::engine_errc::invalid_arguments;

        // Handles exceptions thrown by the standard
        // library stoi/stoul style functions when not numeric
    } catch (std::invalid_argument&) {
        msg = "Argument was not numeric";
        rv = cb::engine_errc::invalid_arguments;

        // Handles exceptions thrown by the standard library stoi/stoul
        // style functions when the conversion does not fit in the datatype
    } catch (std::out_of_range&) {
        msg = "Argument was out of range";
        rv = cb::engine_errc::invalid_arguments;

        // Handles any miscellaneous exceptions in addition to the range_error
        // exceptions thrown by the configuration::set<param>() methods
    } catch (std::exception& error) {
        msg = error.what();
        rv = cb::engine_errc::invalid_arguments;
    }

    return rv;
}

cb::engine_errc EventuallyPersistentEngine::setDcpParam(const std::string& key,
                                                        const std::string& val,
                                                        std::string& msg) {
    auto rv = cb::engine_errc::success;
    try {
        if (key == "dcp_conn_buffer_size") {
            getConfiguration().setDcpConnBufferSize(std::stoull(val));
        } else if (key == "dcp_conn_buffer_size_max") {
            getConfiguration().setDcpConnBufferSizeMax(std::stoull(val));
        } else if (key == "dcp_conn_buffer_size_aggr_mem_threshold") {
            getConfiguration().setDcpConnBufferSizeAggrMemThreshold(
                    std::stoull(val));
        } else if (key == "dcp_conn_buffer_size_aggressive_perc") {
            getConfiguration().setDcpConnBufferSizeAggressivePerc(
                    std::stoull(val));
        } else if (key == "dcp_conn_buffer_size_perc") {
            getConfiguration().setDcpConnBufferSizePerc(std::stoull(val));
        } else if (key == "connection_manager_interval") {
            getConfiguration().setConnectionManagerInterval(std::stoull(val));
        } else if (key ==
                   "dcp_consumer_process_buffered_messages_yield_limit") {
            getConfiguration().setDcpConsumerProcessBufferedMessagesYieldLimit(
                    std::stoull(val));
        } else if (key == "dcp_consumer_process_buffered_messages_batch_size") {
            auto v = size_t(std::stoul(val));
            checkNumeric(val.c_str());
            validate(v, size_t(1), std::numeric_limits<size_t>::max());
            getConfiguration().setDcpConsumerProcessBufferedMessagesBatchSize(
                    v);
        } else if (key == "dcp_enable_noop") {
            getConfiguration().setDcpEnableNoop(cb_stob(val));
        } else if (key == "dcp_idle_timeout") {
            auto v = size_t(std::stoul(val));
            checkNumeric(val.c_str());
            validate(v, size_t(1), std::numeric_limits<size_t>::max());
            getConfiguration().setDcpIdleTimeout(v);
        } else if (key == "dcp_noop_tx_interval") {
            getConfiguration().setDcpNoopTxInterval(std::stoull(val));
        } else if (key == "dcp_producer_snapshot_marker_yield_limit") {
            getConfiguration().setDcpProducerSnapshotMarkerYieldLimit(
                    std::stoull(val));
        } else if (key == "dcp_takeover_max_time") {
            getConfiguration().setDcpTakeoverMaxTime(std::stoull(val));
        } else {
            msg = "Unknown config param";
            rv = cb::engine_errc::no_such_key;
        }
    } catch (std::runtime_error&) {
        msg = "Value out of range.";
        rv = cb::engine_errc::invalid_arguments;
    }

    return rv;
}

cb::engine_errc EventuallyPersistentEngine::setVbucketParam(
        Vbid vbucket,
        const std::string& key,
        const std::string& val,
        std::string& msg) {
    auto rv = cb::engine_errc::success;
    try {
        if (key == "hlc_drift_ahead_threshold_us") {
            uint64_t v = std::strtoull(val.c_str(), nullptr, 10);
            checkNumeric(val.c_str());
            getConfiguration().setHlcDriftAheadThresholdUs(v);
        } else if (key == "hlc_drift_behind_threshold_us") {
            uint64_t v = std::strtoull(val.c_str(), nullptr, 10);
            checkNumeric(val.c_str());
            getConfiguration().setHlcDriftBehindThresholdUs(v);
        } else if (key == "max_cas") {
            uint64_t v = std::strtoull(val.c_str(), nullptr, 10);
            checkNumeric(val.c_str());
            EP_LOG_INFO("setVbucketParam: max_cas:{} {}", v, vbucket);
            if (getKVBucket()->forceMaxCas(vbucket, v) !=
                cb::engine_errc::success) {
                rv = cb::engine_errc::not_my_vbucket;
                msg = "Not my vbucket";
            }
        } else {
            msg = "Unknown config param";
            rv = cb::engine_errc::no_such_key;
        }
    } catch (std::runtime_error&) {
        msg = "Value out of range.";
        rv = cb::engine_errc::invalid_arguments;
    }
    return rv;
}

cb::mcbp::Status EventuallyPersistentEngine::evictKey(
        const CookieIface* cookie,
        const cb::mcbp::Request& request,
        const char** msg) {
    const auto key = makeDocKey(cookie, request.getKey());
    EP_LOG_DEBUG("Manually evicting object with key {}",
                 cb::UserDataView(key.to_string()));
    auto rv = kvBucket->evictKey(key, request.getVBucket(), msg);
    if (rv == cb::mcbp::Status::NotMyVbucket ||
        rv == cb::mcbp::Status::KeyEnoent) {
        if (isDegradedMode()) {
            return cb::mcbp::Status::Etmpfail;
        }
    }
    return rv;
}

cb::engine_errc EventuallyPersistentEngine::setParameter(
        const CookieIface& cookie,
        EngineParamCategory category,
        std::string_view key,
        std::string_view value,
        Vbid vbid) {
    return acquireEngine(this)->setParameterInner(
            cookie, category, key, value, vbid);
}

cb::engine_errc EventuallyPersistentEngine::setParameterInner(
        const CookieIface& cookie,
        EngineParamCategory category,
        std::string_view key,
        std::string_view value,
        Vbid vbid) {
    const std::string keyz(key);
    const std::string valz(value);

    std::string msg;
    cb::engine_errc ret = cb::engine_errc::no_such_key;
    switch (category) {
    case EngineParamCategory::Flush:
        ret = setFlushParam(keyz, valz, msg);
        break;
    case EngineParamCategory::Replication:
        ret = setReplicationParam(keyz, valz, msg);
        break;
    case EngineParamCategory::Checkpoint:
        ret = setCheckpointParam(keyz, valz, msg);
        break;
    case EngineParamCategory::Dcp:
        ret = setDcpParam(keyz, valz, msg);
        break;
    case EngineParamCategory::Vbucket:
        ret = setVbucketParam(vbid, keyz, valz, msg);
        break;
    }

    if (ret != cb::engine_errc::success && !msg.empty()) {
        setErrorContext(&cookie, msg);
    }

    return ret;
}

std::pair<cb::engine_errc, vbucket_state_t>
EventuallyPersistentEngine::getVBucketInner(const CookieIface& cookie,
                                            Vbid vbucket) {
    HdrMicroSecBlockTimer timer(&stats.getVbucketCmdHisto);

    auto vb = getVBucket(vbucket);
    if (!vb) {
        return {cb::engine_errc::not_my_vbucket, vbucket_state_dead};
    }
    return {cb::engine_errc::success, vb->getState()};
}

cb::engine_errc EventuallyPersistentEngine::setVBucketInner(
        const CookieIface& cookie,
        Vbid vbid,
        uint64_t cas,
        vbucket_state_t state,
        nlohmann::json* meta) {
    HdrMicroSecBlockTimer timer(&stats.setVbucketCmdHisto);
    return setVBucketState(&cookie, vbid, state, meta, TransferVB::No, cas);
}

cb::engine_errc EventuallyPersistentEngine::getReplicaCmd(
        const cb::mcbp::Request& request,
        const AddResponseFn& response,
        const CookieIface* cookie) {
    DocKey key = makeDocKey(cookie, request.getKey());

    auto options = static_cast<get_options_t>(
            QUEUE_BG_FETCH | HONOR_STATES | TRACK_REFERENCE | DELETE_TEMP |
            HIDE_LOCKED_CAS | TRACK_STATISTICS);

    GetValue rv(getKVBucket()->getReplica(
            key, request.getVBucket(), cookie, options));
    auto error_code = rv.getStatus();
    if (error_code != cb::engine_errc::would_block) {
        ++(getEpStats().numOpsGet);
    }

    if (error_code == cb::engine_errc::success) {
        uint32_t flags = rv.item->getFlags();
        ServerDocumentIfaceBorderGuard guardedIface(*serverApi->document);
        guardedIface.audit_document_access(
                const_cast<CookieIface&>(*cookie),
                cb::audit::document::Operation::Read);
        return sendResponse(
                response,
                rv.item->getKey(), // key
                {reinterpret_cast<const char*>(&flags), sizeof(flags)}, // extra
                {rv.item->getData(), rv.item->getNBytes()}, // body
                rv.item->getDataType(),
                cb::mcbp::Status::Success,
                rv.item->getCas(),
                cookie);
    } else if (error_code == cb::engine_errc::temporary_failure) {
        return cb::engine_errc::no_such_key;
    }

    return error_code;
}

cb::engine_errc EventuallyPersistentEngine::compactDatabaseInner(
        const CookieIface& cookie,
        Vbid vbid,
        uint64_t purge_before_ts,
        uint64_t purge_before_seq,
        bool drop_deletes) {
    if (getEngineSpecific(&cookie)) {
        // This is a completion of a compaction. Clear the engine-specific
        // part
        storeEngineSpecific(&cookie, nullptr);
        return cb::engine_errc::success;
    }

    CompactionConfig compactionConfig{
            purge_before_ts, purge_before_seq, drop_deletes, false};

    ++stats.pendingCompactions;
    storeEngineSpecific(&cookie, this);
    const auto err = cb::engine_errc(
            scheduleCompaction(vbid, compactionConfig, &cookie));

    switch (err) {
    case cb::engine_errc::success:
        break;
    case cb::engine_errc::would_block:
        // We don't use the value stored in the engine-specific code, just
        // that it is non-null...
        storeEngineSpecific(&cookie, this);
        break;
    default:
        --stats.pendingCompactions;
        EP_LOG_WARN("Compaction of {} failed: {}", vbid, cb::to_string(err));
        break;
    }

    return err;
}

cb::engine_errc EventuallyPersistentEngine::processUnknownCommandInner(
        const CookieIface* cookie,
        const cb::mcbp::Request& request,
        const AddResponseFn& response) {
    auto res = cb::mcbp::Status::UnknownCommand;
    std::string dynamic_msg;
    const char* msg = nullptr;
    size_t msg_size = 0;

    switch (request.getClientOpcode()) {
    case cb::mcbp::ClientOpcode::GetAllVbSeqnos:
        return getAllVBucketSequenceNumbers(cookie, request, response);
    case cb::mcbp::ClientOpcode::StopPersistence:
        res = stopFlusher(&msg, &msg_size);
        break;
    case cb::mcbp::ClientOpcode::StartPersistence:
        res = startFlusher(&msg, &msg_size);
        break;
    case cb::mcbp::ClientOpcode::EvictKey:
        res = evictKey(cookie, request, &msg);
        break;
    case cb::mcbp::ClientOpcode::Observe:
        return observe(cookie, request, response);
    case cb::mcbp::ClientOpcode::ObserveSeqno:
        return observe_seqno(cookie, request, response);
    case cb::mcbp::ClientOpcode::LastClosedCheckpoint:
        return handleLastClosedCheckpoint(cookie, request, response);
    case cb::mcbp::ClientOpcode::CreateCheckpoint:
        return handleCreateCheckpoint(cookie, request, response);
    case cb::mcbp::ClientOpcode::SeqnoPersistence:
        return handleSeqnoPersistence(cookie, request, response);
    case cb::mcbp::ClientOpcode::SetWithMeta:
    case cb::mcbp::ClientOpcode::SetqWithMeta:
    case cb::mcbp::ClientOpcode::AddWithMeta:
    case cb::mcbp::ClientOpcode::AddqWithMeta:
        return setWithMeta(cookie, request, response);
    case cb::mcbp::ClientOpcode::DelWithMeta:
    case cb::mcbp::ClientOpcode::DelqWithMeta:
        return deleteWithMeta(cookie, request, response);
    case cb::mcbp::ClientOpcode::ReturnMeta:
        return returnMeta(cookie, request, response);
    case cb::mcbp::ClientOpcode::GetReplica:
        return getReplicaCmd(request, response, cookie);
    case cb::mcbp::ClientOpcode::EnableTraffic:
    case cb::mcbp::ClientOpcode::DisableTraffic:
        return handleTrafficControlCmd(cookie, request, response);
    case cb::mcbp::ClientOpcode::GetRandomKey:
        return getRandomKey(cookie, request, response);
    case cb::mcbp::ClientOpcode::GetKeys:
        return getAllKeys(cookie, request, response);
    default:
        res = cb::mcbp::Status::UnknownCommand;
    }

    msg_size = (msg_size > 0 || msg == nullptr) ? msg_size : strlen(msg);
    return sendResponse(response,
                        {}, // key
                        {}, // extra
                        {msg, msg_size}, // body
                        PROTOCOL_BINARY_RAW_BYTES,
                        res,
                        0,
                        cookie);
}

cb::engine_errc EventuallyPersistentEngine::unknown_command(
        const CookieIface* cookie,
        const cb::mcbp::Request& request,
        const AddResponseFn& response) {
    auto engine = acquireEngine(this);

    // The AddResponseFn callback may allocate memory (temporary buffers for
    // data) which will be de-allocated inside the server, after the
    // engine call (response) has returned. As such we do not want to
    // account such memory against this bucket.
    // Create an exit border guard around the original callback.
    // Perf: use std::cref to avoid copying (and the subsequent `new` call) of
    // the input function.
    auto addResponseExitBorderGuard = makeExitBorderGuard(std::cref(response));

    auto ret = engine->processUnknownCommandInner(
            cookie, request, addResponseExitBorderGuard);
    return ret;
}

void EventuallyPersistentEngine::item_set_cas(ItemIface& itm, uint64_t cas) {
    static_cast<Item&>(itm).setCas(cas);
}

void EventuallyPersistentEngine::item_set_datatype(
        ItemIface& itm, protocol_binary_datatype_t datatype) {
    static_cast<Item&>(itm).setDataType(datatype);
}

cb::engine_errc EventuallyPersistentEngine::step(
        const CookieIface& cookie, DcpMessageProducersIface& producers) {
    auto engine = acquireEngine(this);
    auto& conn = engine->getConnHandler(&cookie);
    DcpMsgProducersBorderGuard guardedProducers(producers);
    return conn.step(guardedProducers);
}

cb::engine_errc EventuallyPersistentEngine::open(const CookieIface& cookie,
                                                 uint32_t opaque,
                                                 uint32_t seqno,
                                                 uint32_t flags,
                                                 std::string_view conName,
                                                 std::string_view value) {
    return acquireEngine(this)->dcpOpen(
            &cookie, opaque, seqno, flags, conName, value);
}

cb::engine_errc EventuallyPersistentEngine::add_stream(
        const CookieIface& cookie,
        uint32_t opaque,
        Vbid vbucket,
        uint32_t flags) {
    return acquireEngine(this)->dcpAddStream(&cookie, opaque, vbucket, flags);
}

cb::engine_errc EventuallyPersistentEngine::close_stream(
        const CookieIface& cookie,
        uint32_t opaque,
        Vbid vbucket,
        cb::mcbp::DcpStreamId sid) {
    auto engine = acquireEngine(this);
    auto& conn = engine->getConnHandler(&cookie);
    return conn.closeStream(opaque, vbucket, sid);
}

cb::engine_errc EventuallyPersistentEngine::stream_req(
        const CookieIface& cookie,
        uint32_t flags,
        uint32_t opaque,
        Vbid vbucket,
        uint64_t startSeqno,
        uint64_t endSeqno,
        uint64_t vbucketUuid,
        uint64_t snapStartSeqno,
        uint64_t snapEndSeqno,
        uint64_t* rollbackSeqno,
        dcp_add_failover_log callback,
        std::optional<std::string_view> json) {
    auto engine = acquireEngine(this);
    auto& conn = engine->getConnHandler(&cookie);
    try {
        return conn.streamRequest(flags,
                                  opaque,
                                  vbucket,
                                  startSeqno,
                                  endSeqno,
                                  vbucketUuid,
                                  snapStartSeqno,
                                  snapEndSeqno,
                                  rollbackSeqno,
                                  callback,
                                  json);
    } catch (const cb::engine_error& e) {
        EP_LOG_INFO("stream_req engine_error {}", e.what());
        return cb::engine_errc(e.code().value());
    }
}

cb::engine_errc EventuallyPersistentEngine::get_failover_log(
        const CookieIface& cookie,
        uint32_t opaque,
        Vbid vbucket,
        dcp_add_failover_log callback) {
    // This function covers two commands:
    // 1) DCP_GET_FAILOVER_LOG
    //     It is valid only on a DCP Producer connection. Updates the
    //     'lastReceiveTime' for the Producer.
    // 2) GET_FAILOVER_LOG
    //     It does not require a DCP connection (the client has opened
    //     a regular MCBP connection).
    auto engine = acquireEngine(this);

    if (getKVBucket()->maybeWaitForVBucketWarmup(&cookie)) {
        return cb::engine_errc::would_block;
    }

    auto* conn = engine->tryGetConnHandler(&cookie);
    // Note: (conn != nullptr) only if conn is a DCP connection
    if (conn) {
        auto* producer = dynamic_cast<DcpProducer*>(conn);
        // GetFailoverLog not supported for DcpConsumer
        if (!producer) {
            EP_LOG_WARN_RAW(
                    "Disconnecting - This connection doesn't support the dcp "
                    "get "
                    "failover log API");
            return cb::engine_errc::disconnect;
        }
        producer->setLastReceiveTime(ep_current_time());
        if (producer->doDisconnect()) {
            return cb::engine_errc::disconnect;
        }
    }
    VBucketPtr vb = getVBucket(vbucket);
    if (!vb) {
        EP_LOG_WARN(
                "{} ({}) Get Failover Log failed because this "
                "vbucket doesn't exist",
                conn ? conn->logHeader() : "MCBP-Connection",
                vbucket);
        return cb::engine_errc::not_my_vbucket;
    }
    auto failoverEntries = vb->failovers->getFailoverLog();
    NonBucketAllocationGuard guard;
    return callback(failoverEntries);
}

cb::engine_errc EventuallyPersistentEngine::stream_end(
        const CookieIface& cookie,
        uint32_t opaque,
        Vbid vbucket,
        cb::mcbp::DcpStreamEndStatus status) {
    auto engine = acquireEngine(this);
    return engine->getConnHandler(&cookie).streamEnd(opaque, vbucket, status);
}

cb::engine_errc EventuallyPersistentEngine::snapshot_marker(
        const CookieIface& cookie,
        uint32_t opaque,
        Vbid vbucket,
        uint64_t start_seqno,
        uint64_t end_seqno,
        uint32_t flags,
        std::optional<uint64_t> high_completed_seqno,
        std::optional<uint64_t> max_visible_seqno) {
    auto engine = acquireEngine(this);
    auto& conn = engine->getConnHandler(&cookie);
    return conn.snapshotMarker(opaque,
                               vbucket,
                               start_seqno,
                               end_seqno,
                               flags,
                               high_completed_seqno,
                               max_visible_seqno);
}

cb::engine_errc EventuallyPersistentEngine::mutation(
        const CookieIface& cookie,
        uint32_t opaque,
        const DocKey& key,
        cb::const_byte_buffer value,
        size_t priv_bytes,
        uint8_t datatype,
        uint64_t cas,
        Vbid vbucket,
        uint32_t flags,
        uint64_t by_seqno,
        uint64_t rev_seqno,
        uint32_t expiration,
        uint32_t lock_time,
        cb::const_byte_buffer meta,
        uint8_t nru) {
    if (!mcbp::datatype::is_valid(datatype)) {
        EP_LOG_WARN_RAW(
                "Invalid value for datatype "
                " (DCPMutation)");
        return cb::engine_errc::invalid_arguments;
    }
    auto engine = acquireEngine(this);
    auto& conn = engine->getConnHandler(&cookie);
    return conn.mutation(opaque,
                         key,
                         value,
                         priv_bytes,
                         datatype,
                         cas,
                         vbucket,
                         flags,
                         by_seqno,
                         rev_seqno,
                         expiration,
                         lock_time,
                         meta,
                         nru);
}

cb::engine_errc EventuallyPersistentEngine::deletion(
        const CookieIface& cookie,
        uint32_t opaque,
        const DocKey& key,
        cb::const_byte_buffer value,
        size_t priv_bytes,
        uint8_t datatype,
        uint64_t cas,
        Vbid vbucket,
        uint64_t by_seqno,
        uint64_t rev_seqno,
        cb::const_byte_buffer meta) {
    auto engine = acquireEngine(this);
    auto& conn = engine->getConnHandler(&cookie);
    return conn.deletion(opaque,
                         key,
                         value,
                         priv_bytes,
                         datatype,
                         cas,
                         vbucket,
                         by_seqno,
                         rev_seqno,
                         meta);
}

cb::engine_errc EventuallyPersistentEngine::deletion_v2(
        const CookieIface& cookie,
        uint32_t opaque,
        const DocKey& key,
        cb::const_byte_buffer value,
        size_t priv_bytes,
        uint8_t datatype,
        uint64_t cas,
        Vbid vbucket,
        uint64_t by_seqno,
        uint64_t rev_seqno,
        uint32_t delete_time) {
    auto engine = acquireEngine(this);
    auto& conn = engine->getConnHandler(&cookie);
    return conn.deletionV2(opaque,
                           key,
                           value,
                           priv_bytes,
                           datatype,
                           cas,
                           vbucket,
                           by_seqno,
                           rev_seqno,
                           delete_time);
}

cb::engine_errc EventuallyPersistentEngine::expiration(
        const CookieIface& cookie,
        uint32_t opaque,
        const DocKey& key,
        cb::const_byte_buffer value,
        size_t priv_bytes,
        uint8_t datatype,
        uint64_t cas,
        Vbid vbucket,
        uint64_t by_seqno,
        uint64_t rev_seqno,
        uint32_t deleteTime) {
    auto engine = acquireEngine(this);
    auto& conn = engine->getConnHandler(&cookie);
    return conn.expiration(opaque,
                           key,
                           value,
                           priv_bytes,
                           datatype,
                           cas,
                           vbucket,
                           by_seqno,
                           rev_seqno,
                           deleteTime);
}

cb::engine_errc EventuallyPersistentEngine::set_vbucket_state(
        const CookieIface& cookie,
        uint32_t opaque,
        Vbid vbucket,
        vbucket_state_t state) {
    auto engine = acquireEngine(this);
    auto& conn = engine->getConnHandler(&cookie);
    return conn.setVBucketState(opaque, vbucket, state);
}

cb::engine_errc EventuallyPersistentEngine::noop(const CookieIface& cookie,
                                                 uint32_t opaque) {
    auto engine = acquireEngine(this);
    return engine->getConnHandler(&cookie).noop(opaque);
}

cb::engine_errc EventuallyPersistentEngine::buffer_acknowledgement(
        const CookieIface& cookie,
        uint32_t opaque,
        Vbid vbucket,
        uint32_t buffer_bytes) {
    auto engine = acquireEngine(this);
    auto& conn = engine->getConnHandler(&cookie);
    return conn.bufferAcknowledgement(opaque, vbucket, buffer_bytes);
}

cb::engine_errc EventuallyPersistentEngine::control(const CookieIface& cookie,
                                                    uint32_t opaque,
                                                    std::string_view key,
                                                    std::string_view value) {
    auto engine = acquireEngine(this);
    return engine->getConnHandler(&cookie).control(opaque, key, value);
}

cb::engine_errc EventuallyPersistentEngine::response_handler(
        const CookieIface& cookie, const cb::mcbp::Response& response) {
    auto engine = acquireEngine(this);
    auto* conn = engine->tryGetConnHandler(&cookie);
    if (conn && conn->handleResponse(response)) {
        return cb::engine_errc::success;
    }
    return cb::engine_errc::disconnect;
}

cb::engine_errc EventuallyPersistentEngine::system_event(
        const CookieIface& cookie,
        uint32_t opaque,
        Vbid vbucket,
        mcbp::systemevent::id event,
        uint64_t bySeqno,
        mcbp::systemevent::version version,
        cb::const_byte_buffer key,
        cb::const_byte_buffer eventData) {
    auto engine = acquireEngine(this);
    auto& conn = engine->getConnHandler(&cookie);
    return conn.systemEvent(
            opaque, vbucket, event, bySeqno, version, key, eventData);
}

cb::engine_errc EventuallyPersistentEngine::prepare(
        const CookieIface& cookie,
        uint32_t opaque,
        const DocKey& key,
        cb::const_byte_buffer value,
        size_t priv_bytes,
        uint8_t datatype,
        uint64_t cas,
        Vbid vbucket,
        uint32_t flags,
        uint64_t by_seqno,
        uint64_t rev_seqno,
        uint32_t expiration,
        uint32_t lock_time,
        uint8_t nru,
        DocumentState document_state,
        cb::durability::Level level) {
    auto engine = acquireEngine(this);
    auto& conn = engine->getConnHandler(&cookie);
    return conn.prepare(opaque,
                        key,
                        value,
                        priv_bytes,
                        datatype,
                        cas,
                        vbucket,
                        flags,
                        by_seqno,
                        rev_seqno,
                        expiration,
                        lock_time,
                        nru,
                        document_state,
                        level);
}

cb::engine_errc EventuallyPersistentEngine::seqno_acknowledged(
        const CookieIface& cookie,
        uint32_t opaque,
        Vbid vbucket,
        uint64_t prepared_seqno) {
    auto engine = acquireEngine(this);
    auto& conn = engine->getConnHandler(&cookie);
    return conn.seqno_acknowledged(opaque, vbucket, prepared_seqno);
}

cb::engine_errc EventuallyPersistentEngine::commit(const CookieIface& cookie,
                                                   uint32_t opaque,
                                                   Vbid vbucket,
                                                   const DocKey& key,
                                                   uint64_t prepared_seqno,
                                                   uint64_t commit_seqno) {
    auto engine = acquireEngine(this);
    auto& conn = engine->getConnHandler(&cookie);
    return conn.commit(opaque, vbucket, key, prepared_seqno, commit_seqno);
}

cb::engine_errc EventuallyPersistentEngine::abort(const CookieIface& cookie,
                                                  uint32_t opaque,
                                                  Vbid vbucket,
                                                  const DocKey& key,
                                                  uint64_t preparedSeqno,
                                                  uint64_t abortSeqno) {
    auto engine = acquireEngine(this);
    auto& conn = engine->getConnHandler(&cookie);
    return conn.abort(opaque, vbucket, key, preparedSeqno, abortSeqno);
}

/**
 * The only public interface to the eventually persistent engine.
 * Allocate a new instance and initialize it
 * @param get_server_api callback function to get the server exported API
 *                  functions
 * @param handle Where to return the new instance
 * @return cb::engine_errc::success on success
 */
cb::engine_errc create_ep_engine_instance(GET_SERVER_API get_server_api,
                                          EngineIface** handle) {
    ServerApi* api = get_server_api();
    if (api == nullptr) {
        return cb::engine_errc::not_supported;
    }

    // Register and track the engine creation
    auto arena = cb::ArenaMalloc::registerClient();
    cb::ArenaMallocGuard trackEngineCreation(arena);

    try {
        *handle = new EventuallyPersistentEngine(get_server_api, arena);
    } catch (const std::bad_alloc&) {
        cb::ArenaMalloc::unregisterClient(arena);
        return cb::engine_errc::no_memory;
    }

    initialize_time_functions(api->core);
    return cb::engine_errc::success;
}

/*
    This method is called prior to unloading of the shared-object.
    Global clean-up should be performed from this method.
*/
void destroy_ep_engine() {
    // The executor pool was already shut down by the front end thread
    // before we get here, but the tests in ep_testsuite* don't use the
    // "main" from memcached so we need to explicitly shut it down here.
    // Note that it is safe to call shutdown multiple times :)
    ExecutorPool::shutdown();
}

bool EventuallyPersistentEngine::get_item_info(const ItemIface& itm,
                                               item_info& itm_info) {
    const auto& it = static_cast<const Item&>(itm);
    itm_info = acquireEngine(this)->getItemInfo(it);
    return true;
}

cb::EngineErrorMetadataPair EventuallyPersistentEngine::get_meta(
        const CookieIface& cookie, const DocKey& key, Vbid vbucket) {
    return acquireEngine(this)->getMetaInner(&cookie, key, vbucket);
}

cb::engine_errc EventuallyPersistentEngine::set_collection_manifest(
        const CookieIface& cookie, std::string_view json) {
    auto engine = acquireEngine(this);
    auto rv = engine->getKVBucket()->setCollections(json, &cookie);

    auto status = cb::engine_errc(rv.code().value());
    if (cb::engine_errc::success != status &&
        status != cb::engine_errc::would_block) {
        engine->setErrorContext(&cookie, rv.what());
    }

    return status;
}

cb::engine_errc EventuallyPersistentEngine::get_collection_manifest(
        const CookieIface& cookie, const AddResponseFn& response) {
    auto engine = acquireEngine(this);
    Collections::IsVisibleFunction isVisible =
            [&engine, &cookie](ScopeID sid,
                               std::optional<CollectionID> cid) -> bool {
        const auto status = engine->testPrivilege(
                cookie, cb::rbac::Privilege::Read, sid, cid);
        return status != cb::engine_errc::unknown_collection &&
               status != cb::engine_errc::unknown_scope;
    };
    auto rv = engine->getKVBucket()->getCollections(isVisible);

    std::string manifest;
    if (rv.first == cb::mcbp::Status::Success) {
        manifest = rv.second.dump();
    }
    return cb::engine_errc(
            sendResponse(makeExitBorderGuard(std::cref(response)),
                         {}, // key
                         {}, // extra
                         manifest, // body
                         PROTOCOL_BINARY_DATATYPE_JSON,
                         rv.first,
                         0,
                         &cookie));
}

cb::EngineErrorGetCollectionIDResult
EventuallyPersistentEngine::get_collection_id(const CookieIface& cookie,
                                              std::string_view path) {
    auto engine = acquireEngine(this);
    auto rv = engine->getKVBucket()->getCollectionID(path);

    if (rv.result == cb::engine_errc::success) {
        // Test for any privilege, we are testing if we have visibility which
        // means at least 1 privilege in the bucket.scope.collection 'path'
        auto status = testPrivilege(cookie,
                                    cb::rbac::Privilege::Read,
                                    rv.getScopeId(),
                                    rv.getCollectionId());
        if (status == cb::engine_errc::no_access) {
            // This is fine, still visible - back to success
            status = cb::engine_errc::success;
        }
        rv.result = status;
    }
    if (rv.result == cb::engine_errc::unknown_collection ||
        rv.result == cb::engine_errc::unknown_scope) {
        engine->setUnknownCollectionErrorContext(&cookie, rv.getManifestId());
    }
    return rv;
}

cb::EngineErrorGetScopeIDResult EventuallyPersistentEngine::get_scope_id(
        const CookieIface& cookie, std::string_view path) {
    auto engine = acquireEngine(this);
    auto rv = engine->getKVBucket()->getScopeID(path);
    if (rv.result == cb::engine_errc::success) {
        // Test for any privilege, we are testing if we have visibility which
        // means at least 1 privilege in the bucket.scope 'path'
        auto status = testPrivilege(
                cookie, cb::rbac::Privilege::Read, rv.getScopeId(), {});
        if (status == cb::engine_errc::no_access) {
            // This is fine, still visible - back to success
            status = cb::engine_errc::success;
        }
        rv.result = status;
    }

    if (rv.result == cb::engine_errc::unknown_scope) {
        engine->setUnknownCollectionErrorContext(&cookie, rv.getManifestId());
    }
    return rv;
}

cb::EngineErrorGetScopeIDResult EventuallyPersistentEngine::get_scope_id(
        const CookieIface&, const DocKey& key, std::optional<Vbid> vbid) const {
    auto engine = acquireEngine(this);
    if (vbid) {
        auto vbucket = engine->getVBucket(*vbid);
        if (vbucket) {
            auto cHandle = vbucket->lockCollections(key);
            if (cHandle.valid()) {
                return cb::EngineErrorGetScopeIDResult(cHandle.getManifestUid(),
                                                       cHandle.getScopeID());
            }
        } else {
            return cb::EngineErrorGetScopeIDResult(
                    cb::engine_errc::not_my_vbucket);
        }
    } else {
        auto scopeIdInfo =
                engine->getKVBucket()->getScopeID(key.getCollectionID());
        if (scopeIdInfo.second.has_value()) {
            return cb::EngineErrorGetScopeIDResult(
                    scopeIdInfo.first, ScopeID(scopeIdInfo.second.value()));
        }
    }
    return cb::EngineErrorGetScopeIDResult(cb::engine_errc::unknown_collection);
}

cb::engine::FeatureSet EventuallyPersistentEngine::getFeatures() {
    // This function doesn't track memory against the engine, but create a
    // guard regardless to make this explicit because we only call this once per
    // bucket creation
    NonBucketAllocationGuard guard;
    cb::engine::FeatureSet ret;
    ret.emplace(cb::engine::Feature::Collections);
    return ret;
}

bool EventuallyPersistentEngine::isXattrEnabled() {
    return getKVBucket()->isXattrEnabled();
}

cb::HlcTime EventuallyPersistentEngine::getVBucketHlcNow(Vbid vbucket) {
    return getKVBucket()->getVBucket(vbucket)->getHLCNow();
}

EventuallyPersistentEngine::EventuallyPersistentEngine(
        GET_SERVER_API get_server_api, cb::ArenaMallocClient arena)
    : kvBucket(nullptr),
      workload(nullptr),
      workloadPriority(NO_BUCKET_PRIORITY),
      getServerApiFunc(get_server_api),
      checkpointConfig(nullptr),
      trafficEnabled(false),
      startupTime(0),
      taskable(this),
      compressionMode(BucketCompressionMode::Off),
      minCompressionRatio(default_min_compression_ratio),
      arena(arena) {
    // copy through to stats so we can ask for mem used
    getEpStats().arena = arena;

    serverApi = getServerApiFunc();
}

void EventuallyPersistentEngine::reserveCookie(const CookieIface* cookie) {
    NonBucketAllocationGuard guard;
    serverApi->cookie->reserve(*cookie);
}

void EventuallyPersistentEngine::releaseCookie(const CookieIface* cookie) {
    NonBucketAllocationGuard guard;
    serverApi->cookie->release(*cookie);
}

void EventuallyPersistentEngine::storeEngineSpecific(const CookieIface* cookie,
                                                     void* engine_data) {
    NonBucketAllocationGuard guard;
    const_cast<CookieIface*>(cookie)->setEngineStorage(engine_data);
}

void* EventuallyPersistentEngine::getEngineSpecific(const CookieIface* cookie) {
    return cookie->getEngineStorage();
}

bool EventuallyPersistentEngine::isDatatypeSupported(
        const CookieIface* cookie, protocol_binary_datatype_t datatype) {
    return cookie->isDatatypeSupported(datatype);
}

bool EventuallyPersistentEngine::isXattrEnabled(const CookieIface* cookie) {
    return cookie->isDatatypeSupported(PROTOCOL_BINARY_DATATYPE_XATTR);
}

void EventuallyPersistentEngine::setErrorContext(const CookieIface* cookie,
                                                 std::string_view message) {
    NonBucketAllocationGuard guard;
    serverApi->cookie->set_error_context(const_cast<CookieIface&>(*cookie),
                                         message);
}

void EventuallyPersistentEngine::setErrorJsonExtras(
        const CookieIface* cookie, const nlohmann::json& json) const {
    NonBucketAllocationGuard guard;
    serverApi->cookie->set_error_json_extras(const_cast<CookieIface&>(*cookie),
                                             json);
}

void EventuallyPersistentEngine::setUnknownCollectionErrorContext(
        const CookieIface* cookie, uint64_t manifestUid) const {
    NonBucketAllocationGuard guard;
    serverApi->cookie->set_unknown_collection_error_context(
            const_cast<CookieIface&>(*cookie), manifestUid);
}

template <typename T>
void EventuallyPersistentEngine::notifyIOComplete(T cookies,
                                                  cb::engine_errc status) {
    NonBucketAllocationGuard guard;
    for (auto& cookie : cookies) {
        serverApi->cookie->notify_io_complete(cookie, status);
    }
}

/**
 * A configuration value changed listener that responds to ep-engine
 * parameter changes by invoking engine-specific methods on
 * configuration change events.
 */
class EpEngineValueChangeListener : public ValueChangedListener {
public:
    explicit EpEngineValueChangeListener(EventuallyPersistentEngine& e)
        : engine(e) {
        // EMPTY
    }

    void sizeValueChanged(const std::string& key, size_t value) override {
        if (key.compare("getl_max_timeout") == 0) {
            engine.setGetlMaxTimeout(value);
        } else if (key.compare("getl_default_timeout") == 0) {
            engine.setGetlDefaultTimeout(value);
        } else if (key.compare("max_item_size") == 0) {
            engine.setMaxItemSize(value);
        } else if (key.compare("max_item_privileged_bytes") == 0) {
            engine.setMaxItemPrivilegedBytes(value);
        }
    }

    void stringValueChanged(const std::string& key,
                            const char* value) override {
        if (key == "compression_mode") {
            std::string value_str{value, strlen(value)};
            engine.setCompressionMode(value_str);
        }
    }

    void floatValueChanged(const std::string& key, float value) override {
        if (key == "min_compression_ratio") {
            engine.setMinCompressionRatio(value);
        }
    }

    void booleanValueChanged(const std::string& key, bool b) override {
        if (key == "allow_sanitize_value_in_deletion") {
            engine.allowSanitizeValueInDeletion.store(b);
        }
    }

private:
    EventuallyPersistentEngine &engine;
};

cb::engine_errc EventuallyPersistentEngine::initialize(const char* config) {
    auto switchToEngine = acquireEngine(this);
    resetStats();
    if (config != nullptr) {
        if (!configuration.parseConfiguration(config, serverApi)) {
            EP_LOG_WARN(
                    "Failed to parse the configuration config "
                    "during bucket initialization.  config={}",
                    config);
            return cb::engine_errc::failed;
        }
    }

    name = configuration.getCouchBucket();

    if (config != nullptr) {
        EP_LOG_INFO(R"(EPEngine::initialize: using configuration:"{}")",
                    config);
    }

    auto& env = Environment::get();
    env.engineFileDescriptors = serverApi->core->getMaxEngineFileDescriptors();

    // Ensure (global) ExecutorPool has been created, and update the (local)
    // configuration with the actual number of each thread type we have (config
    // params are typically defaulted to "0" which means "auto-configure
    // thread counts"
    auto threads = serverApi->core->getThreadPoolSizes();
    configuration.setNumReaderThreads(static_cast<int>(threads.num_readers));
    configuration.setNumWriterThreads(static_cast<int>(threads.num_writers));

    auto* pool = ExecutorPool::get();
    // Update configuration to reflect the actual number of threads which have
    // been created.
    configuration.setNumReaderThreads(pool->getNumReaders());
    configuration.setNumWriterThreads(pool->getNumWriters());
    configuration.setNumAuxioThreads(pool->getNumAuxIO());
    configuration.setNumNonioThreads(pool->getNumNonIO());

    maxFailoverEntries = configuration.getMaxFailoverEntries();

    // Start updating the variables from the config!
    VBucket::setMutationMemoryThreshold(
            configuration.getMutationMemThreshold());

    if (configuration.getMaxSize() == 0) {
        EP_LOG_WARN_RAW(
                "Invalid configuration: max_size must be a non-zero value");
        return cb::engine_errc::failed;
    }

    maxItemSize = configuration.getMaxItemSize();
    configuration.addValueChangedListener(
            "max_item_size",
            std::make_unique<EpEngineValueChangeListener>(*this));

    maxItemPrivilegedBytes = configuration.getMaxItemPrivilegedBytes();
    configuration.addValueChangedListener(
            "max_item_privileged_bytes",
            std::make_unique<EpEngineValueChangeListener>(*this));

    getlDefaultTimeout = configuration.getGetlDefaultTimeout();
    configuration.addValueChangedListener(
            "getl_default_timeout",
            std::make_unique<EpEngineValueChangeListener>(*this));
    getlMaxTimeout = configuration.getGetlMaxTimeout();
    configuration.addValueChangedListener(
            "getl_max_timeout",
            std::make_unique<EpEngineValueChangeListener>(*this));

    allowSanitizeValueInDeletion.store(
            configuration.isAllowSanitizeValueInDeletion());
    configuration.addValueChangedListener(
            "allow_sanitize_value_in_deletion",
            std::make_unique<EpEngineValueChangeListener>(*this));

    auto numShards = configuration.getMaxNumShards();
    workload = std::make_unique<WorkLoadPolicy>(
            configuration.getMaxNumWorkers(), numShards);

    const auto& confResMode = configuration.getConflictResolutionType();
    if (!setConflictResolutionMode(confResMode)) {
        EP_LOG_WARN(
                "Invalid enum value '{}' for config option "
                "conflict_resolution_type.",
                confResMode);
        return cb::engine_errc::failed;
    }

    dcpConnMap_ = std::make_unique<DcpConnMap>(*this);

    /* Get the flow control policy */
    std::string flowCtlPolicy = configuration.getDcpFlowControlPolicy();

    if (!flowCtlPolicy.compare("static")) {
        dcpFlowControlManager_ =
                std::make_unique<DcpFlowControlManagerStatic>(*this);
    } else if (!flowCtlPolicy.compare("dynamic")) {
        dcpFlowControlManager_ =
                std::make_unique<DcpFlowControlManagerDynamic>(*this);
    } else if (!flowCtlPolicy.compare("aggressive")) {
        dcpFlowControlManager_ =
                std::make_unique<DcpFlowControlManagerAggressive>(*this);
    } else {
        /* Flow control is not enabled */
        dcpFlowControlManager_ = std::make_unique<DcpFlowControlManager>(*this);
    }

    checkpointConfig = std::make_unique<CheckpointConfig>(*this);
    CheckpointConfig::addConfigChangeListener(*this);

    kvBucket = makeBucket(configuration);

    // Seed the watermark percentages to the default 75/85% or the current ratio
    if (configuration.getMemLowWat() == std::numeric_limits<size_t>::max()) {
        stats.mem_low_wat_percent.store(0.75);
    } else {
        stats.mem_low_wat_percent.store(double(configuration.getMemLowWat()) /
                                        configuration.getMaxSize());
    }

    if (configuration.getMemHighWat() == std::numeric_limits<size_t>::max()) {
        stats.mem_high_wat_percent.store(0.85);
    } else {
        stats.mem_high_wat_percent.store(double(configuration.getMemHighWat()) /
                                         configuration.getMaxSize());
    }

    setMaxDataSize(configuration.getMaxSize());

    // Complete the initialization of the ep-store
    if (!kvBucket->initialize()) {
        return cb::engine_errc::failed;
    }

    if(configuration.isDataTrafficEnabled()) {
        enableTraffic(true);
    }

    dcpConnMap_->initialize();

    // record engine initialization time
    startupTime.store(ep_real_time());

    EP_LOG_INFO("EP Engine: Initialization of {} bucket complete",
                configuration.getBucketType());

    setCompressionMode(configuration.getCompressionMode());

    configuration.addValueChangedListener(
            "compression_mode",
            std::make_unique<EpEngineValueChangeListener>(*this));

    setMinCompressionRatio(configuration.getMinCompressionRatio());

    configuration.addValueChangedListener(
            "min_compression_ratio",
            std::make_unique<EpEngineValueChangeListener>(*this));

    return cb::engine_errc::success;
}

bool EventuallyPersistentEngine::setConflictResolutionMode(
        std::string_view mode) {
    if (mode == "seqno") {
        conflictResolutionMode = ConflictResolutionMode::RevisionId;
    } else if (mode == "lww") {
        conflictResolutionMode = ConflictResolutionMode::LastWriteWins;
    } else if (mode == "custom") {
        conflictResolutionMode = ConflictResolutionMode::Custom;
    } else {
        return false;
    }
    return true;
}

void EventuallyPersistentEngine::destroyInner(bool force) {
    stats.forceShutdown = force;
    stats.isShutdown = true;

    if (dcpConnMap_) {
        dcpConnMap_->shutdownAllConnections();
    }
    if (kvBucket) {
        epDestroyFailureHook();
        // deinitialize() will shutdown the flusher, bgfetcher and warmup tasks
        // then take a snapshot the stats.
        auto tasks = kvBucket->deinitialize();

        // Need to reset the kvBucket as we need our thread local engine ptr to
        // be valid when destructing Items in CheckpointManagers but we need to
        // reset it before destructing EPStats.
        kvBucket.reset();

        // Ensure tasks are all completed and deleted. This loop keeps checking
        // each task in-turn, rather than spin and wait for each task. This is
        // to be more defensive against deadlock caused by a task referencing
        // another
        EP_LOG_INFO(
                "EventuallyPersistentEngine::destroyInner(): will wait for {} "
                "tasks",
                tasks.size());
        waitForTasks(tasks);
    }
    EP_LOG_INFO_RAW(
            "EventuallyPersistentEngine::destroyInner(): Completed "
            "deinitialize.");
}

cb::EngineErrorItemPair EventuallyPersistentEngine::itemAllocate(
        const DocKey& key,
        const size_t nbytes,
        const size_t priv_nbytes,
        const int flags,
        rel_time_t exptime,
        uint8_t datatype,
        Vbid vbucket) {
    if ((priv_nbytes > maxItemPrivilegedBytes) ||
        ((nbytes - priv_nbytes) > maxItemSize)) {
        return cb::makeEngineErrorItemPair(cb::engine_errc::too_big);
    }

    if (!hasMemoryForItemAllocation(sizeof(Item) + sizeof(Blob) + key.size() +
                                    nbytes)) {
        return cb::makeEngineErrorItemPair(cb::engine_errc(memoryCondition()));
    }

    time_t expiretime = (exptime == 0) ? 0 : ep_abs_time(ep_reltime(exptime));

    try {
        auto* item = new Item(key,
                              flags,
                              expiretime,
                              nullptr,
                              nbytes,
                              datatype,
                              0 /*cas*/,
                              -1 /*seq*/,
                              vbucket);
        stats.itemAllocSizeHisto.addValue(nbytes);
        return cb::makeEngineErrorItemPair(
                cb::engine_errc::success, item, this);
    } catch (const std::bad_alloc&) {
        return cb::makeEngineErrorItemPair(cb::engine_errc(memoryCondition()));
    }
}

cb::engine_errc EventuallyPersistentEngine::itemDelete(
        const CookieIface* cookie,
        const DocKey& key,
        uint64_t& cas,
        Vbid vbucket,
        std::optional<cb::durability::Requirements> durability,
        mutation_descr_t& mut_info) {
    // Check if this is a in-progress durable delete which has now completed -
    // (see 'case EWOULDBLOCK' at the end of this function where we record
    // the fact we must block the client until the SycnWrite is durable).
    if (durability) {
        void* deletedCas = getEngineSpecific(cookie);
        if (deletedCas) {
            // Non-null means this is the second call to this function after
            // the SyncWrite has completed.
            // Clear the engineSpecific, and return SUCCESS.
            storeEngineSpecific(cookie, nullptr);

            cas = reinterpret_cast<uint64_t>(deletedCas);
            // @todo-durability - add support for non-sucesss (e.g. Aborted)
            // when we support non-successful completions of SyncWrites.
            return cb::engine_errc::success;
        }
    }

    cb::engine_errc ret = kvBucket->deleteItem(
            key, cas, vbucket, cookie, durability, nullptr, mut_info);

    switch (ret) {
    case cb::engine_errc::no_such_key:
        // FALLTHROUGH
    case cb::engine_errc::not_my_vbucket:
        if (isDegradedMode()) {
            return cb::engine_errc::temporary_failure;
        }
        break;

    case cb::engine_errc::sync_write_pending:
        if (durability) {
            // Record the fact that we are blocking to wait for SyncDelete
            // completion; so the next call to this function should return
            // the result of the SyncWrite (see call to getEngineSpecific at
            // the head of this function).
            // (just store non-null value to indicate this).
            storeEngineSpecific(cookie, reinterpret_cast<CookieIface*>(cas));
        }
        ret = cb::engine_errc::would_block;
        break;

    case cb::engine_errc::success:
        ++stats.numOpsDelete;
        break;

    default:
        // No special handling.
        break;
    }
    return ret;
}

void EventuallyPersistentEngine::itemRelease(ItemIface* itm) {
    delete reinterpret_cast<Item*>(itm);
}

cb::EngineErrorItemPair EventuallyPersistentEngine::getInner(
        const CookieIface* cookie,
        const DocKey& key,
        Vbid vbucket,
        get_options_t options) {
    ScopeTimer2<HdrMicroSecStopwatch, TracerStopwatch> timer(
            std::forward_as_tuple(stats.getCmdHisto),
            std::forward_as_tuple(cookie, cb::tracing::Code::Get));

    GetValue gv(kvBucket->get(key, vbucket, cookie, options));
    cb::engine_errc ret = gv.getStatus();

    if (ret == cb::engine_errc::success) {
        return cb::makeEngineErrorItemPair(
                cb::engine_errc::success, gv.item.release(), this);
        if (options & TRACK_STATISTICS) {
            ++stats.numOpsGet;
        }
    } else if (ret == cb::engine_errc::no_such_key ||
               ret == cb::engine_errc::not_my_vbucket) {
        if (isDegradedMode()) {
            return cb::makeEngineErrorItemPair(
                    cb::engine_errc::temporary_failure);
        }
    }

    return cb::makeEngineErrorItemPair(cb::engine_errc(ret));
}

cb::EngineErrorItemPair EventuallyPersistentEngine::getAndTouchInner(
        const CookieIface* cookie,
        const DocKey& key,
        Vbid vbucket,
        uint32_t exptime) {
    time_t expiry_time = (exptime == 0) ? 0 : ep_abs_time(ep_reltime(exptime));

    GetValue gv(kvBucket->getAndUpdateTtl(key, vbucket, cookie, expiry_time));

    auto rv = gv.getStatus();
    if (rv == cb::engine_errc::success) {
        ++stats.numOpsGet;
        ++stats.numOpsStore;
        return cb::makeEngineErrorItemPair(
                cb::engine_errc::success, gv.item.release(), this);
    }

    if (isDegradedMode()) {
        // Remap all some of the error codes
        switch (rv) {
        case cb::engine_errc::key_already_exists:
        case cb::engine_errc::no_such_key:
        case cb::engine_errc::not_my_vbucket:
            rv = cb::engine_errc::temporary_failure;
            break;
        default:
            break;
        }
    }

    if (rv == cb::engine_errc::key_already_exists) {
        rv = cb::engine_errc::locked;
    }

    return cb::makeEngineErrorItemPair(cb::engine_errc(rv));
}

cb::EngineErrorItemPair EventuallyPersistentEngine::getIfInner(
        const CookieIface* cookie,
        const DocKey& key,
        Vbid vbucket,
        std::function<bool(const item_info&)> filter) {
    ScopeTimer2<HdrMicroSecStopwatch, TracerStopwatch> timer(
            std::forward_as_tuple(stats.getCmdHisto),
            std::forward_as_tuple(cookie, cb::tracing::Code::GetIf));

    // Fetch an item from the hashtable (without trying to schedule a bg-fetch
    // and pass it through the filter. If the filter accepts the document
    // based on the metadata, return the document. If the document's data
    // isn't resident we run another iteration in the loop and retries the
    // action but this time we _do_ schedule a bg-fetch.
    for (int ii = 0; ii < 2; ++ii) {
        auto options = static_cast<get_options_t>(HONOR_STATES |
                                                  DELETE_TEMP |
                                                  HIDE_LOCKED_CAS);

        // For the first pass, if we need to do a BGfetch, only fetch metadata
        // (no point in fetching the whole document if the filter doesn't want
        // it).
        if (ii == 0) {
            options = static_cast<get_options_t>(int(options) | ALLOW_META_ONLY);
        }

        // For second pass, or if full eviction, we'll need to issue a BG fetch.
        if (ii == 1 ||
            kvBucket->getItemEvictionPolicy() == EvictionPolicy::Full) {
            options = static_cast<get_options_t>(int(options) | QUEUE_BG_FETCH);
        }

        GetValue gv(kvBucket->get(key, vbucket, cookie, options));
        cb::engine_errc status = gv.getStatus();

        switch (status) {
        case cb::engine_errc::success:
            break;

        case cb::engine_errc::no_such_key: // FALLTHROUGH
        case cb::engine_errc::not_my_vbucket: // FALLTHROUGH
            if (isDegradedMode()) {
                status = cb::engine_errc::temporary_failure;
            }
            // FALLTHROUGH
        default:
            return cb::makeEngineErrorItemPair(cb::engine_errc(status));
        }

        const VBucketPtr vb = getKVBucket()->getVBucket(vbucket);
        uint64_t vb_uuid = 0;
        int64_t hlcEpoch = HlcCasSeqnoUninitialised;
        if (vb) {
            vb_uuid = vb->failovers->getLatestUUID();
            hlcEpoch = vb->getHLCEpochSeqno();
        }
        // Apply filter; the item value isn't guaranteed to be present
        // (meta only) so remove it to prevent people accidentally trying to
        // test it.
        auto info = gv.item->toItemInfo(vb_uuid, hlcEpoch);
        info.value[0].iov_base = nullptr;
        info.value[0].iov_len = 0;
        if (filter(info)) {
            if (!gv.isPartial()) {
                return cb::makeEngineErrorItemPair(
                        cb::engine_errc::success, gv.item.release(), this);
            }
            // We want this item, but we need to fetch it off disk
        } else {
            // the client don't care about this thing..
            return cb::makeEngineErrorItemPair(cb::engine_errc::success);
        }
    }

    // It should not be possible to get as the second iteration in the loop
    // SHOULD handle backround fetches an the item should NOT be partial!
    throw std::logic_error("EventuallyPersistentEngine::get_if: loop terminated");
}

cb::EngineErrorItemPair EventuallyPersistentEngine::getLockedInner(
        const CookieIface* cookie,
        const DocKey& key,
        Vbid vbucket,
        uint32_t lock_timeout) {
    auto default_timeout = static_cast<uint32_t>(getGetlDefaultTimeout());

    if (lock_timeout == 0) {
        lock_timeout = default_timeout;
    } else if (lock_timeout > static_cast<uint32_t>(getGetlMaxTimeout())) {
        EP_LOG_WARN(
                "{}: EventuallyPersistentEngine::get_locked: Illegal value for "
                "lock timeout specified for {}: {}. Using default "
                "value: {}",
                cookie->getConnectionId(),
                cb::tagUserData(key.to_string()),
                lock_timeout,
                default_timeout);

        lock_timeout = default_timeout;
    }

    auto result = kvBucket->getLocked(key, vbucket, ep_current_time(),
                                      lock_timeout, cookie);

    if (result.getStatus() == cb::engine_errc::success) {
        ++stats.numOpsGet;
        return cb::makeEngineErrorItemPair(
                cb::engine_errc::success, result.item.release(), this);
    }

    return cb::makeEngineErrorItemPair(cb::engine_errc(result.getStatus()));
}

cb::engine_errc EventuallyPersistentEngine::unlockInner(
        const CookieIface* cookie,
        const DocKey& key,
        Vbid vbucket,
        uint64_t cas) {
    return kvBucket->unlockKey(key, vbucket, cas, ep_current_time(), cookie);
}

cb::EngineErrorCasPair EventuallyPersistentEngine::storeIfInner(
        const CookieIface* cookie,
        Item& item,
        uint64_t cas,
        StoreSemantics operation,
        const cb::StoreIfPredicate& predicate,
        bool preserveTtl) {
    ScopeTimer2<HdrMicroSecStopwatch, TracerStopwatch> timer(
            std::forward_as_tuple(stats.storeCmdHisto),
            std::forward_as_tuple(cookie, cb::tracing::Code::Store));

    // MB-37374: Ensure that documents in deleted state have no user value.
    if (mcbp::datatype::is_xattr(item.getDataType()) && item.isDeleted()) {
        const auto& value = item.getValue();
        auto value_size = cb::xattr::get_body_size(
                item.getDataType(), {value->getData(), value->valueSize()});
        if (value_size != 0) {
            EP_LOG_WARN(
                    "EventuallyPersistentEngine::storeIfInner: attempting to "
                    "store a deleted document with non-zero value size which "
                    "is {}",
                    value_size);
            return {cb::engine_errc::invalid_arguments, {}};
        }
    }

    // Check if this is a in-progress durable store which has now completed -
    // (see 'case EWOULDBLOCK' at the end of this function where we record
    // the fact we must block the client until the SyncWrite is durable).
    if (item.isPending()) {
        auto* cookieCas = getEngineSpecific(cookie);
        if (cookieCas != nullptr) {
            // Non-null means this is the second call to this function after
            // the SyncWrite has completed.
            // Clear the engineSpecific, and return SUCCESS.
            storeEngineSpecific(cookie, nullptr);
            return {cb::engine_errc::success,
                    reinterpret_cast<uint64_t>(cookieCas)};
        }
    }

    cb::engine_errc status;
    switch (operation) {
    case StoreSemantics::CAS:
        if (item.getCas() == 0) {
            // Using a cas command with a cas wildcard doesn't make sense
            status = cb::engine_errc::not_stored;
            break;
        }
    // FALLTHROUGH
    case StoreSemantics::Set:
        if (isDegradedMode()) {
            return {cb::engine_errc::temporary_failure, cas};
        }
        item.setPreserveTtl(preserveTtl);
        status = kvBucket->set(item, cookie, predicate);
        break;

    case StoreSemantics::Add:
        if (isDegradedMode()) {
            return {cb::engine_errc::temporary_failure, cas};
        }

        if (item.getCas() != 0) {
            // Adding an item with a cas value doesn't really make sense...
            return {cb::engine_errc::key_already_exists, cas};
        }

        status = kvBucket->add(item, cookie);
        break;

    case StoreSemantics::Replace:
        item.setPreserveTtl(preserveTtl);
        status = kvBucket->replace(item, cookie, predicate);
        break;
    default:
        status = cb::engine_errc::not_supported;
    }

    switch (status) {
    case cb::engine_errc::success:
        ++stats.numOpsStore;
        // If success - check if we're now in need of some memory freeing
        kvBucket->checkAndMaybeFreeMemory();
        break;
    case cb::engine_errc::no_memory:
        status = memoryCondition();
        break;
    case cb::engine_errc::not_stored:
    case cb::engine_errc::not_my_vbucket:
        if (isDegradedMode()) {
            return {cb::engine_errc::temporary_failure, cas};
        }
        break;
    case cb::engine_errc::sync_write_pending:
        if (item.isPending()) {
            // Record the fact that we are blocking to wait for SyncWrite
            // completion; so the next call to this function should return
            // the result of the SyncWrite (see call to getEngineSpecific at
            // the head of this function. Store the cas of the item so that we
            // can return it to the client later.
            storeEngineSpecific(cookie,
                                reinterpret_cast<CookieIface*>(item.getCas()));
        }
        status = cb::engine_errc::would_block;
        break;
    default:
        break;
    }

    return {cb::engine_errc(status), item.getCas()};
}

cb::engine_errc EventuallyPersistentEngine::storeInner(
        const CookieIface* cookie,
        Item& itm,
        uint64_t& cas,
        StoreSemantics operation,
        bool preserveTtl) {
    auto rv = storeIfInner(cookie, itm, cas, operation, {}, preserveTtl);
    cas = rv.cas;
    return cb::engine_errc(rv.status);
}

cb::engine_errc EventuallyPersistentEngine::memoryCondition() {
    // Trigger necessary task(s) to free memory down below high watermark.
    getKVBucket()->attemptToFreeMemory();
    getKVBucket()->wakeUpCheckpointRemover();

    if (stats.getEstimatedTotalMemoryUsed() < stats.getMaxDataSize()) {
        // Still below bucket_quota - treat as temporary failure.
        ++stats.tmp_oom_errors;
        return cb::engine_errc::temporary_failure;
    } else {
        // Already over bucket quota - make this a hard error.
        ++stats.oom_errors;
        return cb::engine_errc::no_memory;
    }
}

bool EventuallyPersistentEngine::hasMemoryForItemAllocation(
        uint32_t totalItemSize) {
    return (stats.getEstimatedTotalMemoryUsed() + totalItemSize) <=
           stats.getMaxDataSize();
}

bool EventuallyPersistentEngine::enableTraffic(bool enable) {
    bool inverse = !enable;
    bool bTrafficEnabled =
            trafficEnabled.compare_exchange_strong(inverse, enable);
    if (bTrafficEnabled) {
        EP_LOG_INFO_RAW(
                "EventuallyPersistentEngine::enableTraffic() result true");
    }
    return bTrafficEnabled;
}

void EventuallyPersistentEngine::doEngineStatsRocksDB(
        const BucketStatCollector& collector) {
    using namespace cb::stats;
    size_t value;

    // Specific to RocksDB. Cumulative ep-engine stats.
    // Note: These are also reported per-shard in 'kvstore' stats.
    // Memory Usage
    if (kvBucket->getKVStoreStat("kMemTableTotal", value)) {
        collector.addStat(Key::ep_rocksdb_kMemTableTotal, value);
    }
    if (kvBucket->getKVStoreStat("kMemTableUnFlushed", value)) {
        collector.addStat(Key::ep_rocksdb_kMemTableUnFlushed, value);
    }
    if (kvBucket->getKVStoreStat("kTableReadersTotal", value)) {
        collector.addStat(Key::ep_rocksdb_kTableReadersTotal, value);
    }
    if (kvBucket->getKVStoreStat("kCacheTotal", value)) {
        collector.addStat(Key::ep_rocksdb_kCacheTotal, value);
    }
    // MemTable Size per-CF
    if (kvBucket->getKVStoreStat("default_kSizeAllMemTables", value)) {
        collector.addStat(Key::ep_rocksdb_default_kSizeAllMemTables, value);
    }
    if (kvBucket->getKVStoreStat("seqno_kSizeAllMemTables", value)) {
        collector.addStat(Key::ep_rocksdb_seqno_kSizeAllMemTables, value);
    }
    // BlockCache Hit Ratio
    size_t hit = 0;
    size_t miss = 0;
    if (kvBucket->getKVStoreStat("rocksdb.block.cache.data.hit", hit) &&
        kvBucket->getKVStoreStat("rocksdb.block.cache.data.miss", miss) &&
        (hit + miss) != 0) {
        const auto tmpRatio =
                gsl::narrow_cast<int>(float(hit) / (hit + miss) * 10000);
        collector.addStat(Key::ep_rocksdb_block_cache_data_hit_ratio, tmpRatio);
    }
    if (kvBucket->getKVStoreStat("rocksdb.block.cache.index.hit", hit) &&
        kvBucket->getKVStoreStat("rocksdb.block.cache.index.miss", miss) &&
        (hit + miss) != 0) {
        const auto tmpRatio =
                gsl::narrow_cast<int>(float(hit) / (hit + miss) * 10000);
        collector.addStat(Key::ep_rocksdb_block_cache_index_hit_ratio,
                          tmpRatio);
    }
    if (kvBucket->getKVStoreStat("rocksdb.block.cache.filter.hit", hit) &&
        kvBucket->getKVStoreStat("rocksdb.block.cache.filter.miss", miss) &&
        (hit + miss) != 0) {
        const auto tmpRatio =
                gsl::narrow_cast<int>(float(hit) / (hit + miss) * 10000);
        collector.addStat(Key::ep_rocksdb_block_cache_filter_hit_ratio,
                          tmpRatio);
    }
    // Disk Usage per-CF
    if (kvBucket->getKVStoreStat("default_kTotalSstFilesSize", value)) {
        collector.addStat(Key::ep_rocksdb_default_kTotalSstFilesSize, value);
    }
    if (kvBucket->getKVStoreStat("seqno_kTotalSstFilesSize", value)) {
        collector.addStat(Key::ep_rocksdb_seqno_kTotalSstFilesSize, value);
    }
    // Scan stats
    if (kvBucket->getKVStoreStat("scan_totalSeqnoHits", value)) {
        collector.addStat(Key::ep_rocksdb_scan_totalSeqnoHits, value);
    }
    if (kvBucket->getKVStoreStat("scan_oldSeqnoHits", value)) {
        collector.addStat(Key::ep_rocksdb_scan_oldSeqnoHits, value);
    }
}

void EventuallyPersistentEngine::doEngineStatsCouchDB(const BucketStatCollector& collector, const EPStats& epstats){
    using namespace cb::stats;
    size_t value;
    if (kvBucket->getKVStoreStat("io_document_write_bytes", value)) {
        collector.addStat(Key::ep_io_document_write_bytes, value);

        // Lambda to print a Write Amplification stat for the given bytes
        // written counter.
        auto printWriteAmpStat = [this, &collector, docBytes = value](
                const char* writeBytesStat,
                const char* writeAmpStat) {
          double writeAmp = 0;
          size_t bytesWritten;
          if (docBytes &&
              kvBucket->getKVStoreStat(writeBytesStat, bytesWritten)) {
              writeAmp = double(bytesWritten) / docBytes;
          }
          collector.addStat(writeAmpStat, writeAmp);
        };

        printWriteAmpStat("io_flusher_write_bytes",
                          "ep_io_flusher_write_amplification");
        printWriteAmpStat("io_total_write_bytes",
                          "ep_io_total_write_amplification");
    }
    if (kvBucket->getKVStoreStat("io_total_read_bytes", value)) {
        collector.addStat(Key::ep_io_total_read_bytes, value);
    }
    if (kvBucket->getKVStoreStat("io_total_write_bytes", value)) {
        collector.addStat(Key::ep_io_total_write_bytes, value);
    }
    if (kvBucket->getKVStoreStat("io_compaction_read_bytes", value)) {
        collector.addStat(Key::ep_io_compaction_read_bytes, value);
    }
    if (kvBucket->getKVStoreStat("io_compaction_write_bytes", value)) {
        collector.addStat(Key::ep_io_compaction_write_bytes, value);
    }

    if (kvBucket->getKVStoreStat("io_bg_fetch_read_count", value)) {
        collector.addStat(Key::ep_io_bg_fetch_read_count, value);
        // Calculate read amplication (RA) in terms of disk reads:
        // ratio of number of reads performed, compared to how many docs
        // fetched.
        //
        // Note: An alternative definition would be in terms of *bytes* read -
        // count of bytes read from disk compared to sizeof(key+meta+body) for
        // for fetched documents. However this is potentially misleading given
        // we perform IO buffering and always read in 4K sized chunks, so it
        // would give very large values.
        auto fetched = epstats.bg_fetched + epstats.bg_meta_fetched;
        double readAmp = fetched ? double(value) / double(fetched) : 0.0;
        collector.addStat(Key::ep_bg_fetch_avg_read_amplification, readAmp);
    }
}

void EventuallyPersistentEngine::doEngineStatsMagma(
        const BucketStatCollector& collector) {
    using namespace cb::stats;
    auto divide = [](double a, double b) { return b ? a / b : 0; };
    constexpr std::array<std::string_view, 39> statNames = {
            {"magma_NCompacts",
             "magma_NFlushes",
             "magma_NTTLCompacts",
             "magma_NFileCountCompacts",
             "magma_NWriterCompacts",
             "magma_BytesOutgoing",
             "magma_NReadBytes",
             "magma_NReadBytesGet",
             "magma_NGets",
             "magma_NSets",
             "magma_NInserts",
             "magma_NReadIO",
             "magma_NReadBytesCompact",
             "magma_BytesIncoming",
             "magma_NWriteBytes",
             "magma_NWriteBytesCompact",
             "magma_LogicalDataSize",
             "magma_LogicalDiskSize",
             "magma_TotalDiskUsage",
             "magma_WALDiskUsage",
             "magma_BlockCacheMemUsed",
             "magma_KeyIndexSize",
             "magma_SeqIndex_IndexBlockSize",
             "magma_WriteCacheMemUsed",
             "magma_WALMemUsed",
             "magma_TableMetaMemUsed",
             "magma_TableObjectMemUsed",
             "magma_ReadAheadBufferMemUsed",
             "magma_LSMTreeObjectMemUsed",
             "magma_HistogramMemUsed",
             "magma_BufferMemUsed",
             "magma_TotalMemUsed",
             "magma_TotalBloomFilterMemUsed",
             "magma_BlockCacheHits",
             "magma_BlockCacheMisses",
             "magma_NTablesDeleted",
             "magma_NTablesCreated",
             "magma_NTableFiles",
             "magma_NSyncs"}};

    auto stats = kvBucket->getKVStoreStats(statNames);

    // Return whether stat exists. If exists, save value in output param value.
    auto statExists = [&](std::string_view name, size_t& value) {
        auto stat = stats.find(name);
        if (stat != stats.end()) {
            value = stat->second;
            return true;
        }
        return false;
    };

    // If given stat exists, add it to collector.
    auto addStat = [&](Key key, std::string_view name) {
        size_t value = 0;
        if (statExists(name, value)) {
            collector.addStat(key, value);
        }
    };

    addStat(Key::ep_magma_sets, "magma_NSets");
    addStat(Key::ep_magma_gets, "magma_NGets");
    addStat(Key::ep_magma_inserts, "magma_NInserts");

    // Compaction counter stats.
    addStat(Key::ep_magma_compactions, "magma_NCompacts");
    addStat(Key::ep_magma_flushes, "magma_NFlushes");
    addStat(Key::ep_magma_ttl_compactions, "magma_NTTLCompacts");
    addStat(Key::ep_magma_filecount_compactions, "magma_NFileCountCompacts");
    addStat(Key::ep_magma_writer_compactions, "magma_NWriterCompacts");

    // Read amp, ReadIOAmp.
    size_t bytesOutgoing = 0;
    size_t readBytes = 0;
    if (statExists("magma_BytesOutgoing", bytesOutgoing) &&
        statExists("magma_NReadBytes", readBytes)) {
        collector.addStat(Key::ep_magma_bytes_outgoing, bytesOutgoing);
        collector.addStat(Key::ep_magma_read_bytes, readBytes);
        auto readAmp = divide(readBytes, bytesOutgoing);
        collector.addStat(Key::ep_magma_readamp, readAmp);

        size_t readBytesGet = 0;
        if (statExists("magma_NReadBytesGet", readBytesGet)) {
            collector.addStat(Key::ep_magma_read_bytes_get, readBytesGet);
            auto readAmpGet = divide(readBytesGet, bytesOutgoing);
            collector.addStat(Key::ep_magma_readamp_get, readAmpGet);

            // ReadIOAmp.
            size_t gets = 0;
            size_t readIOs = 0;
            if (statExists("magma_NGets", gets) &&
                statExists("magma_NReadIO", readIOs)) {
                collector.addStat(Key::ep_magma_readio, readIOs);
                collector.addStat(Key::ep_magma_readioamp,
                                  divide(readIOs, gets));
                collector.addStat(Key::ep_magma_bytes_per_read,
                                  divide(readBytesGet, gets));
            }
        }
    }
    addStat(Key::ep_magma_read_bytes_compact, "magma_NReadBytesCompact");

    // Write amp.
    size_t bytesIncoming = 0;
    size_t writeBytes = 0;
    if (statExists("magma_BytesIncoming", bytesIncoming) &&
        statExists("magma_NWriteBytes", writeBytes)) {
        collector.addStat(Key::ep_magma_bytes_incoming, bytesIncoming);
        collector.addStat(Key::ep_magma_write_bytes, writeBytes);
        auto writeAmp = divide(writeBytes, bytesIncoming);
        collector.addStat(Key::ep_magma_writeamp, writeAmp);
    }
    addStat(Key::ep_magma_write_bytes_compact, "magma_NWriteBytesCompact");

    // Fragmentation.
    size_t logicalDataSize = 0;
    size_t logicalDiskSize = 0;
    if (statExists("magma_LogicalDataSize", logicalDataSize) &&
        statExists("magma_LogicalDiskSize", logicalDiskSize)) {
        collector.addStat(Key::ep_magma_logical_data_size, logicalDataSize);
        collector.addStat(Key::ep_magma_logical_disk_size, logicalDiskSize);
        double fragmentation =
                divide(logicalDiskSize - logicalDataSize, logicalDiskSize);
        collector.addStat(Key::ep_magma_fragmentation, fragmentation);
    }

    // Disk usage.
    addStat(Key::ep_magma_total_disk_usage, "magma_TotalDiskUsage");
    addStat(Key::ep_magma_wal_disk_usage, "magma_WALDiskUsage");

    // Memory usage.
    size_t blockCacheMemUsed = 0;
    if (statExists("magma_BlockCacheMemUsed", blockCacheMemUsed)) {
        collector.addStat(Key::ep_magma_block_cache_mem_used,
                          blockCacheMemUsed);

        size_t keyIndexSize = 0;
        size_t seqIndex_IndexBlockSize = 0;
        if (statExists("magma_KeyIndexSize", keyIndexSize) &&
            statExists("magma_SeqIndex_IndexBlockSize",
                       seqIndex_IndexBlockSize)) {
            auto total = keyIndexSize + seqIndex_IndexBlockSize;
            double residentRatio = divide(blockCacheMemUsed, total);
            collector.addStat(Key::ep_magma_index_resident_ratio,
                              residentRatio);
        }
    }
    addStat(Key::ep_magma_read_ahead_buffer_mem_used,
            "magma_ReadAheadBufferMemUsed");
    addStat(Key::ep_magma_histogram_mem_used, "magma_HistogramMemUsed");
    addStat(Key::ep_magma_table_object_mem_used, "magma_TableObjectMemUsed");
    addStat(Key::ep_magma_lsmtree_object_mem_used,
            "magma_LSMTreeObjectMemUsed");
    addStat(Key::ep_magma_write_cache_mem_used, "magma_WriteCacheMemUsed");
    addStat(Key::ep_magma_wal_mem_used, "magma_WALMemUsed");
    addStat(Key::ep_magma_table_meta_mem_used, "magma_TableMetaMemUsed");
    addStat(Key::ep_magma_buffer_mem_used, "magma_BufferMemUsed");
    addStat(Key::ep_magma_bloom_filter_mem_used,
            "magma_TotalBloomFilterMemUsed");
    addStat(Key::ep_magma_total_mem_used, "magma_TotalMemUsed");

    // Block cache.
    size_t blockCacheHits = 0;
    size_t blockCacheMisses = 0;
    if (statExists("magma_BlockCacheHits", blockCacheHits) &&
        statExists("magma_BlockCacheMisses", blockCacheMisses)) {
        collector.addStat(Key::ep_magma_block_cache_hits, blockCacheHits);
        collector.addStat(Key::ep_magma_block_cache_misses, blockCacheMisses);
        auto total = blockCacheHits + blockCacheMisses;
        double hitRatio = divide(blockCacheHits, total);
        collector.addStat(Key::ep_magma_block_cache_hit_ratio, hitRatio);
    }

    // SST file counts.
    addStat(Key::ep_magma_tables_deleted, "magma_NTablesDeleted");
    addStat(Key::ep_magma_tables_created, "magma_NTablesCreated");
    addStat(Key::ep_magma_tables, "magma_NTableFiles");

    // NSyncs.
    addStat(Key::ep_magma_syncs, "magma_NSyncs");
}

cb::engine_errc EventuallyPersistentEngine::doEngineStats(
        const BucketStatCollector& collector) {
    configuration.addStats(collector);

    EPStats &epstats = getEpStats();

    using namespace cb::stats;
    collector.addStat(Key::ep_storage_age, epstats.dirtyAge);
    collector.addStat(Key::ep_storage_age_highwat, epstats.dirtyAgeHighWat);
    collector.addStat(Key::ep_num_workers,
                      ExecutorPool::get()->getNumWorkersStat());

    if (getWorkloadPriority() == HIGH_BUCKET_PRIORITY) {
        collector.addStat(Key::ep_bucket_priority, "HIGH");
    } else if (getWorkloadPriority() == LOW_BUCKET_PRIORITY) {
        collector.addStat(Key::ep_bucket_priority, "LOW");
    }

    collector.addStat(Key::ep_total_enqueued, epstats.totalEnqueued);
    collector.addStat(Key::ep_total_deduplicated, epstats.totalDeduplicated);
    collector.addStat(Key::ep_expired_access, epstats.expired_access);
    collector.addStat(Key::ep_expired_compactor, epstats.expired_compactor);
    collector.addStat(Key::ep_expired_pager, epstats.expired_pager);
    collector.addStat(Key::ep_queue_size, epstats.diskQueueSize);
    collector.addStat(Key::ep_diskqueue_items, epstats.diskQueueSize);
    auto* flusher = kvBucket->getOneFlusher();
    if (flusher) {
        collector.addStat(Key::ep_commit_num, epstats.flusherCommits);
        collector.addStat(Key::ep_commit_time, epstats.commit_time);
        collector.addStat(Key::ep_commit_time_total,
                          epstats.cumulativeCommitTime);
        collector.addStat(Key::ep_item_begin_failed, epstats.beginFailed);
        collector.addStat(Key::ep_item_commit_failed, epstats.commitFailed);
        collector.addStat(Key::ep_item_flush_expired, epstats.flushExpired);
        collector.addStat(Key::ep_item_flush_failed, epstats.flushFailed);
        collector.addStat(Key::ep_flusher_state, flusher->stateName());
        collector.addStat(Key::ep_flusher_todo, epstats.flusher_todo);
        collector.addStat(Key::ep_total_persisted, epstats.totalPersisted);
        collector.addStat(Key::ep_uncommitted_items, epstats.flusher_todo);
        collector.addStat(Key::ep_chk_persistence_timeout,
                          VBucket::getCheckpointFlushTimeout().count());
    }
    collector.addStat(Key::ep_vbucket_del, epstats.vbucketDeletions);
    collector.addStat(Key::ep_vbucket_del_fail, epstats.vbucketDeletionFail);
    collector.addStat(Key::ep_flush_duration_total,
                      epstats.cumulativeFlushTime);

    kvBucket->getAggregatedVBucketStats(collector);

    kvBucket->getFileStats(collector);

    collector.addStat(Key::ep_persist_vbstate_total,
                      epstats.totalPersistVBState);

    size_t memUsed = stats.getPreciseTotalMemoryUsed();
    collector.addStat(Key::mem_used, memUsed);
    collector.addStat(Key::mem_used_estimate,
                      stats.getEstimatedTotalMemoryUsed());
    collector.addStat(Key::ep_mem_low_wat_percent, stats.mem_low_wat_percent);
    collector.addStat(Key::ep_mem_high_wat_percent, stats.mem_high_wat_percent);
    collector.addStat(Key::bytes, memUsed);
    collector.addStat(Key::ep_kv_size, stats.getCurrentSize());
    collector.addStat(Key::ep_blob_num, stats.getNumBlob());
#if defined(HAVE_JEMALLOC) || defined(HAVE_TCMALLOC)
    collector.addStat(Key::ep_blob_overhead, stats.getBlobOverhead());
#else
    collector.addStat(Key::ep_blob_overhead, "unknown");
#endif
    collector.addStat(Key::ep_value_size, stats.getTotalValueSize());
    collector.addStat(Key::ep_storedval_size, stats.getStoredValSize());
#if defined(HAVE_JEMALLOC) || defined(HAVE_TCMALLOC)
    collector.addStat(Key::ep_storedval_overhead, stats.getBlobOverhead());
#else
    collector.addStat(Key::ep_storedval_overhead, "unknown");
#endif
    collector.addStat(Key::ep_storedval_num, stats.getNumStoredVal());
    collector.addStat(Key::ep_overhead, stats.getMemOverhead());
    collector.addStat(Key::ep_item_num, stats.getNumItem());

    collector.addStat(Key::ep_oom_errors, stats.oom_errors);
    collector.addStat(Key::ep_tmp_oom_errors, stats.tmp_oom_errors);
    collector.addStat(Key::ep_mem_tracker_enabled,
                      EPStats::isMemoryTrackingEnabled());
    collector.addStat(Key::ep_bg_fetched, epstats.bg_fetched);
    collector.addStat(Key::ep_bg_meta_fetched, epstats.bg_meta_fetched);
    collector.addStat(Key::ep_bg_remaining_items, epstats.numRemainingBgItems);
    collector.addStat(Key::ep_bg_remaining_jobs, epstats.numRemainingBgJobs);
    collector.addStat(Key::ep_num_pager_runs, epstats.pagerRuns);
    collector.addStat(Key::ep_num_expiry_pager_runs, epstats.expiryPagerRuns);
    collector.addStat(Key::ep_num_freq_decayer_runs, epstats.freqDecayerRuns);
    collector.addStat(Key::ep_items_expelled_from_checkpoints,
                      epstats.itemsExpelledFromCheckpoints);
    collector.addStat(Key::ep_items_rm_from_checkpoints,
                      epstats.itemsRemovedFromCheckpoints);
    collector.addStat(Key::ep_num_value_ejects, epstats.numValueEjects);
    collector.addStat(Key::ep_num_eject_failures, epstats.numFailedEjects);
    collector.addStat(Key::ep_num_not_my_vbuckets, epstats.numNotMyVBuckets);

    collector.addStat(Key::ep_pending_ops, epstats.pendingOps);
    collector.addStat(Key::ep_pending_ops_total, epstats.pendingOpsTotal);
    collector.addStat(Key::ep_pending_ops_max, epstats.pendingOpsMax);
    collector.addStat(Key::ep_pending_ops_max_duration,
                      epstats.pendingOpsMaxDuration);

    collector.addStat(Key::ep_pending_compactions, epstats.pendingCompactions);
    collector.addStat(Key::ep_rollback_count, epstats.rollbackCount);

    size_t vbDeletions = epstats.vbucketDeletions.load();
    if (vbDeletions > 0) {
        collector.addStat(Key::ep_vbucket_del_max_walltime,
                          epstats.vbucketDelMaxWalltime);
        collector.addStat(Key::ep_vbucket_del_avg_walltime,
                          epstats.vbucketDelTotWalltime / vbDeletions);
    }

    size_t numBgOps = epstats.bgNumOperations.load();
    if (numBgOps > 0) {
        collector.addStat(Key::ep_bg_num_samples, epstats.bgNumOperations);
        collector.addStat(Key::ep_bg_min_wait, epstats.bgMinWait);
        collector.addStat(Key::ep_bg_max_wait, epstats.bgMaxWait);
        collector.addStat(Key::ep_bg_wait_avg, epstats.bgWait / numBgOps);
        collector.addStat(Key::ep_bg_min_load, epstats.bgMinLoad);
        collector.addStat(Key::ep_bg_max_load, epstats.bgMaxLoad);
        collector.addStat(Key::ep_bg_load_avg, epstats.bgLoad / numBgOps);
        collector.addStat(Key::ep_bg_wait, epstats.bgWait);
        collector.addStat(Key::ep_bg_load, epstats.bgLoad);
    }

    collector.addStat(Key::ep_degraded_mode, isDegradedMode());

    collector.addStat(Key::ep_num_access_scanner_runs, epstats.alogRuns);
    collector.addStat(Key::ep_num_access_scanner_skips,
                      epstats.accessScannerSkips);
    collector.addStat(Key::ep_access_scanner_last_runtime, epstats.alogRuntime);
    collector.addStat(Key::ep_access_scanner_num_items, epstats.alogNumItems);

    if (kvBucket->isAccessScannerEnabled() && epstats.alogTime.load() != 0)
    {
        std::array<char, 20> timestr;
        struct tm alogTim;
        hrtime_t alogTime = epstats.alogTime.load();
        if (cb_gmtime_r((time_t *)&alogTime, &alogTim) == -1) {
            collector.addStat(Key::ep_access_scanner_task_time, "UNKNOWN");
        } else {
            strftime(timestr.data(), 20, "%Y-%m-%d %H:%M:%S", &alogTim);
            collector.addStat(Key::ep_access_scanner_task_time, timestr.data());
        }
    } else {
        collector.addStat(Key::ep_access_scanner_task_time, "NOT_SCHEDULED");
    }

    if (kvBucket->isExpPagerEnabled()) {
        std::array<char, 20> timestr;
        struct tm expPagerTim;
        hrtime_t expPagerTime = epstats.expPagerTime.load();
        if (cb_gmtime_r((time_t *)&expPagerTime, &expPagerTim) == -1) {
            collector.addStat(Key::ep_expiry_pager_task_time, "UNKNOWN");
        } else {
            strftime(timestr.data(), 20, "%Y-%m-%d %H:%M:%S", &expPagerTim);
            collector.addStat(Key::ep_expiry_pager_task_time, timestr.data());
        }
    } else {
        collector.addStat(Key::ep_expiry_pager_task_time, "NOT_SCHEDULED");
    }

    collector.addStat(Key::ep_startup_time, startupTime.load());

    if (getConfiguration().getBucketType() == "persistent" &&
        getConfiguration().isWarmup()) {
        Warmup *wp = kvBucket->getWarmup();
        if (wp == nullptr) {
            throw std::logic_error("EPEngine::doEngineStats: warmup is NULL");
        }
        if (!kvBucket->isWarmingUp()) {
            collector.addStat(Key::ep_warmup_thread, "complete");
        } else {
            collector.addStat(Key::ep_warmup_thread, "running");
        }
        if (wp->getTime() > wp->getTime().zero()) {
            collector.addStat(
                    Key::ep_warmup_time,
                    std::chrono::duration_cast<std::chrono::microseconds>(
                            wp->getTime())
                            .count());
        }
        collector.addStat(Key::ep_warmup_oom, epstats.warmOOM);
        collector.addStat(Key::ep_warmup_dups, epstats.warmDups);
    }

    collector.addStat(Key::ep_num_ops_get_meta, epstats.numOpsGetMeta);
    collector.addStat(Key::ep_num_ops_set_meta, epstats.numOpsSetMeta);
    collector.addStat(Key::ep_num_ops_del_meta, epstats.numOpsDelMeta);
    collector.addStat(Key::ep_num_ops_set_meta_res_fail,
                      epstats.numOpsSetMetaResolutionFailed);
    collector.addStat(Key::ep_num_ops_del_meta_res_fail,
                      epstats.numOpsDelMetaResolutionFailed);
    collector.addStat(Key::ep_num_ops_set_ret_meta, epstats.numOpsSetRetMeta);
    collector.addStat(Key::ep_num_ops_del_ret_meta, epstats.numOpsDelRetMeta);
    collector.addStat(Key::ep_num_ops_get_meta_on_set_meta,
                      epstats.numOpsGetMetaOnSetWithMeta);
    collector.addStat(Key::ep_workload_pattern,
                      workload->stringOfWorkLoadPattern());

    collector.addStat(Key::ep_defragmenter_num_visited,
                      epstats.defragNumVisited);
    collector.addStat(Key::ep_defragmenter_num_moved, epstats.defragNumMoved);
    collector.addStat(Key::ep_defragmenter_sv_num_moved,
                      epstats.defragStoredValueNumMoved);

    collector.addStat(Key::ep_item_compressor_num_visited,
                      epstats.compressorNumVisited);
    collector.addStat(Key::ep_item_compressor_num_compressed,
                      epstats.compressorNumCompressed);

    collector.addStat(Key::ep_cursors_dropped, epstats.cursorsDropped);
    collector.addStat(Key::ep_cursor_memory_freed, epstats.cursorMemoryFreed);

    doDiskFailureStats(collector);

    // Note: These are also reported per-shard in 'kvstore' stats, however
    // we want to be able to graph these over time, and hence need to expose
    // to ns_sever at the top-level.
    if(configuration.getBackend() == "couchdb"){
        doEngineStatsCouchDB(collector, epstats);
    } else if(configuration.getBackend() == "magma") {
        doEngineStatsMagma(collector);
    } else if(configuration.getBackend() == "rocksdb"){
        doEngineStatsRocksDB(collector);
    }

    return cb::engine_errc::success;
}

cb::engine_errc EventuallyPersistentEngine::doMemoryStats(
        const CookieIface* cookie, const AddStatFn& add_stat) {
    add_casted_stat("mem_used_estimate",
                    stats.getEstimatedTotalMemoryUsed(),
                    add_stat,
                    cookie);
    auto memUsed = stats.getPreciseTotalMemoryUsed();
    add_casted_stat("bytes", memUsed, add_stat, cookie);
    add_casted_stat("mem_used", memUsed, add_stat, cookie);

    add_casted_stat("mem_used_merge_threshold",
                    arena.estimateUpdateThreshold.load(),
                    add_stat,
                    cookie);

    add_casted_stat(
            "ht_mem_used_replica", stats.replicaHTMemory, add_stat, cookie);

    add_casted_stat("replica_checkpoint_memory_overhead",
                    stats.replicaCheckpointOverhead,
                    add_stat,
                    cookie);

    add_casted_stat("ep_kv_size", stats.getCurrentSize(), add_stat, cookie);
    add_casted_stat(
            "ep_value_size", stats.getTotalValueSize(), add_stat, cookie);
    add_casted_stat("ep_overhead", stats.getMemOverhead(), add_stat, cookie);
    add_casted_stat("ep_max_size", stats.getMaxDataSize(), add_stat, cookie);
    add_casted_stat("ep_mem_low_wat", stats.mem_low_wat, add_stat, cookie);
    add_casted_stat("ep_mem_low_wat_percent",
                    stats.mem_low_wat_percent,
                    add_stat,
                    cookie);
    add_casted_stat("ep_mem_high_wat", stats.mem_high_wat, add_stat, cookie);
    add_casted_stat("ep_mem_high_wat_percent",
                    stats.mem_high_wat_percent,
                    add_stat,
                    cookie);
    add_casted_stat("ep_oom_errors", stats.oom_errors, add_stat, cookie);
    add_casted_stat(
            "ep_tmp_oom_errors", stats.tmp_oom_errors, add_stat, cookie);

    add_casted_stat("ep_blob_num", stats.getNumBlob(), add_stat, cookie);
#if defined(HAVE_JEMALLOC) || defined(HAVE_TCMALLOC)
    add_casted_stat(
            "ep_blob_overhead", stats.getBlobOverhead(), add_stat, cookie);
#else
    add_casted_stat("ep_blob_overhead", "unknown", add_stat, cookie);
#endif
    add_casted_stat(
            "ep_storedval_size", stats.getStoredValSize(), add_stat, cookie);
#if defined(HAVE_JEMALLOC) || defined(HAVE_TCMALLOC)
    add_casted_stat(
            "ep_storedval_overhead", stats.getBlobOverhead(), add_stat, cookie);
#else
    add_casted_stat("ep_storedval_overhead", "unknown", add_stat, cookie);
#endif
    add_casted_stat(
            "ep_storedval_num", stats.getNumStoredVal(), add_stat, cookie);
    add_casted_stat("ep_item_num", stats.getNumItem(), add_stat, cookie);

    std::unordered_map<std::string, size_t> alloc_stats;
    bool missing = cb::ArenaMalloc::getStats(arena, alloc_stats);
    for (const auto& it : alloc_stats) {
        add_prefixed_stat(
                "ep_arena", it.first.c_str(), it.second, add_stat, cookie);
    }
    if (missing) {
        add_casted_stat("ep_arena_missing_some_keys", true, add_stat, cookie);
    }
    missing = cb::ArenaMalloc::getGlobalStats(alloc_stats);
    for (const auto& it : alloc_stats) {
        add_prefixed_stat("ep_arena_global",
                          it.first.c_str(),
                          it.second,
                          add_stat,
                          cookie);
    }
    if (missing) {
        add_casted_stat(
                "ep_arena_global_missing_some_keys", true, add_stat, cookie);
    }
    return cb::engine_errc::success;
}

cb::engine_errc EventuallyPersistentEngine::doVBucketStats(
        const CookieIface* cookie,
        const AddStatFn& add_stat,
        const char* stat_key,
        int nkey,
        VBucketStatsDetailLevel detail) {
    class StatVBucketVisitor : public VBucketVisitor {
    public:
        StatVBucketVisitor(KVBucketIface* store,
                           const CookieIface* c,
                           AddStatFn a,
                           VBucketStatsDetailLevel detail)
            : eps(store), cookie(c), add_stat(std::move(a)), detail(detail) {
        }

        void visitBucket(const VBucketPtr& vb) override {
            addVBStats(cookie, add_stat, *vb, eps, detail);
        }

        static void addVBStats(const CookieIface* cookie,
                               const AddStatFn& add_stat,
                               VBucket& vb,
                               KVBucketIface* store,
                               VBucketStatsDetailLevel detail) {
            if (detail == VBucketStatsDetailLevel::PreviousState) {
                try {
                    std::array<char, 16> buf;
                    checked_snprintf(
                            buf.data(), buf.size(), "vb_%d", vb.getId().get());
                    add_casted_stat(buf.data(),
                                    VBucket::toString(vb.getInitialState()),
                                    add_stat,
                                    cookie);
                } catch (std::exception& error) {
                    EP_LOG_WARN("addVBStats: Failed building stats: {}",
                                error.what());
                }
            } else {
                vb.addStats(detail, add_stat, cookie);
            }
        }

    private:
        KVBucketIface* eps;
        const CookieIface* cookie;
        AddStatFn add_stat;
        VBucketStatsDetailLevel detail;
    };

    if (getKVBucket()->maybeWaitForVBucketWarmup(cookie)) {
        return cb::engine_errc::would_block;
    }

    if (nkey > 16 && strncmp(stat_key, "vbucket-details", 15) == 0) {
        Expects(detail == VBucketStatsDetailLevel::Full);
        std::string vbid(&stat_key[16], nkey - 16);
        uint16_t vbucket_id(0);
        if (!parseUint16(vbid.c_str(), &vbucket_id)) {
            return cb::engine_errc::invalid_arguments;
        }
        Vbid vbucketId = Vbid(vbucket_id);
        VBucketPtr vb = getVBucket(vbucketId);
        if (!vb) {
            return cb::engine_errc::not_my_vbucket;
        }

        StatVBucketVisitor::addVBStats(cookie,
                                       add_stat,
                                       *vb,
                                       kvBucket.get(),
                                       VBucketStatsDetailLevel::Full);
    } else if (nkey > 25 &&
               strncmp(stat_key, "vbucket-durability-state", 24) == 0) {
        Expects(detail == VBucketStatsDetailLevel::Durability);
        std::string vbid(&stat_key[25], nkey - 25);
        uint16_t vbucket_id(0);
        if (!parseUint16(vbid.c_str(), &vbucket_id)) {
            return cb::engine_errc::invalid_arguments;
        }
        Vbid vbucketId = Vbid(vbucket_id);
        VBucketPtr vb = getVBucket(vbucketId);
        if (!vb) {
            return cb::engine_errc::not_my_vbucket;
        }

        StatVBucketVisitor::addVBStats(cookie,
                                       add_stat,
                                       *vb,
                                       kvBucket.get(),
                                       VBucketStatsDetailLevel::Durability);
    } else {
        StatVBucketVisitor svbv(kvBucket.get(), cookie, add_stat, detail);
        kvBucket->visit(svbv);
    }
    return cb::engine_errc::success;
}

cb::engine_errc EventuallyPersistentEngine::doHashStats(
        const CookieIface* cookie, const AddStatFn& add_stat) {
    class StatVBucketVisitor : public VBucketVisitor {
    public:
        StatVBucketVisitor(const CookieIface* c,
                           AddStatFn a,
                           BucketCompressionMode compressMode)
            : cookie(c), add_stat(std::move(a)), compressionMode(compressMode) {
        }

        void visitBucket(const VBucketPtr& vb) override {
            Vbid vbid = vb->getId();
            std::array<char, 32> buf;
            try {
                checked_snprintf(
                        buf.data(), buf.size(), "vb_%d:state", vbid.get());
                add_casted_stat(buf.data(),
                                VBucket::toString(vb->getState()),
                                add_stat,
                                cookie);
            } catch (std::exception& error) {
                EP_LOG_WARN(
                        "StatVBucketVisitor::visitBucket: Failed to build "
                        "stat: {}",
                        error.what());
            }

            HashTableDepthStatVisitor depthVisitor;
            vb->ht.visitDepth(depthVisitor);

            try {
                checked_snprintf(
                        buf.data(), buf.size(), "vb_%d:size", vbid.get());
                add_casted_stat(buf.data(), vb->ht.getSize(), add_stat, cookie);
                checked_snprintf(
                        buf.data(), buf.size(), "vb_%d:locks", vbid.get());
                add_casted_stat(
                        buf.data(), vb->ht.getNumLocks(), add_stat, cookie);
                checked_snprintf(
                        buf.data(), buf.size(), "vb_%d:min_depth", vbid.get());
                add_casted_stat(buf.data(),
                                depthVisitor.min == -1 ? 0 : depthVisitor.min,
                                add_stat,
                                cookie);
                checked_snprintf(
                        buf.data(), buf.size(), "vb_%d:max_depth", vbid.get());
                add_casted_stat(buf.data(), depthVisitor.max, add_stat, cookie);
                checked_snprintf(
                        buf.data(), buf.size(), "vb_%d:histo", vbid.get());
                add_casted_stat(
                        buf.data(), depthVisitor.depthHisto, add_stat, cookie);
                checked_snprintf(
                        buf.data(), buf.size(), "vb_%d:reported", vbid.get());
                add_casted_stat(buf.data(),
                                vb->ht.getNumInMemoryItems(),
                                add_stat,
                                cookie);
                checked_snprintf(
                        buf.data(), buf.size(), "vb_%d:counted", vbid.get());
                add_casted_stat(
                        buf.data(), depthVisitor.size, add_stat, cookie);
                checked_snprintf(
                        buf.data(), buf.size(), "vb_%d:resized", vbid.get());
                add_casted_stat(
                        buf.data(), vb->ht.getNumResizes(), add_stat, cookie);
                checked_snprintf(
                        buf.data(), buf.size(), "vb_%d:mem_size", vbid.get());
                add_casted_stat(
                        buf.data(), vb->ht.getItemMemory(), add_stat, cookie);

                if (compressionMode != BucketCompressionMode::Off) {
                    checked_snprintf(buf.data(),
                                     buf.size(),
                                     "vb_%d:mem_size_uncompressed",
                                     vbid.get());
                    add_casted_stat(buf.data(),
                                    vb->ht.getUncompressedItemMemory(),
                                    add_stat,
                                    cookie);
                }
                checked_snprintf(buf.data(),
                                 buf.size(),
                                 "vb_%d:mem_size_counted",
                                 vbid.get());
                add_casted_stat(
                        buf.data(), depthVisitor.memUsed, add_stat, cookie);

                checked_snprintf(buf.data(),
                                 buf.size(),
                                 "vb_%d:num_system_items",
                                 vbid.get());
                add_casted_stat(buf.data(),
                                vb->ht.getNumSystemItems(),
                                add_stat,
                                cookie);
            } catch (std::exception& error) {
                EP_LOG_WARN(
                        "StatVBucketVisitor::visitBucket: Failed to build "
                        "stat: {}",
                        error.what());
            }
        }

        const CookieIface* cookie;
        AddStatFn add_stat;
        BucketCompressionMode compressionMode;
    };

    StatVBucketVisitor svbv(cookie, add_stat, getCompressionMode());
    kvBucket->visit(svbv);

    return cb::engine_errc::success;
}

/**
 * Helper class which sends the contents of an output stream to the ADD_STAT
 * callback.
 *
 * Usage:
 *     {
 *         AddStatsStream as("stat_key", callback, cookie);
 *         as << obj << std::endl;
 *     }
 *     // When 'as' goes out of scope, it will invoke the ADD_STAT callback
 *     // with the key "stat_key" and value of everything streamed to it.
 */
class AddStatsStream : public std::ostream {
public:
    AddStatsStream(std::string key,
                   AddStatFn callback,
                   const CookieIface* cookie)
        : std::ostream(&buf),
          key(std::move(key)),
          callback(std::move(callback)),
          cookie(cookie) {
    }

    ~AddStatsStream() override {
        auto value = buf.str();
        callback(key, value, cookie);
    }

private:
    std::string key;
    AddStatFn callback;
    const CookieIface* cookie;
    std::stringbuf buf;
};

cb::engine_errc EventuallyPersistentEngine::doHashDump(
        const CookieIface* cookie,
        const AddStatFn& addStat,
        std::string_view keyArgs) {
    auto result = getValidVBucketFromString(keyArgs);
    if (result.status != cb::engine_errc::success) {
        return result.status;
    }

    AddStatsStream as(result.vb->getId().to_string(), addStat, cookie);
    as << result.vb->ht << std::endl;

    return cb::engine_errc::success;
}

cb::engine_errc EventuallyPersistentEngine::doCheckpointDump(
        const CookieIface* cookie,
        const AddStatFn& addStat,
        std::string_view keyArgs) {
    auto result = getValidVBucketFromString(keyArgs);
    if (result.status != cb::engine_errc::success) {
        return result.status;
    }

    AddStatsStream as(result.vb->getId().to_string(), addStat, cookie);
    as << *result.vb->checkpointManager << std::endl;

    return cb::engine_errc::success;
}

cb::engine_errc EventuallyPersistentEngine::doDurabilityMonitorDump(
        const CookieIface* cookie,
        const AddStatFn& addStat,
        std::string_view keyArgs) {
    auto result = getValidVBucketFromString(keyArgs);
    if (result.status != cb::engine_errc::success) {
        return result.status;
    }

    AddStatsStream as(result.vb->getId().to_string(), addStat, cookie);
    result.vb->dumpDurabilityMonitor(as);
    as << std::endl;

    return cb::engine_errc::success;
}

cb::engine_errc EventuallyPersistentEngine::doVBucketDump(
        const CookieIface* cookie,
        const AddStatFn& addStat,
        std::string_view keyArgs) {
    auto result = getValidVBucketFromString(keyArgs);
    if (result.status != cb::engine_errc::success) {
        return result.status;
    }

    AddStatsStream as(result.vb->getId().to_string(), addStat, cookie);
    result.vb->dump(as);
    as << std::endl;

    return cb::engine_errc::success;
}

class StatCheckpointVisitor : public VBucketVisitor {
public:
    StatCheckpointVisitor(KVBucketIface* kvs, const CookieIface* c, AddStatFn a)
        : kvBucket(kvs), cookie(c), add_stat(std::move(a)) {
    }

    void visitBucket(const VBucketPtr& vb) override {
        addCheckpointStat(cookie, add_stat, kvBucket, *vb);
    }

    static void addCheckpointStat(const CookieIface* cookie,
                                  const AddStatFn& add_stat,
                                  KVBucketIface* eps,
                                  VBucket& vb) {
        Vbid vbid = vb.getId();
        std::array<char, 256> buf;
        try {
            checked_snprintf(buf.data(), buf.size(), "vb_%d:state", vbid.get());
            add_casted_stat(buf.data(),
                            VBucket::toString(vb.getState()),
                            add_stat,
                            cookie);
            vb.checkpointManager->addStats(add_stat, cookie);
        } catch (std::exception& error) {
            EP_LOG_WARN(
                    "StatCheckpointVisitor::addCheckpointStat: error building "
                    "stats: {}",
                    error.what());
        }
    }

    KVBucketIface* kvBucket;
    const CookieIface* cookie;
    AddStatFn add_stat;
};


class StatCheckpointTask : public GlobalTask {
public:
    StatCheckpointTask(EventuallyPersistentEngine* e,
                       const CookieIface* c,
                       AddStatFn a)
        : GlobalTask(e, TaskId::StatCheckpointTask, 0, false),
          ep(e),
          cookie(c),
          add_stat(std::move(a)) {
    }
    bool run() override {
        TRACE_EVENT0("ep-engine/task", "StatsCheckpointTask");
        StatCheckpointVisitor scv(ep->getKVBucket(), cookie, add_stat);
        ep->getKVBucket()->visit(scv);
        ep->notifyIOComplete(cookie, cb::engine_errc::success);
        return false;
    }

    std::string getDescription() const override {
        return "checkpoint stats for all vbuckets";
    }

    std::chrono::microseconds maxExpectedDuration() const override {
        // Task needed to lookup "checkpoint" stats; so the runtime should only
        // affects the particular stat request. However we don't want this to
        // take /too/ long, so set limit of 100ms.
        return std::chrono::milliseconds(100);
    }

private:
    EventuallyPersistentEngine *ep;
    const CookieIface* cookie;
    AddStatFn add_stat;
};
/// @endcond

cb::engine_errc EventuallyPersistentEngine::doCheckpointStats(
        const CookieIface* cookie,
        const AddStatFn& add_stat,
        const char* stat_key,
        int nkey) {
    if (nkey == 10) {
        void* es = getEngineSpecific(cookie);
        if (es == nullptr) {
            ExTask task = std::make_shared<StatCheckpointTask>(
                    this, cookie, add_stat);
            ExecutorPool::get()->schedule(task);
            storeEngineSpecific(cookie, this);
            return cb::engine_errc::would_block;
        } else {
            storeEngineSpecific(cookie, nullptr);
        }
    } else if (nkey > 11) {
        std::string vbid(&stat_key[11], nkey - 11);
        uint16_t vbucket_id(0);
        if (!parseUint16(vbid.c_str(), &vbucket_id)) {
            return cb::engine_errc::invalid_arguments;
        }
        Vbid vbucketId = Vbid(vbucket_id);
        VBucketPtr vb = getVBucket(vbucketId);
        if (!vb) {
            return cb::engine_errc::not_my_vbucket;
        }
        StatCheckpointVisitor::addCheckpointStat(
                cookie, add_stat, kvBucket.get(), *vb);
    }

    return cb::engine_errc::success;
}

cb::engine_errc EventuallyPersistentEngine::doDurabilityMonitorStats(
        const CookieIface* cookie,
        const AddStatFn& add_stat,
        const char* stat_key,
        int nkey) {
    const uint8_t size = 18; // size  of "durability-monitor"
    if (nkey == size) {
        // Case stat_key = "durability-monitor"
        // @todo: Return aggregated stats for all VBuckets.
        //     Implement as async, we don't what to block for too long.
        return cb::engine_errc::not_supported;
    } else if (nkey > size + 1) {
        // Case stat_key = "durability-monitor <vbid>"
        const uint16_t vbidPos = size + 1;
        std::string vbid_(&stat_key[vbidPos], nkey - vbidPos);
        uint16_t vbid(0);
        if (!parseUint16(vbid_.c_str(), &vbid)) {
            return cb::engine_errc::invalid_arguments;
        }

        VBucketPtr vb = getVBucket(Vbid(vbid));
        if (!vb) {
            // @todo: I would return an error code, but just replicating the
            //     behaviour of other stats for now
            return cb::engine_errc::success;
        }
        vb->addDurabilityMonitorStats(add_stat, cookie);
    }

    return cb::engine_errc::success;
}

class DcpStatsFilter {
public:
    explicit DcpStatsFilter(std::string_view value) {
        if (!value.empty()) {
            try {
                auto attributes = nlohmann::json::parse(value);
                auto filter = attributes.find("filter");
                if (filter != attributes.end()) {
                    auto iter = filter->find("user");
                    if (iter != filter->end()) {
                        user = cb::tagUserData(iter->get<std::string>());
                    }
                    iter = filter->find("port");
                    if (iter != filter->end()) {
                        port = iter->get<in_port_t>();
                    }
                }
            } catch (const std::exception& e) {
                EP_LOG_ERR(
                        "Failed to decode provided DCP filter: {}. Filter:{}",
                        e.what(),
                        value);
            }
        }
    }

    bool include(const std::shared_ptr<ConnHandler>& tc) {
        if ((user && *user != tc->getAuthenticatedUser()) ||
            (port && *port != tc->getConnectedPort())) {
            // Connection should not be part of this output
            return false;
        }

        return true;
    }

protected:
    std::optional<std::string> user;
    std::optional<in_port_t> port;
};

/**
 * Function object to send stats for a single dcp connection.
 */
struct ConnStatBuilder {
    ConnStatBuilder(const CookieIface* c, AddStatFn as, DcpStatsFilter filter)
        : cookie(c), add_stat(std::move(as)), filter(std::move(filter)) {
    }

    void operator()(std::shared_ptr<ConnHandler> tc) {
        ++aggregator.totalConns;
        if (filter.include(tc)) {
            tc->addStats(add_stat, cookie);
            auto tp = std::dynamic_pointer_cast<DcpProducer>(tc);
            if (tp) {
                tp->aggregateQueueStats(aggregator);
            }
        }
    }

    const auto& getCounter() {
        return aggregator;
    }

    const CookieIface* cookie;
    AddStatFn add_stat;
    DcpStatsFilter filter;
    ConnCounter aggregator;
};

struct ConnAggStatBuilder {
    ConnAggStatBuilder(std::string_view sep) : sep(sep) {
    }

    /**
     * Get counter tracking stats for the given connection
     * type (e.g., replication, views).
     *
     * Connection name is expected to meet the pattern:
     *  [^:]*:conn_type<separator>.*
     * E.g., with a separator of ":":
     *   eq_dcpq:replication:ns_0@127.0.0.1->ns_1@127.0.0.1:default
     * maps to
     *   replication
     *
     * If the connection name does not follow this pattern,
     * returns nullptr.
     *
     * @param tc connection
     * @return counter for the given connection, or nullptr
     */
    ConnCounter* getCounterForConnType(std::string_view name) {
        // strip everything upto and including the first colon,
        // e.g., "eq_dcpq:"
        size_t pos1 = name.find(':');
        if (pos1 == std::string_view::npos) {
            return nullptr;
        }

        name.remove_prefix(pos1 + 1);

        // find the given separator
        size_t pos2 = name.find(sep);
        if (pos2 == std::string_view::npos) {
            return nullptr;
        }

        // extract upto given separator e.g.,
        // if the full conn name is:
        //  eq_dcpq:replication:ns_0@127.0.0.1->ns_1@127.0.0.1:default
        // and the given separator is: ":"
        // "eq_dcpq:" was stripped earlier so
        //  prefix is "replication"
        std::string prefix(name.substr(0, pos2));

        return &counters[prefix];
    }

    void aggregate(ConnHandler& conn, ConnCounter* tc) {
        ConnCounter counter;
        ++counter.totalConns;

        conn.aggregateQueueStats(counter);

        ConnCounter& total = getTotalCounter();
        total += counter;

        if (tc) {
            *tc += counter;
        }
    }

    ConnCounter& getTotalCounter() {
        return counters[std::string(sep) + "total"];
    }

    void operator()(std::shared_ptr<ConnHandler> tc) {
        if (tc) {
            ConnCounter* aggregator = getCounterForConnType(tc->getName());
            aggregate(*tc, aggregator);
        }
    }

    const auto& getCounters() {
        return counters;
    }

    std::map<std::string, ConnCounter> counters;
    std::string_view sep;
};

/// @endcond

static void showConnAggStat(const std::string& connType,
                            const ConnCounter& counter,
                            const BucketStatCollector& collector) {
    try {
        auto labelled = collector.withLabels({{"connection_type", connType}});

        using namespace cb::stats;
        labelled.addStat(Key::connagg_connection_count, counter.totalConns);
        labelled.addStat(Key::connagg_backoff, counter.conn_queueBackoff);
        labelled.addStat(Key::connagg_producer_count, counter.totalProducers);
        labelled.addStat(Key::connagg_items_sent, counter.conn_queueDrain);
        labelled.addStat(Key::connagg_items_remaining,
                          counter.conn_queueRemaining);
        labelled.addStat(Key::connagg_total_bytes, counter.conn_totalBytes);
        labelled.addStat(Key::connagg_total_uncompressed_data_size,
                          counter.conn_totalUncompressedDataSize);

    } catch (std::exception& error) {
        EP_LOG_WARN("showConnAggStat: Failed to build stats: {}", error.what());
    }
}

class StatDCPTask : public GlobalTask {
public:
    using Callback = std::function<cb::engine_errc(
            EventuallyPersistentEngine* e, const CookieIface* cookie)>;
    StatDCPTask(EventuallyPersistentEngine* e,
                const CookieIface* cookie,
                std::string_view description,
                Callback callback)
        : GlobalTask(e, TaskId::StatDCPTask, 0, false),
          e(e),
          cookie(cookie),
          description(description),
          callback(std::move(callback)) {
    }
    bool run() override {
        TRACE_EVENT0("ep-engine/task", "StatDCPTask");
        cb::engine_errc result = cb::engine_errc::failed;
        try {
            result = callback(e, cookie);
        } catch (const std::exception& e) {
            EP_LOG_WARN(
                    "StatDCPTask: callback threw exception: \"{}\" task "
                    "desc:\"{}\"",
                    e.what(),
                    getDescription());
        }
        e->notifyIOComplete(cookie, result);
        return false;
    }

    std::string getDescription() const override {
        return description;
    }

    std::chrono::microseconds maxExpectedDuration() const override {
        // Task aggregates all dcp connections, of which there can be many, so
        // set limit of 100ms.
        return std::chrono::milliseconds(100);
    }

private:
    EventuallyPersistentEngine* e;
    const CookieIface* cookie;
    const std::string description;
    Callback callback;
};

cb::engine_errc EventuallyPersistentEngine::doConnAggStats(
        const CookieIface* cookie,
        const AddStatFn& add_stat,
        std::string_view sep) {
    void* engineSpecific = getEngineSpecific(cookie);
    if (engineSpecific == nullptr) {
        ExTask task = std::make_shared<StatDCPTask>(
                this,
                cookie,
                "Aggregated DCP stats",
                [add_stat, separator = std::string(sep)](
                        EventuallyPersistentEngine* ep,
                        const CookieIface* cookie) {
                    CBStatCollector col(add_stat, cookie);
                    ep->doConnAggStatsInner(col.forBucket(ep->getName()),
                                            separator);
                    return cb::engine_errc::success;
                });
        ExecutorPool::get()->schedule(task);
        storeEngineSpecific(cookie, this);
        return cb::engine_errc::would_block;
    } else {
        storeEngineSpecific(cookie, nullptr);
    }

    return cb::engine_errc::success;
}

cb::engine_errc EventuallyPersistentEngine::doConnAggStatsInner(
        const BucketStatCollector& collector, std::string_view sep) {
    // The separator is, in all current usage, ":" so the length will
    // normally be 1
    const size_t max_sep_len(8);
    sep = sep.substr(0, max_sep_len);

    ConnAggStatBuilder visitor(sep);
    dcpConnMap_->each(visitor);

    for (const auto& [connType, counter] : visitor.getCounters()) {
        // connType may be "replication", "views" etc. or ":total"
        if (connType == ":total" && !collector.includeAggregateMetrics()) {
            // Prometheus should not expose aggregations under the same
            // metric names, as this makes summing across labels
            // more difficult
            continue;
        }
        showConnAggStat(connType, counter, collector);
    }

    return cb::engine_errc::success;
}

cb::engine_errc EventuallyPersistentEngine::doDcpStats(
        const CookieIface* cookie,
        const AddStatFn& add_stat,
        std::string_view value) {
    void* engineSpecific = getEngineSpecific(cookie);
    if (engineSpecific == nullptr) {
        ExTask task = std::make_shared<StatDCPTask>(
                this,
                cookie,
                "Summarised bucket-wide DCP stats",
                [add_stat, filter = std::string(value)](
                        EventuallyPersistentEngine* ep,
                        const CookieIface* cookie) {
                    ep->doDcpStatsInner(cookie, add_stat, filter);
                    return cb::engine_errc::success;
                });
        ExecutorPool::get()->schedule(task);
        storeEngineSpecific(cookie, this);
        return cb::engine_errc::would_block;
    } else {
        storeEngineSpecific(cookie, nullptr);
    }

    return cb::engine_errc::success;
}

void EventuallyPersistentEngine::doDcpStatsInner(const CookieIface* cookie,
                                                 const AddStatFn& add_stat,
                                                 std::string_view value) {
    ConnStatBuilder dcpVisitor(cookie, add_stat, DcpStatsFilter{value});
    // ConnStatBuilder also adds per-stream stats while aggregating.
    dcpConnMap_->each(dcpVisitor);

    const auto& aggregator = dcpVisitor.getCounter();

<<<<<<< HEAD
    add_casted_stat("ep_dcp_count", aggregator.totalConns, add_stat, cookie);
    add_casted_stat("ep_dcp_producer_count", aggregator.totalProducers, add_stat, cookie);
    add_casted_stat("ep_dcp_total_bytes", aggregator.conn_totalBytes, add_stat, cookie);
    add_casted_stat("ep_dcp_total_uncompressed_data_size", aggregator.conn_totalUncompressedDataSize,
                    add_stat, cookie);
    add_casted_stat("ep_dcp_total_queue", aggregator.conn_queue,
                    add_stat, cookie);
    add_casted_stat("ep_dcp_queue_fill", aggregator.conn_queueFill,
                    add_stat, cookie);
    add_casted_stat("ep_dcp_items_sent", aggregator.conn_queueDrain,
                    add_stat, cookie);
    add_casted_stat("ep_dcp_items_remaining", aggregator.conn_queueRemaining,
                    add_stat, cookie);
    add_casted_stat("ep_dcp_num_running_backfills",
                    dcpConnMap_->getNumRunningBackfills(),
                    add_stat,
                    cookie);
    add_casted_stat("ep_dcp_max_running_backfills",
                    dcpConnMap_->getMaxRunningBackfills(),
                    add_stat,
                    cookie);
=======
    CBStatCollector collector(add_stat, cookie, getServerApi());
    addAggregatedProducerStats(collector.forBucket(getName()), aggregator);
>>>>>>> 2a5268c6

    dcpConnMap_->addStats(add_stat, cookie);
}

void EventuallyPersistentEngine::addAggregatedProducerStats(
        const BucketStatCollector& col, const ConnCounter& aggregator) {
    using namespace cb::stats;
    col.addStat(Key::dcp_count, aggregator.totalConns);
    col.addStat(Key::dcp_producer_count, aggregator.totalProducers);
    col.addStat(Key::dcp_consumer_count,
                aggregator.totalConns - aggregator.totalProducers);
    col.addStat(Key::dcp_total_data_size, aggregator.conn_totalBytes);
    col.addStat(Key::dcp_total_uncompressed_data_size,
                aggregator.conn_totalUncompressedDataSize);
    col.addStat(Key::dcp_total_queue, aggregator.conn_queue);
    col.addStat(Key::dcp_queue_fill, aggregator.conn_queueFill);
    col.addStat(Key::dcp_items_sent, aggregator.conn_queueDrain);
    col.addStat(Key::dcp_items_remaining, aggregator.conn_queueRemaining);
    col.addStat(Key::dcp_num_running_backfills,
                dcpConnMap_->getNumRunningBackfills());
    col.addStat(Key::dcp_max_running_backfills,
                dcpConnMap_->getMaxRunningBackfills());
}

cb::engine_errc EventuallyPersistentEngine::doEvictionStats(
        const CookieIface* cookie, const AddStatFn& add_stat) {
    /**
     * The "evicted" histogram stats provide an aggregated view of what the
     * execution frequencies are for all the items that evicted when running
     * the hifi_mfu algorithm.
     */
    add_casted_stat("ep_active_or_pending_eviction_values_evicted",
                    stats.activeOrPendingFrequencyValuesEvictedHisto,
                    add_stat,
                    cookie);
    add_casted_stat("ep_replica_eviction_values_evicted",
                    stats.replicaFrequencyValuesEvictedHisto,
                    add_stat,
                    cookie);
    /**
     * The "snapshot" histogram stats provide a view of what the contents of
     * the frequency histogram is like during the running of the hifi_mfu
     * algorithm.
     */
    add_casted_stat("ep_active_or_pending_eviction_values_snapshot",
                    stats.activeOrPendingFrequencyValuesSnapshotHisto,
                    add_stat,
                    cookie);
    add_casted_stat("ep_replica_eviction_values_snapshot",
                    stats.replicaFrequencyValuesSnapshotHisto,
                    add_stat,
                    cookie);
    return cb::engine_errc::success;
}

cb::engine_errc EventuallyPersistentEngine::doKeyStats(
        const CookieIface* cookie,
        const AddStatFn& add_stat,
        Vbid vbid,
        const DocKey& key,
        bool validate) {
    auto rv = checkPrivilege(cookie, cb::rbac::Privilege::Read, key);
    if (rv != cb::engine_errc::success) {
        return rv;
    }

    std::unique_ptr<Item> it;
    struct key_stats kstats;

    if (fetchLookupResult(cookie, it)) {
        if (!validate) {
            EP_LOG_DEBUG_RAW(
                    "Found lookup results for non-validating key "
                    "stat call. Would have leaked");
            it.reset();
        }
    } else if (validate) {
        rv = kvBucket->statsVKey(key, vbid, cookie);
        if (rv == cb::engine_errc::not_my_vbucket ||
            rv == cb::engine_errc::no_such_key) {
            if (isDegradedMode()) {
                return cb::engine_errc::temporary_failure;
            }
        }
        return rv;
    }

    rv = kvBucket->getKeyStats(key, vbid, cookie, kstats, WantsDeleted::No);
    if (rv == cb::engine_errc::success) {
        std::string valid("this_is_a_bug");
        if (validate) {
            if (kstats.dirty) {
                valid.assign("dirty");
            } else if (it) {
                valid.assign(kvBucket->validateKey(key, vbid, *it));
            } else {
                valid.assign("ram_but_not_disk");
            }
            EP_LOG_DEBUG("doKeyStats key {} is {}",
                         cb::UserDataView(key.to_string()),
                         valid);
        }
        add_casted_stat("key_is_dirty", kstats.dirty, add_stat, cookie);
        add_casted_stat("key_exptime", kstats.exptime, add_stat, cookie);
        add_casted_stat("key_flags", kstats.flags, add_stat, cookie);
        add_casted_stat("key_cas", kstats.cas, add_stat, cookie);
        add_casted_stat("key_vb_state", VBucket::toString(kstats.vb_state),
                        add_stat,
                        cookie);
        add_casted_stat("key_is_resident", kstats.resident, add_stat, cookie);
        if (validate) {
            add_casted_stat("key_valid", valid.c_str(), add_stat, cookie);
        }
    }
    return rv;
}

cb::engine_errc EventuallyPersistentEngine::doVbIdFailoverLogStats(
        const CookieIface* cookie, const AddStatFn& add_stat, Vbid vbid) {
    VBucketPtr vb = getVBucket(vbid);
    if(!vb) {
        return cb::engine_errc::not_my_vbucket;
    }
    vb->failovers->addStats(cookie, vb->getId(), add_stat);
    return cb::engine_errc::success;
}

cb::engine_errc EventuallyPersistentEngine::doAllFailoverLogStats(
        const CookieIface* cookie, const AddStatFn& add_stat) {
    cb::engine_errc rv = cb::engine_errc::success;
    class StatVBucketVisitor : public VBucketVisitor {
    public:
        StatVBucketVisitor(const CookieIface* c, AddStatFn a)
            : cookie(c), add_stat(std::move(a)) {
        }

        void visitBucket(const VBucketPtr& vb) override {
            vb->failovers->addStats(cookie, vb->getId(), add_stat);
        }

    private:
        const CookieIface* cookie;
        AddStatFn add_stat;
    };

    StatVBucketVisitor svbv(cookie, add_stat);
    kvBucket->visit(svbv);

    return rv;
}

void EventuallyPersistentEngine::doTimingStats(
        const BucketStatCollector& collector) {
    using namespace cb::stats;
    collector.addStat(Key::bg_wait, stats.bgWaitHisto);
    collector.addStat(Key::bg_load, stats.bgLoadHisto);
    collector.addStat(Key::set_with_meta, stats.setWithMetaHisto);
    collector.addStat(Key::pending_ops, stats.pendingOpsHisto);

    // Vbucket visitors
    collector.addStat(Key::checkpoint_remover, stats.checkpointRemoverHisto);
    collector.addStat(Key::item_pager, stats.itemPagerHisto);
    collector.addStat(Key::expiry_pager, stats.expiryPagerHisto);
    collector.addStat(Key::storage_age, stats.dirtyAgeHisto);

    // Regular commands
    collector.addStat(Key::get_cmd, stats.getCmdHisto);
    collector.addStat(Key::store_cmd, stats.storeCmdHisto);
    collector.addStat(Key::arith_cmd, stats.arithCmdHisto);
    collector.addStat(Key::get_stats_cmd, stats.getStatsCmdHisto);

    // Admin commands
    collector.addStat(Key::get_vb_cmd, stats.getVbucketCmdHisto);
    collector.addStat(Key::set_vb_cmd, stats.setVbucketCmdHisto);
    collector.addStat(Key::del_vb_cmd, stats.delVbucketCmdHisto);

    // Misc
    collector.addStat(Key::notify_io, stats.notifyIOHisto);

    // Disk stats
    collector.addStat(Key::disk_insert, stats.diskInsertHisto);
    collector.addStat(Key::disk_update, stats.diskUpdateHisto);
    collector.addStat(Key::disk_del, stats.diskDelHisto);
    collector.addStat(Key::disk_vb_del, stats.diskVBDelHisto);
    collector.addStat(Key::disk_commit, stats.diskCommitHisto);

    // Checkpoint cursor stats
    collector.addStat(Key::persistence_cursor_get_all_items,
                      stats.persistenceCursorGetItemsHisto);
    collector.addStat(Key::dcp_cursors_get_all_items,
                      stats.dcpCursorsGetItemsHisto);

    // SyncWrite stats
    collector.addStat(Key::sync_write_commit_majority,
                      stats.syncWriteCommitTimes.at(0));
    collector.addStat(Key::sync_write_commit_majority_and_persist_on_master,
                      stats.syncWriteCommitTimes.at(1));
    collector.addStat(Key::sync_write_commit_persist_to_majority,
                      stats.syncWriteCommitTimes.at(2));
}

static std::string getTaskDescrForStats(TaskId id) {
    return std::string(GlobalTask::getTaskName(id)) + "[" +
           to_string(GlobalTask::getTaskType(id)) + "]";
}

cb::engine_errc EventuallyPersistentEngine::doSchedulerStats(
        const CookieIface* cookie, const AddStatFn& add_stat) {
    for (TaskId id : GlobalTask::allTaskIds) {
        add_casted_stat(getTaskDescrForStats(id).c_str(),
                        stats.schedulingHisto[static_cast<int>(id)],
                        add_stat,
                        cookie);
    }

    return cb::engine_errc::success;
}

cb::engine_errc EventuallyPersistentEngine::doRunTimeStats(
        const CookieIface* cookie, const AddStatFn& add_stat) {
    for (TaskId id : GlobalTask::allTaskIds) {
        add_casted_stat(getTaskDescrForStats(id).c_str(),
                        stats.taskRuntimeHisto[static_cast<int>(id)],
                        add_stat,
                        cookie);
    }

    return cb::engine_errc::success;
}

cb::engine_errc EventuallyPersistentEngine::doDispatcherStats(
        const CookieIface* cookie, const AddStatFn& add_stat) {
    ExecutorPool::get()->doWorkerStat(
            ObjectRegistry::getCurrentEngine()->getTaskable(),
            cookie,
            add_stat);
    return cb::engine_errc::success;
}

cb::engine_errc EventuallyPersistentEngine::doTasksStats(
        const CookieIface* cookie, const AddStatFn& add_stat) {
    ExecutorPool::get()->doTasksStat(
            ObjectRegistry::getCurrentEngine()->getTaskable(),
            cookie,
            add_stat);
    return cb::engine_errc::success;
}

cb::engine_errc EventuallyPersistentEngine::doWorkloadStats(
        const CookieIface* cookie, const AddStatFn& add_stat) {
    try {
        std::array<char, 80> statname;
        ExecutorPool* expool = ExecutorPool::get();

        int readers = expool->getNumReaders();
        checked_snprintf(
                statname.data(), statname.size(), "ep_workload:num_readers");
        add_casted_stat(statname.data(), readers, add_stat, cookie);

        int writers = expool->getNumWriters();
        checked_snprintf(
                statname.data(), statname.size(), "ep_workload:num_writers");
        add_casted_stat(statname.data(), writers, add_stat, cookie);

        int auxio = expool->getNumAuxIO();
        checked_snprintf(
                statname.data(), statname.size(), "ep_workload:num_auxio");
        add_casted_stat(statname.data(), auxio, add_stat, cookie);

        int nonio = expool->getNumNonIO();
        checked_snprintf(
                statname.data(), statname.size(), "ep_workload:num_nonio");
        add_casted_stat(statname.data(), nonio, add_stat, cookie);

        int shards = workload->getNumShards();
        checked_snprintf(
                statname.data(), statname.size(), "ep_workload:num_shards");
        add_casted_stat(statname.data(), shards, add_stat, cookie);

        int numReadyTasks = expool->getNumReadyTasks();
        checked_snprintf(
                statname.data(), statname.size(), "ep_workload:ready_tasks");
        add_casted_stat(statname.data(), numReadyTasks, add_stat, cookie);

        int numSleepers = expool->getNumSleepers();
        checked_snprintf(
                statname.data(), statname.size(), "ep_workload:num_sleepers");
        add_casted_stat(statname.data(), numSleepers, add_stat, cookie);

        expool->doTaskQStat(ObjectRegistry::getCurrentEngine()->getTaskable(),
                            cookie,
                            add_stat);

    } catch (std::exception& error) {
        EP_LOG_WARN("doWorkloadStats: Error building stats: {}", error.what());
    }

    return cb::engine_errc::success;
}

void EventuallyPersistentEngine::addSeqnoVbStats(const CookieIface* cookie,
                                                 const AddStatFn& add_stat,
                                                 const VBucketPtr& vb) {
    // MB-19359: An atomic read of vbucket state without acquiring the
    // reader lock for state should suffice here.
    uint64_t relHighSeqno = vb->getHighSeqno();
    if (vb->getState() != vbucket_state_active) {
        snapshot_info_t info = vb->checkpointManager->getSnapshotInfo();
        relHighSeqno = info.range.getEnd();
    }

    try {
        std::array<char, 64> buffer;
        failover_entry_t entry = vb->failovers->getLatestEntry();
        checked_snprintf(buffer.data(),
                         buffer.size(),
                         "vb_%d:high_seqno",
                         vb->getId().get());
        add_casted_stat(buffer.data(), relHighSeqno, add_stat, cookie);
        checked_snprintf(buffer.data(),
                         buffer.size(),
                         "vb_%d:abs_high_seqno",
                         vb->getId().get());
        add_casted_stat(buffer.data(), vb->getHighSeqno(), add_stat, cookie);
        checked_snprintf(buffer.data(),
                         buffer.size(),
                         "vb_%d:last_persisted_seqno",
                         vb->getId().get());
        add_casted_stat(buffer.data(),
                        vb->getPublicPersistenceSeqno(),
                        add_stat,
                        cookie);
        checked_snprintf(
                buffer.data(), buffer.size(), "vb_%d:uuid", vb->getId().get());
        add_casted_stat(buffer.data(), entry.vb_uuid, add_stat, cookie);
        checked_snprintf(buffer.data(),
                         buffer.size(),
                         "vb_%d:purge_seqno",
                         vb->getId().get());
        add_casted_stat(buffer.data(), vb->getPurgeSeqno(), add_stat, cookie);
        const snapshot_range_t range = vb->getPersistedSnapshot();
        checked_snprintf(buffer.data(),
                         buffer.size(),
                         "vb_%d:last_persisted_snap_start",
                         vb->getId().get());
        add_casted_stat(buffer.data(), range.getStart(), add_stat, cookie);
        checked_snprintf(buffer.data(),
                         buffer.size(),
                         "vb_%d:last_persisted_snap_end",
                         vb->getId().get());
        add_casted_stat(buffer.data(), range.getEnd(), add_stat, cookie);

        checked_snprintf(buffer.data(),
                         buffer.size(),
                         "vb_%d:high_prepared_seqno",
                         vb->getId().get());
        add_casted_stat(
                buffer.data(), vb->getHighPreparedSeqno(), add_stat, cookie);
        checked_snprintf(buffer.data(),
                         buffer.size(),
                         "vb_%d:high_completed_seqno",
                         vb->getId().get());
        add_casted_stat(
                buffer.data(), vb->getHighCompletedSeqno(), add_stat, cookie);
        checked_snprintf(buffer.data(),
                         buffer.size(),
                         "vb_%d:max_visible_seqno",
                         vb->getId().get());
        add_casted_stat(
                buffer.data(), vb->getMaxVisibleSeqno(), add_stat, cookie);

    } catch (std::exception& error) {
        EP_LOG_WARN("addSeqnoVbStats: error building stats: {}", error.what());
    }
}

void EventuallyPersistentEngine::addLookupResult(const CookieIface* cookie,
                                                 std::unique_ptr<Item> result) {
    std::lock_guard<std::mutex> lh(lookupMutex);
    auto it = lookups.find(cookie);
    if (it != lookups.end()) {
        if (!it->second) {
            EP_LOG_DEBUG("Cleaning up old lookup result for '{}'",
                         it->second->getKey().data());
        } else {
            EP_LOG_DEBUG_RAW("Cleaning up old null lookup result");
        }
        lookups.erase(it);
    }
    lookups[cookie] = std::move(result);
}

bool EventuallyPersistentEngine::fetchLookupResult(const CookieIface* cookie,
                                                   std::unique_ptr<Item>& itm) {
    // This will return *and erase* the lookup result for a connection.
    // You look it up, you own it.
    std::lock_guard<std::mutex> lh(lookupMutex);
    auto it = lookups.find(cookie);
    if (it != lookups.end()) {
        itm = std::move(it->second);
        lookups.erase(it);
        return true;
    } else {
        return false;
    }
}

EventuallyPersistentEngine::StatusAndVBPtr
EventuallyPersistentEngine::getValidVBucketFromString(std::string_view vbNum) {
    if (vbNum.empty()) {
        // Must specify a vbucket.
        return {cb::engine_errc::invalid_arguments, {}};
    }
    uint16_t vbucket_id;
    if (!parseUint16(vbNum.data(), &vbucket_id)) {
        return {cb::engine_errc::invalid_arguments, {}};
    }
    Vbid vbid = Vbid(vbucket_id);
    VBucketPtr vb = getVBucket(vbid);
    if (!vb) {
        return {cb::engine_errc::not_my_vbucket, {}};
    }
    return {cb::engine_errc::success, vb};
}

cb::engine_errc EventuallyPersistentEngine::doSeqnoStats(
        const CookieIface* cookie,
        const AddStatFn& add_stat,
        const char* stat_key,
        int nkey) {
    if (getKVBucket()->maybeWaitForVBucketWarmup(cookie)) {
        return cb::engine_errc::would_block;
    }

    if (nkey > 14) {
        std::string value(stat_key + 14, nkey - 14);

        try {
            checkNumeric(value.c_str());
        } catch(std::runtime_error &) {
            return cb::engine_errc::invalid_arguments;
        }

        Vbid vbucket(atoi(value.c_str()));
        VBucketPtr vb = getVBucket(vbucket);
        if (!vb || vb->getState() == vbucket_state_dead) {
            return cb::engine_errc::not_my_vbucket;
        }

        addSeqnoVbStats(cookie, add_stat, vb);

        return cb::engine_errc::success;
    }

    auto vbuckets = kvBucket->getVBuckets().getBuckets();
    for (auto vbid : vbuckets) {
        VBucketPtr vb = getVBucket(vbid);
        if (vb) {
            addSeqnoVbStats(cookie, add_stat, vb);
        }
    }
    return cb::engine_errc::success;
}

void EventuallyPersistentEngine::addLookupAllKeys(const CookieIface* cookie,
                                                  cb::engine_errc err) {
    std::lock_guard<std::mutex> lh(lookupMutex);
    allKeysLookups[cookie] = err;
}

void EventuallyPersistentEngine::runDefragmenterTask() {
    kvBucket->runDefragmenterTask();
}

bool EventuallyPersistentEngine::runAccessScannerTask() {
    return kvBucket->runAccessScannerTask();
}

void EventuallyPersistentEngine::runVbStatePersistTask(Vbid vbid) {
    kvBucket->runVbStatePersistTask(vbid);
}

cb::engine_errc EventuallyPersistentEngine::doCollectionStats(
        const CookieIface* cookie,
        const AddStatFn& add_stat,
        const std::string& statKey) {
    CBStatCollector collector(add_stat, cookie);
    auto bucketCollector = collector.forBucket(getName());
    auto res = Collections::Manager::doCollectionStats(
            *kvBucket, bucketCollector, statKey);
    if (res.result == cb::engine_errc::unknown_collection ||
        res.result == cb::engine_errc::unknown_scope) {
        setUnknownCollectionErrorContext(cookie,
                                         res.getManifestId());
    }
    return cb::engine_errc(res.result);
}

cb::engine_errc EventuallyPersistentEngine::doScopeStats(
        const CookieIface* cookie,
        const AddStatFn& add_stat,
        const std::string& statKey) {
    CBStatCollector collector(add_stat, cookie);
    auto bucketCollector = collector.forBucket(getName());
    auto res = Collections::Manager::doScopeStats(
            *kvBucket, bucketCollector, statKey);
    if (res.result == cb::engine_errc::unknown_scope) {
        setUnknownCollectionErrorContext(cookie,
                                         res.getManifestId());
    }
    return cb::engine_errc(res.result);
}

cb::EngineErrorGetCollectionIDResult
EventuallyPersistentEngine::parseKeyStatCollection(
        std::string_view expectedStatPrefix,
        std::string_view statKeyArg,
        std::string_view collectionStr) {
    CollectionID cid(CollectionID::Default);
    if (statKeyArg == expectedStatPrefix) {
        // provided argument should be a collection path
        auto res = kvBucket->getCollectionsManager().getCollectionID(
                collectionStr);
        cid = res.getCollectionId();
        if (res.result != cb::engine_errc::success) {
            EP_LOG_WARN(
                    "EventuallyPersistentEngine::parseKeyStatCollection could "
                    "not find collection arg:{} error:{}",
                    collectionStr,
                    res.result);
        }
        return res;
    } else if (statKeyArg == (std::string(expectedStatPrefix) + "-byid") &&
               collectionStr.size() > 2) {
        // provided argument should be a hex collection ID N, 0xN or 0XN
        try {
            cid = std::stoul(collectionStr.data(), nullptr, 16);
        } catch (const std::logic_error& e) {
            EP_LOG_WARN(
                    "EventuallyPersistentEngine::parseKeyStatCollection "
                    "invalid collection arg:{}, exception:{}",
                    collectionStr,
                    e.what());
            return cb::EngineErrorGetCollectionIDResult{
                    cb::engine_errc::invalid_arguments};
        }
        // Collection's scope is needed for privilege check
        auto scope = kvBucket->getCollectionsManager().getScopeID(cid);
        if (scope.second) {
            return cb::EngineErrorGetCollectionIDResult(
                    scope.first, scope.second.value(), cid);
        } else {
            return cb::EngineErrorGetCollectionIDResult(
                    cb::engine_errc::unknown_collection, scope.first);
        }
    }
    return cb::EngineErrorGetCollectionIDResult(
            cb::engine_errc::invalid_arguments);
}

std::tuple<cb::engine_errc,
           std::optional<Vbid>,
           std::optional<std::string>,
           std::optional<CollectionID>>
EventuallyPersistentEngine::parseStatKeyArg(const CookieIface* cookie,
                                            std::string_view statKeyPrefix,
                                            std::string_view statKey) {
    std::vector<std::string> args;
    std::string trimmedStatKey(statKey);
    boost::algorithm::trim(trimmedStatKey);
    boost::split(args, trimmedStatKey, boost::is_space());
    if (args.size() != 3 && args.size() != 4) {
        return {cb::engine_errc::invalid_arguments,
                std::nullopt,
                std::nullopt,
                std::nullopt};
    }

    Vbid vbid(0);
    try {
        vbid = Vbid(gsl::narrow<uint16_t>(std::stoi(args[2])));
    } catch (const std::exception& e) {
        EP_LOG_WARN(
                "EventuallyPersistentEngine::doKeyStats invalid "
                "vbucket arg:{}, exception:{}",
                args[2],
                e.what());
        return {cb::engine_errc::invalid_arguments,
                std::nullopt,
                std::nullopt,
                std::nullopt};
    }

    CollectionID cid(CollectionID::Default);
    if (args.size() == 4) {
        cb::EngineErrorGetCollectionIDResult res{
                cb::engine_errc::unknown_collection};
        // An argument was provided, maybe an id or a 'path'
        auto cidResult =
                parseKeyStatCollection(statKeyPrefix, args[0], args[3]);
        if (cidResult.result != cb::engine_errc::success) {
            if (cidResult.result == cb::engine_errc::unknown_collection) {
                setUnknownCollectionErrorContext(cookie,
                                                 cidResult.getManifestId());
            }
            return {cb::engine_errc(cidResult.result),
                    std::nullopt,
                    std::nullopt,
                    std::nullopt};
        }
        cid = cidResult.getCollectionId();
    }

    return {cb::engine_errc::success, vbid, args[1], cid};
}

cb::engine_errc EventuallyPersistentEngine::doKeyStats(
        const CookieIface* cookie,
        const AddStatFn& add_stat,
        std::string_view statKey) {
    cb::engine_errc status;
    std::optional<Vbid> vbid;
    std::optional<std::string> key;
    std::optional<CollectionID> cid;
    std::tie(status, vbid, key, cid) = parseStatKeyArg(cookie, "key", statKey);
    if (status != cb::engine_errc::success) {
        return status;
    }
    auto docKey = StoredDocKey(*key, *cid);
    return doKeyStats(cookie, add_stat, *vbid, docKey, false);
}

cb::engine_errc EventuallyPersistentEngine::doVKeyStats(
        const CookieIface* cookie,
        const AddStatFn& add_stat,
        std::string_view statKey) {
    cb::engine_errc status;
    std::optional<Vbid> vbid;
    std::optional<std::string> key;
    std::optional<CollectionID> cid;
    std::tie(status, vbid, key, cid) = parseStatKeyArg(cookie, "vkey", statKey);
    if (status != cb::engine_errc::success) {
        return status;
    }
    auto docKey = StoredDocKey(*key, *cid);
    return doKeyStats(cookie, add_stat, *vbid, docKey, true);
}

cb::engine_errc EventuallyPersistentEngine::doDcpVbTakeoverStats(
        const CookieIface* cookie,
        const AddStatFn& add_stat,
        std::string_view statKey) {
    std::string tStream;
    std::string vbid;
    std::string buffer(statKey.data() + 15, statKey.size() - 15);
    std::stringstream ss(buffer);
    ss >> vbid;
    ss >> tStream;
    uint16_t vbucket_id(0);
    parseUint16(vbid.c_str(), &vbucket_id);
    Vbid vbucketId = Vbid(vbucket_id);
    return doDcpVbTakeoverStats(cookie, add_stat, tStream, vbucketId);
}

cb::engine_errc EventuallyPersistentEngine::doFailoversStats(
        const CookieIface* cookie,
        const AddStatFn& add_stat,
        std::string_view key) {
    const std::string statKey(key.data(), key.size());
    if (key.size() == 9) {
        return doAllFailoverLogStats(cookie, add_stat);
    }

    if (statKey.compare(std::string("failovers").length(),
                        std::string(" ").length(),
                        " ") == 0) {
        std::string vbid;
        std::string s_key(statKey.substr(10, key.size() - 10));
        std::stringstream ss(s_key);
        ss >> vbid;
        uint16_t vbucket_id(0);
        parseUint16(vbid.c_str(), &vbucket_id);
        Vbid vbucketId = Vbid(vbucket_id);
        return doVbIdFailoverLogStats(cookie, add_stat, vbucketId);
    }

    return cb::engine_errc::no_such_key;
}

cb::engine_errc EventuallyPersistentEngine::doDiskinfoStats(
        const CookieIface* cookie,
        const AddStatFn& add_stat,
        std::string_view key) {
    const std::string statKey(key.data(), key.size());
    if (key.size() == 8) {
        CBStatCollector collector{add_stat, cookie};
        auto bucketC = collector.forBucket(getName());
        return kvBucket->getFileStats(bucketC);
    }
    if ((key.size() == 15) &&
        (statKey.compare(std::string("diskinfo").length() + 1,
                         std::string("detail").length(),
                         "detail") == 0)) {
        return kvBucket->getPerVBucketDiskStats(cookie, add_stat);
    }

    return cb::engine_errc::invalid_arguments;
}

void EventuallyPersistentEngine::doDiskFailureStats(
        const BucketStatCollector& collector) {
    using namespace cb::stats;
    size_t value = 0;
    if (kvBucket->getKVStoreStat("failure_compaction", value)) {
        // Total data write failures is compaction failures plus commit failures
        auto writeFailure = value + stats.commitFailed;
        collector.addStat(Key::ep_data_write_failed, writeFailure);
    }
    if (kvBucket->getKVStoreStat("failure_get", value)) {
        collector.addStat(Key::ep_data_read_failed, value);
    }
}

cb::engine_errc EventuallyPersistentEngine::doPrivilegedStats(
        const CookieIface* cookie,
        const AddStatFn& add_stat,
        std::string_view key) {
    // Privileged stats - need Stats priv (and not just SimpleStats).
    const auto acc = getServerApi()->cookie->check_privilege(
            *cookie, cb::rbac::Privilege::Stats, {}, {});

    if (acc.success()) {
        if (cb_isPrefix(key, "_checkpoint-dump")) {
            const size_t keyLen = strlen("_checkpoint-dump");
            std::string_view keyArgs(key.data() + keyLen, key.size() - keyLen);
            return doCheckpointDump(cookie, add_stat, keyArgs);
        }

        if (cb_isPrefix(key, "_hash-dump")) {
            const size_t keyLen = strlen("_hash-dump");
            std::string_view keyArgs(key.data() + keyLen, key.size() - keyLen);
            return doHashDump(cookie, add_stat, keyArgs);
        }

        if (cb_isPrefix(key, "_durability-dump")) {
            const size_t keyLen = strlen("_durability-dump");
            std::string_view keyArgs(key.data() + keyLen, key.size() - keyLen);
            return doDurabilityMonitorDump(cookie, add_stat, keyArgs);
        }

        if (cb_isPrefix(key, "_vbucket-dump")) {
            const size_t keyLen = strlen("_vbucket-dump");
            std::string_view keyArgs(key.data() + keyLen, key.size() - keyLen);
            return doVBucketDump(cookie, add_stat, keyArgs);
        }

        return cb::engine_errc::no_such_key;
    }
    return cb::engine_errc::no_access;
}

cb::engine_errc EventuallyPersistentEngine::getStats(
        const void* cookie,
        std::string_view key,
        std::string_view value,
        const AddStatFn& add_stat) {
    const auto* c = reinterpret_cast<const CookieIface*>(cookie);
    ScopeTimer2<HdrMicroSecStopwatch, TracerStopwatch> timer(
            std::forward_as_tuple(stats.getStatsCmdHisto),
            std::forward_as_tuple(c, cb::tracing::Code::GetStats));

    EP_LOG_DEBUG("stats '{}'", key);

    // Some stats have been moved to using the stat collector interface,
    // while others have not. Depending on the key, this collector _may_
    // not be used, but creating it here reduces duplication (and it's not
    // expensive to create)
    CBStatCollector collector{add_stat, c};
    auto bucketCollector = collector.forBucket(getName());

    if (key.empty()) {
        return doEngineStats(bucketCollector);
    }
    if (key.size() > 7 && cb_isPrefix(key, "dcpagg ")) {
        return doConnAggStats(c, add_stat, key.substr(7));
    }
    if (key == "dcp"sv) {
        return doDcpStats(c, add_stat, value);
    }
    if (key == "eviction"sv) {
        return doEvictionStats(c, add_stat);
    }
    if (key == "hash"sv) {
        return doHashStats(c, add_stat);
    }
    if (key == "vbucket"sv) {
        return doVBucketStats(c,
                              add_stat,
                              key.data(),
                              key.size(),
                              VBucketStatsDetailLevel::State);
    }
    if (key == "prev-vbucket"sv) {
        return doVBucketStats(c,
                              add_stat,
                              key.data(),
                              key.size(),
                              VBucketStatsDetailLevel::PreviousState);
    }
    if (cb_isPrefix(key, "vbucket-durability-state")) {
        return doVBucketStats(c,
                              add_stat,
                              key.data(),
                              key.size(),
                              VBucketStatsDetailLevel::Durability);
    }
    if (cb_isPrefix(key, "vbucket-details")) {
        return doVBucketStats(c,
                              add_stat,
                              key.data(),
                              key.size(),
                              VBucketStatsDetailLevel::Full);
    }
    if (cb_isPrefix(key, "vbucket-seqno")) {
        return doSeqnoStats(c, add_stat, key.data(), key.size());
    }
    if (cb_isPrefix(key, "checkpoint")) {
        return doCheckpointStats(c, add_stat, key.data(), key.size());
    }
    if (cb_isPrefix(key, "durability-monitor")) {
        return doDurabilityMonitorStats(c, add_stat, key.data(), key.size());
    }
    if (key == "timings"sv) {
        doTimingStats(bucketCollector);
        return cb::engine_errc::success;
    }
    if (key == "dispatcher"sv) {
        return doDispatcherStats(c, add_stat);
    }
    if (key == "tasks"sv) {
        return doTasksStats(c, add_stat);
    }
    if (key == "scheduler"sv) {
        return doSchedulerStats(c, add_stat);
    }
    if (key == "runtimes"sv) {
        return doRunTimeStats(c, add_stat);
    }
    if (key == "memory"sv) {
        return doMemoryStats(c, add_stat);
    }
    if (key == "uuid"sv) {
        add_casted_stat("uuid", configuration.getUuid(), add_stat, cookie);
        return cb::engine_errc::success;
    }
    if (cb_isPrefix(key, "key ") || cb_isPrefix(key, "key-byid ")) {
        return doKeyStats(c, add_stat, key);
    }
    if (cb_isPrefix(key, "vkey ") || cb_isPrefix(key, "vkey-byid ")) {
        return doVKeyStats(c, add_stat, key);
    }
    if (key == "kvtimings"sv) {
        getKVBucket()->addKVStoreTimingStats(add_stat, c);
        return cb::engine_errc::success;
    }
    if (key.size() >= 7 && cb_isPrefix(key, "kvstore")) {
        std::string args(key.data() + 7, key.size() - 7);
        getKVBucket()->addKVStoreStats(add_stat, c, args);
        return cb::engine_errc::success;
    }
    if (key == "warmup"sv) {
        const auto* warmup = getKVBucket()->getWarmup();
        if (warmup != nullptr) {
            warmup->addStats(add_stat, c);
            return cb::engine_errc::success;
        }
        return cb::engine_errc::no_such_key;
    }
    if (key == "info"sv) {
        add_casted_stat("info", get_stats_info(), add_stat, cookie);
        return cb::engine_errc::success;
    }
    if (key == "config"sv) {
        configuration.addStats(bucketCollector);
        return cb::engine_errc::success;
    }
    if (key.size() > 15 && cb_isPrefix(key, "dcp-vbtakeover")) {
        return doDcpVbTakeoverStats(c, add_stat, key);
    }
    if (key == "workload"sv) {
        return doWorkloadStats(c, add_stat);
    }
    if (cb_isPrefix(key, "failovers")) {
        return doFailoversStats(c, add_stat, key);
    }
    if (cb_isPrefix(key, "diskinfo")) {
        return doDiskinfoStats(c, add_stat, key);
    }
    if (cb_isPrefix(key, "collections")) {
        return doCollectionStats(
                c, add_stat, std::string(key.data(), key.size()));
    }
    if (cb_isPrefix(key, "scopes")) {
        return doScopeStats(c, add_stat, std::string(key.data(), key.size()));
    }
    if (cb_isPrefix(key, "disk-failures")) {
        doDiskFailureStats(bucketCollector);
        return cb::engine_errc::success;
    }
    if (key[0] == '_') {
        return doPrivilegedStats(c, add_stat, key);
    }

    // Unknown stat requested
    return cb::engine_errc::no_such_key;
}

void EventuallyPersistentEngine::resetStats() {
    stats.reset();
    if (kvBucket) {
        kvBucket->resetUnderlyingStats();
    }
}

cb::engine_errc EventuallyPersistentEngine::checkPrivilege(
        const CookieIface* cookie, cb::rbac::Privilege priv, DocKey key) const {
    return cb::engine_errc(checkPrivilege(cookie, priv, key.getCollectionID()));
}

cb::engine_errc EventuallyPersistentEngine::checkPrivilege(
        const CookieIface* cookie,
        cb::rbac::Privilege priv,
        CollectionID cid) const {
    ScopeID sid{ScopeID::Default};
    uint64_t manifestUid{0};
    cb::engine_errc status = cb::engine_errc::success;

    if (!cid.isDefaultCollection()) {
        auto res = getKVBucket()->getScopeID(cid);
        manifestUid = res.first;
        if (!res.second) {
            status = cb::engine_errc::unknown_collection;
        } else {
            sid = res.second.value();
        }
    }

    if (status == cb::engine_errc::success) {
        status = checkPrivilege(cookie, priv, sid, cid);
    }

    switch (status) {
    case cb::engine_errc::success:
    case cb::engine_errc::no_access:
        break;
    case cb::engine_errc::unknown_collection:
        setUnknownCollectionErrorContext(cookie,
                                         manifestUid);
        break;
    default:
        EP_LOG_ERR(
                "EPE::checkPrivilege(priv:{}, cid:{}): sid:{} unexpected "
                "status:{}",
                int(priv),
                cid.to_string(),
                sid.to_string(),

                to_string(status));
    }
    return status;
}

cb::engine_errc EventuallyPersistentEngine::checkPrivilege(
        const CookieIface* cookie,
        cb::rbac::Privilege priv,
        std::optional<ScopeID> sid,
        std::optional<CollectionID> cid) const {
    try {
        switch (serverApi->cookie->check_privilege(*cookie, priv, sid, cid)
                        .getStatus()) {
        case cb::rbac::PrivilegeAccess::Status::Ok:
            return cb::engine_errc::success;
        case cb::rbac::PrivilegeAccess::Status::Fail:
            return cb::engine_errc::no_access;
        case cb::rbac::PrivilegeAccess::Status::FailNoPrivileges:
            return cid ? cb::engine_errc::unknown_collection
                       : cb::engine_errc::unknown_scope;
        }
    } catch (const std::exception& e) {
        EP_LOG_ERR(
                "EPE::checkPrivilege: received exception while checking "
                "privilege for sid:{}: cid:{} {}",
                sid ? sid->to_string() : "no-scope",
                cid ? cid->to_string() : "no-collection",
                e.what());
    }
    return cb::engine_errc::failed;
}

cb::engine_errc EventuallyPersistentEngine::testPrivilege(
        const CookieIface& cookie,
        cb::rbac::Privilege priv,
        std::optional<ScopeID> sid,
        std::optional<CollectionID> cid) const {
    try {
        switch (cookie.testPrivilege(priv, sid, cid).getStatus()) {
        case cb::rbac::PrivilegeAccess::Status::Ok:
            return cb::engine_errc::success;
        case cb::rbac::PrivilegeAccess::Status::Fail:
            return cb::engine_errc::no_access;
        case cb::rbac::PrivilegeAccess::Status::FailNoPrivileges:
            return cid ? cb::engine_errc::unknown_collection
                       : cb::engine_errc::unknown_scope;
        }
    } catch (const std::exception& e) {
        EP_LOG_ERR(
                "EPE::testPrivilege: received exception while checking "
                "privilege for sid:{}: cid:{} {}",
                sid ? sid->to_string() : "no-scope",
                cid ? cid->to_string() : "no-collection",
                e.what());
    }
    return cb::engine_errc::failed;
}

/**
 * @return the privilege revision, which changes when privileges do.
 */
uint32_t EventuallyPersistentEngine::getPrivilegeRevision(
        const CookieIface* cookie) const {
    return serverApi->cookie->get_privilege_context_revision(*cookie);
}

cb::engine_errc EventuallyPersistentEngine::observe(
        const CookieIface* cookie,
        const cb::mcbp::Request& req,
        const AddResponseFn& response) {
    size_t offset = 0;

    const auto value = req.getValue();
    const uint8_t* data = value.data();
    std::stringstream result;

    while (offset < value.size()) {
        // Each entry is built up by:
        // 2 bytes vb id
        // 2 bytes key length
        // n bytes key

        // Parse a key
        if (value.size() - offset < 4) {
            setErrorContext(cookie, "Requires vbid and keylen.");
            return cb::engine_errc::invalid_arguments;
        }

        Vbid vb_id;
        memcpy(&vb_id, data + offset, sizeof(Vbid));
        vb_id = vb_id.ntoh();
        offset += sizeof(Vbid);

        uint16_t keylen;
        memcpy(&keylen, data + offset, sizeof(uint16_t));
        keylen = ntohs(keylen);
        offset += sizeof(uint16_t);

        if (value.size() - offset < keylen) {
            setErrorContext(cookie, "Incorrect keylen");
            return cb::engine_errc::invalid_arguments;
        }

        DocKey key = makeDocKey(cookie, {data + offset, keylen});
        offset += keylen;
        EP_LOG_DEBUG("Observing key {} in {}",
                     cb::UserDataView(key.to_string()),
                     vb_id);

        auto rv = checkPrivilege(cookie, cb::rbac::Privilege::Read, key);
        if (rv != cb::engine_errc::success) {
            return rv;
        }

        // Get key stats
        uint16_t keystatus = 0;
        struct key_stats kstats = {};
        rv = kvBucket->getKeyStats(
                key, vb_id, cookie, kstats, WantsDeleted::Yes);
        if (rv == cb::engine_errc::success) {
            if (kstats.logically_deleted) {
                keystatus = OBS_STATE_LOGICAL_DEL;
            } else if (!kstats.dirty) {
                keystatus = OBS_STATE_PERSISTED;
            } else {
                keystatus = OBS_STATE_NOT_PERSISTED;
            }
        } else if (rv == cb::engine_errc::no_such_key) {
            keystatus = OBS_STATE_NOT_FOUND;
        } else if (rv == cb::engine_errc::not_my_vbucket) {
            return cb::engine_errc::not_my_vbucket;
        } else if (rv == cb::engine_errc::would_block) {
            return rv;
        } else if (rv == cb::engine_errc::sync_write_re_commit_in_progress) {
            return rv;
        } else {
            return cb::engine_errc::failed;
        }

        // Put the result into a response buffer
        vb_id = vb_id.hton();
        keylen = htons(keylen);
        uint64_t cas = htonll(kstats.cas);
        result.write((char*)&vb_id, sizeof(Vbid));
        result.write((char*) &keylen, sizeof(uint16_t));
        result.write(reinterpret_cast<const char*>(key.data()), key.size());
        result.write((char*) &keystatus, sizeof(uint8_t));
        result.write((char*) &cas, sizeof(uint64_t));
    }

    uint64_t persist_time = 0;
    auto queue_size = static_cast<double>(stats.diskQueueSize);
    double item_trans_time = kvBucket->getTransactionTimePerItem();

    if (item_trans_time > 0 && queue_size > 0) {
        persist_time = static_cast<uint32_t>(queue_size * item_trans_time);
    }
    persist_time = persist_time << 32;

    const auto result_string = result.str();
    return sendResponse(response,
                        {}, // key
                        {}, // extra
                        result_string, // body
                        PROTOCOL_BINARY_RAW_BYTES,
                        cb::mcbp::Status::Success,
                        persist_time,
                        cookie);
}

cb::engine_errc EventuallyPersistentEngine::observe_seqno(
        const CookieIface* cookie,
        const cb::mcbp::Request& request,
        const AddResponseFn& response) {
    Vbid vb_id = request.getVBucket();
    auto value = request.getValue();
    auto vb_uuid = static_cast<uint64_t>(
            ntohll(*reinterpret_cast<const uint64_t*>(value.data())));

    EP_LOG_DEBUG("Observing {} with uuid: {}", vb_id, vb_uuid);

    VBucketPtr vb = kvBucket->getVBucket(vb_id);
    if (!vb) {
        return cb::engine_errc::not_my_vbucket;
    }

    folly::SharedMutex::ReadHolder rlh(vb->getStateLock());
    if (vb->getState() == vbucket_state_dead) {
        return cb::engine_errc::not_my_vbucket;
    }

    //Check if the vb uuid matches with the latest entry
    failover_entry_t entry = vb->failovers->getLatestEntry();
    std::stringstream result;

    if (vb_uuid != entry.vb_uuid) {
       uint64_t failover_highseqno = 0;
       uint64_t latest_uuid;
       bool found = vb->failovers->getLastSeqnoForUUID(vb_uuid, &failover_highseqno);
       if (!found) {
           return cb::engine_errc::no_such_key;
       }

       uint8_t format_type = 1;
       uint64_t last_persisted_seqno = htonll(vb->getPublicPersistenceSeqno());
       uint64_t current_seqno = htonll(vb->getHighSeqno());
       latest_uuid = htonll(entry.vb_uuid);
       vb_id = vb_id.hton();
       vb_uuid = htonll(vb_uuid);
       failover_highseqno = htonll(failover_highseqno);

       result.write((char*) &format_type, sizeof(uint8_t));
       result.write((char*)&vb_id, sizeof(Vbid));
       result.write((char*) &latest_uuid, sizeof(uint64_t));
       result.write((char*) &last_persisted_seqno, sizeof(uint64_t));
       result.write((char*) &current_seqno, sizeof(uint64_t));
       result.write((char*) &vb_uuid, sizeof(uint64_t));
       result.write((char*) &failover_highseqno, sizeof(uint64_t));
    } else {
        uint8_t format_type = 0;
        uint64_t last_persisted_seqno = htonll(vb->getPublicPersistenceSeqno());
        uint64_t current_seqno = htonll(vb->getHighSeqno());
        vb_id = vb_id.hton();
        vb_uuid =  htonll(vb_uuid);

        result.write((char*) &format_type, sizeof(uint8_t));
        result.write((char*)&vb_id, sizeof(Vbid));
        result.write((char*) &vb_uuid, sizeof(uint64_t));
        result.write((char*) &last_persisted_seqno, sizeof(uint64_t));
        result.write((char*) &current_seqno, sizeof(uint64_t));
    }

    return sendResponse(response,
                        {}, // key
                        {}, // extra
                        result.str(), // body
                        PROTOCOL_BINARY_RAW_BYTES,
                        cb::mcbp::Status::Success,
                        0,
                        cookie);
}

VBucketPtr EventuallyPersistentEngine::getVBucket(Vbid vbucket) const {
    return kvBucket->getVBucket(vbucket);
}

cb::engine_errc EventuallyPersistentEngine::handleLastClosedCheckpoint(
        const CookieIface* cookie,
        const cb::mcbp::Request& request,
        const AddResponseFn& response) {
    VBucketPtr vb = getVBucket(request.getVBucket());
    if (!vb) {
        return cb::engine_errc::not_my_vbucket;
    }

    const uint64_t id =
            htonll(vb->checkpointManager->getLastClosedCheckpointId());
    return sendResponse(
            response,
            {}, // key
            {}, // extra
            {reinterpret_cast<const char*>(&id), sizeof(id)}, // body
            PROTOCOL_BINARY_RAW_BYTES,
            cb::mcbp::Status::Success,
            0,
            cookie);
}

cb::engine_errc EventuallyPersistentEngine::handleCreateCheckpoint(
        const CookieIface* cookie,
        const cb::mcbp::Request& req,
        const AddResponseFn& response) {
    VBucketPtr vb = getVBucket(req.getVBucket());

    if (!vb || vb->getState() != vbucket_state_active) {
        return cb::engine_errc::not_my_vbucket;
    }

    // Create a new checkpoint, notifying flusher.
    const uint64_t checkpointId =
            htonll(vb->checkpointManager->createNewCheckpoint());
    getKVBucket()->wakeUpFlusher();
    const auto lastPersisted =
            kvBucket->getLastPersistedCheckpointId(vb->getId());

    if (lastPersisted.second) {
        const uint64_t persistedChkId = htonll(lastPersisted.first);
        std::array<char, sizeof(checkpointId) + sizeof(persistedChkId)> val;
        memcpy(val.data(), &checkpointId, sizeof(checkpointId));
        memcpy(val.data() + sizeof(checkpointId),
               &persistedChkId,
               sizeof(persistedChkId));
        return sendResponse(response,
                            {}, // key
                            {}, // extra
                            {val.data(), val.size()}, // body
                            PROTOCOL_BINARY_RAW_BYTES,
                            cb::mcbp::Status::Success,
                            0,
                            cookie);
    }

    return sendResponse(response,
                        {}, // key
                        {}, // extra
                        {}, // body
                        PROTOCOL_BINARY_RAW_BYTES,
                        cb::mcbp::Status::Success,
                        0,
                        cookie);
}

cb::engine_errc EventuallyPersistentEngine::handleSeqnoPersistence(
        const CookieIface* cookie,
        const cb::mcbp::Request& req,
        const AddResponseFn& response) {
    const Vbid vbucket = req.getVBucket();
    VBucketPtr vb = getVBucket(vbucket);
    if (!vb) {
        return cb::engine_errc::not_my_vbucket;
    }

    auto status = cb::mcbp::Status::Success;
    auto extras = req.getExtdata();
    uint64_t seqno = ntohll(*reinterpret_cast<const uint64_t*>(extras.data()));

    if (getEngineSpecific(cookie) == nullptr) {
        auto persisted_seqno = vb->getPersistenceSeqno();
        if (seqno > persisted_seqno) {
            auto res = vb->checkAddHighPriorityVBEntry(
                    seqno, cookie, HighPriorityVBNotify::Seqno);

            switch (res) {
            case HighPriorityVBReqStatus::RequestScheduled:
                storeEngineSpecific(cookie, this);
                return cb::engine_errc::would_block;

            case HighPriorityVBReqStatus::NotSupported:
                status = cb::mcbp::Status::NotSupported;
                EP_LOG_WARN(
                        "EventuallyPersistentEngine::handleSeqnoCmds(): "
                        "High priority async seqno request "
                        "for {} is NOT supported",
                        vbucket);
                break;

            case HighPriorityVBReqStatus::RequestNotScheduled:
                /* 'HighPriorityVBEntry' was not added, hence just return
                   success */
                EP_LOG_INFO(
                        "EventuallyPersistentEngine::handleSeqnoCmds(): "
                        "Did NOT add high priority async seqno request "
                        "for {}, Persisted seqno {} > requested seqno "
                        "{}",
                        vbucket,
                        persisted_seqno,
                        seqno);
                break;
            }
        }
    } else {
        storeEngineSpecific(cookie, nullptr);
        EP_LOG_DEBUG("Sequence number {} persisted for {}", seqno, vbucket);
    }

    return sendResponse(response,
                        {}, // key
                        {}, // extra
                        {}, // body
                        PROTOCOL_BINARY_RAW_BYTES,
                        status,
                        0,
                        cookie);
}

cb::EngineErrorMetadataPair EventuallyPersistentEngine::getMetaInner(
        const CookieIface* cookie, const DocKey& key, Vbid vbucket) {
    uint32_t deleted;
    uint8_t datatype;
    ItemMetaData itemMeta;
    cb::engine_errc ret = kvBucket->getMetaData(
            key, vbucket, cookie, itemMeta, deleted, datatype);

    item_info metadata;

    if (ret == cb::engine_errc::success) {
        metadata = to_item_info(itemMeta, datatype, deleted);
    } else if (ret == cb::engine_errc::no_such_key ||
               ret == cb::engine_errc::not_my_vbucket) {
        if (isDegradedMode()) {
            ret = cb::engine_errc::temporary_failure;
        }
    }

    return std::make_pair(cb::engine_errc(ret), metadata);
}
bool EventuallyPersistentEngine::decodeSetWithMetaOptions(
        cb::const_byte_buffer extras,
        GenerateCas& generateCas,
        CheckConflicts& checkConflicts,
        PermittedVBStates& permittedVBStates) {
    // DeleteSource not needed by SetWithMeta, so set to default of explicit
    DeleteSource deleteSource = DeleteSource::Explicit;
    return EventuallyPersistentEngine::decodeWithMetaOptions(extras,
                                                             generateCas,
                                                             checkConflicts,
                                                             permittedVBStates,
                                                             deleteSource);
}
bool EventuallyPersistentEngine::decodeWithMetaOptions(
        cb::const_byte_buffer extras,
        GenerateCas& generateCas,
        CheckConflicts& checkConflicts,
        PermittedVBStates& permittedVBStates,
        DeleteSource& deleteSource) {
    bool forceFlag = false;
    if (extras.size() == 28 || extras.size() == 30) {
        const size_t fixed_extras_size = 24;
        uint32_t options;
        memcpy(&options, extras.data() + fixed_extras_size, sizeof(options));
        options = ntohl(options);

        if (options & SKIP_CONFLICT_RESOLUTION_FLAG) {
            checkConflicts = CheckConflicts::No;
        }

        if (options & FORCE_ACCEPT_WITH_META_OPS) {
            forceFlag = true;
        }

        if (options & REGENERATE_CAS) {
            generateCas = GenerateCas::Yes;
        }

        if (options & FORCE_WITH_META_OP) {
            permittedVBStates.set(vbucket_state_replica);
            permittedVBStates.set(vbucket_state_pending);
            checkConflicts = CheckConflicts::No;
        }

        if (options & IS_EXPIRATION) {
            deleteSource = DeleteSource::TTL;
        }
    }

    // Validate options
    // 1) If GenerateCas::Yes then we must have CheckConflicts::No
    bool check1 = generateCas == GenerateCas::Yes &&
                  checkConflicts == CheckConflicts::Yes;

    // 2) If bucket is LWW/Custom and forceFlag is not set and GenerateCas::No
    bool check2 =
            conflictResolutionMode != ConflictResolutionMode::RevisionId &&
            !forceFlag && generateCas == GenerateCas::No;

    // 3) If bucket is revid then forceFlag must be false.
    bool check3 =
            conflictResolutionMode == ConflictResolutionMode::RevisionId &&
            forceFlag;

    // So if either check1/2/3 is true, return false
    return !(check1 || check2 || check3);
}

/**
 * This is a helper function for set/deleteWithMeta, used to extract nmeta
 * from the packet.
 * @param emd Extended Metadata (edited by this function)
 * @param value nmeta is removed from the value by this function
 * @param extras
 */
void extractNmetaFromExtras(cb::const_byte_buffer& emd,
                            cb::const_byte_buffer& value,
                            cb::const_byte_buffer extras) {
    if (extras.size() == 26 || extras.size() == 30) {
        // 26 = nmeta
        // 30 = options and nmeta (options followed by nmeta)
        // The extras is stored last, so copy out the two last bytes in
        // the extras field and use them as nmeta
        uint16_t nmeta;
        memcpy(&nmeta, extras.end() - sizeof(nmeta), sizeof(nmeta));
        nmeta = ntohs(nmeta);
        // Correct the vallen
        emd = {value.data() + value.size() - nmeta, nmeta};
        value = {value.data(), value.size() - nmeta};
    }
}

protocol_binary_datatype_t EventuallyPersistentEngine::checkForDatatypeJson(
        const CookieIface* cookie,
        protocol_binary_datatype_t datatype,
        std::string_view body) {
    if (!isDatatypeSupported(cookie, PROTOCOL_BINARY_DATATYPE_JSON)) {
        // JSON check the body if xattr's are enabled
        if (mcbp::datatype::is_xattr(datatype)) {
            body = cb::xattr::get_body(body);
        }

        if (checkUTF8JSON(reinterpret_cast<const uint8_t*>(body.data()),
                          body.size())) {
            datatype |= PROTOCOL_BINARY_DATATYPE_JSON;
        }
    }
    return datatype;
}

DocKey EventuallyPersistentEngine::makeDocKey(const CookieIface* cookie,
                                              cb::const_byte_buffer key) {
    return DocKey{key.data(),
                  key.size(),
                  cookie->isCollectionsSupported()
                          ? DocKeyEncodesCollectionId::Yes
                          : DocKeyEncodesCollectionId::No};
}

cb::engine_errc EventuallyPersistentEngine::setWithMeta(
        const CookieIface* cookie,
        const cb::mcbp::Request& request,
        const AddResponseFn& response) {
    if (isDegradedMode()) {
        return cb::engine_errc::temporary_failure;
    }

    const auto extras = request.getExtdata();

    CheckConflicts checkConflicts = CheckConflicts::Yes;
    PermittedVBStates permittedVBStates{vbucket_state_active};
    GenerateCas generateCas = GenerateCas::No;
    if (!decodeSetWithMetaOptions(
                extras, generateCas, checkConflicts, permittedVBStates)) {
        return cb::engine_errc::invalid_arguments;
    }

    auto value = request.getValue();
    cb::const_byte_buffer emd;
    extractNmetaFromExtras(emd, value, extras);

    std::chrono::steady_clock::time_point startTime;
    {
        void* startTimeC = getEngineSpecific(cookie);
        if (startTimeC) {
            startTime = std::chrono::steady_clock::time_point(
                    std::chrono::steady_clock::duration(
                            *(static_cast<hrtime_t*>(startTimeC))));
            // Release the allocated memory and store nullptr to avoid
            // memory leak in an error path
            cb_free(startTimeC);
            storeEngineSpecific(cookie, nullptr);
        } else {
            startTime = std::chrono::steady_clock::now();
        }
    }

    const auto opcode = request.getClientOpcode();
    const bool allowExisting = (opcode == cb::mcbp::ClientOpcode::SetWithMeta ||
                                opcode == cb::mcbp::ClientOpcode::SetqWithMeta);

    const auto* payload =
            reinterpret_cast<const cb::mcbp::request::SetWithMetaPayload*>(
                    extras.data());

    uint32_t flags = payload->getFlagsInNetworkByteOrder();
    uint32_t expiration = payload->getExpiration();
    uint64_t seqno = payload->getSeqno();
    uint64_t cas = payload->getCas();
    uint64_t bySeqno = 0;
    cb::engine_errc ret;
    uint64_t commandCas = request.getCas();
    try {
        ret = setWithMeta(request.getVBucket(),
                          makeDocKey(cookie, request.getKey()),
                          value,
                          {cas, seqno, flags, time_t(expiration)},
                          false /*isDeleted*/,
                          uint8_t(request.getDatatype()),
                          commandCas,
                          &bySeqno,
                          cookie,
                          permittedVBStates,
                          checkConflicts,
                          allowExisting,
                          GenerateBySeqno::Yes,
                          generateCas,
                          emd);
    } catch (const std::bad_alloc&) {
        return cb::engine_errc::no_memory;
    }

    if (ret == cb::engine_errc::success) {
        ServerDocumentIfaceBorderGuard guardedIface(*serverApi->document);
        guardedIface.audit_document_access(
                const_cast<CookieIface&>(*cookie),
                cb::audit::document::Operation::Modify);
        ++stats.numOpsSetMeta;
        auto endTime = std::chrono::steady_clock::now();
        auto& traceable = *cookie2traceable(cookie);
        if (traceable.isTracingEnabled()) {
            NonBucketAllocationGuard guard;
            auto& tracer = traceable.getTracer();
            auto spanid = tracer.begin(Code::SetWithMeta, startTime);
            tracer.end(spanid, endTime);
        }
        auto elapsed = std::chrono::duration_cast<std::chrono::microseconds>(
                endTime - startTime);
        stats.setWithMetaHisto.add(elapsed);

        cas = commandCas;
    } else if (ret == cb::engine_errc::no_memory) {
        return memoryCondition();
    } else if (ret == cb::engine_errc::would_block) {
        ++stats.numOpsGetMetaOnSetWithMeta;
        auto* startTimeC = cb_malloc(sizeof(hrtime_t));
        memcpy(startTimeC, &startTime, sizeof(hrtime_t));
        storeEngineSpecific(cookie, startTimeC);
        return ret;
    } else {
        // Let the framework generate the error message
        return ret;
    }

    if (opcode == cb::mcbp::ClientOpcode::SetqWithMeta ||
        opcode == cb::mcbp::ClientOpcode::AddqWithMeta) {
        // quiet ops should not produce output
        return cb::engine_errc::success;
    }

    if (cookie->isMutationExtrasSupported()) {
        return sendMutationExtras(response,
                                  request.getVBucket(),
                                  bySeqno,
                                  cb::mcbp::Status::Success,
                                  cas,
                                  cookie);
    }
    return sendErrorResponse(response, cb::mcbp::Status::Success, cas, cookie);
}

cb::engine_errc EventuallyPersistentEngine::setWithMeta(
        Vbid vbucket,
        DocKey key,
        cb::const_byte_buffer value,
        ItemMetaData itemMeta,
        bool isDeleted,
        protocol_binary_datatype_t datatype,
        uint64_t& cas,
        uint64_t* seqno,
        const CookieIface* cookie,
        PermittedVBStates permittedVBStates,
        CheckConflicts checkConflicts,
        bool allowExisting,
        GenerateBySeqno genBySeqno,
        GenerateCas genCas,
        cb::const_byte_buffer emd) {
    std::unique_ptr<ExtendedMetaData> extendedMetaData;
    if (!emd.empty()) {
        extendedMetaData =
                std::make_unique<ExtendedMetaData>(emd.data(), emd.size());
        if (extendedMetaData->getStatus() ==
            cb::engine_errc::invalid_arguments) {
            setErrorContext(cookie, "Invalid extended metadata");
            return cb::engine_errc::invalid_arguments;
        }
    }

    if (mcbp::datatype::is_snappy(datatype) &&
        !isDatatypeSupported(cookie, PROTOCOL_BINARY_DATATYPE_SNAPPY)) {
        setErrorContext(cookie, "Client did not negotiate Snappy support");
        return cb::engine_errc::invalid_arguments;
    }

    std::string_view payload(reinterpret_cast<const char*>(value.data()),
                             value.size());

    cb::const_byte_buffer finalValue = value;
    protocol_binary_datatype_t finalDatatype = datatype;
    cb::compression::Buffer uncompressedValue;

    cb::const_byte_buffer inflatedValue = value;
    protocol_binary_datatype_t inflatedDatatype = datatype;

    if (value.empty()) {
        finalDatatype = PROTOCOL_BINARY_RAW_BYTES;
    } else {
        if (mcbp::datatype::is_snappy(datatype)) {
            if (!cb::compression::inflate(cb::compression::Algorithm::Snappy,
                                          payload,
                                          uncompressedValue)) {
                setErrorContext(cookie, "Failed to inflate document");
                return cb::engine_errc::invalid_arguments;
            }

            inflatedValue = uncompressedValue;
            inflatedDatatype &= ~PROTOCOL_BINARY_DATATYPE_SNAPPY;

            if (compressionMode == BucketCompressionMode::Off ||
                uncompressedValue.size() < value.size()) {
                // If the inflated version version is smaller than the
                // compressed version we should keep it inflated
                finalValue = uncompressedValue;
                finalDatatype &= ~PROTOCOL_BINARY_DATATYPE_SNAPPY;
            }
        }

        size_t system_xattr_size = 0;
        if (mcbp::datatype::is_xattr(datatype)) {
            // the validator ensured that the xattr was valid
            std::string_view xattr;
            xattr = {reinterpret_cast<const char*>(inflatedValue.data()),
                     inflatedValue.size()};
            system_xattr_size =
                    cb::xattr::get_system_xattr_size(inflatedDatatype, xattr);
            if (system_xattr_size > cb::limits::PrivilegedBytes) {
                setErrorContext(
                        cookie,
                        "System XATTR (" + std::to_string(system_xattr_size) +
                                ") exceeds the max limit for system "
                                "xattrs: " +
                                std::to_string(cb::limits::PrivilegedBytes));
                return cb::engine_errc::invalid_arguments;
            }
        }

        const auto valuesize = inflatedValue.size();
        if ((valuesize - system_xattr_size) > maxItemSize) {
            EP_LOG_WARN(
                    "Item value size {} for setWithMeta is bigger than the max "
                    "size {} allowed!!!",
                    inflatedValue.size(),
                    maxItemSize);

            return cb::engine_errc::too_big;
        }

        finalDatatype = checkForDatatypeJson(cookie,
                                             finalDatatype,
                                             mcbp::datatype::is_snappy(datatype)
                                                     ? uncompressedValue
                                                     : payload);
    }

    auto item = std::make_unique<Item>(key,
                                       itemMeta.flags,
                                       itemMeta.exptime,
                                       finalValue.data(),
                                       finalValue.size(),
                                       finalDatatype,
                                       itemMeta.cas,
                                       -1,
                                       vbucket);
    item->setRevSeqno(itemMeta.revSeqno);
    if (isDeleted) {
        item->setDeleted();
    }
    auto ret = kvBucket->setWithMeta(*item,
                                     cas,
                                     seqno,
                                     cookie,
                                     permittedVBStates,
                                     checkConflicts,
                                     allowExisting,
                                     genBySeqno,
                                     genCas,
                                     extendedMetaData.get());

    if (ret == cb::engine_errc::success) {
        cas = item->getCas();
    } else {
        cas = 0;
    }
    return ret;
}

cb::engine_errc EventuallyPersistentEngine::deleteWithMeta(
        const CookieIface* cookie,
        const cb::mcbp::Request& request,
        const AddResponseFn& response) {
    if (isDegradedMode()) {
        return cb::engine_errc::temporary_failure;
    }

    const auto extras = request.getExtdata();

    CheckConflicts checkConflicts = CheckConflicts::Yes;
    PermittedVBStates permittedVBStates{vbucket_state_active};
    GenerateCas generateCas = GenerateCas::No;
    DeleteSource deleteSource = DeleteSource::Explicit;
    if (!decodeWithMetaOptions(extras,
                               generateCas,
                               checkConflicts,
                               permittedVBStates,
                               deleteSource)) {
        return cb::engine_errc::invalid_arguments;
    }

    auto value = request.getValue();
    cb::const_byte_buffer emd;
    extractNmetaFromExtras(emd, value, extras);

    auto key = makeDocKey(cookie, request.getKey());
    uint64_t bySeqno = 0;

    const auto* payload =
            reinterpret_cast<const cb::mcbp::request::DelWithMetaPayload*>(
                    extras.data());
    const uint32_t flags = payload->getFlagsInNetworkByteOrder();
    const uint32_t delete_time = payload->getDeleteTime();
    const uint64_t seqno = payload->getSeqno();
    const uint64_t metacas = payload->getCas();
    uint64_t cas = request.getCas();
    cb::engine_errc ret;
    try {
        // MB-37374: Accept user-xattrs, body is still invalid
        auto datatype = uint8_t(request.getDatatype());
        cb::compression::Buffer uncompressedValue;
        if (mcbp::datatype::is_snappy(datatype)) {
            if (!cb::compression::inflate(
                        cb::compression::Algorithm::Snappy,
                        {reinterpret_cast<const char*>(value.data()),
                         value.size()},
                        uncompressedValue)) {
                setErrorContext(cookie, "Failed to inflate data");
                return cb::engine_errc::invalid_arguments;
            }
            value = uncompressedValue;
            datatype &= ~PROTOCOL_BINARY_DATATYPE_SNAPPY;
        }

        if (allowSanitizeValueInDeletion) {
            if (mcbp::datatype::is_xattr(datatype)) {
                if (!value.empty()) {
                    // Whatever we have in the value, just keep Xattrs
                    const auto valBuffer = std::string_view{
                            reinterpret_cast<const char*>(value.data()),
                            value.size()};
                    value = {value.data(),
                             cb::xattr::get_body_offset(valBuffer)};
                }
            } else {
                // We may have nothing or only a Body, remove everything
                value = {};
            }
        } else {
            // Whether we have Xattrs or not, we just want to fail if we got a
            // value with Body
            if (cb::xattr::get_body_size(
                        datatype,
                        {reinterpret_cast<const char*>(value.data()),
                         value.size()}) > 0) {
                setErrorContext(cookie,
                                "It is only possible to specify Xattrs as a "
                                "value to DeleteWithMeta");
                return cb::engine_errc::invalid_arguments;
            }
        }

        if (value.empty()) {
            ret = deleteWithMeta(request.getVBucket(),
                                 key,
                                 {metacas, seqno, flags, time_t(delete_time)},
                                 cas,
                                 &bySeqno,
                                 cookie,
                                 permittedVBStates,
                                 checkConflicts,
                                 GenerateBySeqno::Yes,
                                 generateCas,
                                 emd,
                                 deleteSource);
        } else {
            // A delete with a value
            ret = setWithMeta(request.getVBucket(),
                              key,
                              value,
                              {metacas, seqno, flags, time_t(delete_time)},
                              true /*isDeleted*/,
                              PROTOCOL_BINARY_DATATYPE_XATTR,
                              cas,
                              &bySeqno,
                              cookie,
                              permittedVBStates,
                              checkConflicts,
                              true /*allowExisting*/,
                              GenerateBySeqno::Yes,
                              generateCas,
                              emd);
        }
    } catch (const std::bad_alloc&) {
        return cb::engine_errc::no_memory;
    }

    if (ret == cb::engine_errc::success) {
        ServerDocumentIfaceBorderGuard guardedIface(*serverApi->document);
        guardedIface.audit_document_access(
                const_cast<CookieIface&>(*cookie),
                cb::audit::document::Operation::Delete);
        stats.numOpsDelMeta++;
    } else if (ret == cb::engine_errc::no_memory) {
        return memoryCondition();
    } else {
        return ret;
    }

    if (request.getClientOpcode() == cb::mcbp::ClientOpcode::DelqWithMeta) {
        return cb::engine_errc::success;
    }

    if (cookie->isMutationExtrasSupported()) {
        return sendMutationExtras(response,
                                  request.getVBucket(),
                                  bySeqno,
                                  cb::mcbp::Status::Success,
                                  cas,
                                  cookie);
    }

    return sendErrorResponse(response, cb::mcbp::Status::Success, cas, cookie);
}

cb::engine_errc EventuallyPersistentEngine::deleteWithMeta(
        Vbid vbucket,
        DocKey key,
        ItemMetaData itemMeta,
        uint64_t& cas,
        uint64_t* seqno,
        const CookieIface* cookie,
        PermittedVBStates permittedVBStates,
        CheckConflicts checkConflicts,
        GenerateBySeqno genBySeqno,
        GenerateCas genCas,
        cb::const_byte_buffer emd,
        DeleteSource deleteSource) {
    std::unique_ptr<ExtendedMetaData> extendedMetaData;
    if (!emd.empty()) {
        extendedMetaData =
                std::make_unique<ExtendedMetaData>(emd.data(), emd.size());
        if (extendedMetaData->getStatus() ==
            cb::engine_errc::invalid_arguments) {
            setErrorContext(cookie, "Invalid extended metadata");
            return cb::engine_errc::invalid_arguments;
        }
    }

    return kvBucket->deleteWithMeta(key,
                                    cas,
                                    seqno,
                                    vbucket,
                                    cookie,
                                    permittedVBStates,
                                    checkConflicts,
                                    itemMeta,
                                    genBySeqno,
                                    genCas,
                                    0 /*bySeqno*/,
                                    extendedMetaData.get(),
                                    deleteSource);
}

cb::engine_errc EventuallyPersistentEngine::handleTrafficControlCmd(
        const CookieIface* cookie,
        const cb::mcbp::Request& request,
        const AddResponseFn& response) {
    switch (request.getClientOpcode()) {
    case cb::mcbp::ClientOpcode::EnableTraffic:
        if (kvBucket->isWarmingUp()) {
            // engine is still warming up, do not turn on data traffic yet
            setErrorContext(cookie, "Persistent engine is still warming up!");
            return cb::engine_errc::temporary_failure;
        } else if (configuration.isFailpartialwarmup() &&
                   kvBucket->isWarmupOOMFailure()) {
            // engine has completed warm up, but data traffic cannot be
            // turned on due to an OOM failure
            setErrorContext(
                    cookie,
                    "Data traffic to persistent engine cannot be enabled"
                    " due to out of memory failures during warmup");
            return cb::engine_errc::no_memory;
        } else if (kvBucket->hasWarmupSetVbucketStateFailed()) {
            setErrorContext(
                    cookie,
                    "Data traffic to persistent engine cannot be enabled"
                    " due to write failures when persisting vbucket state to "
                    "disk");
            return cb::engine_errc::failed;
        } else {
            if (enableTraffic(true)) {
                EP_LOG_INFO_RAW(
                        "EventuallyPersistentEngine::handleTrafficControlCmd() "
                        "Data traffic to persistence engine is enabled");
                setErrorContext(
                        cookie,
                        "Data traffic to persistence engine is enabled");
            } else {
                setErrorContext(cookie,
                                "Data traffic to persistence engine was "
                                "already enabled");
            }
        }
        break;
    case cb::mcbp::ClientOpcode::DisableTraffic:
        if (enableTraffic(false)) {
            setErrorContext(cookie,
                            "Data traffic to persistence engine is disabled");
        } else {
            setErrorContext(
                    cookie,
                    "Data traffic to persistence engine was already disabled");
        }
        break;
    default:
        throw std::invalid_argument(
                "EPE::handleTrafficControlCmd can only be called with "
                "EnableTraffic or DisableTraffic");
    }

    return sendResponse(response,
                        {}, // key
                        {}, // extra
                        {}, // body
                        PROTOCOL_BINARY_RAW_BYTES,
                        cb::mcbp::Status::Success,
                        0,
                        cookie);
}

bool EventuallyPersistentEngine::isDegradedMode() const {
    return kvBucket->isWarmingUp() || !trafficEnabled.load();
}

cb::engine_errc EventuallyPersistentEngine::doDcpVbTakeoverStats(
        const CookieIface* cookie,
        const AddStatFn& add_stat,
        std::string& key,
        Vbid vbid) {
    VBucketPtr vb = getVBucket(vbid);
    if (!vb) {
        return cb::engine_errc::not_my_vbucket;
    }

    std::string dcpName("eq_dcpq:");
    dcpName.append(key);

    const auto conn = dcpConnMap_->findByName(dcpName);
    if (!conn) {
        EP_LOG_DEBUG("doDcpVbTakeoverStats - cannot find connection {} for {}",
                     dcpName,
                     vbid);
        size_t vb_items = vb->getNumItems();

        size_t del_items = 0;
        try {
            del_items = vb->getNumPersistedDeletes();
        } catch (std::runtime_error& e) {
            EP_LOG_WARN(
                    "doDcpVbTakeoverStats: exception while getting num "
                    "persisted deletes for {} - treating as 0 "
                    "deletes. Details: {}",
                    vbid,
                    e.what());
        }
        size_t chk_items =
                vb_items > 0 ? vb->checkpointManager->getNumOpenChkItems() : 0;
        add_casted_stat("status", "does_not_exist", add_stat, cookie);
        add_casted_stat("on_disk_deletes", del_items, add_stat, cookie);
        add_casted_stat("vb_items", vb_items, add_stat, cookie);
        add_casted_stat("chk_items", chk_items, add_stat, cookie);
        add_casted_stat("estimate", vb_items + del_items, add_stat, cookie);
        return cb::engine_errc::success;
    }

    auto producer = std::dynamic_pointer_cast<DcpProducer>(conn);
    if (producer) {
        producer->addTakeoverStats(add_stat, cookie, *vb);
    } else {
        /**
         * There is not a legitimate case where a connection is not a
         * DcpProducer.  But just in case it does happen log the event and
         * return cb::engine_errc::no_such_key.
         */
        EP_LOG_WARN(
                "doDcpVbTakeoverStats: connection {} for "
                "{} is not a DcpProducer",
                dcpName,
                vbid);
        return cb::engine_errc::no_such_key;
    }

    return cb::engine_errc::success;
}

cb::engine_errc EventuallyPersistentEngine::returnMeta(
        const CookieIface* cookie,
        const cb::mcbp::Request& req,
        const AddResponseFn& response) {
    using cb::mcbp::request::ReturnMetaPayload;
    using cb::mcbp::request::ReturnMetaType;

    auto* payload =
            reinterpret_cast<const ReturnMetaPayload*>(req.getExtdata().data());

    if (isDegradedMode()) {
        return cb::engine_errc::temporary_failure;
    }

    auto cas = req.getCas();
    auto datatype = uint8_t(req.getDatatype());
    auto mutate_type = payload->getMutationType();
    auto flags = payload->getFlags();
    auto exp = payload->getExpiration();
    if (exp != 0) {
        exp = ep_abs_time(ep_reltime(exp));
    }

    uint64_t seqno;
    cb::engine_errc ret;
    if (mutate_type == ReturnMetaType::Set ||
        mutate_type == ReturnMetaType::Add) {
        auto value = req.getValue();
        datatype = checkForDatatypeJson(
                cookie,
                datatype,
                {reinterpret_cast<const char*>(value.data()), value.size()});

        auto itm = std::make_unique<Item>(makeDocKey(cookie, req.getKey()),
                                          flags,
                                          exp,
                                          value.data(),
                                          value.size(),
                                          datatype,
                                          cas,
                                          -1,
                                          req.getVBucket());

        if (mutate_type == ReturnMetaType::Set) {
            ret = kvBucket->set(*itm, cookie, {});
        } else {
            ret = kvBucket->add(*itm, cookie);
        }
        if (ret == cb::engine_errc::success) {
            ServerDocumentIfaceBorderGuard guardedIface(*serverApi->document);
            guardedIface.audit_document_access(
                    const_cast<CookieIface&>(*cookie),
                    cb::audit::document::Operation::Modify);
            ++stats.numOpsSetRetMeta;
        }
        cas = itm->getCas();
        seqno = htonll(itm->getRevSeqno());
    } else if (mutate_type == ReturnMetaType::Del) {
        ItemMetaData itm_meta;
        mutation_descr_t mutation_descr;
        ret = kvBucket->deleteItem(makeDocKey(cookie, req.getKey()),
                                   cas,
                                   req.getVBucket(),
                                   cookie,
                                   {},
                                   &itm_meta,
                                   mutation_descr);
        if (ret == cb::engine_errc::success) {
            ServerDocumentIfaceBorderGuard guardedIface(*serverApi->document);
            guardedIface.audit_document_access(
                    const_cast<CookieIface&>(*cookie),
                    cb::audit::document::Operation::Delete);
            ++stats.numOpsDelRetMeta;
        }
        flags = itm_meta.flags;
        exp = gsl::narrow<uint32_t>(itm_meta.exptime);
        cas = itm_meta.cas;
        seqno = htonll(itm_meta.revSeqno);
    } else {
        throw std::runtime_error(
                "returnMeta: Unknown mode passed though the validator");
    }

    if (ret != cb::engine_errc::success) {
        return ret;
    }

    std::array<char, 16> meta;
    exp = htonl(exp);
    memcpy(meta.data(), &flags, 4);
    memcpy(meta.data() + 4, &exp, 4);
    memcpy(meta.data() + 8, &seqno, 8);

    return sendResponse(response,
                        {}, // key
                        {meta.data(), meta.size()}, // extra
                        {}, // body
                        datatype,
                        cb::mcbp::Status::Success,
                        cas,
                        cookie);
}

cb::engine_errc EventuallyPersistentEngine::getAllKeys(
        const CookieIface* cookie,
        const cb::mcbp::Request& request,
        const AddResponseFn& response) {
    if (!getKVBucket()->isGetAllKeysSupported()) {
        return cb::engine_errc::not_supported;
    }

    {
        std::lock_guard<std::mutex> lh(lookupMutex);
        auto it = allKeysLookups.find(cookie);
        if (it != allKeysLookups.end()) {
            cb::engine_errc err = it->second;
            allKeysLookups.erase(it);
            return err;
        }
    }

    VBucketPtr vb = getVBucket(request.getVBucket());
    if (!vb) {
        return cb::engine_errc::not_my_vbucket;
    }

    folly::SharedMutex::ReadHolder rlh(vb->getStateLock());
    if (vb->getState() != vbucket_state_active) {
        return cb::engine_errc::not_my_vbucket;
    }

    // key: key, ext: no. of keys to fetch, sorting-order
    uint32_t count = 1000;
    auto extras = request.getExtdata();
    if (!extras.empty()) {
        count = ntohl(*reinterpret_cast<const uint32_t*>(extras.data()));
    }

    DocKey start_key = makeDocKey(cookie, request.getKey());
    auto privTestResult =
            checkPrivilege(cookie, cb::rbac::Privilege::Read, start_key);
    if (privTestResult != cb::engine_errc::success) {
        return privTestResult;
    }

    std::optional<CollectionID> keysCollection;
    if (cookie->isCollectionsSupported()) {
        keysCollection = start_key.getCollectionID();
    }

    ExTask task = std::make_shared<FetchAllKeysTask>(this,
                                                     cookie,
                                                     response,
                                                     start_key,
                                                     request.getVBucket(),
                                                     count,
                                                     keysCollection);
    ExecutorPool::get()->schedule(task);
    return cb::engine_errc::would_block;
}

ConnectionPriority EventuallyPersistentEngine::getDCPPriority(
        const CookieIface* cookie) {
    NonBucketAllocationGuard guard;
    auto priority = serverApi->cookie->get_priority(*cookie);
    return priority;
}

void EventuallyPersistentEngine::setDCPPriority(const CookieIface* cookie,
                                                ConnectionPriority priority) {
    NonBucketAllocationGuard guard;
    serverApi->cookie->set_priority(*cookie, priority);
}

void EventuallyPersistentEngine::notifyIOComplete(const CookieIface* cookie,
                                                  cb::engine_errc status) {
    if (cookie == nullptr) {
        EP_LOG_WARN_RAW("Tried to signal a NULL cookie!");
    } else {
        HdrMicroSecBlockTimer bt(&stats.notifyIOHisto);
        NonBucketAllocationGuard guard;
        serverApi->cookie->notify_io_complete(*cookie, status);
    }
}

void EventuallyPersistentEngine::scheduleDcpStep(const CookieIface& cookie) {
    NonBucketAllocationGuard guard;
    serverApi->cookie->scheduleDcpStep(cookie);
}

cb::engine_errc EventuallyPersistentEngine::getRandomKey(
        const CookieIface* cookie,
        const cb::mcbp::Request& request,
        const AddResponseFn& response) {
    CollectionID cid{CollectionID::Default};

    if (request.getExtlen()) {
        const auto& payload =
                reinterpret_cast<const cb::mcbp::request::GetRandomKeyPayload&>(
                        *request.getExtdata().data());
        cid = payload.getCollectionId();
    }

    auto priv = checkPrivilege(cookie, cb::rbac::Privilege::Read, cid);
    if (priv != cb::engine_errc::success) {
        return cb::engine_errc(priv);
    }

    GetValue gv(kvBucket->getRandomKey(cid, cookie));
    cb::engine_errc ret = gv.getStatus();

    if (ret == cb::engine_errc::success) {
        Item* it = gv.item.get();
        uint32_t flags = it->getFlags();
        ret = sendResponse(
                response,
                cookie->isCollectionsSupported()
                        ? DocKey{it->getKey()}
                        : it->getKey().makeDocKeyWithoutCollectionID(),
                std::string_view{reinterpret_cast<const char*>(&flags),
                                 sizeof(flags)},
                std::string_view{it->getData(), it->getNBytes()},
                it->getDataType(),
                cb::mcbp::Status::Success,
                it->getCas(),
                cookie);
    }

    return ret;
}

cb::engine_errc EventuallyPersistentEngine::dcpOpen(
        const CookieIface* cookie,
        uint32_t opaque,
        uint32_t seqno,
        uint32_t flags,
        std::string_view stream_name,
        std::string_view value) {
    std::string connName{stream_name};
    ConnHandler* handler = nullptr;

    if (flags & cb::mcbp::request::DcpOpenPayload::Producer) {
        if (flags & cb::mcbp::request::DcpOpenPayload::PiTR) {
            auto* store = getKVBucket()->getOneROUnderlying();
            if (!store || !store->supportsHistoricalSnapshots()) {
                EP_LOG_WARN_RAW(
                        "Cannot open a DCP connection with PiTR as the "
                        "underlying kvstore don't support historical "
                        "snapshots");
                return cb::engine_errc::disconnect;
            }
        }
        handler = dcpConnMap_->newProducer(cookie, connName, flags);
    } else {
        // dont accept dcp consumer open requests during warm up
        if (!kvBucket->isWarmingUp()) {
            // Check if consumer_name specified in value; if so use in Consumer
            // object.
            nlohmann::json jsonValue;
            std::string consumerName;
            if (!value.empty()) {
                jsonValue = nlohmann::json::parse(value);
                consumerName = jsonValue.at("consumer_name").get<std::string>();
            }
            handler = dcpConnMap_->newConsumer(cookie, connName, consumerName);

            EP_LOG_INFO(
                    "EventuallyPersistentEngine::dcpOpen: opening new DCP "
                    "Consumer handler - stream name:{}, opaque:{}, seqno:{}, "
                    "flags:0b{} value:{}",
                    connName,
                    opaque,
                    seqno,
                    std::bitset<sizeof(flags) * 8>(flags).to_string(),
                    jsonValue.dump());
        } else {
            EP_LOG_WARN_RAW(
                    "EventuallyPersistentEngine::dcpOpen: not opening new DCP "
                    "Consumer handler as EPEngine is still warming up");
            return cb::engine_errc::temporary_failure;
        }
    }

    if (handler == nullptr) {
        EP_LOG_WARN_RAW("EPEngine::dcpOpen: failed to create a handler");
        return cb::engine_errc::disconnect;
    }

    // Success creating dcp object which has stored the cookie, now reserve it.
    reserveCookie(cookie);
    return cb::engine_errc::success;
}

cb::engine_errc EventuallyPersistentEngine::dcpAddStream(
        const CookieIface* cookie,
        uint32_t opaque,
        Vbid vbucket,
        uint32_t flags) {
    return dcpConnMap_->addPassiveStream(
            getConnHandler(cookie), opaque, vbucket, flags);
}

ConnHandler* EventuallyPersistentEngine::tryGetConnHandler(
        const CookieIface* cookie) {
    auto* iface = serverApi->cookie->getDcpConnHandler(*cookie);
    if (iface) {
        auto* handler = dynamic_cast<ConnHandler*>(iface);
        if (handler) {
            return handler;
        }
        throw std::logic_error(
                "EventuallyPersistentEngine::tryGetConnHandler(): The "
                "registered connection handler is not a ConnHandler");
    }

    return nullptr;
}
ConnHandler& EventuallyPersistentEngine::getConnHandler(
        const CookieIface* cookie) {
    auto* handle = tryGetConnHandler(cookie);
    Expects(handle);
    return *handle;
}

void EventuallyPersistentEngine::handleDisconnect(const CookieIface* cookie) {
    dcpConnMap_->disconnect(cookie);
}

void EventuallyPersistentEngine::initiate_shutdown() {
    auto eng = acquireEngine(this);
    EP_LOG_INFO_RAW(
            "Shutting down all DCP connections in "
            "preparation for bucket deletion.");
    dcpConnMap_->shutdownAllConnections();
}

void EventuallyPersistentEngine::cancel_all_operations_in_ewb_state() {
    auto eng = acquireEngine(this);
    kvBucket->releaseRegisteredSyncWrites();
}

cb::mcbp::Status EventuallyPersistentEngine::stopFlusher(const char** msg,
                                                         size_t* msg_size) {
    (void)msg_size;
    auto rv = cb::mcbp::Status::Success;
    *msg = nullptr;
    if (!kvBucket->pauseFlusher()) {
        EP_LOG_DEBUG_RAW("Unable to stop flusher");
        *msg = "Flusher not running.";
        rv = cb::mcbp::Status::Einval;
    }
    return rv;
}

cb::mcbp::Status EventuallyPersistentEngine::startFlusher(const char** msg,
                                                          size_t* msg_size) {
    (void)msg_size;
    auto rv = cb::mcbp::Status::Success;
    *msg = nullptr;
    if (!kvBucket->resumeFlusher()) {
        EP_LOG_DEBUG_RAW("Unable to start flusher");
        *msg = "Flusher not shut down.";
        rv = cb::mcbp::Status::Einval;
    }
    return rv;
}

cb::engine_errc EventuallyPersistentEngine::deleteVBucketInner(
        const CookieIface& cookie, Vbid vbid, bool sync) {
    HdrMicroSecBlockTimer timer(&stats.delVbucketCmdHisto);
    auto status = cb::engine_errc::success;
    if (getKVBucket()->maybeWaitForVBucketWarmup(&cookie)) {
        return cb::engine_errc::would_block;
    }

    void* es = getEngineSpecific(&cookie);
    storeEngineSpecific(&cookie, nullptr);

    if (sync) {
        if (es) {
            EP_LOG_DEBUG("Completed sync deletion of {}", vbid);
            return cb::engine_errc::success;
        }
        status = cb::engine_errc(kvBucket->deleteVBucket(vbid, &cookie));
    } else {
        status = cb::engine_errc(kvBucket->deleteVBucket(vbid));
    }

    switch (status) {
    case cb::engine_errc::success:
        EP_LOG_INFO("Deletion of {} was completed.", vbid);
        break;

    case cb::engine_errc::not_my_vbucket:
        EP_LOG_WARN(
                "Deletion of {} failed because the vbucket doesn't exist!!!",
                vbid);
        break;
    case cb::engine_errc::invalid_arguments:
        EP_LOG_WARN(
                "Deletion of {} failed because the vbucket is not in a dead "
                "state",
                vbid);
        setErrorContext(
                &cookie,
                "Failed to delete vbucket.  Must be in the dead state.");
        break;
    case cb::engine_errc::would_block:
        EP_LOG_INFO(
                "Request for {} deletion is in EWOULDBLOCK until the database "
                "file is removed from disk",
                vbid);
        // We don't use the actual value in ewouldblock, just the existence
        // of something there.
        storeEngineSpecific(&cookie, static_cast<void*>(this));
        break;
    default:
        EP_LOG_WARN("Deletion of {} failed because of unknown reasons", vbid);
        setErrorContext(&cookie, "Failed to delete vbucket.  Unknown reason.");
        status = cb::engine_errc::failed;
        break;
    }
    return status;
}

cb::engine_errc EventuallyPersistentEngine::scheduleCompaction(
        Vbid vbid, const CompactionConfig& c, const CookieIface* cookie) {
    return kvBucket->scheduleCompaction(
            vbid, c, cookie, std::chrono::seconds(0));
}

cb::engine_errc EventuallyPersistentEngine::getAllVBucketSequenceNumbers(
        const CookieIface* cookie,
        const cb::mcbp::Request& request,
        const AddResponseFn& response) {
    static_assert(sizeof(RequestedVBState) == 4,
                  "Unexpected size for RequestedVBState");
    auto extras = request.getExtdata();

    // By default allow any alive states. If reqState has been set then
    // filter on that specific state.
    auto reqState = aliveVBStates;
    std::optional<CollectionID> reqCollection = {};

    // if extlen is non-zero, it limits the result to either only include the
    // vbuckets in the specified vbucket state, or in the specified vbucket
    // state and for the specified collection ID.
    if (!extras.empty()) {
        auto rawState = ntohl(*reinterpret_cast<const uint32_t*>(
                extras.substr(0, sizeof(vbucket_state_t)).data()));

        // If the received vbucket_state isn't 0 (i.e. all alive states) then
        // set the specifically requested states.
        auto desired = static_cast<RequestedVBState>(rawState);
        if (desired != RequestedVBState::Alive) {
            reqState = PermittedVBStates(static_cast<vbucket_state_t>(desired));
        }

        // Is a collection requested?
        if (extras.size() ==
            (sizeof(RequestedVBState) + sizeof(CollectionIDType))) {
            reqCollection = static_cast<CollectionIDType>(
                    ntohl(*reinterpret_cast<const uint32_t*>(
                            extras.substr(sizeof(RequestedVBState),
                                          sizeof(CollectionIDType))
                                    .data())));
        } else if (extras.size() != sizeof(RequestedVBState)) {
            return cb::engine_errc::invalid_arguments;
        }
    }

    // If the client ISN'T talking collections, we should just give them the
    // high seqno of the default collection as that's all they should be aware
    // of.
    // If the client IS talking collections but hasn't specified a collection,
    // we'll give them the actual vBucket high seqno.
    if (!cookie->isCollectionsSupported()) {
        reqCollection = CollectionID::Default;
    }

    // Privilege check either for the collection or the bucket
    auto accessStatus = cb::engine_errc::success;
    if (reqCollection) {
        // This will do the scope lookup
        accessStatus = checkPrivilege(
                cookie, cb::rbac::Privilege::MetaRead, reqCollection.value());
    } else {
        // Do a bucket privilege check
        accessStatus =
                checkPrivilege(cookie, cb::rbac::Privilege::MetaRead, {}, {});
    }
    if (accessStatus != cb::engine_errc::success) {
        return cb::engine_errc(accessStatus);
    }

    auto* connhandler = tryGetConnHandler(cookie);
    bool supportsSyncWrites = connhandler && connhandler->isSyncWritesEnabled();

    std::vector<char> payload;
    auto vbuckets = kvBucket->getVBuckets().getBuckets();

    /* Reserve a buffer that's big enough to hold all of them (we might
     * not use all of them. Each entry in the array occupies 10 bytes
     * (two bytes vbucket id followed by 8 bytes sequence number)
     */
    try {
        payload.reserve(vbuckets.size() * (sizeof(uint16_t) + sizeof(uint64_t)));
    } catch (const std::bad_alloc&) {
        return cb::engine_errc::no_memory;
    }

    for (auto id : vbuckets) {
        VBucketPtr vb = getVBucket(id);
        if (vb) {
            if (!reqState.test(vb->getState())) {
                continue;
            }

            Vbid vbid = id.hton();
            uint64_t highSeqno;

            if (reqCollection) {
                // The collection may not exist in any given vBucket.
                // Check this instead of throwing and catching an
                // exception.
                auto handle = vb->lockCollections();
                if (handle.exists(reqCollection.value())) {
                    highSeqno = htonll(handle.getHighSeqno(*reqCollection));
                } else {
                    // If the collection doesn't exist in this
                    // vBucket, return nothing for this vBucket by
                    // not adding anything to the payload during this
                    // iteration.
                    continue;
                }
            } else {
                if (vb->getState() == vbucket_state_active) {
                    highSeqno = supportsSyncWrites ? vb->getHighSeqno()
                                                   : vb->getMaxVisibleSeqno();
                } else {
                    highSeqno =
                            supportsSyncWrites
                                    ? vb->checkpointManager->getSnapshotInfo()
                                              .range.getEnd()
                                    : vb->checkpointManager
                                              ->getVisibleSnapshotEndSeqno();
                }
                highSeqno = htonll(highSeqno);
            }
            auto offset = payload.size();
            payload.resize(offset + sizeof(vbid) + sizeof(highSeqno));
            memcpy(payload.data() + offset, &vbid, sizeof(vbid));
            memcpy(payload.data() + offset + sizeof(vbid),
                   &highSeqno,
                   sizeof(highSeqno));
        }
    }

    return sendResponse(response,
                        {}, /* key */
                        {}, /* ext field */
                        {payload.data(), payload.size()}, /* value */
                        PROTOCOL_BINARY_RAW_BYTES,
                        cb::mcbp::Status::Success,
                        0,
                        cookie);
}

void EventuallyPersistentEngine::updateDcpMinCompressionRatio(float value) {
    if (dcpConnMap_) {
        dcpConnMap_->updateMinCompressionRatioForProducers(value);
    }
}

/**
 * Call the response callback and return the appropriate value so that
 * the core knows what to do..
 */
cb::engine_errc EventuallyPersistentEngine::sendErrorResponse(
        const AddResponseFn& response,
        cb::mcbp::Status status,
        uint64_t cas,
        const CookieIface* cookie) {
    // no body/ext data for the error
    return sendResponse(response,
                        {}, // key
                        {}, // extra
                        {}, // body
                        PROTOCOL_BINARY_RAW_BYTES,
                        status,
                        cas,
                        cookie);
}

cb::engine_errc EventuallyPersistentEngine::sendMutationExtras(
        const AddResponseFn& response,
        Vbid vbucket,
        uint64_t bySeqno,
        cb::mcbp::Status status,
        uint64_t cas,
        const CookieIface* cookie) {
    VBucketPtr vb = kvBucket->getVBucket(vbucket);
    if (!vb) {
        return sendErrorResponse(
                response, cb::mcbp::Status::NotMyVbucket, cas, cookie);
    }
    const uint64_t uuid = htonll(vb->failovers->getLatestUUID());
    bySeqno = htonll(bySeqno);
    std::array<char, 16> meta;
    memcpy(meta.data(), &uuid, sizeof(uuid));
    memcpy(meta.data() + sizeof(uuid), &bySeqno, sizeof(bySeqno));
    return sendResponse(response,
                        {}, // key
                        {meta.data(), meta.size()}, // extra
                        {}, // body
                        PROTOCOL_BINARY_RAW_BYTES,
                        status,
                        cas,
                        cookie);
}

std::unique_ptr<KVBucket> EventuallyPersistentEngine::makeBucket(
        Configuration& config) {
    const auto bucketType = config.getBucketType();
    if (bucketType == "persistent") {
        return std::make_unique<EPBucket>(*this);
    } else if (bucketType == "ephemeral") {
        EphemeralBucket::reconfigureForEphemeral(configuration);
        return std::make_unique<EphemeralBucket>(*this);
    }
    throw std::invalid_argument(bucketType +
                                " is not a recognized bucket "
                                "type");
}

cb::engine_errc EventuallyPersistentEngine::setVBucketState(
        const CookieIface* cookie,
        Vbid vbid,
        vbucket_state_t to,
        const nlohmann::json* meta,
        TransferVB transfer,
        uint64_t cas) {
    auto status = kvBucket->setVBucketState(vbid, to, meta, transfer, cookie);
    if (status == cb::engine_errc::out_of_range) {
        setErrorContext(cookie, "VBucket number too big");
    }

    return cb::engine_errc(status);
}

EventuallyPersistentEngine::~EventuallyPersistentEngine() {
    workload.reset();
    checkpointConfig.reset();

    // Engine going away, tell ArenaMalloc to unregister
    cb::ArenaMalloc::unregisterClient(arena);
    // Ensure the soon to be invalid engine is no longer in the ObjectRegistry
    ObjectRegistry::onSwitchThread(nullptr);

    /* Unique_ptr(s) are deleted in the reverse order of the initialization */
}

void EventuallyPersistentEngine::waitForTasks(std::vector<ExTask>& tasks) {
    bool taskStillRunning = !tasks.empty();

    while (taskStillRunning) {
        taskStillRunning = false;
        for (auto& task : tasks) {
            if (task && task.use_count() == 1) {
                EP_LOG_DEBUG(
                        "EventuallyPersistentEngine::waitForTasks: RESET {}",
                        task->getDescription());
                task.reset();
            } else if (task) {
                EP_LOG_DEBUG(
                        "EventuallyPersistentEngine::waitForTasks: yielding "
                        "use_count:{} "
                        "for:{}",
                        task.use_count(),
                        task->getDescription());
                std::this_thread::yield();
                taskStillRunning = true;
            }
        }
    }
}

ReplicationThrottle& EventuallyPersistentEngine::getReplicationThrottle() {
    return getKVBucket()->getReplicationThrottle();
}

const std::string& EpEngineTaskable::getName() const {
    return myEngine->getName();
}

task_gid_t EpEngineTaskable::getGID() const {
    return reinterpret_cast<task_gid_t>(myEngine);
}

bucket_priority_t EpEngineTaskable::getWorkloadPriority() const {
    return myEngine->getWorkloadPriority();
}

void  EpEngineTaskable::setWorkloadPriority(bucket_priority_t prio) {
    myEngine->setWorkloadPriority(prio);
}

WorkLoadPolicy&  EpEngineTaskable::getWorkLoadPolicy() {
    return myEngine->getWorkLoadPolicy();
}

void EpEngineTaskable::logQTime(const GlobalTask& task,
                                std::string_view threadName,
                                std::chrono::steady_clock::duration enqTime) {
    myEngine->getKVBucket()->logQTime(task, threadName, enqTime);
}

void EpEngineTaskable::logRunTime(const GlobalTask& task,
                                  std::string_view threadName,
                                  std::chrono::steady_clock::duration runTime) {
    myEngine->getKVBucket()->logRunTime(task, threadName, runTime);
}

bool EpEngineTaskable::isShutdown() {
    return myEngine->getEpStats().isShutdown;
}

item_info EventuallyPersistentEngine::getItemInfo(const Item& item) {
    VBucketPtr vb = getKVBucket()->getVBucket(item.getVBucketId());
    uint64_t uuid = 0;
    int64_t hlcEpoch = HlcCasSeqnoUninitialised;

    if (vb) {
        uuid = vb->failovers->getLatestUUID();
        hlcEpoch = vb->getHLCEpochSeqno();
    }

    return item.toItemInfo(uuid, hlcEpoch);
}

void EventuallyPersistentEngine::setCompressionMode(
        const std::string& compressModeStr) {
    BucketCompressionMode oldCompressionMode = compressionMode;

    try {
        compressionMode = parseCompressionMode(compressModeStr);
        if (oldCompressionMode != compressionMode) {
            EP_LOG_INFO(R"(Transitioning from "{}"->"{}" compression mode)",
                        to_string(oldCompressionMode),
                        compressModeStr);
        }
    } catch (const std::invalid_argument& e) {
        EP_LOG_WARN("{}", e.what());
    }
}

// Set the max_size, low/high water mark (absolute values and percentages)
// and some other interested parties.
void EventuallyPersistentEngine::setMaxDataSize(size_t size) {
    stats.setMaxDataSize(size); // Set first because following code may read

    // Setting the quota must set the water-marks and the new water-mark values
    // must be readable from both the configuration and EPStats. The following
    // is also updating EPStats because the configuration has a change listener
    // that will update EPStats
    configuration.setMemLowWat(percentOf(size, stats.mem_low_wat_percent));
    configuration.setMemHighWat(percentOf(size, stats.mem_high_wat_percent));

    getDcpConnMap().updateMaxRunningBackfills(size);
    getDcpConnMap().updateMaxRunningBackfills(size);
    // Pass the max bucket quota size down to the storage layer.
    for (uint16_t ii = 0; ii < getKVBucket()->getVBuckets().getNumShards();
         ++ii) {
        getKVBucket()->getVBuckets().getShard(ii)->forEachKVStore(
                [size](auto* kvs) { kvs->setMaxDataSize(size); });
    }

    // Update the ArenaMalloc threshold
    arena.setEstimateUpdateThreshold(
            size, configuration.getMemUsedMergeThresholdPercent());
    cb::ArenaMalloc::setAllocatedThreshold(arena);
}

void EventuallyPersistentEngine::set_num_reader_threads(
        ThreadPoolConfig::ThreadCount num) {
    getConfiguration().setNumReaderThreads(static_cast<int>(num));
}

void EventuallyPersistentEngine::set_num_writer_threads(
        ThreadPoolConfig::ThreadCount num) {
    getConfiguration().setNumWriterThreads(static_cast<int>(num));

    auto* epBucket = dynamic_cast<EPBucket*>(getKVBucket());
    if (epBucket) {
        // We just changed number of writers so we also need to refresh the
        // flusher batch split trigger to adjust our limits accordingly.
        epBucket->setFlusherBatchSplitTrigger(
                configuration.getFlusherTotalBatchLimit());
    }
}

void EventuallyPersistentEngine::set_num_storage_threads(
        ThreadPoolConfig::StorageThreadCount num) {
    auto* epBucket = dynamic_cast<EPBucket*>(getKVBucket());
    if (epBucket) {
        epBucket->getOneRWUnderlying()->setStorageThreads(num);
    }
}

void EventuallyPersistentEngine::disconnect(const CookieIface& cookie) {
    acquireEngine(this)->handleDisconnect(&cookie);
}

cb::engine_errc EventuallyPersistentEngine::compactDatabase(
        const CookieIface& cookie,
        Vbid vbid,
        uint64_t purge_before_ts,
        uint64_t purge_before_seq,
        bool drop_deletes) {
    return acquireEngine(this)->compactDatabaseInner(
            cookie, vbid, purge_before_ts, purge_before_seq, drop_deletes);
}

std::pair<cb::engine_errc, vbucket_state_t>
EventuallyPersistentEngine::getVBucket(const CookieIface& cookie, Vbid vbid) {
    return acquireEngine(this)->getVBucketInner(cookie, vbid);
}

cb::engine_errc EventuallyPersistentEngine::setVBucket(
        const CookieIface& cookie,
        Vbid vbid,
        uint64_t cas,
        vbucket_state_t state,
        nlohmann::json* meta) {
    return acquireEngine(this)->setVBucketInner(cookie, vbid, cas, state, meta);
}

cb::engine_errc EventuallyPersistentEngine::deleteVBucket(
        const CookieIface& cookie, Vbid vbid, bool sync) {
    return acquireEngine(this)->deleteVBucketInner(cookie, vbid, sync);
}<|MERGE_RESOLUTION|>--- conflicted
+++ resolved
@@ -3959,32 +3959,8 @@
 
     const auto& aggregator = dcpVisitor.getCounter();
 
-<<<<<<< HEAD
-    add_casted_stat("ep_dcp_count", aggregator.totalConns, add_stat, cookie);
-    add_casted_stat("ep_dcp_producer_count", aggregator.totalProducers, add_stat, cookie);
-    add_casted_stat("ep_dcp_total_bytes", aggregator.conn_totalBytes, add_stat, cookie);
-    add_casted_stat("ep_dcp_total_uncompressed_data_size", aggregator.conn_totalUncompressedDataSize,
-                    add_stat, cookie);
-    add_casted_stat("ep_dcp_total_queue", aggregator.conn_queue,
-                    add_stat, cookie);
-    add_casted_stat("ep_dcp_queue_fill", aggregator.conn_queueFill,
-                    add_stat, cookie);
-    add_casted_stat("ep_dcp_items_sent", aggregator.conn_queueDrain,
-                    add_stat, cookie);
-    add_casted_stat("ep_dcp_items_remaining", aggregator.conn_queueRemaining,
-                    add_stat, cookie);
-    add_casted_stat("ep_dcp_num_running_backfills",
-                    dcpConnMap_->getNumRunningBackfills(),
-                    add_stat,
-                    cookie);
-    add_casted_stat("ep_dcp_max_running_backfills",
-                    dcpConnMap_->getMaxRunningBackfills(),
-                    add_stat,
-                    cookie);
-=======
-    CBStatCollector collector(add_stat, cookie, getServerApi());
+    CBStatCollector collector(add_stat, cookie);
     addAggregatedProducerStats(collector.forBucket(getName()), aggregator);
->>>>>>> 2a5268c6
 
     dcpConnMap_->addStats(add_stat, cookie);
 }
