--- conflicted
+++ resolved
@@ -5567,14 +5567,6 @@
     cb::const_byte_buffer inflatedValue = value;
     protocol_binary_datatype_t inflatedDatatype = datatype;
 
-<<<<<<< HEAD
-    if (mcbp::datatype::is_snappy(datatype)) {
-        if (!cb::compression::inflate(cb::compression::Algorithm::Snappy,
-                                      payload, uncompressedValue)) {
-            setErrorContext(cookie, "Failed to inflate document");
-            return cb::engine_errc::invalid_arguments;
-        }
-=======
     if (value.empty()) {
         finalDatatype = PROTOCOL_BINARY_RAW_BYTES;
     } else {
@@ -5583,9 +5575,8 @@
                                           payload,
                                           uncompressedValue)) {
                 setErrorContext(cookie, "Failed to inflate document");
-                return ENGINE_EINVAL;
+                return cb::engine_errc::invalid_arguments;
             }
->>>>>>> 0f1701d7
 
             inflatedValue = uncompressedValue;
             inflatedDatatype &= ~PROTOCOL_BINARY_DATATYPE_SNAPPY;
@@ -5599,27 +5590,10 @@
             }
         }
 
-<<<<<<< HEAD
-    size_t system_xattr_size = 0;
-    if (mcbp::datatype::is_xattr(datatype)) {
-        // the validator ensured that the xattr was valid
-        std::string_view xattr;
-        xattr = {reinterpret_cast<const char*>(inflatedValue.data()),
-                 inflatedValue.size()};
-        system_xattr_size =
-                cb::xattr::get_system_xattr_size(inflatedDatatype, xattr);
-        if (system_xattr_size > cb::limits::PrivilegedBytes) {
-            setErrorContext(
-                    cookie,
-                    "System XATTR (" + std::to_string(system_xattr_size) +
-                            ") exceeds the max limit for system xattrs: " +
-                            std::to_string(cb::limits::PrivilegedBytes));
-            return cb::engine_errc::invalid_arguments;
-=======
         size_t system_xattr_size = 0;
         if (mcbp::datatype::is_xattr(datatype)) {
             // the validator ensured that the xattr was valid
-            cb::const_char_buffer xattr;
+            std::string_view xattr;
             xattr = {reinterpret_cast<const char*>(inflatedValue.data()),
                      inflatedValue.size()};
             system_xattr_size =
@@ -5631,9 +5605,8 @@
                                 ") exceeds the max limit for system "
                                 "xattrs: " +
                                 std::to_string(cb::limits::PrivilegedBytes));
-                return ENGINE_EINVAL;
+                return cb::engine_errc::invalid_arguments;
             }
->>>>>>> 0f1701d7
         }
 
         const auto valuesize = inflatedValue.size();
@@ -5644,13 +5617,8 @@
                     inflatedValue.size(),
                     maxItemSize);
 
-<<<<<<< HEAD
-        return cb::engine_errc::too_big;
-    }
-=======
-            return ENGINE_E2BIG;
-        }
->>>>>>> 0f1701d7
+            return cb::engine_errc::too_big;
+        }
 
         finalDatatype = checkForDatatypeJson(cookie,
                                              finalDatatype,
