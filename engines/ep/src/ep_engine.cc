--- conflicted
+++ resolved
@@ -6680,7 +6680,6 @@
     }
 }
 
-<<<<<<< HEAD
 // Set the max_size, low/high water mark (absolute values and percentages)
 // and some other interested parties.
 void EventuallyPersistentEngine::setMaxDataSize(size_t size) {
@@ -6704,13 +6703,9 @@
     }
 }
 
-void EventuallyPersistentEngine::set_num_reader_threads(size_t num) {
-    getConfiguration().setNumReaderThreads(num);
-=======
 void EventuallyPersistentEngine::set_num_reader_threads(
         ThreadPoolConfig::ThreadCount num) {
     getConfiguration().setNumReaderThreads(static_cast<int>(num));
->>>>>>> 5e3f2c1d
     ExecutorPool::get()->setNumReaders(num);
 }
 
