--- conflicted
+++ resolved
@@ -43,10 +43,6 @@
 #include <platform/dirutils.h>
 #include <statistics/cbstat_collector.h>
 #include <sys/stat.h>
-<<<<<<< HEAD
-#include <sys/types.h>
-=======
->>>>>>> c80c6f58
 #include <utilities/logtags.h>
 
 ScanContext::ScanContext(
@@ -649,11 +645,32 @@
     return {status, snapStart, snapEnd};
 }
 
+bool KVStore::isDocumentPotentiallyCorruptedByMB52793(
+        bool deleted, protocol_binary_datatype_t datatype) {
+    // As per MB-52793, Deleted documents with a zero length value can
+    // incorrectly end up with the datatype set to XATTR (when it should be
+    // RAW_BYTES), if it was previously a deleted document /with/ a value of
+    // system XATTRs.
+    // To be able to fixup such documents we need to know more than just the
+    // metadata, as the value size is stored as part of the value. As such;
+    // return true if it meets all the criteria which metadata informs us of.
+    return deleted && datatype == PROTOCOL_BINARY_DATATYPE_XATTR;
+}
+
 // MB-51373: Fix the datatype of invalid documents. Currently checks for
 // datatype ! raw but no value, this invalid document has been seen in
 // production deployments and reading them can lead to a restart
 bool KVStore::checkAndFixKVStoreCreatedItem(Item& item) {
-    if (item.getNBytes() == 0 &&
+#if CB_DEVELOPMENT_ASSERTS
+    if (item.isDeleted() &&
+        item.getDataType() == PROTOCOL_BINARY_DATATYPE_XATTR) {
+        // If we encounter a potential invalid doc (MB-51373) - Delete with
+        // datatype XATTR, we should have its value to be able to verify it
+        // is correct, or otherwise sanitise it.
+        Expects(item.getValue());
+    }
+#endif
+    if (item.isDeleted() && item.getValue() && item.getNBytes() == 0 &&
         item.getDataType() != PROTOCOL_BINARY_RAW_BYTES) {
         std::stringstream ss;
         ss << item;
@@ -736,7 +753,6 @@
     folly::assume_unreachable();
 }
 
-<<<<<<< HEAD
 std::ostream& operator<<(std::ostream& os, const CompactDBStatus& status) {
     switch (status) {
     case CompactDBStatus::Success:
@@ -761,46 +777,4 @@
     }
     return os << "INVALID GetCollectionStatsStatus value:"
               << static_cast<int>(status);
-=======
-bool KVStore::isDocumentPotentiallyCorruptedByMB52793(
-        bool deleted, protocol_binary_datatype_t datatype) {
-    // As per MB-52793, Deleted documents with a zero length value can
-    // incorrectly end up with the datatype set to XATTR (when it should be
-    // RAW_BYTES), if it was previously a deleted document /with/ a value of
-    // system XATTRs.
-    // To be able to fixup such documents we need to know more than just the
-    // metadata, as the value size is stored as part of the value. As such;
-    // return true if it meets all the criteria which metadata informs us of.
-    return deleted && datatype == PROTOCOL_BINARY_DATATYPE_XATTR;
-}
-
-// MB-51373: Fix the datatype of invalid documents. Currently checks for
-// datatype ! raw but no value, this invalid document has been seen in
-// production deployments and reading them can lead to a restart
-bool KVStore::checkAndFixKVStoreCreatedItem(Item& item) {
-#if CB_DEVELOPMENT_ASSERTS
-    if (item.isDeleted() &&
-        item.getDataType() == PROTOCOL_BINARY_DATATYPE_XATTR) {
-        // If we encounter a potential invalid doc (MB-51373) - Delete with
-        // datatype XATTR, we should have its value to be able to verify it
-        // is correct, or otherwise sanitise it.
-        Expects(item.getValue());
-    }
-#endif
-    if (item.isDeleted() &&
-        item.getValue() &&
-        item.getNBytes() == 0 &&
-        item.getDataType() != PROTOCOL_BINARY_RAW_BYTES) {
-        std::stringstream ss;
-        ss << item;
-        EP_LOG_WARN(
-                "KVStore::checkAndFixKVStoreCreatedItem: {} correcting invalid "
-                "datatype {}",
-                item.getVBucketId(),
-                cb::UserDataView(ss.str()).getSanitizedValue());
-        item.setDataType(PROTOCOL_BINARY_RAW_BYTES);
-        return true;
-    }
-    return false;
->>>>>>> c80c6f58
 }