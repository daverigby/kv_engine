/* -*- Mode: C++; tab-width: 4; c-basic-offset: 4; indent-tabs-mode: nil -*- */
/*
 *     Copyright 2018-Present Couchbase, Inc.
 *
 *   Use of this software is governed by the Business Source License included
 *   in the file licenses/BSL-Couchbase.txt.  As of the Change Date specified
 *   in that file, in accordance with the Business Source License, use of this
 *   software will be governed by the Apache License, Version 2.0, included in
 *   the file licenses/APL2.txt.
 */

#include "magma-kvstore.h"

#include "bucket_logger.h"
#include "collections/collection_persisted_stats.h"
#include "dockey_validator.h"
#include "ep_engine.h"
#include "ep_time.h"
#include "item.h"
#include "kv_magma_common/magma-kvstore_metadata.h"
#include "kvstore/kvstore_transaction_context.h"
#include "kvstore/storage_common/storage_common/local_doc_constants.h"
#include "magma-kvstore_config.h"
#include "magma-kvstore_iorequest.h"
#include "magma-kvstore_rollback_purge_seqno_ctx.h"
#include "magma-memory-tracking-proxy.h"
#include "magma-scan-result.h"
#include "objectregistry.h"
#include "vb_commit.h"
#include "vbucket.h"
#include "vbucket_state.h"
#include <executor/executorpool.h>
#include <mcbp/protocol/unsigned_leb128.h>
#include <nlohmann/json.hpp>
#include <platform/cb_arena_malloc.h>
#include <statistics/cbstat_collector.h>
#include <utilities/logtags.h>
#include <algorithm>
#include <cstring>
#include <limits>
#include <utility>

class Snapshot;

using magma::Magma;
using magma::MagmaFileStats;
using magma::MagmaHistogramStats;
using magma::Slice;
using magma::Status;
using namespace std::chrono_literals;

// Unfortunately, turning on logging for the tests is limited to debug
// mode. While we are in the midst of dropping in magma, this provides
// a simple way to change all the logging->trace calls to logging->debug
// by changing trace to debug..
// Once magma has been completed, we can remove this #define and change
// all the logging calls back to trace.
#define TRACE trace

namespace magmakv {
MetaData makeMetaData(const Item& it) {
    auto metadata = MetaData();
    if (it.isPending() || it.isAbort()) {
        metadata.setVersion(MetaData::Version::V1);
    } else {
        metadata.setVersion(MetaData::Version::V0);
    }

    metadata.setBySeqno(it.getBySeqno());
    metadata.setCas(it.getCas());
    metadata.setRevSeqno(it.getRevSeqno());
    metadata.setExptime(it.getExptime());
    metadata.setFlags(it.getFlags());
    metadata.setValueSize(it.getNBytes());
    metadata.setDataType(it.getDataType());

    if (it.isDeleted() && !it.isPending()) {
        metadata.setDeleted(true, static_cast<bool>(it.deletionSource()));
    }

    if (it.isPending()) {
        metadata.setDurabilityDetailsForPrepare(
                it.isDeleted(),
                static_cast<uint8_t>(it.getDurabilityReqs().getLevel()));
    }

    if (it.isAbort()) {
        metadata.setDurabilityDetailsForAbort(it.getPrepareSeqno());
    }

    return metadata;
}

std::string MetaData::to_string() const {
    fmt::memory_buffer memoryBuffer;
    fmt::format_to(
            std::back_inserter(memoryBuffer),
            "bySeqno:{} cas:{} exptime:{} revSeqno:{} flags:{} valueSize:{} "
            "deleted:{} deleteSource:{} version:{} datatype:{}",
            allMeta.v0.bySeqno,
            allMeta.v0.cas,
            allMeta.v0.exptime,
            allMeta.v0.revSeqno,
            allMeta.v0.flags,
            allMeta.v0.valueSize,
            allMeta.v0.bits.deleted != 0,
            (allMeta.v0.bits.deleted == 0        ? " "
             : allMeta.v0.bits.deleteSource == 0 ? "Explicit"
                                                 : "TTL"),
            static_cast<uint8_t>(getVersion()),
            allMeta.v0.datatype);

    if (getVersion() == Version::V1) {
        if (allMeta.v0.bits.deleted) {
            // abort
            fmt::format_to(std::back_inserter(memoryBuffer),
                           " prepareSeqno:{}",
                           allMeta.v1.durabilityDetails.completed.prepareSeqno);
        } else {
            // prepare
            fmt::format_to(std::back_inserter(memoryBuffer),
                           " durabilityLevel:{} syncDelete:{}",
                           allMeta.v1.durabilityDetails.pending.level,
                           allMeta.v1.durabilityDetails.pending.isDelete);
        }
    }

    return fmt::to_string(memoryBuffer);
}

/**
 * Magma stores an item in 3 slices... key, metadata, value
 * See libmagma/slice.h for more info on slices.
 *
 * Helper functions to pull metadata stuff out of the metadata slice.
 * The are used down in magma and are passed in as part of the configuration.
 */
static const MetaData getDocMeta(std::string_view meta) {
    return MetaData(meta);
}

static const MetaData getDocMeta(const Slice& metaSlice) {
    return getDocMeta(std::string_view{metaSlice.Data(), metaSlice.Len()});
}

static uint64_t getSeqNum(const Slice& metaSlice) {
    return getDocMeta(metaSlice).getBySeqno();
}

static size_t getValueSize(const Slice& metaSlice) {
    return getDocMeta(metaSlice).getValueSize();
}

static uint32_t getExpiryTime(const Slice& metaSlice) {
    return getDocMeta(metaSlice).getExptime();
}

static bool isDeleted(const Slice& metaSlice) {
    return getDocMeta(metaSlice).isDeleted();
}

static bool isCompressed(const Slice& metaSlice) {
    return mcbp::datatype::is_snappy(getDocMeta(metaSlice).getDatatype());
}

static bool isPrepared(const Slice& keySlice, const Slice& metaSlice) {
    return DiskDocKey(keySlice.Data(), keySlice.Len()).isPrepared() &&
           !getDocMeta(metaSlice).isDeleted();
}

static bool isAbort(const Slice& keySlice, const Slice& metaSlice) {
    return DiskDocKey(keySlice.Data(), keySlice.Len()).isPrepared() &&
           getDocMeta(metaSlice).isDeleted();
}

} // namespace magmakv

MagmaRequest::MagmaRequest(queued_item it)
    : IORequest(std::move(it)),
      docMeta(magmakv::makeMetaData(*item).encode()),
      docBody(item->getValue()) {
}

std::string MagmaRequest::to_string() {
    return fmt::format("Key:{} docMeta:{} oldItemAlive:{}",
                       key.to_string(),
                       magmakv::getDocMeta(getDocMeta()).to_string(),
                       oldItemAlive);
}

static DiskDocKey makeDiskDocKey(const Slice& key) {
    return DiskDocKey{key.Data(), key.Len()};
}

class MagmaKVFileHandle : public KVFileHandle {
public:
    MagmaKVFileHandle(Vbid vbid,
                      DomainAwareUniquePtr<magma::Magma::Snapshot> snapshot)
        : vbid(vbid), snapshot(std::move(snapshot)) {
        Expects(this->snapshot);
    }
    Vbid vbid;
    DomainAwareUniquePtr<magma::Magma::Snapshot> snapshot;
};

MagmaKVStore::MagmaCompactionCB::MagmaCompactionCB(
        MagmaKVStore& magmaKVStore,
        Vbid vbid,
        std::shared_ptr<CompactionContext> compactionContext,
        std::optional<CollectionID> cid)
    : vbid(vbid),
      ctx(std::move(compactionContext)),
      magmaKVStore(magmaKVStore),
      onlyThisCollection(cid) {
    magmaKVStore.logger->TRACE("MagmaCompactionCB constructor");

    // If we've not got a CompactionContext then this must be an implicit
    // compaction so we need to create a CompactionContext
    if (!ctx) {
        if (!magmaKVStore.makeCompactionContextCallback) {
            // We can't perform an implicit compaction if
            // makeCompactionContextCallback isn't set.
            throw std::invalid_argument(
                    "MagmaKVStore::MagmaCompactionCB::MagmaCompactionCB() no "
                    "makeCompactionContextCallback set");
        }
        ctx = magmaKVStore.makeImplicitCompactionContext(vbid);
        // If we don't have a valid compaction context then throw to prevent us
        // creating a MagmaCompactionCB that won't be able to do any compaction
        if (!ctx) {
            throw std::runtime_error(
                    "MagmaKVStore::MagmaCompactionCB::MagmaCompactionCB() "
                    "couldn't create compaction context");
        }
        ctx->purgedItemCtx->rollbackPurgeSeqnoCtx =
                std::make_unique<MagmaImplicitCompactionPurgedItemContext>(
                        ctx->getRollbackPurgeSeqno(),
                        magmaDbStats,
                        ctx->maybeUpdateVBucketPurgeSeqno);

        Status status;
        std::tie(status, oldestRollbackableHighSeqno) =
                magmaKVStore.getOldestRollbackableHighSeqno(vbid);
        if (!status) {
            throw std::runtime_error(
                    "MagmaCompactionCallback: Failed to get "
                    "getOldestRollbackableHighSeqno: " +
                    vbid.to_string() + " : " + status.String());
        }
    } else {
        ctx->purgedItemCtx->rollbackPurgeSeqnoCtx =
                std::make_unique<MagmaRollbackPurgeSeqnoCtx>(
                        ctx->getRollbackPurgeSeqno(), magmaDbStats);

        // set to unlimited since all checkpoints are cleared by magma explicit
        // compaction and so magma rollback would not be possible after the
        // explicit compaction
        oldestRollbackableHighSeqno = std::numeric_limits<uint64_t>::max();
    }
}

MagmaKVStore::MagmaCompactionCB::~MagmaCompactionCB() {
    magmaKVStore.logger->debug("MagmaCompactionCB destructor");
}

void MagmaKVStore::MagmaCompactionCB::processCollectionPurgeDelta(
        CollectionID cid, int64_t delta) {
    magmaDbStats.docCount += delta;
    magmaDbStats.droppedCollectionCounts[static_cast<uint32_t>(cid)] += delta;
}

bool MagmaKVStore::MagmaCompactionCB::operator()(
        const magma::Slice& keySlice,
        const magma::Slice& metaSlice,
        const magma::Slice& valueSlice) {
    // catch any exceptions from the compaction callback and log them, as we
    // don't want to crash magma given it runs on a backend thread.
    try {
        auto [status, drop] = magmaKVStore.compactionCallBack(
                *this, keySlice, metaSlice, valueSlice);
        SetStatus(status);
        return drop;
    } catch (std::exception& e) {
        auto msg = fmt::format("MagmaKVStore::compactionCallBack() threw:'{}'",
                               e.what());
        magmaKVStore.logger->warn(msg);
        SetStatus({Status::Internal, msg});
    }
    return false;
}

bool MagmaKVStore::MagmaCompactionCB::canPurge(CollectionID collection) {
    if (!onlyThisCollection) {
        return true;
    }
    return onlyThisCollection.value() == collection;
}

struct MagmaKVStoreTransactionContext : public TransactionContext {
    MagmaKVStoreTransactionContext(KVStore& kvstore,
                                   Vbid vbid,
                                   std::unique_ptr<PersistenceCallback> cb)
        : TransactionContext(kvstore, vbid, std::move(cb)) {
    }
    /**
     * Container for pending Magma requests.
     *
     * Using deque as as the expansion behaviour is less aggressive compared to
     * std::vector (MagmaRequest objects are ~176 bytes in size).
     */
    using PendingRequestQueue = std::deque<MagmaRequest>;

    PendingRequestQueue pendingReqs;
};

std::pair<Status, bool> MagmaKVStore::compactionCallBack(
        MagmaKVStore::MagmaCompactionCB& cbCtx,
        const magma::Slice& keySlice,
        const magma::Slice& metaSlice,
        const magma::Slice& valueSlice) const {
    // This callback is operating on the secondary memory domain
    Expects(currEngine == ObjectRegistry::getCurrentEngine());
    // If we are compacting the localDb, items don't have metadata so
    // we always keep everything.
    if (metaSlice.Len() == 0) {
        return {Status::OK(), false};
    }

    if (cbCtx.ctx->isShuttingDown()) {
        return {{Status::Cancelled, "Shutting down"}, false};
    }

    auto vbid = cbCtx.vbid;
    std::string userSanitizedItemStr;
    if (logger->should_log(spdlog::level::TRACE)) {
        userSanitizedItemStr =
                "key:" +
                cb::UserData{makeDiskDocKey(keySlice).to_string()}
                        .getSanitizedValue() +
                " " + magmakv::getDocMeta(metaSlice).to_string();
        logger->TRACE("MagmaCompactionCB: {} {}", vbid, userSanitizedItemStr);
    }

    if (configuration.isSanityCheckingVBucketMapping()) {
        validateKeyMapping("MagmaKVStore::compactionCallback",
                           configuration.getVBucketMappingErrorHandlingMethod(),
                           makeDiskDocKey(keySlice).getDocKey(),
                           vbid,
                           configuration.getMaxVBuckets());
    }

    return compactionCore(
            cbCtx, keySlice, metaSlice, valueSlice, userSanitizedItemStr);
}

// Compaction core code which runs on the primary memory domain as it now will
// create items for KV
std::pair<Status, bool> MagmaKVStore::compactionCore(
        MagmaKVStore::MagmaCompactionCB& cbCtx,
        const magma::Slice& keySlice,
        const magma::Slice& metaSlice,
        const magma::Slice& valueSlice,
        std::string_view userSanitizedItemStr) const {
    // Run on primary domain so that we can create objects to pass to KV
    cb::UseArenaMallocPrimaryDomain domainGuard;

    auto seqno = magmakv::getSeqNum(metaSlice);
    auto exptime = magmakv::getExpiryTime(metaSlice);

    auto vbid = cbCtx.vbid;

    // eraserContext is not set for implicit compactions. Explicit
    // compactions in magma are not rollback able while implicit are. If we
    // rollback a collection drop via implicit compaction, it can result in
    // the dropped keys not showing up in the rollback callback.
    if (cbCtx.ctx->eraserContext && cbCtx.ctx->droppedKeyCb) {
        // We need to check both committed and prepared documents - if the
        // collection has been logically deleted then we need to discard
        // both types of keys.
        // As such use the docKey (i.e. without any DurabilityPrepare
        // namespace) when checking if logically deleted;
        auto diskKey = makeDiskDocKey(keySlice);

        if (cbCtx.canPurge(diskKey.getDocKey().getCollectionID()) &&
            cbCtx.ctx->eraserContext->isLogicallyDeleted(diskKey.getDocKey(),
                                                         seqno)) {
            try {
                // Inform vb that the key@seqno is dropped
                cbCtx.ctx->droppedKeyCb(diskKey,
                                        seqno,
                                        magmakv::isAbort(keySlice, metaSlice),
                                        cbCtx.ctx->highCompletedSeqno);
            } catch (const std::exception& e) {
                logger->warn(
                        "MagmaKVStore::compactionCallBack(): droppedKeyCb "
                        "exception: {}",
                        e.what());
                return {{Status::Internal, e.what()}, false};
            }

            if (magmakv::isPrepared(keySlice, metaSlice)) {
                cbCtx.ctx->stats.preparesPurged++;
            } else {
                if (magmakv::isDeleted(metaSlice)) {
                    cbCtx.ctx->stats.collectionsDeletedItemsPurged++;
                }
            }

            if (logger->should_log(spdlog::level::TRACE)) {
                logger->TRACE(
                        "MagmaKVStore::compactionCore: {} DROP "
                        "collections "
                        "{}",
                        vbid,
                        userSanitizedItemStr);
            }
            cbCtx.ctx->purgedItemCtx->purgedItem(PurgedItemType::LogicalDelete,
                                                 seqno);
            return {Status::OK(), true};
        }
    }

    if (magmakv::isDeleted(metaSlice)) {
        uint64_t maxSeqno;
        auto status = magma->GetMaxSeqno(vbid.get(), maxSeqno);
        if (!status) {
            throw std::runtime_error("MagmaKVStore::compactionCore: Failed : " +
                                     vbid.to_string() + " " + status.String());
        }

        // A bunch of DCP code relies on us keeping the last item (it may be a
        // tombstone) so we can't purge the item at maxSeqno.
        // We can't drop tombstones with seqno >
        // cbCtx.oldestRollbackableHighSeqno. If dropped, they will not be found
        // by rollback callback causing items to not be restored to the
        // hashTable on rollback.
        if (seqno != maxSeqno && seqno <= cbCtx.oldestRollbackableHighSeqno) {
            bool drop = false;
            if (cbCtx.ctx->compactConfig.drop_deletes) {
                if (logger->should_log(spdlog::level::TRACE)) {
                    logger->TRACE(
                            "MagmaKVStore::compactionCore: {} DROP "
                            "drop_deletes {}",
                            vbid,
                            userSanitizedItemStr);
                }
                drop = true;
            }

            if (exptime && exptime < cbCtx.ctx->compactConfig.purge_before_ts) {
                if (logger->should_log(spdlog::level::TRACE)) {
                    logger->TRACE(
                            "MagmaKVStore::compactionCore: {} DROP expired "
                            "tombstone {}",
                            vbid,
                            userSanitizedItemStr);
                }
                drop = true;
            }

            if (drop) {
                cbCtx.ctx->stats.tombstonesPurged++;
                cbCtx.ctx->purgedItemCtx->purgedItem(PurgedItemType::Tombstone,
                                                     seqno);
                return {Status::OK(), true};
            }
        }
    } else {
        // We can remove any prepares that have been completed. This works
        // because we send Mutations instead of Commits when streaming from
        // Disk so we do not need to send a Prepare message to keep things
        // consistent on a replica.
        // We also don't drop prepares that are rollbackable. If they are
        // deleted, rollback callback will not be called on the prepares during
        // rollback.
        if (magmakv::isPrepared(keySlice, metaSlice)) {
            if (seqno <= cbCtx.ctx->highCompletedSeqno &&
                seqno <= cbCtx.oldestRollbackableHighSeqno) {
                cbCtx.ctx->stats.preparesPurged++;

                if (logger->should_log(spdlog::level::TRACE)) {
                    logger->TRACE(
                            "MagmaKVStore::compactionCore: {}"
                            "DROP prepare {}",
                            vbid,
                            userSanitizedItemStr);
                }
                cbCtx.ctx->purgedItemCtx->purgedItem(PurgedItemType::Prepare,
                                                     seqno);
                return {Status::OK(), true};
            }
        }

        time_t timeToExpireFrom;
        if (cbCtx.ctx->timeToExpireFrom) {
            timeToExpireFrom = cbCtx.ctx->timeToExpireFrom.value();
        } else {
            timeToExpireFrom = ep_real_time();
        }

        if (exptime && exptime < timeToExpireFrom &&
            !magmakv::isPrepared(keySlice, metaSlice)) {
            auto docMeta = magmakv::getDocMeta(metaSlice);
            auto itm =
                    std::make_unique<Item>(makeDiskDocKey(keySlice).getDocKey(),
                                           docMeta.getFlags(),
                                           docMeta.getExptime(),
                                           valueSlice.Data(),
                                           valueSlice.Len(),
                                           docMeta.getDatatype(),
                                           docMeta.getCas(),
                                           docMeta.getBySeqno(),
                                           vbid,
                                           docMeta.getRevSeqno());
            if (magmakv::isCompressed(metaSlice)) {
                itm->decompressValue();
            }
            itm->setDeleted(DeleteSource::TTL);
            cbCtx.ctx->expiryCallback->callback(*(itm.get()), timeToExpireFrom);

            if (logger->should_log(spdlog::level::TRACE)) {
                logger->TRACE(
                        "MagmaKVStore::compactionCore: {} expiry callback {}",
                        vbid,
                        userSanitizedItemStr);
            }
        }
    }

    if (logger->should_log(spdlog::level::TRACE)) {
        logger->TRACE("MagmaKVStore::compactionCore: {} KEEP {}",
                      vbid,
                      userSanitizedItemStr);
    }
    return {Status::OK(), false};
}

MagmaKVStore::MagmaKVStore(MagmaKVStoreConfig& configuration)
    : KVStore(),
      configuration(configuration),
      magmaPath(configuration.getDBName() + "/magma." +
                std::to_string(configuration.getShardId())),
      scanCounter(0),
      currEngine(ObjectRegistry::getCurrentEngine()) {
    configuration.magmaCfg.Path = magmaPath;
    configuration.magmaCfg.MaxKVStores = configuration.getMaxVBuckets();
    configuration.magmaCfg.MaxKVStoreLSDBufferSize =
            configuration.getMagmaDeleteMemtableWritecache();
    configuration.magmaCfg.LSDFragmentationRatio =
            configuration.getMagmaDeleteFragRatio();
    configuration.magmaCfg.MaxCheckpoints =
            configuration.getMagmaMaxCheckpoints();
    configuration.magmaCfg.CheckpointCreationInterval =
            configuration.getMagmaCheckpointInterval();
    configuration.magmaCfg.CheckpointCreationThreshold =
            configuration.getMagmaCheckpointThreshold();
    configuration.magmaCfg.MinCheckpointCreationInterval =
            configuration.getMagmaMinCheckpointInterval();
    configuration.magmaCfg.HeartbeatInterval =
            configuration.getMagmaHeartbeatInterval();
    configuration.magmaCfg.MinValueSize =
            configuration.getMagmaValueSeparationSize();
    configuration.magmaCfg.MaxWriteCacheSize =
            configuration.getMagmaMaxWriteCache();
    configuration.magmaCfg.WALBufferSize =
            configuration.getMagmaInitialWalBufferSize();
    configuration.magmaCfg.EnableWAL = configuration.getMagmaEnableWAL();
    configuration.magmaCfg.EnableMemoryOptimizedWrites =
            configuration.getMagmaEnableMemoryOptimizedWrites();
    configuration.magmaCfg.EnableGroupCommit =
            configuration.getMagmaEnableGroupCommit();
    configuration.magmaCfg.GroupCommitMaxSyncWaitDuration =
            configuration.getMagmaGroupCommitMaxSyncWaitDuration();
    configuration.magmaCfg.GroupCommitMaxTransactionCount =
            configuration.getMagmaGroupCommitMaxTransactionCount();
    configuration.magmaCfg.ExpiryFragThreshold =
            configuration.getMagmaExpiryFragThreshold();
    configuration.magmaCfg.KVStorePurgerInterval =
            configuration.getMagmaExpiryPurgerInterval();
    configuration.magmaCfg.GetSeqNum = magmakv::getSeqNum;
    configuration.magmaCfg.GetExpiryTime = [this](const magma::Slice& slice) {
        return getExpiryOrPurgeTime(slice);
    };
    configuration.magmaCfg.GetValueSize = magmakv::getValueSize;
    configuration.magmaCfg.IsTombstone = magmakv::isDeleted;
    configuration.magmaCfg.EnableDirectIO =
            configuration.getMagmaEnableDirectIo();
    configuration.magmaCfg.EnableBlockCache =
            configuration.getMagmaEnableBlockCache();
    configuration.magmaCfg.WriteCacheRatio =
            configuration.getMagmaWriteCacheRatio();
    configuration.magmaCfg.MaxRecoveryBytes =
            configuration.getMagmaMaxRecoveryBytes();
    configuration.magmaCfg.LSMMaxLevel0CompactionTTL =
            configuration.getMagmaMaxLevel0TTL();
    configuration.magmaCfg.BloomFilterAccuracy =
            configuration.getMagmaBloomFilterAccuracy();
    configuration.magmaCfg.BloomFilterAccuracyForBottomLevel =
            configuration.getMagmaBloomFilterAccuracyForBottomLevel();
    configuration.magmaCfg.MemoryQuotaLowWaterMarkRatio =
            configuration.getMagmaMemoryQuotaLowWaterMarkRatio();

    configuration.setStore(this);

    // To save memory only allocate counters for the number of vBuckets that
    // this shard will have to deal with
    auto cacheSize = getCacheSize();
    cachedVBStates.resize(cacheSize);
    inTransaction = std::vector<std::atomic_bool>(cacheSize);
    kvstoreRevList.resize(cacheSize, Monotonic<uint64_t>(0));

    useUpsertForSet = configuration.getMagmaEnableUpsert();
    if (useUpsertForSet) {
        configuration.magmaCfg.EnableUpdateStatusForSet = false;
    } else {
        configuration.magmaCfg.EnableUpdateStatusForSet = true;
    }

    doSyncEveryBatch = configuration.getMagmaSyncEveryBatch();

    // The execution environment is the current engine creating the KVStore and
    // magma must track in the Secondary MemoryDomain.
    // If currEngine is null, which can happen with some tests, that is okay
    // because a null currEngine means we are operating in a global environment.
    configuration.magmaCfg.ExecutionEnv = {currEngine,
                                           int(cb::MemoryDomain::Secondary)};

    configuration.magmaCfg.SwitchExecutionEnvFunc =
            [](std::pair<void*, int> env) -> std::pair<void*, int> {
        Expects(env.second <= int(cb::MemoryDomain::None));
        auto eng = static_cast<EventuallyPersistentEngine*>(env.first);
        auto oldState = ObjectRegistry::switchToEngine(
                eng, true, cb::MemoryDomain(env.second));
        return {oldState.first, int(oldState.second)};
    };

    configuration.magmaCfg.MakeCompactionCallback =
            [&](const Magma::KVStoreID kvID) {
                return std::make_unique<MagmaKVStore::MagmaCompactionCB>(
                        *this, Vbid(kvID));
            };

    configuration.magmaCfg.MakeUserStats = []() {
        return std::make_unique<MagmaDbStats>();
    };

    // Create a logger that is prefixed with magma so that all code from
    // wrapper down through magma uses this logger. As the spdlog API does not
    // set their log functions to virtual and magma needs to maintain some
    // separation from KV it does not use the BucketLogger log functions which
    // prefix the engine name. As such we have to manually add the prefix to the
    // logger name/prefix here.

    EventuallyPersistentEngine* engine = ObjectRegistry::getCurrentEngine();
    // Some tests may not have an engine.
    std::string loggerName;
    if (engine) {
        loggerName += '(' + engine->getName() + ") ";
    }

    loggerName += "magma_" + std::to_string(configuration.getShardId());
    logger = BucketLogger::createBucketLogger(loggerName);
    configuration.magmaCfg.LogContext = logger;
    configuration.magmaCfg.UID = loggerName;

    magma = std::make_unique<MagmaMemoryTrackingProxy>(configuration.magmaCfg);

    magma->SetMaxOpenFiles(configuration.getMaxFileDescriptors());
    setMaxDataSize(configuration.getBucketQuota());
    setMagmaFragmentationPercentage(
            configuration.getMagmaFragmentationPercentage());
    calculateAndSetMagmaThreads();

    // Open the magma instance for this shard and populate the vbstate.
    auto status = magma->Open();

    if (status.ErrorCode() == Status::Code::DiskFull) {
        // Magma construction needs to recover and replay all WAL ops to provide
        // us a consistent state. Magma may require disk space to do so. We
        // are required to provide a read only view of the data for recovery
        // should a disk become unwriteable. To accomplish this magma has a
        // read only mode that be constructed to give us a consistent view of
        // data without performing recovery. This read only instance cannot be
        // written to so it can only be used in an emergency should the disk be
        // full.
        //
        // It is worth noting that nothing in kv_engine will modify this magma
        // instance to make it writeable should the disk stop being full. A
        // restart is required. We /could/ write code to swap the instance but
        // it's probably not going to be trivial and we don't expect to run out
        // of disk space very often so it's of questionable worth.
        logger->warn(
                "MagmaKVStore::MagmaKVStore: opening in read only mode as "
                "magma reported a disk full error");
        configuration.setReadOnly(true);
        magma = std::make_unique<MagmaMemoryTrackingProxy>(
                configuration.magmaCfg);
        status = magma->Open();
    }

    if (!status) {
        std::string err =
                "MagmaKVStore Magma open failed. Status:" + status.String();
        logger->critical(err);
        throw std::logic_error(err);
    }

    magma->executeOnKVStoreList(
            [this](const std::vector<magma::Magma::KVStoreID>& kvstores) {
                cb::UseArenaMallocPrimaryDomain domainGuard;
                for (auto kvid : kvstores) {
                    auto status = loadVBStateCache(Vbid(kvid), true);
                    ++st.numLoadedVb;
                    if (status != ReadVBStateStatus::Success &&
                        status != ReadVBStateStatus::NotFound) {
                        throw std::logic_error("MagmaKVStore vbstate vbid:" +
                                               std::to_string(kvid) +
                                               " not found."
                                               " Status:" +
                                               to_string(status));
                    }
                }
            });
}

MagmaKVStore::~MagmaKVStore() {
    logger->unregister();
}

void MagmaKVStore::deinitialize() {
    logger->info("MagmaKVStore: {} deinitializing", configuration.getShardId());

    // Close shuts down all of the magma background threads (compaction is the
    // one that we care about here). The compaction callbacks require the magma
    // instance to exist so we must do this before we reset it.
    magma->Close();

    // Flusher should have already been stopped so it should be safe to destroy
    // the magma instance now
    magma.reset();

    logger->info("MagmaKVStore: {} deinitialized", configuration.getShardId());
}

bool MagmaKVStore::commit(std::unique_ptr<TransactionContext> txnCtx,
                          VB::Commit& commitData) {
    checkIfInTransaction(txnCtx->vbid, "MagmaKVStore::commit");

    auto& ctx = dynamic_cast<MagmaKVStoreTransactionContext&>(*txnCtx);
    if (ctx.pendingReqs.size() == 0) {
        return true;
    }

    kvstats_ctx kvctx(commitData);
    bool success = true;

    preFlushHook();

    // Flush all documents to disk
    auto errCode = saveDocs(ctx, commitData, kvctx);
    if (errCode != static_cast<int>(cb::engine_errc::success)) {
        logger->warn("MagmaKVStore::commit: saveDocs {} errCode:{}",
                     txnCtx->vbid,
                     errCode);
        success = false;
    }

    postFlushHook();

    commitCallback(ctx, errCode, kvctx);

    // This behaviour is to replicate the one in Couchstore.
    // Set `in_transanction = false` only if `commit` is successful.
    if (success) {
        updateCachedVBState(txnCtx->vbid, commitData.proposedVBState);
    }

    logger->TRACE("MagmaKVStore::commit success:{}", success);

    return success;
}

void MagmaKVStore::commitCallback(MagmaKVStoreTransactionContext& txnCtx,
                                  int errCode,
                                  kvstats_ctx&) {
    const auto flushSuccess = (errCode == Status::Code::Ok);
    for (const auto& req : txnCtx.pendingReqs) {
        size_t mutationSize = req.getRawKeyLen() + req.getBodySize() +
                              req.getDocMeta().size();
        st.io_num_write++;
        st.io_document_write_bytes += mutationSize;

        if (req.isDelete()) {
            FlushStateDeletion state;
            if (flushSuccess) {
                if (req.isLogicalInsert()) {
                    // Deletion is for an item that exists on disk but logically
                    // does not (i.e. the old reviison belongs to a collection
                    // that has been dropped).
                    state = FlushStateDeletion::LogicallyDocNotFound;
                } else if (req.isOldItemAlive()) {
                    // Deletion is for an existing item on disk
                    state = FlushStateDeletion::Delete;
                } else {
                    // Deletion is for a non-existing item on disk
                    state = FlushStateDeletion::DocNotFound;
                }
                st.delTimeHisto.add(req.getDelta());
            } else {
                state = FlushStateDeletion::Failed;
                ++st.numDelFailure;
            }

            if (logger->should_log(spdlog::level::TRACE)) {
                logger->TRACE(
                        "MagmaKVStore::commitCallback(Delete) {} key:{} "
                        "errCode:{} "
                        "deleteState:{}",
                        txnCtx.vbid,
                        cb::UserData(req.getKey().to_string()),
                        errCode,
                        state);
            }

            txnCtx.deleteCallback(req.getItem(), state);
        } else {
            FlushStateMutation state;
            if (flushSuccess) {
                if (req.isLogicalInsert()) {
                    // Mutation is for an item that exists on disk but logically
                    // does not (i.e. the old reviison belongs to a collection
                    // that has been dropped).
                    state = FlushStateMutation::LogicalInsert;
                } else if (req.isOldItemAlive()) {
                    // Mutation is for an existing item on disk
                    state = FlushStateMutation::Update;
                } else {
                    // Mutation is for a non-existing item on disk
                    state = FlushStateMutation::Insert;
                }
                st.writeTimeHisto.add(req.getDelta());
                st.writeSizeHisto.add(mutationSize);
            } else {
                state = FlushStateMutation::Failed;
                ++st.numSetFailure;
            }

            if (logger->should_log(spdlog::level::TRACE)) {
                logger->TRACE(
                        "MagmaKVStore::commitCallback(Set) {} key:{} "
                        "errCode:{} "
                        "setState:{}",
                        txnCtx.vbid,
                        cb::UserData(req.getKey().to_string()),
                        errCode,
                        state);
            }

            txnCtx.setCallback(req.getItem(), state);
        }
    }
}

StorageProperties MagmaKVStore::getStorageProperties() const {
    StorageProperties rv(StorageProperties::ByIdScan::Yes,
                         // @TODO MB-33784: Enable auto de-dupe if/when magma
                         // supports it
                         StorageProperties::AutomaticDeduplication::No,
                         StorageProperties::PrepareCounting::No,
                         StorageProperties::CompactionStaleItemCallbacks::Yes);
    return rv;
}

void MagmaKVStore::setMaxDataSize(size_t size) {
    configuration.setBucketQuota(size);
    const size_t memoryQuota = (size / configuration.getMaxShards()) *
                               configuration.getMagmaMemQuotaRatio();
    magma->SetMemoryQuota(memoryQuota);
}

// Note: This routine is only called during warmup. The caller
// can not make changes to the vbstate or it would cause race conditions.
std::vector<vbucket_state*> MagmaKVStore::listPersistedVbuckets() {
    std::vector<vbucket_state*> result;
    for (size_t slot = 0; slot < cachedVBStates.size(); slot++) {
        const auto& vb = cachedVBStates[slot];
        if (vb) {
            uint16_t id = (configuration.getMaxShards() * slot) +
                          configuration.getShardId();
            mergeMagmaDbStatsIntoVBState(*vb, Vbid{id});
        }
        result.emplace_back(vb.get());
    }
    return result;
}

void MagmaKVStore::set(TransactionContext& txnCtx, queued_item item) {
    checkIfInTransaction(txnCtx.vbid, "MagmaKVStore::set");
    if (configuration.isSanityCheckingVBucketMapping()) {
        validateKeyMapping("MagmaKVStore::set",
                           configuration.getVBucketMappingErrorHandlingMethod(),
                           item->getKey(),
                           item->getVBucketId(),
                           configuration.getMaxVBuckets());
    }

    auto& ctx = static_cast<MagmaKVStoreTransactionContext&>(txnCtx);
    ctx.pendingReqs.emplace_back(std::move(item));
}

GetValue MagmaKVStore::get(const DiskDocKey& key,
                           Vbid vb,
                           ValueFilter filter) const {
    return getWithHeader(key, vb, filter);
}

GetValue MagmaKVStore::getWithHeader(const KVFileHandle& kvFileHandle,
                                     const DiskDocKey& key,
                                     Vbid vbid,
                                     ValueFilter filter) const {
    return getWithHeader(key, vbid, filter);
}

GetValue MagmaKVStore::getWithHeader(const DiskDocKey& key,
                                     Vbid vbid,
                                     ValueFilter filter) const {
    Slice keySlice = {reinterpret_cast<const char*>(key.data()), key.size()};
    Slice metaSlice;
    Slice valueSlice;
    DomainAwareFetchBuffer idxBuf;
    DomainAwareFetchBuffer seqBuf;
    bool found;

    auto start = std::chrono::steady_clock::now();

    Status status = magma->Get(
            vbid.get(), keySlice, idxBuf, seqBuf, metaSlice, valueSlice, found);

    if (logger->should_log(spdlog::level::TRACE)) {
        logger->TRACE(
                "MagmaKVStore::getWithHeader {} key:{} status:{} found:{} "
                "deleted:{}",
                vbid,
                cb::UserData{key.to_string()},
                status.String(),
                found,
                found ? magmakv::isDeleted(metaSlice) : false);
    }

    if (!status) {
        logger->warn("MagmaKVStore::getWithHeader {} key:{} status:{}",
                     vbid,
                     cb::UserData{makeDiskDocKey(keySlice).to_string()},
                     status.String());
        st.numGetFailure++;
        return GetValue{nullptr, magmaErr2EngineErr(status.ErrorCode())};
    }

    if (!found) {
        // Whilst this isn't strictly a failure if we're running full eviction
        // it could be considered one for value eviction.
        st.numGetFailure++;
        return GetValue{nullptr, cb::engine_errc::no_such_key};
    }

    // record stats
    st.readTimeHisto.add(std::chrono::duration_cast<std::chrono::microseconds>(
            std::chrono::steady_clock::now() - start));
    st.readSizeHisto.add(keySlice.Len() + metaSlice.Len() + valueSlice.Len());

    ++st.io_bg_fetch_docs_read;
    st.io_bgfetch_doc_bytes +=
            keySlice.Len() + metaSlice.Len() + valueSlice.Len();

    return makeGetValue(vbid, keySlice, metaSlice, valueSlice, filter);
}

using GetOperations = magma::OperationsList<Magma::GetOperation>;

void MagmaKVStore::getMulti(Vbid vbid, vb_bgfetch_queue_t& itms) const {
    // Convert the vb_bgfetch_queue_t (which is a std::unordered_map
    // under the covers) to a vector of GetOperations.
    // Note: We can't pass vb_bgfetch_queue_t to GetDocs because GetDocs
    // requires a list type which can be broken up for use by coroutines
    // and a std::map doesn't support a numeric 'at' index.
    GetOperations getOps;
    for (auto& it : itms) {
        auto& key = it.first;
        getOps.Add(Magma::GetOperation(
                {reinterpret_cast<const char*>(key.data()), key.size()},
                &it.second));
    }

    auto cb = [this, &vbid](bool found,
                            Status status,
                            const Magma::GetOperation& op,
                            const Slice& metaSlice,
                            const Slice& valueSlice) {
        if (logger->should_log(spdlog::level::TRACE)) {
            logger->TRACE(
                    "MagmaKVStore::getMulti {} key:{} status:{} found:{} "
                    "deleted:{}",
                    vbid,
                    cb::UserData{makeDiskDocKey(op.Key).to_string()},
                    status.String(),
                    found,
                    found ? magmakv::isDeleted(metaSlice) : false);
        }
        auto errCode = magmaErr2EngineErr(status.ErrorCode(), found);
        auto* bg_itm_ctx =
                reinterpret_cast<vb_bgfetch_item_ctx_t*>(op.UserContext);
        bg_itm_ctx->value.setStatus(errCode);
        if (found) {
            bg_itm_ctx->value = makeGetValue(vbid,
                                             op.Key,
                                             metaSlice,
                                             valueSlice,
                                             bg_itm_ctx->getValueFilter());
            GetValue* rv = &bg_itm_ctx->value;

            for (auto& fetch : bg_itm_ctx->getRequests()) {
                fetch->value = rv;
                st.readTimeHisto.add(
                        std::chrono::duration_cast<std::chrono::microseconds>(
                                std::chrono::steady_clock::now() -
                                fetch->initTime));
                st.readSizeHisto.add(bg_itm_ctx->value.item->getKey().size() +
                                     bg_itm_ctx->value.item->getNBytes());
            }
            ++st.io_bg_fetch_docs_read;
            st.io_bgfetch_doc_bytes +=
                    op.Key.Len() + metaSlice.Len() + valueSlice.Len();
        } else {
            if (!status) {
                logger->critical(
                        "MagmaKVStore::getMulti::GetDocs {} key:{} status:{}, ",
                        vbid,
                        cb::UserData{makeDiskDocKey(op.Key).to_string()},
                        status.String());
                st.numGetFailure++;
            }
        }
    };

    auto status = magma->GetDocs(vbid.get(), getOps, cb);
    if (!status) {
        logger->warn("MagmaKVStore::getMulti::GetDocs {} failed. Status:{}",
                     vbid,
                     status.String());
    }
}

void MagmaKVStore::getRange(Vbid vbid,
                            const DiskDocKey& startKey,
                            const DiskDocKey& endKey,
                            ValueFilter filter,
                            const GetRangeCb& cb) const {
    Slice startKeySlice = {reinterpret_cast<const char*>(startKey.data()),
                           startKey.size()};
    Slice endKeySlice = {reinterpret_cast<const char*>(endKey.data()),
                         endKey.size()};

    auto callback = [&](Slice& keySlice, Slice& metaSlice, Slice& valueSlice) {
        if (logger->should_log(spdlog::level::TRACE)) {
            logger->TRACE(
                    "MagmaKVStore::getRange callback {} key:{} seqno:{} "
                    "deleted:{}",
                    vbid,
                    cb::UserData{makeDiskDocKey(keySlice).to_string()},
                    magmakv::getSeqNum(metaSlice),
                    magmakv::isDeleted(metaSlice));
        }

        if (magmakv::isDeleted(metaSlice)) {
            // continue scanning
            return false;
        }
        auto rv = makeGetValue(vbid, keySlice, metaSlice, valueSlice, filter);
        cb(std::move(rv));

        // continue scanning
        return false;
    };

    if (logger->should_log(spdlog::level::TRACE)) {
        logger->TRACE("MagmaKVStore::getRange {} start:{} end:{}",
                      vbid,
                      cb::UserData{makeDiskDocKey(startKeySlice).to_string()},
                      cb::UserData{makeDiskDocKey(endKeySlice).to_string()});
    }

    auto status = magma->GetRange(vbid.get(),
                                  startKeySlice,
                                  endKeySlice,
                                  callback,
                                  filter != ValueFilter::KEYS_ONLY);
    if (!status) {
        logger->critical(
                "MagmaKVStore::getRange {} start:{} end:{} status:{}",
                vbid,
                cb::UserData{makeDiskDocKey(startKeySlice).to_string()},
                cb::UserData{makeDiskDocKey(endKeySlice).to_string()},
                status.String());
        st.numGetFailure++;
    }
}

void MagmaKVStore::del(TransactionContext& txnCtx, queued_item item) {
    checkIfInTransaction(txnCtx.vbid, "MagmaKVStore::del");
    if (configuration.isSanityCheckingVBucketMapping()) {
        validateKeyMapping("MagmaKVStore::del",
                           configuration.getVBucketMappingErrorHandlingMethod(),
                           item->getKey(),
                           item->getVBucketId(),
                           configuration.getMaxVBuckets());
    }

    auto& ctx = dynamic_cast<MagmaKVStoreTransactionContext&>(txnCtx);
    ctx.pendingReqs.emplace_back(std::move(item));
}

void MagmaKVStore::delVBucket(Vbid vbid,
                              std::unique_ptr<KVStoreRevision> kvstoreRev) {
    auto status = magma->DeleteKVStore(
            vbid.get(),
            static_cast<Magma::KVStoreRevision>(kvstoreRev->getRevision()));
    logger->info(
            "MagmaKVStore::delVBucket DeleteKVStore {} kvstoreRev:{}. "
            "status:{}",
            vbid,
            kvstoreRev->getRevision(),
            status.String());
}

void MagmaKVStore::prepareToCreateImpl(Vbid vbid) {
    auto vbstate = getCachedVBucketState(vbid);
    if (vbstate) {
        vbstate->reset();
    }
    kvstoreRevList[getCacheSlot(vbid)]++;

    logger->info("MagmaKVStore::prepareToCreateImpl {} kvstoreRev:{}",
                 vbid,
                 kvstoreRevList[getCacheSlot(vbid)]);
}

std::unique_ptr<KVStoreRevision> MagmaKVStore::prepareToDeleteImpl(Vbid vbid) {
    auto [status, kvsRev] = magma->GetKVStoreRevision(vbid.get());
    if (status) {
        return std::make_unique<KVStoreRevision>(kvsRev);
    }

    // Even though we couldn't get the kvstore revision from magma, we'll use
    // what is in kv engine and assume its the latest. We might not be able to
    // get the revision of the KVStore if we've not persited any documents yet
    // for this vbid.
    auto rev = kvstoreRevList[getCacheSlot(vbid)];
    logger->info(
            "MagmaKVStore::prepareToDeleteImpl: {} magma didn't find "
            "kvstore for getRevision, status: {} using cached revision:{}",
            vbid,
            status.String(),
            rev);
    return std::make_unique<KVStoreRevision>(rev);
}

/**
 * Magma specific RollbackCtx which resumes background (implicit) compactions
 * for the given vBucket on destruction
 */
class MagmaRollbackCtx : public RollbackCtx {
public:
    MagmaRollbackCtx(MagmaKVStore& kvstore, Vbid vbid)
        : kvstore(kvstore), vbid(vbid) {
    }

    ~MagmaRollbackCtx() override {
        kvstore.resumeImplicitCompaction(vbid);
    }

protected:
    MagmaKVStore& kvstore;
    Vbid vbid;
};

std::unique_ptr<RollbackCtx> MagmaKVStore::prepareToRollback(Vbid vbid) {
    // Before we lock the vBucket state lock we need to inhibit magma's
    // background compactions to avoid a potential deadlock. Magma rollback
    // needs to wait for compactions to finish and compactions may, if they are
    // expiring an item, need to acquire the vBucket state lock for the duration
    // of that operation. That could cause a deadlock so we'll halt background
    // compactions before we take the vBucket state lock. The compaction should
    // not take the vbsetMutex or the vBucket lock so we can safely lock those
    // first. When the ctx object goes out of scope it will re-enable background
    // compactions for the vBucket.
    magma->StopBGCompaction(vbid.get());
    return std::make_unique<MagmaRollbackCtx>(*this, vbid);
}

void MagmaKVStore::resumeImplicitCompaction(Vbid vbid) {
    magma->ResumeBGCompaction(vbid.get());
}

// Note: It is assumed this can only be called from bg flusher thread or
// there will be issues with writes coming from multiple threads.
bool MagmaKVStore::snapshotVBucket(Vbid vbid, const vbucket_state& newVBState) {
    if (logger->should_log(spdlog::level::TRACE)) {
        logger->TRACE("MagmaKVStore::snapshotVBucket {} newVBState:{}",
                      vbid,
                      encodeVBState(newVBState));
    }

    if (!needsToBePersisted(vbid, newVBState)) {
        return true;
    }

    auto start = std::chrono::steady_clock::now();

    if (!writeVBStateToDisk(vbid, newVBState)) {
        return false;
    }

    updateCachedVBState(vbid, newVBState);

    st.snapshotHisto.add(std::chrono::duration_cast<std::chrono::microseconds>(
            std::chrono::steady_clock::now() - start));

    return true;
}

std::unique_ptr<Item> MagmaKVStore::makeItem(Vbid vb,
                                             const Slice& keySlice,
                                             const Slice& metaSlice,
                                             const Slice& valueSlice,
                                             ValueFilter filter) const {
    auto key = makeDiskDocKey(keySlice);
    auto meta = magmakv::getDocMeta(metaSlice);

    const bool includeValue = (filter != ValueFilter::KEYS_ONLY ||
                               key.getDocKey().isInSystemCollection()) &&
                              meta.getValueSize();

    auto item =
            std::make_unique<Item>(key.getDocKey(),
                                   meta.getFlags(),
                                   meta.getExptime(),
                                   includeValue ? valueSlice.Data() : nullptr,
                                   includeValue ? meta.getValueSize() : 0,
                                   meta.getDatatype(),
                                   meta.getCas(),
                                   meta.getBySeqno(),
                                   vb,
                                   meta.getRevSeqno());

    if (filter != ValueFilter::KEYS_ONLY) {
        checkAndFixKVStoreCreatedItem(*item);
    }

    if (meta.isDeleted()) {
        item->setDeleted(static_cast<DeleteSource>(meta.getDeleteSource()));
    }

    if (magmakv::isPrepared(keySlice, metaSlice)) {
        auto level =
                static_cast<cb::durability::Level>(meta.getDurabilityLevel());
        item->setPendingSyncWrite({level, cb::durability::Timeout::Infinity()});
        if (meta.isSyncDelete()) {
            item->setDeleted(DeleteSource::Explicit);
        }
        return item;
    } else if (magmakv::isAbort(keySlice, metaSlice)) {
        item->setAbortSyncWrite();
        item->setPrepareSeqno(meta.getPrepareSeqno());
        return item;
    }

    return item;
}

GetValue MagmaKVStore::makeGetValue(Vbid vb,
                                    const Slice& keySlice,
                                    const Slice& metaSlice,
                                    const Slice& valueSlice,
                                    ValueFilter filter) const {
    return GetValue(makeItem(vb, keySlice, metaSlice, valueSlice, filter),
                    cb::engine_errc::success,
                    -1,
                    false);
}

int MagmaKVStore::saveDocs(MagmaKVStoreTransactionContext& txnCtx,
                           VB::Commit& commitData,
                           kvstats_ctx& kvctx) {
    uint64_t ninserts = 0;
    uint64_t ndeletes = 0;

    auto vbid = txnCtx.vbid;

    auto writeDocsCB = [this, &commitData, &kvctx, &ninserts, &ndeletes, vbid](
                               const Magma::WriteOperation& op,
                               const bool docExists,
                               const magma::Slice oldMeta) {
        auto req = reinterpret_cast<MagmaRequest*>(op.UserData);
        auto diskDocKey = makeDiskDocKey(op.Key);
        auto docKey = diskDocKey.getDocKey();

        const bool isTombstone =
                docExists && configuration.magmaCfg.IsTombstone(oldMeta);

        if (logger->should_log(spdlog::level::TRACE)) {
            logger->TRACE(
                    "MagmaKVStore::writeDocsCB {} key:{} seqno:{} delete:{} "
                    "docExists:{} tombstone:{}",
                    vbid,
                    cb::UserData{diskDocKey.to_string()},
                    magmakv::getDocMeta(req->getDocMeta()).getBySeqno(),
                    req->isDelete(),
                    docExists,
                    isTombstone);
        }

        // We don't track collection stats for prepares for magma. The only
        // non-committed stat we count for collections is the on disk size (as
        // this includes prepares for couchstore Buckets). As we remove prepares
        // at compaction we can't currently track them or their on disk size
        // correctly as magma as we may visit stale values. The same follows for
        // the on disk size of collections. As we cannot track prepare size
        // correctly for magma we must avoid counting it at all.
        if (diskDocKey.isCommitted()) {
            auto isDeleted = req->isDelete() ? IsDeleted::Yes : IsDeleted::No;
            auto isCommitted = diskDocKey.isCommitted() ? IsCommitted::Yes
                                                        : IsCommitted::No;
            if (docExists) {
                auto oldIsDeleted =
                        isTombstone ? IsDeleted::Yes : IsDeleted::No;
                const auto oldDocSize =
                        req->getRawKeyLen() + oldMeta.Len() +
                        configuration.magmaCfg.GetValueSize(oldMeta);
                if (commitData.collections.updateStats(
                            docKey,
                            magmakv::getDocMeta(req->getDocMeta()).getBySeqno(),
                            isCommitted,
                            isDeleted,
                            req->getDocSize(),
                            configuration.magmaCfg.GetSeqNum(oldMeta),
                            oldIsDeleted,
                            oldDocSize,
                            CompactionCallbacks::AnyRevision)) {
                    req->markLogicalInsert();
                }
            } else {
                commitData.collections.updateStats(
                        docKey,
                        magmakv::getDocMeta(req->getDocMeta()).getBySeqno(),
                        isCommitted,
                        isDeleted,
                        req->getDocSize(),
                        CompactionCallbacks::AnyRevision);
            }
        } else {
            // Tell Collections::Flush that it may need to record this seqno
            commitData.collections.maybeUpdatePersistedHighSeqno(
                    docKey,
                    magmakv::getDocMeta(req->getDocMeta()).getBySeqno(),
                    req->isDelete());
        }

        if (docExists) {
            // Storing a delete of a previous live document has no affect on
            // item count
            if (req->isLogicalInsert() && req->isDelete()) {
                return;
            }

            if (!isTombstone) {
                req->markOldItemAlive();
            }

            if (isTombstone) {
                // Old item is a delete and new is an insert.
                if (!req->isDelete()) {
                    if (diskDocKey.isCommitted()) {
                        ninserts++;
                    } else {
                        kvctx.onDiskPrepareDelta++;
                    }
                }
            } else if (req->isDelete()) {
                // Old item is insert and new is delete.
                if (diskDocKey.isCommitted()) {
                    ndeletes++;
                } else {
                    kvctx.onDiskPrepareDelta--;
                }
            } else if (req->isLogicalInsert()) {
                ninserts++;
            }
        } else {
            // Old item doesn't exist and new is an insert.
            if (!req->isDelete()) {
                if (diskDocKey.isCommitted()) {
                    ninserts++;
                } else {
                    kvctx.onDiskPrepareDelta++;
                }
            }
        }

        // @todo MB-42900: Add support for onDiskPrepareBytes
    };

    // LocalDbReqs and MagmaDbStats are used to store the memory for the localDb
    // and stat updates as WriteOps is non-owning.
    LocalDbReqs localDbReqs;
    MagmaDbStats magmaDbStats;
    WriteOps postWriteOps;
    int64_t lastSeqno = 0;

    auto beginTime = std::chrono::steady_clock::now();
    std::chrono::microseconds saveDocsDuration;

    auto postWriteDocsCB =
            [this,
             &commitData,
             &localDbReqs,
             &lastSeqno,
             &vbid,
             &ninserts,
             &ndeletes,
             &magmaDbStats,
             &beginTime,
             &saveDocsDuration,
             &postWriteOps]() -> std::pair<Status, Magma::WriteOpsCPtr> {

        auto& vbstate = commitData.proposedVBState;
        vbstate.highSeqno = lastSeqno;

        magmaDbStats.docCount = ninserts - ndeletes;
        // Don't update UserStats highSeqno if it has not changed
        if (vbstate.highSeqno > magmaDbStats.highSeqno) {
            magmaDbStats.highSeqno = vbstate.highSeqno;
        }

        // @todo: Magma doesn't track onDiskPrepares
        // @todo MB-42900: Magma doesn't track onDiskPrepareBytes

        // Write out current vbstate to the CommitBatch.
        addVBStateUpdateToLocalDbReqs(
                localDbReqs, vbstate, kvstoreRevList[getCacheSlot(vbid)]);

        // We have to update the collections meta before we save the collections
        // stats because the drop of a collection will delete "alive" stats doc
        // for the collection but a drop + create in the same batch needs to
        // overwrite the original doc with the new variant. So, we delete it
        // here then recreate it below in that case.
        if (commitData.collections.isReadyForCommit()) {
            auto status = updateCollectionsMeta(
                    vbid, localDbReqs, commitData.collections, magmaDbStats);
            if (!status.IsOK()) {
                logger->warn(
                        "MagmaKVStore::saveDocs {} Failed to set "
                        "collections meta, got status {}",
                        vbid,
                        status.String());
                return {status, nullptr};
            }
        }

        addStatUpdateToWriteOps(magmaDbStats, postWriteOps);

        commitData.collections.saveCollectionStats(
                [this, &localDbReqs](
                        CollectionID cid,
                        const Collections::VB::PersistedStats& stats) {
                    saveCollectionStats(localDbReqs, cid, stats);
                });

        addLocalDbReqs(localDbReqs, postWriteOps);
        auto now = std::chrono::steady_clock::now();
        saveDocsDuration =
                std::chrono::duration_cast<std::chrono::microseconds>(
                        now - beginTime);
        beginTime = now;
        return {Status::OK(), &postWriteOps};
    };

    auto& ctx = dynamic_cast<MagmaKVStoreTransactionContext&>(txnCtx);

    // Vector of updates to be written to the data store.
    WriteOps writeOps;
    writeOps.reserve(ctx.pendingReqs.size());

    // TODO: Replace writeOps with Magma::WriteOperations when it
    // becomes available. This will allow us to pass pendingReqs
    // in and create the WriteOperation from the pendingReqs queue.
    for (auto& req : ctx.pendingReqs) {
        Slice valSlice{req.getBodyData(), req.getBodySize()};

        auto docMeta = req.getDocMeta();
        auto decodedMeta = magmakv::getDocMeta(docMeta);
        if (decodedMeta.getBySeqno() > lastSeqno) {
            lastSeqno = decodedMeta.getBySeqno();
        }

        switch (commitData.writeOp) {
        case WriteOperation::Insert:
            writeOps.emplace_back(Magma::WriteOperation::NewDocInsert(
                    {req.getRawKey(), req.getRawKeyLen()},
                    {docMeta.data(), docMeta.size()},
                    valSlice,
                    &req));
            break;
        case WriteOperation::Upsert:
            writeOps.emplace_back(Magma::WriteOperation::NewDocUpsert(
                    {req.getRawKey(), req.getRawKeyLen()},
                    {docMeta.data(), docMeta.size()},
                    valSlice,
                    &req));
            break;
        }
    }

    // If dropped collections exists, read the dropped collections metadata
    // so the flusher can do the correct stat calculations. This is
    // conditional as (trying) to read this data slows down saveDocs.
    if (commitData.collections.droppedCollectionsExists()) {
        auto [getDroppedStatus, dropped] = getDroppedCollections(vbid);
        if (!getDroppedStatus) {
            logger->warn(
                    "MagmaKVStore::saveDocs {} Failed to get dropped "
                    "collections",
                    vbid);
            // We have to return some non-success status, Invalid will do
            return Status::Invalid;
        }

        commitData.collections.setDroppedCollectionsForStore(dropped);
    }

    auto status = magma->WriteDocs(vbid.get(),
                                   writeOps,
                                   kvstoreRevList[getCacheSlot(vbid)],
                                   writeDocsCB,
                                   postWriteDocsCB);

    saveDocsPostWriteDocsHook();

    if (status) {
        st.saveDocsHisto.add(saveDocsDuration);
        kvctx.commitData.collections.postCommitMakeStatsVisible();

        // Commit duration can be approximately calculated as the time taken
        // between post writedocs callback and now
        st.commitHisto.add(
                std::chrono::duration_cast<std::chrono::microseconds>(
                        std::chrono::steady_clock::now() - beginTime));

        st.batchSize.add(ctx.pendingReqs.size());
        st.docsCommitted = ctx.pendingReqs.size();
    } else {
        logger->critical(
                "MagmaKVStore::saveDocs {} WriteDocs failed. Status:{}",
                vbid,
                status.String());
    }

    // Only used for unit testing
    if (doSyncEveryBatch) {
        auto chkStatus = magma->Sync(true);
        if (!chkStatus) {
            logger->critical(
                    "MagmaKVStore::saveDocs {} Unable to create checkpoint. "
                    "Status:{}",
                    vbid,
                    chkStatus.String());
        }
    }

    return status.ErrorCode();
}

/**
 * MagmaScanContext is BySeqnoScanContext with the magma
 * iterator added.
 */
class MagmaScanContext : public BySeqnoScanContext {
public:
    MagmaScanContext(std::unique_ptr<StatusCallback<GetValue>> cb,
                     std::unique_ptr<StatusCallback<CacheLookup>> cl,
                     Vbid vb,
                     std::unique_ptr<KVFileHandle> handle,
                     int64_t start,
                     int64_t end,
                     uint64_t purgeSeqno,
                     DocumentFilter _docFilter,
                     ValueFilter _valFilter,
                     uint64_t _documentCount,
                     const vbucket_state& vbucketState,
                     const std::vector<Collections::KVStore::DroppedCollection>&
                             droppedCollections)
        : BySeqnoScanContext(std::move(cb),
                             std::move(cl),
                             vb,
                             std::move(handle),
                             start,
                             end,
                             purgeSeqno,
                             _docFilter,
                             _valFilter,
                             _documentCount,
                             vbucketState,
                             droppedCollections) {
    }
};

std::unique_ptr<BySeqnoScanContext> MagmaKVStore::initBySeqnoScanContext(
        std::unique_ptr<StatusCallback<GetValue>> cb,
        std::unique_ptr<StatusCallback<CacheLookup>> cl,
        Vbid vbid,
        uint64_t startSeqno,
        DocumentFilter options,
        ValueFilter valOptions,
        SnapshotSource source,
        std::unique_ptr<KVFileHandle> fileHandle) const {
    if (source == SnapshotSource::Historical) {
        throw std::runtime_error(
                "MagmaKVStore::initBySeqnoScanContext: historicalSnapshot not "
                "implemented");
    }

    auto handle = std::move(fileHandle);
    if (!handle) {
        handle = makeFileHandle(vbid);
    }

    if (!handle) {
        logger->warn(
                "MagmaKVStore::initBySeqnoScanContext {} Failed to get file "
                "handle",
                vbid);
        return nullptr;
    }

    auto& snapshot = *dynamic_cast<MagmaKVFileHandle&>(*handle).snapshot;

    auto readState = readVBStateFromDisk(vbid, snapshot);
    if (readState.status != ReadVBStateStatus::Success) {
        logger->warn(
                "MagmaKVStore::initBySeqnoScanContext {} failed to read "
                "vbstate from disk. Status:{}",
                vbid,
                to_string(readState.status));
        return nullptr;
    }

    uint64_t highSeqno = readState.state.highSeqno;
    uint64_t purgeSeqno = readState.state.purgeSeqno;
    uint64_t nDocsToRead = highSeqno - startSeqno + 1;

    auto [getDroppedStatus, dropped] = getDroppedCollections(vbid, snapshot);
    if (!getDroppedStatus.OK()) {
        logger->warn(
                "MagmaKVStore::initBySeqnoScanContext {} failed to get "
                "dropped collections from disk. Status:{}",
                vbid,
                getDroppedStatus.String());
    }

    if (logger->should_log(spdlog::level::info)) {
        logger->info(
                "MagmaKVStore::initBySeqnoScanContext {} seqno:{} endSeqno:{}"
                " purgeSeqno:{} nDocsToRead:{} docFilter:{} valFilter:{}",
                vbid,
                startSeqno,
                highSeqno,
                purgeSeqno,
                nDocsToRead,
                options,
                valOptions);
    }

    return std::make_unique<MagmaScanContext>(std::move(cb),
                                              std::move(cl),
                                              vbid,
                                              std::move(handle),
                                              startSeqno,
                                              highSeqno,
                                              purgeSeqno,
                                              options,
                                              valOptions,
                                              nDocsToRead,
                                              readState.state,
                                              dropped);
}

/**
 * MagmaScanContext is BySeqnoScanContext with the magma
 * iterator added.
 */
class MagmaByIdScanContext : public ByIdScanContext {
public:
    MagmaByIdScanContext(
            std::unique_ptr<StatusCallback<GetValue>> cb,
            std::unique_ptr<StatusCallback<CacheLookup>> cl,
            Vbid vb,
            std::unique_ptr<KVFileHandle> handle,
            std::vector<ByIdRange> ranges,
            DocumentFilter _docFilter,
            ValueFilter _valFilter,
            const std::vector<Collections::KVStore::DroppedCollection>&
                    droppedCollections,
            int64_t maxSeqno,
            DomainAwareUniquePtr<DomainAwareKeyIterator> itr)
        : ByIdScanContext(std::move(cb),
                          std::move(cl),
                          vb,
                          std::move(handle),
                          ranges,
                          _docFilter,
                          _valFilter,
                          droppedCollections,
                          maxSeqno),
          itr(std::move(itr)) {
    }

    DomainAwareUniquePtr<DomainAwareKeyIterator> itr{nullptr};
};

std::unique_ptr<ByIdScanContext> MagmaKVStore::initByIdScanContext(
        std::unique_ptr<StatusCallback<GetValue>> cb,
        std::unique_ptr<StatusCallback<CacheLookup>> cl,
        Vbid vbid,
        const std::vector<ByIdRange>& ranges,
        DocumentFilter options,
        ValueFilter valOptions,
        std::unique_ptr<KVFileHandle> handle) const {
    if (!handle) {
        handle = makeFileHandle(vbid);
    }

    if (!handle) {
        logger->warn(
                "MagmaKVStore::initByIdScanContext {} Failed makeFileHandle",
                vbid);
        return nullptr;
    }

    auto& snapshot = *dynamic_cast<MagmaKVFileHandle&>(*handle).snapshot;
    auto itr = magma->NewKeyIterator(snapshot);
    if (!itr) {
        logger->warn(
                "MagmaKVStore::initByIdScanContext {} Failed NewKeyIterator",
                vbid);
        return nullptr;
    }

    auto readState = readVBStateFromDisk(vbid, snapshot);
    if (readState.status != ReadVBStateStatus::Success) {
        logger->warn(
                "MagmaKVStore::initByIdcanContext {} Failed readVBStateFromDisk"
                " Status:{}",
                vbid,
                to_string(readState.status));
        return nullptr;
    }

    auto [getDroppedStatus, dropped] = getDroppedCollections(vbid, snapshot);
    if (!getDroppedStatus.OK()) {
        logger->warn(
                "MagmaKVStore::initByIdcanContext {} Failed "
                "getDroppedCollections Status:{}",
                vbid,
                getDroppedStatus.String());
        return nullptr;
    }

    auto sctx =
            std::make_unique<MagmaByIdScanContext>(std::move(cb),
                                                   std::move(cl),
                                                   vbid,
                                                   std::move(handle),
                                                   ranges,
                                                   options,
                                                   valOptions,
                                                   dropped,
                                                   readState.state.highSeqno,
                                                   std::move(itr));

    return sctx;
}

ScanStatus MagmaKVStore::scan(BySeqnoScanContext& ctx) const {
    if (ctx.lastReadSeqno == ctx.maxSeqno) {
        logger->TRACE("MagmaKVStore::scan {} lastReadSeqno:{} == maxSeqno:{}",
                      ctx.vbid,
                      ctx.lastReadSeqno,
                      ctx.maxSeqno);
        return ScanStatus::Success;
    }

    auto startSeqno = ctx.startSeqno;
    if (ctx.lastReadSeqno != 0) {
        startSeqno = ctx.lastReadSeqno + 1;
    }

    auto& mctx = dynamic_cast<MagmaScanContext&>(ctx);
    auto& snapshot = *dynamic_cast<MagmaKVFileHandle&>(*mctx.handle).snapshot;
    auto itr = magma->NewSeqIterator(snapshot);
    if (!itr) {
        logger->warn("MagmaKVStore::scan {} Failed to get magma seq iterator",
                     mctx.vbid);
        return ScanStatus(MagmaScanResult::Status::Failed);
    }

    for (itr->Seek(startSeqno, ctx.maxSeqno); itr->Valid(); itr->Next()) {
        Slice keySlice, metaSlice, valSlice;
        uint64_t seqno;
        itr->GetRecord(keySlice, metaSlice, valSlice, seqno);
        const auto result =
                scanOne(ctx,
                        keySlice,
                        seqno,
                        metaSlice,
                        valSlice,
                        [](Slice&) -> Status {
                            throw std::runtime_error(
                                    "scan(BySeqno) tried to read the value");
                        });

        switch (result.code) {
        case MagmaScanResult::Status::Yield:

        case MagmaScanResult::Status::Success:
        case MagmaScanResult::Status::Cancelled:
        case MagmaScanResult::Status::Failed:
            return ScanStatus(result.code);
        case MagmaScanResult::Status::Next:
            // Update the lastReadSeqno as this is the 'resume' point
            ctx.lastReadSeqno = seqno;
            continue;
        }
    }

    if (!itr->GetStatus().IsOK()) {
        logger->warn("MagmaKVStore::scan(BySeq) scan failed {} error:{}",
                     ctx.vbid,
                     itr->GetStatus().String());

        return ScanStatus::Failed;
    }
    return ScanStatus::Success;
}

ScanStatus MagmaKVStore::scan(ByIdScanContext& ctx) const {
    // Process each range until it's completed
    for (auto& range : ctx.ranges) {
        switch (range.state) {
        case ByIdRange::State::Pending: {
            auto& itr = dynamic_cast<MagmaByIdScanContext&>(ctx).itr;

            Slice keySlice = {
                    reinterpret_cast<const char*>(range.startKey.data()),
                    range.startKey.size()};
            itr->Seek(keySlice);
            range.state = ByIdRange::State::Scanning;
            break;
        }
        case ByIdRange::State::Scanning:
            break;
        case ByIdRange::State::Completed:
            continue;
        }
        const auto status = scan(ctx, range);
        switch (status) {
        case ScanStatus::Success:
            // This range has been completely visited and the next range can be
            // scanned.
            range.state = ByIdRange::State::Completed;
            continue;
        case ScanStatus::Yield:
            range.startKey = ctx.lastReadKey;
            return status;
        case ScanStatus::Failed:
            // deeper calls log details
            logger->warn("MagmaKVStore::scan(ById) scan failed {}", ctx.vbid);
        case ScanStatus::Cancelled:
            return status;
        }
    }
    return ScanStatus::Success;
}

ScanStatus MagmaKVStore::scan(ByIdScanContext& ctx,
                              const ByIdRange& range) const {
    auto& itr = dynamic_cast<MagmaByIdScanContext&>(ctx).itr;

    for (; itr->Valid(); itr->Next()) {
        // Read the key and check we're not outside the range
        auto keySlice = itr->GetKey();
        if (std::string_view(keySlice) > std::string_view(range.endKey)) {
            return ScanStatus::Success;
        }

        // ById will read the value only if the CacheLookup fails, so pass a
        // callback to get the value and an empty Slice
        uint64_t seqno = itr->GetSeqno();
        auto metaSlice = itr->GetMeta();
        const auto result = scanOne(
                ctx, keySlice, seqno, metaSlice, {}, [&itr](Slice& value) {
                    return itr->GetValue(value);
                });
        switch (result.code) {
        case MagmaScanResult::Status::Yield:
            // Only need to update lastReadKey for a Yield, this is the resume
            // point for the scan. Doing this here to avoid unnecessary alloc +
            // copy on every key scanned.
            ctx.lastReadKey = makeDiskDocKey(keySlice);
            itr->Next();
        case MagmaScanResult::Status::Success:
        case MagmaScanResult::Status::Cancelled:
        case MagmaScanResult::Status::Failed:
            return ScanStatus(result.code);
        case MagmaScanResult::Status::Next:
            continue;
        }
    }

    if (!itr->GetStatus().IsOK()) {
        logger->warn("MagmaKVStore::scan(ById) scan failed {} error:{}",
                     ctx.vbid,
                     itr->GetStatus().String());
        return ScanStatus::Failed;
    }
    return ScanStatus::Success;
}

MagmaScanResult MagmaKVStore::scanOne(
        ScanContext& ctx,
        const Slice& keySlice,
        uint64_t seqno,
        const Slice& metaSlice,
        const Slice& valSlice,
        std::function<Status(Slice&)> valueRead) const {
    if (keySlice.Len() > std::numeric_limits<uint16_t>::max()) {
        throw std::invalid_argument(
                "MagmaKVStore::scanOne: "
                "key length " +
                std::to_string(keySlice.Len()) + " > " +
                std::to_string(std::numeric_limits<uint16_t>::max()));
    }

    ctx.diskBytesRead += keySlice.Len() + metaSlice.Len() + valSlice.Len();

    CacheLookup lookup(makeDiskDocKey(keySlice), seqno, ctx.vbid);

    if (configuration.isSanityCheckingVBucketMapping()) {
        validateKeyMapping("MagmaKVStore::scanOne",
                           configuration.getVBucketMappingErrorHandlingMethod(),
                           lookup.getKey().getDocKey(),
                           ctx.vbid,
                           configuration.getMaxVBuckets());
    }

    if (magmakv::isDeleted(metaSlice) &&
        ctx.docFilter == DocumentFilter::NO_DELETES) {
        ctx.lastReadSeqno = seqno;
        if (logger->should_log(spdlog::level::TRACE)) {
            logger->TRACE(
                    "MagmaKVStore::scanOne SKIPPED(Deleted) {} key:{} "
                    "seqno:{}",
                    ctx.vbid,
                    cb::UserData{lookup.getKey().to_string()},
                    seqno);
        }
        return MagmaScanResult::Next();
    }

    // Determine if the key is logically deleted, if it is we skip the key
    // Note that system event keys (like create scope) are never skipped
    // here
    if (!lookup.getKey().getDocKey().isInSystemCollection()) {
        if (ctx.docFilter !=
            DocumentFilter::ALL_ITEMS_AND_DROPPED_COLLECTIONS) {
            if (ctx.collectionsContext.isLogicallyDeleted(
                        lookup.getKey().getDocKey(), seqno)) {
                ctx.lastReadSeqno = seqno;
                if (logger->should_log(spdlog::level::TRACE)) {
                    logger->TRACE(
                            "MagmaKVStore::scanOne SKIPPED(Collection "
                            "Deleted) {} "
                            "key:{} "
                            "seqno:{}",
                            ctx.vbid,
                            cb::UserData{lookup.getKey().to_string()},
                            seqno);
                }
                return MagmaScanResult::Next();
            }
        }

        ctx.getCacheCallback().callback(lookup);
        if (ctx.getCacheCallback().getStatus() ==
            cb::engine_errc::key_already_exists) {
            if (logger->should_log(spdlog::level::TRACE)) {
                logger->TRACE(
                        "MagmaKVStore::scanOne "
                        "SKIPPED(cb::engine_errc::key_already_exists) {} "
                        "key:{} seqno:{}",
                        ctx.vbid,
                        cb::UserData{lookup.getKey().to_string()},
                        seqno);
            }
            return MagmaScanResult::Next();
        } else if (ctx.getCacheCallback().shouldYield()) {
            if (logger->should_log(spdlog::level::TRACE)) {
                logger->TRACE(
                        "MagmaKVStore::scanOne lookup->callback {} "
                        "key:{} requested yield",
                        ctx.vbid,
                        cb::UserData{lookup.getKey().to_string()});
            }
            return MagmaScanResult::Yield();
        } else if (ctx.getCacheCallback().getStatus() !=
                   cb::engine_errc::success) {
            if (logger->should_log(spdlog::level::TRACE)) {
                logger->TRACE(
                        "MagmaKVStore::scanOne lookup->callback {} "
                        "key:{} returned {} -> ScanStatus::Cancelled",
                        ctx.vbid,
                        cb::UserData{lookup.getKey().to_string()},
                        to_string(ctx.getCacheCallback().getStatus()));
            }
            return MagmaScanResult::Cancelled();
        }
    }

    Slice value = valSlice;
    // May need to now read the value
    if (!value.Data()) {
        if (auto status = valueRead(value); !status.IsOK()) {
            logger->warn(
                    "MagmaKVStore::scan failed to read value - {} "
                    "key:{}, seqno:{}, status:{}",
                    ctx.vbid,
                    cb::UserData{lookup.getKey().to_string()},
                    seqno,
                    status.String());
            return MagmaScanResult::Failed();
        }
        ctx.diskBytesRead += value.Len();
    }

    if (logger->should_log(spdlog::level::TRACE)) {
        logger->TRACE(
                "MagmaKVStore::scanOne {} key:{} seqno:{} deleted:{} "
                "expiry:{} "
                "compressed:{}",
                ctx.vbid,
                cb::UserData{lookup.getKey().to_string()},
                seqno,
                magmakv::isDeleted(metaSlice),
                magmakv::getExpiryTime(metaSlice),
                magmakv::isCompressed(metaSlice));
    }

    auto itm = makeItem(ctx.vbid, keySlice, metaSlice, value, ctx.valFilter);

    // When we are requested to return the values as compressed AND
    // the value isn't compressed, attempt to compress the value.
    if (ctx.valFilter == ValueFilter::VALUES_COMPRESSED &&
        !magmakv::isCompressed(metaSlice)) {
        if (!itm->compressValue()) {
            logger->warn(
                    "MagmaKVStore::scanOne failed to compress value - {} "
                    "key:{} "
                    "seqno:{}",
                    ctx.vbid,
                    cb::UserData{lookup.getKey().to_string()},
                    seqno);
            // return Failed to stop the scan and for DCP, end the stream
            return MagmaScanResult::Failed();
        }
    }

    GetValue rv(std::move(itm),
                cb::engine_errc::success,
                -1,
                ctx.valFilter == ValueFilter::KEYS_ONLY);
    ctx.getValueCallback().callback(rv);
    auto callbackStatus = ctx.getValueCallback().getStatus();
    if (callbackStatus == cb::engine_errc::success) {
        return MagmaScanResult::Next();
    } else if (ctx.getValueCallback().shouldYield()) {
        if (logger->should_log(spdlog::level::TRACE)) {
            logger->TRACE(
                    "MagmaKVStore::scanOne callback {} "
                    "key:{} requested yield",
                    ctx.vbid,
                    cb::UserData{lookup.getKey().to_string()});
        }
        return MagmaScanResult::Yield();
    }

    if (logger->should_log(spdlog::level::TRACE)) {
        logger->TRACE(
                "MagmaKVStore::scanOne` callback {} "
                "key:{} returned {} -> Aborted ",
                ctx.vbid,
                cb::UserData{lookup.getKey().to_string()},
                to_string(callbackStatus));
    }
    return MagmaScanResult::Cancelled();
}

void MagmaKVStore::mergeMagmaDbStatsIntoVBState(vbucket_state& vbstate,
                                                Vbid vbid) const {
    auto dbStats = getMagmaDbStats(vbid);
    if (!dbStats) {
        // No stats available from Magma for this vbid, nothing to do.
        return;
    }
    vbstate.purgeSeqno = dbStats->purgeSeqno;

    // We don't update the number of onDiskPrepares because we can't easily
    // track the number for magma
}

vbucket_state* MagmaKVStore::getCachedVBucketState(Vbid vbid) {
    auto& vbstate = cachedVBStates[getCacheSlot(vbid)];
    if (vbstate) {
        mergeMagmaDbStatsIntoVBState(*vbstate, vbid);
        if (logger->should_log(spdlog::level::TRACE)) {
            logger->TRACE("MagmaKVStore::getCachedVBucketState {} vbstate:{}",
                          vbid,
                          encodeVBState(*vbstate));
        }
    }
    return vbstate.get();
}

KVStoreIface::ReadVBStateResult MagmaKVStore::getPersistedVBucketState(
        Vbid vbid) const {
    auto state = readVBStateFromDisk(vbid);
    if (state.status != ReadVBStateStatus::Success) {
        throw std::runtime_error(
                fmt::format("MagmaKVStore::getPersistedVBucketState() {} "
                            "failed with status {}",
                            vbid,
                            to_string(state.status)));
    }

    return state;
}

KVStoreIface::ReadVBStateResult MagmaKVStore::getPersistedVBucketState(
        KVFileHandle& handle, Vbid vbid) const {
    auto& magmaHandle = static_cast<MagmaKVFileHandle&>(handle);

    auto state = readVBStateFromDisk(magmaHandle.vbid, *magmaHandle.snapshot);
    if (state.status != ReadVBStateStatus::Success) {
        throw std::runtime_error(
                fmt::format("MagmaKVStore::getPersistedVBucketState(handle) {} "
                            "failed with status {}",
                            vbid,
                            to_string(state.status)));
    }
    return state;
}

uint64_t MagmaKVStore::getKVStoreRevision(Vbid vbid) const {
    uint64_t kvstoreRev{0};
    auto [status, kvsRev] = magma->GetKVStoreRevision(vbid.get());
    if (status) {
        kvstoreRev = static_cast<uint64_t>(kvsRev);
    }

    return kvstoreRev;
}

KVStoreIface::ReadVBStateResult MagmaKVStore::readVBStateFromDisk(
        Vbid vbid) const {
    Slice keySlice(LocalDocKey::vbstate);
    auto [magmaStatus, valString] = readLocalDoc(vbid, keySlice);

    if (!magmaStatus.IsOK()) {
        logger->warn(
                "MagmaKVStore::readVBStateFromDisk: {} readLocalDoc "
                "returned status {}",
                vbid,
                magmaStatus);
        auto status = magmaStatus.ErrorCode() == Status::NotFound
                              ? ReadVBStateStatus::NotFound
                              : ReadVBStateStatus::Error;
        return {status, {}};
    }

    nlohmann::json j;

    try {
        j = nlohmann::json::parse(valString);
    } catch (const nlohmann::json::exception& e) {
        return {ReadVBStateStatus::JsonInvalid, {}};
    }

    logger->TRACE("MagmaKVStore::readVBStateFromDisk {} vbstate:{}", vbid, j);

    vbucket_state vbstate = j;
    mergeMagmaDbStatsIntoVBState(vbstate, vbid);

    bool snapshotValid;
    std::tie(snapshotValid, vbstate.lastSnapStart, vbstate.lastSnapEnd) =
            processVbstateSnapshot(vbid, vbstate);

    auto status = ReadVBStateStatus::Success;
    if (!snapshotValid) {
        status = ReadVBStateStatus::CorruptSnapshot;
    }

    return {status, vbstate};
}

KVStoreIface::ReadVBStateResult MagmaKVStore::readVBStateFromDisk(
        Vbid vbid, magma::Magma::Snapshot& snapshot) const {
    Slice keySlice(LocalDocKey::vbstate);
    auto [magmaStatus, val] = readLocalDoc(vbid, snapshot, keySlice);

    if (!magmaStatus.IsOK()) {
        auto status = magmaStatus.ErrorCode() == Status::NotFound
                              ? ReadVBStateStatus::NotFound
                              : ReadVBStateStatus::Error;
        return {status, {}};
    }

    nlohmann::json j;

    try {
        j = nlohmann::json::parse(val);
    } catch (const nlohmann::json::exception& e) {
        return {ReadVBStateStatus::JsonInvalid, {}};
    }

    vbucket_state vbstate = j;

    auto userStats = magma->GetKVStoreUserStats(snapshot);
    if (!userStats) {
        return {ReadVBStateStatus::Error, {}};
    }

    auto* magmaUserStats = dynamic_cast<MagmaDbStats*>(userStats.get());
    if (!magmaUserStats) {
        throw std::runtime_error("MagmaKVStore::readVBStateFromDisk error - " +
                                 vbid.to_string() + " magma returned invalid " +
                                 "type of UserStats");
    }
    vbstate.purgeSeqno = magmaUserStats->purgeSeqno;

    bool snapshotValid;
    std::tie(snapshotValid, vbstate.lastSnapStart, vbstate.lastSnapEnd) =
            processVbstateSnapshot(vbid, vbstate);

    ReadVBStateStatus status = ReadVBStateStatus::Success;
    if (!snapshotValid) {
        status = ReadVBStateStatus::CorruptSnapshot;
    }

    return {status, vbstate};
}

KVStoreIface::ReadVBStateStatus MagmaKVStore::loadVBStateCache(
        Vbid vbid, bool resetKVStoreRev) {
    const auto readState = readVBStateFromDisk(vbid);

    // We only want to reset the kvstoreRev when loading up the vbstate cache
    // during magma instantiation. We do this regardless of the state that we
    // find on disk as magma asserts that the kvstore rev must be monotonic
    // and we may have a case in which the revision exists without a vBucket
    // state.
    if (resetKVStoreRev) {
        auto kvstoreRev = getKVStoreRevision(vbid);
        kvstoreRevList[getCacheSlot(vbid)].reset(kvstoreRev);
    }

    // If the vBucket exists but does not have a vbucket_state (i.e. NotFound
    // is returned from readVBStateFromDisk) then just use a defaulted
    // vbucket_state (which defaults to the dead state).
    if (readState.status != ReadVBStateStatus::Success) {
<<<<<<< HEAD
        logger->warn("MagmaKVStore::loadVBStateCache {} failed. {}",
                     vbid,
                     to_string(readState.status));
=======
        logger->error(
                "MagmaKVStore::loadVBStateCache {} failed. Rev:{} "
                "Status:{}",
                vbid,
                getKVStoreRevision(vbid),
                to_string(readState.status));
>>>>>>> 3d73de52
        return readState.status;
    }

    cachedVBStates[getCacheSlot(vbid)] =
            std::make_unique<vbucket_state>(readState.state);

    return ReadVBStateStatus::Success;
}

void MagmaKVStore::addVBStateUpdateToLocalDbReqs(LocalDbReqs& localDbReqs,
                                                 const vbucket_state& vbs,
                                                 uint64_t kvstoreRev) {
    std::string vbstateString = encodeVBState(vbs);
    logger->TRACE("MagmaKVStore::addVBStateUpdateToLocalDbReqs vbstate:{}",
                  vbstateString);
    localDbReqs.emplace_back(
            MagmaLocalReq(LocalDocKey::vbstate, std::move(vbstateString)));
}

std::pair<Status, std::string> MagmaKVStore::processReadLocalDocResult(
        Status status,
        Vbid vbid,
        const magma::Slice& keySlice,
        std::string_view value,
        bool found) const {
    magma::Status retStatus = Status::OK();
    if (!status) {
        retStatus = magma::Status(
                status.ErrorCode(),
                "MagmaKVStore::readLocalDoc " + vbid.to_string() +
                        " key:" + keySlice.ToString() + " " + status.String());
    } else {
        if (!found) {
            retStatus = magma::Status(
                    magma::Status::Code::NotFound,
                    "MagmaKVStore::readLocalDoc " + vbid.to_string() +
                            " key:" + keySlice.ToString() + " not found.");
        } else if (logger->should_log(spdlog::level::TRACE)) {
            logger->TRACE("MagmaKVStore::readLocalDoc {} key:{} valueLen:{}",
                          vbid,
                          keySlice.ToString(),
                          value.length());
        }
    }
    return std::make_pair(retStatus, std::string(value));
}

std::pair<Status, std::string> MagmaKVStore::readLocalDoc(
        Vbid vbid, const Slice& keySlice) const {
    bool found{false};
    auto [status, value] = magma->GetLocal(vbid.get(), keySlice, found);
    return processReadLocalDocResult(status, vbid, keySlice, *value, found);
}

std::pair<Status, std::string> MagmaKVStore::readLocalDoc(
        Vbid vbid,
        magma::Magma::Snapshot& snapshot,
        const Slice& keySlice) const {
    bool found{false};
    auto [status, value] = magma->GetLocal(snapshot, keySlice, found);
    return processReadLocalDocResult(status, vbid, keySlice, *value, found);
}

std::string MagmaKVStore::encodeVBState(const vbucket_state& vbstate) const {
    nlohmann::json j = vbstate;
    return j.dump();
}

cb::engine_errc MagmaKVStore::magmaErr2EngineErr(Status::Code err, bool found) {
    if (!found) {
        return cb::engine_errc::no_such_key;
    }
    // This routine is intended to mimic couchErr2EngineErr.
    // Since magma doesn't have a memory allocation error, all magma errors
    // get translated into cb::engine_errc::temporary_failure.
    if (err == Status::Code::Ok) {
        return cb::engine_errc::success;
    }
    return cb::engine_errc::temporary_failure;
}

std::optional<MagmaDbStats> MagmaKVStore::getMagmaDbStats(Vbid vbid) const {
    auto userStats = magma->GetKVStoreUserStats(vbid.get());
    if (!userStats) {
        return {};
    }
    auto* otherStats = dynamic_cast<MagmaDbStats*>(userStats.get());
    if (!otherStats) {
        throw std::runtime_error(
                "MagmaKVStore::getMagmaDbStats: stats retrieved from magma "
                "are incorrect type");
    }
    if (logger->should_log(spdlog::level::TRACE)) {
        logger->TRACE("MagmaKVStore::getMagmaDbStats {} dbStats:{}",
                      vbid,
                      otherStats->Marshal());
    }
    return *otherStats;
}

size_t MagmaKVStore::getItemCount(Vbid vbid) {
    auto dbStats = getMagmaDbStats(vbid);
    if (!dbStats) {
        throw std::system_error(
                std::make_error_code(std::errc::no_such_file_or_directory),
                fmt::format("MagmaKVStore::getMagmaDbStats: failed to open "
                            "database file for {}",
                            vbid));
    }
    return dbStats->docCount;
}

cb::engine_errc MagmaKVStore::getAllKeys(
        Vbid vbid,
        const DiskDocKey& startKey,
        uint32_t count,
        std::shared_ptr<StatusCallback<const DiskDocKey&>> cb) const {
    Slice startKeySlice = {reinterpret_cast<const char*>(startKey.data()),
                           startKey.size()};

    // The magma GetRange API takes a start and end key. getAllKeys only
    // supplies a start key and count of the number of keys it wants.
    // When endKeySlice is uninitialized (as it is here), the
    // endKeySlice.Len() will be 0 which tells GetRange to ignore it.
    Slice endKeySlice;

    auto callback =
            [&](Slice& keySlice, Slice& metaSlice, Slice& valueSlice) -> bool {
        if (logger->should_log(spdlog::level::TRACE)) {
            logger->TRACE(
                    "MagmaKVStore::getAllKeys callback {} key:{} seqno:{} "
                    "deleted:{}",
                    vbid,
                    cb::UserData{makeDiskDocKey(keySlice).to_string()},
                    magmakv::getSeqNum(metaSlice),
                    magmakv::isDeleted(metaSlice));
        }

        if (magmakv::isDeleted(metaSlice)) {
            // continue scanning
            return false;
        }
        auto retKey = makeDiskDocKey(keySlice);
        cb->callback(retKey);

        return cb->getStatus() != cb::engine_errc::success;
    };

    if (logger->should_log(spdlog::level::TRACE)) {
        logger->TRACE("MagmaKVStore::getAllKeys {} start:{} count:{})",
                      vbid,
                      cb::UserData{startKey.to_string()},
                      count);
    }

    auto start = std::chrono::steady_clock::now();
    auto status = magma->GetRange(
            vbid.get(), startKeySlice, endKeySlice, callback, false);
    if (!status) {
        logger->critical("MagmaKVStore::getAllKeys {} startKey:{} status:{}",
                         vbid,
                         cb::UserData{startKey.to_string()},
                         status.String());
    }

    if (!status) {
        return magmaErr2EngineErr(status.ErrorCode(), true);
    }

    st.getAllKeysHisto.add(
            std::chrono::duration_cast<std::chrono::microseconds>(
                    std::chrono::steady_clock::now() - start));

    return cb::engine_errc::success;
}

CompactDBStatus MagmaKVStore::compactDB(
        std::unique_lock<std::mutex>& vbLock,
        std::shared_ptr<CompactionContext> ctx) {
    vbLock.unlock();
    return compactDBInternal(vbLock, std::move(ctx));
}

CompactDBStatus MagmaKVStore::compactDBInternal(
        std::unique_lock<std::mutex>& vbLock,
        std::shared_ptr<CompactionContext> ctx) {
    std::chrono::steady_clock::time_point start =
            std::chrono::steady_clock::now();
    auto vbid = ctx->getVBucket()->getId();
    logger->info(
            "MagmaKVStore::compactDBInternal: {} purge_before_ts:{} "
            "purge_before_seq:{} drop_deletes:{} "
            "retain_erroneous_tombstones:{}",
            vbid,
            ctx->compactConfig.purge_before_ts,
            ctx->compactConfig.purge_before_seq,
            ctx->compactConfig.drop_deletes,
            ctx->compactConfig.retain_erroneous_tombstones);

    // Gather stats so we log pre/post difference. For magma, tombstone count
    // isn't known so is not updated.
    // The pre/post stats are approximate as magma is not locked between here
    // and the call to CompactKVStore
    auto updateStats = [this, vbid](FileInfo& info) {
        auto stats = getMagmaDbStats(vbid);
        if (stats) {
            info.items = stats->docCount;
            info.purgeSeqno = stats->purgeSeqno;
        }
        auto dbInfo = getDbFileInfo(vbid);
        info.size = dbInfo.fileSize;
    };
    updateStats(ctx->stats.pre);

    auto [getDroppedStatus, dropped] = getDroppedCollections(vbid);
    if (!getDroppedStatus) {
        logger->warn(
                "MagmaKVStore::compactDBInternal: {} Failed to get "
                "dropped collections",
                vbid);
        return CompactDBStatus::Failed;
    }

    ctx->eraserContext =
            std::make_unique<Collections::VB::EraserContext>(dropped);

    auto diskState = readVBStateFromDisk(vbid);
    if (diskState.status != ReadVBStateStatus::Success) {
        logger->warn(
                "MagmaKVStore::compactDBInternal: trying to run "
                "compaction on {} but can't read vbstate. Status:{}",
                vbid,
                to_string(diskState.status));
        return CompactDBStatus::Failed;
    }
    ctx->highCompletedSeqno = diskState.state.persistedCompletedSeqno;

    auto compactionCB = [this, vbid, ctx](const Magma::KVStoreID kvID) {
        return std::make_unique<MagmaKVStore::MagmaCompactionCB>(
                *this, vbid, ctx);
    };

    LocalDbReqs localDbReqs;

    Status status;
    std::unordered_set<CollectionID> purgedCollections;
    uint64_t purgedCollectionsEndSeqno = 0;
    auto compactionStatus = CompactDBStatus::Success;
    if (dropped.empty()) {
        // Compact the entire key range
        Slice nullKey;
        status = magma->CompactKVStore(
                vbid.get(), nullKey, nullKey, compactionCB);
        if (!status) {
            if (status.ErrorCode() == Status::Cancelled) {
                return CompactDBStatus::Aborted;
            }
            logger->warn(
                    "MagmaKVStore::compactDBInternal CompactKVStore failed. "
                    "{} status:{}",
                    vbid,
                    status.String());
            return CompactDBStatus::Failed;
        }
    } else {
        std::vector<
                std::pair<Collections::KVStore::DroppedCollection, uint64_t>>
                dcInfo;
        for (auto& dc : dropped) {
            auto [status, itemCount] =
                    getDroppedCollectionItemCount(vbid, dc.collectionId);
            if (status == KVStore::GetCollectionStatsStatus::Failed) {
                logger->warn(
                        "MagmaKVStore::compactDBInternal getCollectionStats() "
                        "failed for dropped collection "
                        "cid:{} {}",
                        dc.collectionId,
                        vbid);
                return CompactDBStatus::Failed;
            }
            dcInfo.emplace_back(dc, itemCount);
        }

        for (auto& [dc, itemCount] : dcInfo) {
            std::string keyString =
                    Collections::makeCollectionIdIntoString(dc.collectionId);
            Slice keySlice{keyString};

            if (logger->should_log(spdlog::level::TRACE)) {
                auto docKey = makeDiskDocKey(keySlice);
                logger->TRACE(
                        "MagmaKVStore::compactDBInternal CompactKVStore {} "
                        "key:{}",
                        vbid,
                        cb::UserData{docKey.to_string()});
            }

            // Mamga builds a MagmaCompactionCB for every table it visits in
            // every level of the LSM when compacting a range (which is what
            // we're doing here). We want to update the docCount stored in
            // MagmaDbStats/UserStats during the call, but we don't want to do
            // it that many times, we only want to do it once.
            bool statsDeltaApplied = false;

            auto compactionCBAndDecrementItemCount =
                    [this,
                     vbid,
                     &ctx,
                     &statsDeltaApplied,
                     cid = dc.collectionId,
                     itemCount = itemCount](const Magma::KVStoreID kvID) {
                        auto ret = std::make_unique<
                                MagmaKVStore::MagmaCompactionCB>(
                                *this, vbid, ctx, cid);

                        if (!statsDeltaApplied) {
                            statsDeltaApplied = true;
                            ret->processCollectionPurgeDelta(cid, -itemCount);
                        }

                        preCompactKVStoreHook();

                        return ret;
                    };

            status = magma->CompactKVStore(vbid.get(),
                                           keySlice,
                                           keySlice,
                                           compactionCBAndDecrementItemCount);

            compactionStatusHook(status);

            if (!status) {
                if (status.ErrorCode() == Status::Cancelled) {
                    compactionStatus = CompactDBStatus::Aborted;
                } else {
                    logger->warn(
                            "MagmaKVStore::compactDBInternal CompactKVStore {} "
                            "CID:{} failed status:{}",
                            vbid,
                            cb::UserData{makeDiskDocKey(keySlice).to_string()},
                            status.String());
                    compactionStatus = CompactDBStatus::Failed;
                }
                continue;
            }
            // Can't track number of collection items purged properly in the
            // compaction callback for magma as it may be called multiple
            // times per key. We CAN just subtract the number of items we know
            // belong to the collection though before we update the vBucket doc
            // count.
            ctx->stats.collectionsItemsPurged += itemCount;
            ctx->stats.collectionsPurged++;

            // We've finish processing this collection.
            // Create a SystemEvent key for the collection and process it.
            auto collectionKey =
                    SystemEventFactory::makeCollectionEventKey(dc.collectionId);

            keySlice = {reinterpret_cast<const char*>(collectionKey.data()),
                        collectionKey.size()};

            auto key = makeDiskDocKey(keySlice);
            if (logger->should_log(spdlog::level::TRACE)) {
                logger->TRACE(
                        "MagmaKVStore::compactDBInternal: "
                        "processEndOfCollection {} key:{}",
                        vbid,
                        cb::UserData{key.to_string()});
            }

            ctx->eraserContext->processSystemEvent(key.getDocKey(),
                                                   SystemEvent::Collection);

            // This collection purged successfully, save this for later so that
            // we can update the droppedCollections local doc
            purgedCollections.insert(dc.collectionId);
            purgedCollectionsEndSeqno =
                    std::max(dc.endSeqno, purgedCollectionsEndSeqno);
        }

        // Finally, we also need to compact the prepare namespace as this is
        // disjoint from the collection namespaces. This is done after the
        // main collection purge and uses a simpler callback
        cb::mcbp::unsigned_leb128<CollectionIDType> leb128(
                CollectionID::DurabilityPrepare);
        Slice prepareSlice(reinterpret_cast<const char*>(leb128.data()),
                           leb128.size());
        status = magma->CompactKVStore(
                vbid.get(), prepareSlice, prepareSlice, compactionCB);
        compactionStatusHook(status);
        if (!status) {
            if (status.ErrorCode() == Status::Cancelled) {
                return CompactDBStatus::Aborted;
            }
            logger->warn(
                    "MagmaKVStore::compactDBInternal CompactKVStore {} "
                    "over the prepare namespace failed with status:{}",
                    vbid,
                    status.String());

            // It's important that we return here because a failure to do so
            // would result in us not cleaning up prepares for a dropped
            // collection if the compaction of a dropped collection succeeds.
            return CompactDBStatus::Failed;
        }
    }

    // Make our completion callback before writing the new file. We should
    // update our in memory state before we finalize on disk state so that we
    // don't have to worry about race conditions with things like the purge
    // seqno.
    if (ctx->completionCallback) {
        try {
            ctx->completionCallback(*ctx);
        } catch (const std::exception& e) {
            logger->error("CompactionContext::completionCallback {}", e.what());
            return CompactDBStatus::Failed;
        }
    }

    if (ctx->eraserContext->needToUpdateCollectionsMetadata()) {
        // Need to write back some collections metadata, in particular we need
        // to remove from the dropped collections doc all of the collections
        // that we have just purged. A collection drop might have happened after
        // we started this compaction though and we may not have dropped it yet
        // so we can't just delete the doc. To avoid a flusher coming along and
        // dropping another collection while we do this we need to hold the
        // vBucket write lock.
        vbLock.lock();

        // 1) Get the current state from disk
        auto [collDroppedStatus, droppedCollections] =
                getDroppedCollections(vbid);
        if (!collDroppedStatus) {
            logger->critical(
                    "MagmaKVStore::compactDbInternal {} failed "
                    "getDroppedCollections",
                    vbid);
            return CompactDBStatus::Failed;
        }

        // 2) Generate a new flatbuffer document to write back
        auto fbData = Collections::VB::Flush::
                encodeRelativeComplementOfDroppedCollections(
                        droppedCollections,
                        purgedCollections,
                        purgedCollectionsEndSeqno);

        // 3) If the function returned data, write it, else the document is
        // delete.
        WriteOps writeOps;
        if (fbData.data()) {
            localDbReqs.emplace_back(
                    MagmaLocalReq(LocalDocKey::droppedCollections, fbData));
        } else {
            // Need to ensure the 'dropped' list on disk is now gone
            localDbReqs.emplace_back(MagmaLocalReq::makeDeleted(
                    LocalDocKey::droppedCollections));
        }

        addLocalDbReqs(localDbReqs, writeOps);

        status = magma->WriteDocs(
                vbid.get(), writeOps, kvstoreRevList[getCacheSlot(vbid)]);
        if (!status) {
            logger->critical(
                    "MagmaKVStore::compactDBInternal {} WriteDocs failed. "
                    "Status:{}",
                    vbid,
                    status.String());
            return CompactDBStatus::Failed;
        }

        if (doSyncEveryBatch) {
            status = magma->Sync(true);
            if (!status) {
                logger->critical(
                        "MagmaKVStore::compactDBInternal {} Sync "
                        "failed. "
                        "Status:{}",
                        vbid,
                        status.String());
                return CompactDBStatus::Failed;
            }
        }

        st.compactHisto.add(
                std::chrono::duration_cast<std::chrono::microseconds>(
                        std::chrono::steady_clock::now() - start));
        logger->TRACE(
                "MagmaKVStore::compactDBInternal: max_purged_seq:{}"
                " collectionsItemsPurged:{}"
                " collectionsDeletedItemsPurged:{}"
                " tombstonesPurged:{}"
                " preparesPurged:{}",
                ctx->getRollbackPurgeSeqno(),
                ctx->stats.collectionsItemsPurged,
                ctx->stats.collectionsDeletedItemsPurged,
                ctx->stats.tombstonesPurged,
                ctx->stats.preparesPurged);
    }

    updateStats(ctx->stats.post);
    return compactionStatus;
}

std::unique_ptr<KVFileHandle> MagmaKVStore::makeFileHandle(Vbid vbid) const {
    DomainAwareUniquePtr<magma::Magma::Snapshot> snapshot;
    // Flush write cache for creating an on-disk snapshot
    auto status = magma->SyncKVStore(vbid.get());
    fileHandleSyncStatusHook(status);
    if (status.IsOK()) {
        status = magma->GetDiskSnapshot(vbid.get(), snapshot);
    } else {
        if (status.ErrorCode() == magma::Status::ReadOnly) {
            logger->warn(
                    "MagmaKVStore::makeFileHandle {} creating in memory "
                    "snapshot as magma is in read-only mode",
                    vbid);
        } else if (status.ErrorCode() == magma::Status::DiskFull) {
            ++st.numOpenFailure;
            logger->warn(
                    "MagmaKVStore::makeFileHandle {} creating in memory "
                    "snapshot as magma returned DiskFull when trying to Sync "
                    "KVStore",
                    vbid);
        } else {
            ++st.numOpenFailure;
            logger->warn(
                    "MagmaKVStore::makeFileHandle {} Failed to sync kvstore "
                    "with status {}, so we'll be unable to create a disk "
                    "snapshot for the MagmaKVFileHandle",
                    vbid,
                    status);
            return nullptr;
        }
        // If magma returns ReadOnly mode here then we've opened it in ReadOnly
        // mode during warmup as the original open attempt errored with
        // DiskFull. In the ReadOnly open magma has to replay the WAL ops in
        // memory and cannot flush them to disk. Or if we've received a DiskFull
        // status then we're unable to Sync the KVStore to disk. As such, we
        // have to open the memory snapshot rather than the disk snapshot here.
        status = magma->GetSnapshot(vbid.get(), snapshot);
    }

    if (!status) {
        logger->warn(
                "MagmaKVStore::makeFileHandle {} Failed to get magma snapshot "
                "with status {}",
                vbid,
                status);
        return nullptr;
    }

    if (!snapshot) {
        logger->error(
                "MagmaKVStore::makeFileHandle {} Failed to get magma snapshot,"
                " no pointer returned",
                vbid);
        return nullptr;
    }

    return std::make_unique<MagmaKVFileHandle>(vbid, std::move(snapshot));
}

RollbackResult MagmaKVStore::rollback(Vbid vbid,
                                      uint64_t rollbackSeqno,
                                      std::unique_ptr<RollbackCB> callback) {
    logger->TRACE("MagmaKVStore::rollback {} seqno:{}", vbid, rollbackSeqno);

    callback->setKVFileHandle(makeFileHandle(vbid));

    auto keyCallback =
            [this, cb = callback.get(), vbid](const Slice& keySlice,
                                              const uint64_t seqno,
                                              const Slice& metaSlice) {
                auto diskKey = makeDiskDocKey(keySlice);

                if (configuration.isSanityCheckingVBucketMapping()) {
                    validateKeyMapping(
                            "MagmaKVStore::rollback",
                            configuration
                                    .getVBucketMappingErrorHandlingMethod(),
                            diskKey.getDocKey(),
                            vbid,
                            configuration.getMaxVBuckets());
                }

                if (logger->should_log(spdlog::level::TRACE)) {
                    logger->TRACE(
                            "MagmaKVStore::rollback callback key:{} seqno:{}",
                            cb::UserData{diskKey.to_string()},
                            seqno);
                }

                auto rv = this->makeGetValue(vbid,
                                             keySlice,
                                             metaSlice,
                                             Slice(),
                                             ValueFilter::KEYS_ONLY);
                cb->callback(rv);
            };

    auto status = magma->Rollback(vbid.get(), rollbackSeqno, keyCallback);
    switch (status.ErrorCode()) {
    case Status::Ok:
        break;
    case Status::Internal:
    case Status::Invalid:
    case Status::Corruption:
    case Status::IOError:
    case Status::Compress:
    case Status::Exists:
    case Status::ReadOnly:
    case Status::TransientIO:
    case Status::Busy:
    case Status::DiskFull:
    case Status::NotFound:
    case Status::Cancelled:
    case Status::RetryCompaction:
    case Status::NoAccess:
        logger->critical("MagmaKVStore::rollback Rollback {} status:{}",
                         vbid,
                         status.String());
        // Fall through
    case Status::NotExists:
        logger->warn(
                "MagmaKVStore::rollback {} KVStore not found, nothing has "
                "been persisted yet.",
                vbid);
        // Fall through
    case Status::CheckpointNotFound:
        // magma->Rollback returns non-success in the case where we have no
        // rollback points (and should reset the vBucket to 0). This isn't a
        // critical error so don't log it
        return RollbackResult(false);
    }

    // Did a rollback, so need to reload the vbstate cache.
    auto loadVbStateStatus = loadVBStateCache(vbid);
    if (loadVbStateStatus != ReadVBStateStatus::Success) {
        logger->error("MagmaKVStore::rollback {} readVBStateFromDisk status:{}",
                      vbid,
                      to_string(loadVbStateStatus));
        return RollbackResult(false);
    }

    auto vbstate = getCachedVBucketState(vbid);
    if (!vbstate) {
        logger->critical(
                "MagmaKVStore::rollback getVBState {} vbstate not found", vbid);
        return RollbackResult(false);
    }

    return {true,
            static_cast<uint64_t>(vbstate->highSeqno),
            vbstate->lastSnapStart,
            vbstate->lastSnapEnd};
}

std::optional<Collections::ManifestUid> MagmaKVStore::getCollectionsManifestUid(
        KVFileHandle& kvFileHandle) const {
    auto& kvfh = static_cast<MagmaKVFileHandle&>(kvFileHandle);

    auto [status, manifest] =
            readLocalDoc(kvfh.vbid, *kvfh.snapshot, LocalDocKey::manifest);
    if (!status.IsOK()) {
        if (status.ErrorCode() != Status::Code::NotFound) {
            logger->warn("MagmaKVStore::getCollectionsManifestUid(): {}",
                         status.Message());
            return std::nullopt;
        }

        return Collections::ManifestUid{0};
    }

    return Collections::KVStore::decodeManifestUid(
            {reinterpret_cast<const uint8_t*>(manifest.data()),
             manifest.length()});
}

std::pair<Status, std::string> MagmaKVStore::getCollectionsManifestUidDoc(
        Vbid vbid) const {
    Status status;

    std::string manifest;
    std::tie(status, manifest) = readLocalDoc(vbid, LocalDocKey::manifest);
    if (!(status.IsOK() || status.ErrorCode() == Status::NotFound)) {
        return {status, std::string{}};
    }
    return {status, std::move(manifest)};
}

std::pair<bool, Collections::ManifestUid>
MagmaKVStore::getCollectionsManifestUid(Vbid vbid) const {
    auto [status, uidDoc] = getCollectionsManifestUidDoc(vbid);
    if (status) {
        return {true,
                Collections::KVStore::decodeManifestUid(
                        {reinterpret_cast<const uint8_t*>(uidDoc.data()),
                         uidDoc.length()})};
    }
    return {false, Collections::ManifestUid{}};
}

std::pair<bool, Collections::KVStore::Manifest>
MagmaKVStore::getCollectionsManifest(Vbid vbid) const {
    Status status;

    std::string manifest;
    std::tie(status, manifest) = getCollectionsManifestUidDoc(vbid);
    if (!(status.IsOK() || status.ErrorCode() == Status::NotFound)) {
        return {false,
                Collections::KVStore::Manifest{
                        Collections::KVStore::Manifest::Default{}}};
    }

    std::string openCollections;
    std::tie(status, openCollections) =
            readLocalDoc(vbid, LocalDocKey::openCollections);
    if (!(status.IsOK() || status.ErrorCode() == Status::NotFound)) {
        return {false,
                Collections::KVStore::Manifest{
                        Collections::KVStore::Manifest::Default{}}};
    }

    std::string openScopes;
    std::tie(status, openScopes) = readLocalDoc(vbid, LocalDocKey::openScopes);
    if (!(status.IsOK() || status.ErrorCode() == Status::NotFound)) {
        return {false,
                Collections::KVStore::Manifest{
                        Collections::KVStore::Manifest::Default{}}};
    }

    std::string droppedCollections;
    std::tie(status, droppedCollections) =
            readLocalDoc(vbid, LocalDocKey::droppedCollections);
    if (!(status.IsOK() || status.ErrorCode() == Status::NotFound)) {
        return {false,
                Collections::KVStore::Manifest{
                        Collections::KVStore::Manifest::Default{}}};
    }

    return {true,
            Collections::KVStore::decodeManifest(
                    {reinterpret_cast<const uint8_t*>(manifest.data()),
                     manifest.length()},
                    {reinterpret_cast<const uint8_t*>(openCollections.data()),
                     openCollections.length()},
                    {reinterpret_cast<const uint8_t*>(openScopes.data()),
                     openScopes.length()},
                    {reinterpret_cast<const uint8_t*>(
                             droppedCollections.data()),
                     droppedCollections.length()})};
}

std::pair<bool, std::vector<Collections::KVStore::DroppedCollection>>
MagmaKVStore::getDroppedCollections(Vbid vbid) const {
    Slice keySlice(LocalDocKey::droppedCollections);
    auto [status, dropped] = readLocalDoc(vbid, keySlice);
    // Currently we need the NotExists check for the case in which we create the
    // (magma)KVStore (done at first flush).
    // @TODO investigate removal/use of snapshot variant
    if (!status.IsOK() && status.ErrorCode() != Status::Code::NotExists &&
        status.ErrorCode() != Status::Code::NotFound) {
        return {false, {}};
    }

    return {true,
            Collections::KVStore::decodeDroppedCollections(
                    {reinterpret_cast<const uint8_t*>(dropped.data()),
                     dropped.length()})};
}

std::pair<magma::Status, std::vector<Collections::KVStore::DroppedCollection>>
MagmaKVStore::getDroppedCollections(Vbid vbid,
                                    magma::Magma::Snapshot& snapshot) const {
    Slice keySlice(LocalDocKey::droppedCollections);
    auto [status, dropped] = readLocalDoc(vbid, snapshot, keySlice);
    return {status,
            Collections::KVStore::decodeDroppedCollections(
                    {reinterpret_cast<const uint8_t*>(dropped.data()),
                     dropped.length()})};
}

magma::Status MagmaKVStore::updateCollectionsMeta(
        Vbid vbid,
        LocalDbReqs& localDbReqs,
        Collections::VB::Flush& collectionsFlush,
        MagmaDbStats& dbStats) {
    // If collectionsFlush manifestUid is 0 then we've updated an item that
    // belongs to a dropped but not yet purged collection (collection
    // resurrection). That requires an update to the dropped collections stats
    // which is dealt with below, but without a system event in this flush batch
    // we won't have set the manifestUid (it will be 0). Whatever manifest uid
    // is currently on disk is correct so skip the change here.
    if (collectionsFlush.getManifestUid() != 0) {
        updateManifestUid(localDbReqs, collectionsFlush);
    }

    if (collectionsFlush.isOpenCollectionsChanged()) {
        auto status =
                updateOpenCollections(vbid, localDbReqs, collectionsFlush);
        if (!status.IsOK()) {
            return status;
        }
    }

    if (collectionsFlush.isDroppedCollectionsChanged() ||
        collectionsFlush.isDroppedStatsChanged()) {
        auto status = updateDroppedCollections(
                vbid, localDbReqs, collectionsFlush, dbStats);
        if (!status.IsOK()) {
            return status;
        }
    }

    if (collectionsFlush.isScopesChanged()) {
        auto status = updateScopes(vbid, localDbReqs, collectionsFlush);
        if (!status.IsOK()) {
            return status;
        }
    }

    return Status::OK();
}

void MagmaKVStore::updateManifestUid(LocalDbReqs& localDbReqs,
                                     Collections::VB::Flush& collectionsFlush) {
    auto buf = collectionsFlush.encodeManifestUid();
    localDbReqs.emplace_back(MagmaLocalReq(LocalDocKey::manifest, buf));
}

magma::Status MagmaKVStore::updateOpenCollections(
        Vbid vbid,
        LocalDbReqs& localDbReqs,
        Collections::VB::Flush& collectionsFlush) {
    Slice keySlice(LocalDocKey::openCollections);
    auto [status, collections] = readLocalDoc(vbid, keySlice);

    if (status.IsOK() || status.ErrorCode() == Status::Code::NotFound) {
        auto buf = collectionsFlush.encodeOpenCollections(
                {reinterpret_cast<const uint8_t*>(collections.data()),
                 collections.length()});

        localDbReqs.emplace_back(
                MagmaLocalReq(LocalDocKey::openCollections, buf));
        return Status::OK();
    }

    return status;
}

magma::Status MagmaKVStore::updateDroppedCollections(
        Vbid vbid,
        LocalDbReqs& localDbReqs,
        Collections::VB::Flush& collectionsFlush,
        MagmaDbStats& dbStats) {
    // For couchstore we would drop the collections stats local doc here but
    // magma can visit old keys (during the collection erasure compaction) and
    // we can't work out if they are the latest or not. To track the document
    // count correctly we need to keep the stats doc around until the collection
    // erasure compaction runs which will then delete the doc when it has
    // processed the collection.
    auto [status, dropped] = getDroppedCollections(vbid);
    if (!status) {
        return {Status::Code::Invalid, "Failed to get dropped collections"};
    }

    // We may not have dropped a collection but we may have a dropped collection
    // stat that needs updating if we have changed the state of a document in
    // a new generation of the collection, as such, we need to update stats
    // for both dropped collections and changes in state that result in stat
    // changes
    std::unordered_set<CollectionID> droppedStats;
    auto flushDroppedStats = collectionsFlush.getDroppedStats();
    for (auto [cid, stats] : collectionsFlush.getDroppedStats()) {
        droppedStats.insert(cid);
    }

    auto flushDroppedCollections = collectionsFlush.getDroppedCollections();
    for (auto [cid, droppedCollection] : flushDroppedCollections) {
        droppedStats.insert(cid);
    }

    for (auto cid : droppedStats) {
        auto droppedInBatch = flushDroppedCollections.find(cid) !=
                              flushDroppedCollections.end();
        auto droppedDelta = 0;

        // Step 1) Read the current alive stats on disk, we'll add them to
        // the dropped stats delta as the collection is now gone, provided we
        // dropped the collection in this flush batch. If we had just adjusted
        // stats due to a change in doc state then we'd have already tracked
        // this in the original drop
        if (droppedInBatch) {
            auto [getStatus, currentAliveStats] = getCollectionStats(vbid, cid);
            if (status) {
                droppedDelta += currentAliveStats.itemCount;
            }
        }

        // Step 2) Add the dropped stats from FlushAccounting
        auto droppedInFlush = collectionsFlush.getDroppedStats(cid);
        droppedDelta += droppedInFlush.getItemCount();

        // Step 4) Update the statsdelta
        dbStats.droppedCollectionCounts[static_cast<uint32_t>(cid)] =
                droppedDelta;

        // Step 5) Delete the latest alive stats if the collection wasn't
        // resurrected, we don't need them anymore
        if (!collectionsFlush.isOpen(cid)) {
            deleteCollectionStats(localDbReqs, cid);
        }
    }

    auto buf = collectionsFlush.encodeDroppedCollections(dropped);
    localDbReqs.emplace_back(
            MagmaLocalReq(LocalDocKey::droppedCollections, buf));

    return Status::OK();
}

std::string MagmaKVStore::getCollectionsStatsKey(CollectionID cid) const {
    return std::string{"|" + cid.to_string() + "|"};
}

void MagmaKVStore::saveCollectionStats(
        LocalDbReqs& localDbReqs,
        CollectionID cid,
        const Collections::VB::PersistedStats& stats) {
    auto key = getCollectionsStatsKey(cid);
    auto encodedStats = stats.getLebEncodedStats();
    localDbReqs.emplace_back(MagmaLocalReq(key, std::move(encodedStats)));
}

std::pair<KVStore::GetCollectionStatsStatus, Collections::VB::PersistedStats>
MagmaKVStore::getCollectionStats(const KVFileHandle& kvFileHandle,
                                 CollectionID cid) const {
    const auto& kvfh = static_cast<const MagmaKVFileHandle&>(kvFileHandle);
    return getCollectionStats(
            kvfh.vbid, getCollectionsStatsKey(cid), kvfh.snapshot.get());
}

std::pair<KVStore::GetCollectionStatsStatus, uint64_t>
MagmaKVStore::getDroppedCollectionItemCount(Vbid vbid, CollectionID cid) const {
    auto dbStats = getMagmaDbStats(vbid);
    if (!dbStats) {
        // No stats available from Magma for this vbid, nothing to do.
        return {GetCollectionStatsStatus::NotFound, 0};
    }

    return {GetCollectionStatsStatus::Success,
            dbStats->droppedCollectionCounts[(uint32_t)cid]};
}

std::pair<KVStore::GetCollectionStatsStatus, Collections::VB::PersistedStats>
MagmaKVStore::getCollectionStats(Vbid vbid, CollectionID cid) const {
    auto key = getCollectionsStatsKey(cid);
    return getCollectionStats(vbid, key);
}

std::pair<KVStore::GetCollectionStatsStatus, Collections::VB::PersistedStats>
MagmaKVStore::getCollectionStats(Vbid vbid,
                                 magma::Slice keySlice,
                                 magma::Magma::Snapshot* snapshot) const {
    Status status;
    std::string stats;
    if (snapshot) {
        std::tie(status, stats) = readLocalDoc(vbid, *snapshot, keySlice);
    } else {
        std::tie(status, stats) = readLocalDoc(vbid, keySlice);
    }

    if (!status.IsOK()) {
        if (status.ErrorCode() != Status::Code::NotFound) {
            logger->warn("MagmaKVStore::getCollectionStats(): {}",
                         status.Message());
            return {KVStore::GetCollectionStatsStatus::Failed,
                    Collections::VB::PersistedStats()};
        }
        // Return Collections::VB::PersistedStats(true) with everything set to
        // 0 as the collection might have not been persisted to disk yet.
        return {KVStore::GetCollectionStatsStatus::NotFound,
                Collections::VB::PersistedStats()};
    }
    return {KVStore::GetCollectionStatsStatus::Success,
            Collections::VB::PersistedStats(stats.c_str(), stats.size())};
}

void MagmaKVStore::deleteCollectionStats(LocalDbReqs& localDbReqs,
                                         CollectionID cid) {
    auto key = getCollectionsStatsKey(cid);
    localDbReqs.emplace_back(MagmaLocalReq::makeDeleted(key));
}

magma::Status MagmaKVStore::updateScopes(
        Vbid vbid,
        LocalDbReqs& localDbReqs,
        Collections::VB::Flush& collectionsFlush) {
    Slice keySlice(LocalDocKey::openScopes);
    auto [status, scopes] = readLocalDoc(vbid, keySlice);

    if (status.IsOK() || status.ErrorCode() == Status::Code::NotFound) {
        auto buf = collectionsFlush.encodeOpenScopes(
                {reinterpret_cast<const uint8_t*>(scopes.data()),
                 scopes.length()});
        localDbReqs.emplace_back(MagmaLocalReq(LocalDocKey::openScopes, buf));
        return Status::OK();
    }

    return status;
}

void MagmaKVStore::addTimingStats(const AddStatFn& add_stat,
                                  const CookieIface* c) const {
    KVStore::addTimingStats(add_stat, c);
    const auto prefix = getStatsPrefix();

    MagmaFileStats fileStats;
    magma->GetFileStats(fileStats);

    add_prefixed_stat(
            prefix, "fsReadTime", fileStats.ReadTimeHisto, add_stat, c);
    add_prefixed_stat(
            prefix, "fsWriteTime", fileStats.WriteTimeHisto, add_stat, c);
    add_prefixed_stat(
            prefix, "fsSyncTime", fileStats.SyncTimeHisto, add_stat, c);
    add_prefixed_stat(
            prefix, "fsDelete", fileStats.DeleteTimeHisto, add_stat, c);
    add_prefixed_stat(
            prefix, "fsReadSize", fileStats.ReadSizeHisto, add_stat, c);
    add_prefixed_stat(
            prefix, "fsWriteSize", fileStats.WriteSizeHisto, add_stat, c);

    MagmaHistogramStats histoStats;
    magma->GetHistogramStats(histoStats);
    add_prefixed_stat(prefix,
                      "flushQueueTime",
                      histoStats.FlushQueueTimeHisto,
                      add_stat,
                      c);
    add_prefixed_stat(prefix,
                      "flushWaitTime",
                      histoStats.FlushWaitTimeHisto,
                      add_stat,
                      c);
    add_prefixed_stat(prefix,
                      "keyWriteBlockingCompactTime",
                      histoStats.KeyStats.WriteBlockingCompactTimeHisto,
                      add_stat,
                      c);
    add_prefixed_stat(prefix,
                      "keyCompactTime",
                      histoStats.KeyStats.CompactTimeHisto,
                      add_stat,
                      c);
    add_prefixed_stat(prefix,
                      "seqWriteBlockingCompactTime",
                      histoStats.SeqStats.WriteBlockingCompactTimeHisto,
                      add_stat,
                      c);
    add_prefixed_stat(prefix,
                      "seqCompactTime",
                      histoStats.SeqStats.CompactTimeHisto,
                      add_stat,
                      c);
}

bool MagmaKVStore::getStat(std::string_view name, size_t& value) const {
    std::array<std::string_view, 1> keys = {{name}};
    auto stats = getStats(keys);
    auto stat = stats.find(name);
    if (stat != stats.end()) {
        value = stat->second;
        return true;
    }
    return false;
}

GetStatsMap MagmaKVStore::getStats(
        gsl::span<const std::string_view> keys) const {
    auto magmaStats = magma->GetStats();

    GetStatsMap stats;
    auto fill = [&](std::string_view statName, size_t value) {
        auto it = std::find(keys.begin(), keys.end(), statName);
        if (it != keys.end()) {
            stats.try_emplace(*it, value);
        }
    };
    fill("memory_quota", magmaStats->MemoryQuota);
    fill("failure_get", st.numGetFailure.load());
    fill("storage_mem_used", magmaStats->TotalMemUsed);
    fill("magma_MemoryQuotaLowWaterMark", magmaStats->MemoryQuotaLowWaterMark);
    fill("magma_BloomFilterMemoryQuota", magmaStats->BloomFilterMemoryQuota);
    fill("magma_WriteCacheQuota", magmaStats->WriteCacheQuota);
    fill("magma_NCompacts", magmaStats->NCompacts);
    fill("magma_NFlushes", magmaStats->NFlushes);
    fill("magma_NTTLCompacts", magmaStats->NTTLCompacts);
    fill("magma_NFileCountCompacts", magmaStats->NFileCountCompacts);
    fill("magma_NWriterCompacts", magmaStats->NWriterCompacts);
    fill("magma_BytesOutgoing", magmaStats->BytesOutgoing);
    fill("magma_NReadBytes", magmaStats->NReadBytes);
    fill("magma_NReadBytesGet", magmaStats->NReadBytesGet);
    fill("magma_NGets", magmaStats->NGets);
    fill("magma_NSets", magmaStats->NSets);
    fill("magma_NInserts", magmaStats->NInserts);
    fill("magma_NReadIO", magmaStats->NReadIOs);
    fill("magma_NReadBytesCompact", magmaStats->NReadBytesCompact);
    fill("magma_BytesIncoming", magmaStats->BytesIncoming);
    fill("magma_NWriteBytes", magmaStats->NWriteBytes);
    fill("magma_NWriteBytesCompact", magmaStats->NWriteBytesCompact);
    fill("magma_LogicalDataSize", magmaStats->LogicalDataSize);
    fill("magma_LogicalDiskSize", magmaStats->LogicalDiskSize);
    fill("magma_TotalDiskUsage", magmaStats->TotalDiskUsage);
    fill("magma_WALDiskUsage", magmaStats->WalStats.DiskUsed);
    fill("magma_BlockCacheMemUsed", magmaStats->BlockCacheMemUsed);
    fill("magma_KeyIndexSize", magmaStats->KeyStats.LogicalDataSize);
    fill("magma_KeyIndexNTableFiles", magmaStats->KeyStats.NTableFiles);

    fill("magma_SeqIndex_IndexBlockSize",
         magmaStats->SeqStats.TotalIndexBlocksSize);
    fill("magma_WriteCacheMemUsed", magmaStats->WriteCacheMemUsed);
    fill("magma_WALMemUsed", magmaStats->WALMemUsed);
    fill("magma_ReadAheadBufferMemUsed", magmaStats->ReadAheadBufferMemUsed);
    fill("magma_TableObjectMemUsed", magmaStats->TableObjectMemUsed);
    fill("magma_LSMTreeObjectMemUsed", magmaStats->LSMTreeObjectMemUsed);
    fill("magma_HistogramMemUsed", magmaStats->HistogramMemUsed);
    fill("magma_TreeSnapshotMemUsed", magmaStats->TreeSnapshotMemoryUsed);
    fill("magma_TableMetaMemUsed", magmaStats->TableMetaMemUsed);
    fill("magma_BufferMemUsed", magmaStats->BufferMemUsed);
    fill("magma_TotalMemUsed", magmaStats->TotalMemUsed);
    fill("magma_TotalBloomFilterMemUsed", magmaStats->TotalBloomFilterMemUsed);
    fill("magma_BlockCacheHits", magmaStats->BlockCacheHits);
    fill("magma_BlockCacheMisses", magmaStats->BlockCacheMisses);
    fill("magma_NTablesDeleted", magmaStats->NTablesDeleted);
    fill("magma_NTablesCreated", magmaStats->NTablesCreated);
    fill("magma_NTableFiles", magmaStats->NTableFiles);
    fill("magma_NSyncs", magmaStats->NSyncs);
    return stats;
}

void MagmaKVStore::addStats(const AddStatFn& add_stat, const void* c) const {
    KVStore::addStats(add_stat, c);
    const auto prefix = getStatsPrefix();

    auto stats = magma->GetStats();
    auto statName = prefix + ":magma";
    add_casted_stat(statName.c_str(), stats->JSON().dump(), add_stat, c);
}

void MagmaKVStore::pendingTasks() {
    std::queue<std::tuple<Vbid, uint64_t>> vbucketsToDelete;
    vbucketsToDelete.swap(*pendingVbucketDeletions.wlock());
    while (!vbucketsToDelete.empty()) {
        Vbid vbid;
        uint64_t vb_version;
        std::tie(vbid, vb_version) = vbucketsToDelete.front();
        vbucketsToDelete.pop();
        delVBucket(vbid, std::make_unique<KVStoreRevision>(vb_version));
    }
}

std::shared_ptr<CompactionContext> MagmaKVStore::makeImplicitCompactionContext(
        Vbid vbid) {
    if (!makeCompactionContextCallback) {
        throw std::runtime_error(
                "MagmaKVStore::makeImplicitCompactionContext: Have not set "
                "makeCompactionContextCallback to create a CompactionContext");
    }

    CompactionConfig config{};
    auto ctx = makeCompactionContextCallback(vbid, config, 0 /*purgeSeqno*/);
    if (!ctx) {
        // if we don't a CompactionContext then return a nullptr so we don't
        // dereference the ctx ptr. This is probably due to the fact that
        // there's no vbucket in memory for this vbid
        return nullptr;
    }

    auto [status, dropped] = getDroppedCollections(vbid);
    if (!status) {
        throw std::runtime_error(fmt::format(
                "MagmaKVStore::makeImplicitCompactionContext: {} failed to "
                "get the dropped collections",
                vbid));
    }

    auto readState = readVBStateFromDisk(vbid);
    if (readState.status != ReadVBStateStatus::Success) {
        std::stringstream ss;
        ss << "MagmaKVStore::makeImplicitCompactionContext " << vbid
           << " failed to read vbstate from disk. Status:"
           << to_string(readState.status);
        throw std::runtime_error(ss.str());
    } else {
        ctx->highCompletedSeqno = readState.state.persistedCompletedSeqno;
    }

    logger->debug(
            "MagmaKVStore::makeImplicitCompactionContext {} purge_before_ts:{} "
            "purge_before_seq:{}"
            " drop_deletes:{} retain_erroneous_tombstones:{}",
            vbid,
            ctx->compactConfig.purge_before_ts,
            ctx->compactConfig.purge_before_seq,
            ctx->compactConfig.drop_deletes,
            ctx->compactConfig.retain_erroneous_tombstones);

    return ctx;
}

const KVStoreConfig& MagmaKVStore::getConfig() const {
    return configuration;
}

DBFileInfo MagmaKVStore::getDbFileInfo(Vbid vbid) {
    DBFileInfo vbinfo;
    auto [status, kvstats] = magma->GetKVStoreStats(vbid.get());
    if (status) {
        vbinfo.spaceUsed = kvstats.ActiveDiskUsage;
        vbinfo.fileSize = kvstats.TotalDiskUsage;
    }
    logger->debug(
            "MagmaKVStore::getDbFileInfo {} spaceUsed:{} fileSize:{} status:{}",
            vbid,
            vbinfo.spaceUsed,
            vbinfo.fileSize,
            status.String());
    return vbinfo;
}

DBFileInfo MagmaKVStore::getAggrDbFileInfo() {
    auto stats = magma->GetStats();
    // @todo MB-42900: Track on-disk-prepare-bytes
    DBFileInfo vbinfo{
            stats->ActiveDiskUsage, stats->ActiveDataSize, 0 /*prepareBytes*/};
    return vbinfo;
}

Status MagmaKVStore::writeVBStateToDisk(Vbid vbid,
                                        const vbucket_state& vbstate) {
    LocalDbReqs localDbReqs;
    addVBStateUpdateToLocalDbReqs(
            localDbReqs, vbstate, kvstoreRevList[getCacheSlot(vbid)]);

    WriteOps writeOps;
    addLocalDbReqs(localDbReqs, writeOps);

    auto status = magma->WriteDocs(
            vbid.get(), writeOps, kvstoreRevList[getCacheSlot(vbid)]);
    if (!status) {
        ++st.numVbSetFailure;
        logger->critical(
                "MagmaKVStore::writeVBStateToDisk failed creating "
                "commitBatch for "
                "{} status:{}",
                vbid,
                status.String());
        return status;
    }

    if (doSyncEveryBatch) {
        status = magma->Sync(true);
        if (!status) {
            ++st.numVbSetFailure;
            logger->critical(
                    "MagmaKVStore::writeVBStateToDisk: "
                    "magma::Sync {} "
                    "status:{}",
                    vbid,
                    status.String());
        }
    }
    return Status::OK();
}

MagmaKVStore::MagmaLocalReq::MagmaLocalReq(
        std::string_view key, const flatbuffers::DetachedBuffer& buf)
    : key(key), value(reinterpret_cast<const char*>(buf.data()), buf.size()) {
}

void MagmaKVStore::addLocalDbReqs(const LocalDbReqs& localDbReqs,
                                  WriteOps& writeOps) {
    for (auto& req : localDbReqs) {
        Slice keySlice(req.key);
        Slice valSlice(req.value);
        if (req.deleted) {
            writeOps.emplace_back(
                    Magma::WriteOperation::NewLocalDocDelete(keySlice));
        } else {
            writeOps.emplace_back(Magma::WriteOperation::NewLocalDocUpdate(
                    keySlice, valSlice));
        }
    }
}

void MagmaKVStore::addStatUpdateToWriteOps(
        MagmaDbStats& stats, MagmaKVStore::WriteOps& writeOps) const {
    writeOps.emplace_back(Magma::WriteOperation::NewUserStatsUpdate(&stats));
}

void MagmaKVStore::setMagmaFragmentationPercentage(size_t value) {
    magma->SetFragmentationRatio(value / 100.0);
}

void MagmaKVStore::setMagmaEnableBlockCache(bool enable) {
    magma->EnableBlockCache(enable);
}

void MagmaKVStore::setStorageThreads(ThreadPoolConfig::StorageThreadCount num) {
    configuration.setStorageThreads(num);
    calculateAndSetMagmaThreads();
}

void MagmaKVStore::calculateAndSetMagmaThreads() {
    auto backendThreads = configuration.getStorageThreads();
    auto rawBackendThreads =
            static_cast<int>(configuration.getStorageThreads());
    if (backendThreads == ThreadPoolConfig::StorageThreadCount::Default) {
        rawBackendThreads = configuration.getMagmaMaxDefaultStorageThreads();
    }

    auto flusherRatio =
            static_cast<float>(configuration.getMagmaFlusherPercentage()) / 100;
    auto flushers = std::ceil(rawBackendThreads * flusherRatio);
    auto compactors = rawBackendThreads - flushers;

    if (flushers <= 0) {
        logger->warn(
                "MagmaKVStore::calculateAndSetMagmaThreads "
                "flushers <= 0. "
                "StorageThreads:{} "
                "WriterThreads:{} "
                "Setting flushers=1",
                rawBackendThreads,
                ExecutorPool::get()->getNumWriters());
        flushers = 1;
    }

    if (compactors <= 0) {
        logger->warn(
                "MagmaKVStore::calculateAndSetMagmaThreads "
                "compactors <= 0. "
                "StorageThreads:{} "
                "WriterThreads:{} "
                "Setting compactors=1",
                rawBackendThreads,
                ExecutorPool::get()->getNumWriters());
        compactors = 1;
    }

    logger->info(
            "MagmaKVStore::calculateAndSetMagmaThreads: Flushers:{} "
            "Compactors:{}",
            flushers,
            compactors);

    magma->SetNumThreads(Magma::ThreadType::Flusher, flushers);
    magma->SetNumThreads(Magma::ThreadType::Compactor, compactors);
}

uint32_t MagmaKVStore::getExpiryOrPurgeTime(const magma::Slice& slice) {
    auto exptime = magmakv::getExpiryTime(slice);

    if (magmakv::isDeleted(slice)) {
        exptime += configuration.getMetadataPurgeAge();
    }

    return exptime;
}

GetValue MagmaKVStore::getBySeqno(KVFileHandle& handle,
                                  Vbid vbid,
                                  uint64_t seq,
                                  ValueFilter filter) const {
    auto& snapshot = *dynamic_cast<const MagmaKVFileHandle&>(handle).snapshot;
    GetValue rv(nullptr, cb::engine_errc::no_such_key);
    bool found;
    auto [status, key, meta, value] = magma->GetBySeqno(snapshot, seq, found);
    if (!status.IsOK()) {
        ++st.numGetFailure;
        logger->warn(
                "MagmaKVStore::getBySeqno {} Failed to get seqno:{} kvstore "
                "with status {}",
                vbid,
                seq,
                status);
        return rv;
    }

    if (found) {
        rv.item = makeItem(vbid, *key, *meta, *value, filter);
        rv.setStatus(cb::engine_errc::success);
        return rv;
    }
    return rv;
}

std::unique_ptr<TransactionContext> MagmaKVStore::begin(
        Vbid vbid, std::unique_ptr<PersistenceCallback> pcb) {
    if (!startTransaction(vbid)) {
        return {};
    }

    return std::make_unique<MagmaKVStoreTransactionContext>(
            *this, vbid, std::move(pcb));
}

std::pair<Status, uint64_t> MagmaKVStore::getOldestRollbackableHighSeqno(
        Vbid vbid) {
    Status status;
    DomainAwareUniquePtr<Magma::Snapshot> oldestSnapshot;
    status = magma->GetOldestDiskSnapshot(vbid.get(), oldestSnapshot);
    if (!status || !oldestSnapshot) {
        // Magma will return Status::Code::CheckpointNotFound if no rollbackable
        // checkpoints exist. This is not an error condition since a rollback to
        // any seqno will result in a rollback to zero.
        if (status.ErrorCode() == Status::Code::CheckpointNotFound) {
            // Return int_max as seqno since there is no rollbackable seqno
            return {Status::OK(), std::numeric_limits<uint64_t>::max()};
        }

        logger->warn(
                "MagmaKVStore::getOldestRollbackableHighSeqno {} Failed to "
                "get oldest disk snapshot with status {}",
                vbid,
                status);
        return {status, 0};
    }

    uint64_t seqno{0};
    auto userStats = magma->GetKVStoreUserStats(*oldestSnapshot);
    if (userStats) {
        auto* magmaUserStats = dynamic_cast<MagmaDbStats*>(userStats.get());
        if (magmaUserStats) {
            seqno = magmaUserStats->highSeqno;
        } else {
            logger->warn(
                    "MagmaKVStore::getOldestRollbackableHighSeqno {} Failed to "
                    "cast UserStats to MagmaDbStats",
                    vbid);
        }
    }

    return {status, seqno};
}<|MERGE_RESOLUTION|>--- conflicted
+++ resolved
@@ -2284,18 +2284,12 @@
     // is returned from readVBStateFromDisk) then just use a defaulted
     // vbucket_state (which defaults to the dead state).
     if (readState.status != ReadVBStateStatus::Success) {
-<<<<<<< HEAD
-        logger->warn("MagmaKVStore::loadVBStateCache {} failed. {}",
-                     vbid,
-                     to_string(readState.status));
-=======
-        logger->error(
+        logger->warn(
                 "MagmaKVStore::loadVBStateCache {} failed. Rev:{} "
                 "Status:{}",
                 vbid,
                 getKVStoreRevision(vbid),
                 to_string(readState.status));
->>>>>>> 3d73de52
         return readState.status;
     }
 
