/* -*- Mode: C++; tab-width: 4; c-basic-offset: 4; indent-tabs-mode: nil -*- */
/*
 *     Copyright 2018 Couchbase, Inc.
 *
 *   Licensed under the Apache License, Version 2.0 (the "License");
 *   you may not use this file except in compliance with the License.
 *   You may obtain a copy of the License at
 *
 *       http://www.apache.org/licenses/LICENSE-2.0
 *
 *   Unless required by applicable law or agreed to in writing, software
 *   distributed under the License is distributed on an "AS IS" BASIS,
 *   WITHOUT WARRANTIES OR CONDITIONS OF ANY KIND, either express or implied.
 *   See the License for the specific language governing permissions and
 *   limitations under the License.
 */

#include "ep_bucket.h"

#include "bgfetcher.h"
#include "bucket_logger.h"
#include "checkpoint_manager.h"
#include "collections/manager.h"
#include "dcp/dcpconnmap.h"
#include "ep_engine.h"
#include "ep_time.h"
#include "ep_vb.h"
#include "executorpool.h"
#include "failover-table.h"
#include "flusher.h"
#include "item.h"
#include "persistence_callback.h"
#include "replicationthrottle.h"
#include "rollback_result.h"
#include "statwriter.h"
#include "tasks.h"
#include "vb_visitors.h"
#include "vbucket_state.h"
#include "warmup.h"


#include <platform/timeutils.h>
#include <utilities/hdrhistogram.h>
#include <utilities/logtags.h>

#include <gsl.h>

/**
 * Callback class used by EpStore, for adding relevant keys
 * to bloomfilter during compaction.
 */
class BloomFilterCallback : public Callback<Vbid&, const DocKey&, bool&> {
public:
    BloomFilterCallback(KVBucket& eps) : store(eps) {
    }

    void callback(Vbid& vbucketId, const DocKey& key, bool& isDeleted) {
        VBucketPtr vb = store.getVBucket(vbucketId);
        if (vb) {
            /* Check if a temporary filter has been initialized. If not,
             * initialize it. If initialization fails, throw an exception
             * to the caller and let the caller deal with it.
             */
            bool tempFilterInitialized = vb->isTempFilterAvailable();
            if (!tempFilterInitialized) {
                tempFilterInitialized = initTempFilter(vbucketId);
            }

            if (!tempFilterInitialized) {
                throw std::runtime_error(
                        "BloomFilterCallback::callback: Failed "
                        "to initialize temporary filter for " +
                        vbucketId.to_string());
            }

            if (store.getItemEvictionPolicy() == EvictionPolicy::Value) {
                /**
                 * VALUE-ONLY EVICTION POLICY
                 * Consider deleted items only.
                 */
                if (isDeleted) {
                    vb->addToTempFilter(key);
                }
            } else {
                /**
                 * FULL EVICTION POLICY
                 * If vbucket's resident ratio is found to be less than
                 * the residency threshold, consider all items, otherwise
                 * consider deleted and non-resident items only.
                 */
                bool residentRatioLessThanThreshold =
                        vb->isResidentRatioUnderThreshold(
                                store.getBfiltersResidencyThreshold());
                if (residentRatioLessThanThreshold) {
                    vb->addToTempFilter(key);
                } else {
                    if (isDeleted || !store.isMetaDataResident(vb, key)) {
                        vb->addToTempFilter(key);
                    }
                }
            }
        }
    }

private:
    bool initTempFilter(Vbid vbucketId);
    KVBucket& store;
};

bool BloomFilterCallback::initTempFilter(Vbid vbucketId) {
    Configuration& config = store.getEPEngine().getConfiguration();
    VBucketPtr vb = store.getVBucket(vbucketId);
    if (!vb) {
        return false;
    }

    size_t initial_estimation = config.getBfilterKeyCount();
    size_t estimated_count;
    size_t num_deletes = 0;
    try {
        num_deletes = store.getRWUnderlying(vbucketId)->getNumPersistedDeletes(
                vbucketId);
    } catch (std::runtime_error& re) {
        EP_LOG_WARN(
                "BloomFilterCallback::initTempFilter: runtime error while "
                "getting "
                "number of persisted deletes for {} Details: {}",
                vbucketId,
                re.what());
        return false;
    }

    EvictionPolicy eviction_policy = store.getItemEvictionPolicy();
    if (eviction_policy == EvictionPolicy::Value) {
        /**
         * VALUE-ONLY EVICTION POLICY
         * Obtain number of persisted deletes from underlying kvstore.
         * Bloomfilter's estimated_key_count = 1.25 * deletes
         */
        estimated_count = round(1.25 * num_deletes);
    } else {
        /**
         * FULL EVICTION POLICY
         * First determine if the resident ratio of vbucket is less than
         * the threshold from configuration.
         */
        bool residentRatioAlert = vb->isResidentRatioUnderThreshold(
                store.getBfiltersResidencyThreshold());

        /**
         * Based on resident ratio against threshold, estimate count.
         *
         * 1. If resident ratio is greater than the threshold:
         * Obtain number of persisted deletes from underlying kvstore.
         * Obtain number of non-resident-items for vbucket.
         * Bloomfilter's estimated_key_count =
         *                              1.25 * (deletes + non-resident)
         *
         * 2. Otherwise:
         * Obtain number of items for vbucket.
         * Bloomfilter's estimated_key_count =
         *                              1.25 * (num_items)
         */

        if (residentRatioAlert) {
            estimated_count = round(1.25 * vb->getNumItems());
        } else {
            estimated_count =
                    round(1.25 * (num_deletes + vb->getNumNonResidentItems()));
        }
    }

    if (estimated_count < initial_estimation) {
        estimated_count = initial_estimation;
    }

    vb->initTempFilter(estimated_count, config.getBfilterFpProb());

    return true;
}

class ExpiredItemsCallback : public Callback<Item&, time_t&> {
public:
    ExpiredItemsCallback(KVBucket& store) : epstore(store) {
    }

    void callback(Item& it, time_t& startTime) {
        if (epstore.compactionCanExpireItems()) {
            epstore.deleteExpiredItem(it, startTime, ExpireBy::Compactor);
        }
    }

private:
    KVBucket& epstore;
};

/**
 * Callback for notifying flusher about pending mutations.
 */
class NotifyFlusherCB : public Callback<Vbid> {
public:
    NotifyFlusherCB(KVShard* sh) : shard(sh) {
    }

    void callback(Vbid& vb) override {
        if (shard->getBucket(vb)) {
            shard->getFlusher()->notifyFlushEvent(vb);
        }
    }

private:
    KVShard* shard;
};

class EPBucket::ValueChangedListener : public ::ValueChangedListener {
public:
    ValueChangedListener(EPBucket& bucket) : bucket(bucket) {
    }

    virtual void sizeValueChanged(const std::string& key,
                                  size_t value) override {
        if (key == "flusher_batch_split_trigger") {
            bucket.setFlusherBatchSplitTrigger(value);
        } else if (key == "alog_sleep_time") {
            bucket.setAccessScannerSleeptime(value, false);
        } else if (key == "alog_task_time") {
            bucket.resetAccessScannerStartTime();
        } else {
            EP_LOG_WARN("Failed to change value for unknown variable, {}", key);
        }
    }

    virtual void booleanValueChanged(const std::string& key,
                                     bool value) override {
        if (key == "access_scanner_enabled") {
            if (value) {
                bucket.enableAccessScannerTask();
            } else {
                bucket.disableAccessScannerTask();
            }
        } else if (key == "retain_erroneous_tombstones") {
            bucket.setRetainErroneousTombstones(value);
        } else  {
            EP_LOG_WARN("Failed to change value for unknown variable, {}", key);
        }
    }

private:
    EPBucket& bucket;
};

EPBucket::EPBucket(EventuallyPersistentEngine& theEngine)
    : KVBucket(theEngine) {
    auto& config = engine.getConfiguration();
    const std::string& policy = config.getItemEvictionPolicy();
    if (policy.compare("value_only") == 0) {
        eviction_policy = EvictionPolicy::Value;
    } else {
        eviction_policy = EvictionPolicy::Full;
    }
    replicationThrottle = std::make_unique<ReplicationThrottleEP>(
            engine.getConfiguration(), stats);

    vbMap.enablePersistence(*this);

    flusherBatchSplitTrigger = config.getFlusherBatchSplitTrigger();
    config.addValueChangedListener(
            "flusher_batch_split_trigger",
            std::make_unique<ValueChangedListener>(*this));

    retainErroneousTombstones = config.isRetainErroneousTombstones();
    config.addValueChangedListener(
           "retain_erroneous_tombstones",
           std::make_unique<ValueChangedListener>(*this));

    initializeWarmupTask();
}

EPBucket::~EPBucket() {
}

bool EPBucket::initialize() {
    KVBucket::initialize();

    startWarmupTask();

    enableItemPager();

    if (!startBgFetcher()) {
        EP_LOG_CRITICAL(
                "EPBucket::initialize: Failed to create and start "
                "bgFetchers");
        return false;
    }
    startFlusher();

    return true;
}

void EPBucket::deinitialize() {
    stopFlusher();
    stopBgFetcher();

    stopWarmup();
    KVBucket::deinitialize();
}

/**
 * @returns true if the item `candidate` can be de-duplicated (skipped) because
 * `lastFlushed` already supercedes it.
 */
static bool canDeDuplicate(Item* lastFlushed, Item& candidate) {
    if (!lastFlushed) {
        // Nothing to de-duplicate against.
        return false;
    }
    if (lastFlushed->getKey() != candidate.getKey()) {
        // Keys differ - cannot de-dupe.
        return false;
    }
    if (lastFlushed->isCommitted() != candidate.isCommitted()) {
        // Committed / pending namespace differs - cannot de-dupe.
        return false;
    }

    // items match - the candidate must have a lower seqno.
    Expects(lastFlushed->getBySeqno() > candidate.getBySeqno());

    // Otherwise - valid to de-dupe.
    return true;
}

EPBucket::FlushResult EPBucket::flushVBucket(Vbid vbid) {
    const auto flushStart = std::chrono::steady_clock::now();

    auto vb = getLockedVBucket(vbid, std::try_to_lock);
    if (!vb.owns_lock()) {
        // Try another bucket if this one is locked to avoid blocking flusher.
        return {MoreAvailable::Yes, 0, WakeCkptRemover::No};
    }
    if (!vb) {
        return {MoreAvailable::No, 0, WakeCkptRemover::No};
    }

    // Obtain the set of items to flush, up to the maximum allowed for
    // a single flush.
    auto toFlush = vb->getItemsToPersist(flusherBatchSplitTrigger);

    // Callback must be initialized at persistence
    Expects(toFlush.flushHandle.get());

    const auto moreAvailable =
            toFlush.moreAvailable ? MoreAvailable::Yes : MoreAvailable::No;

    // The Flusher will wake up the CheckpointRemover if necessary.
    const auto wakeupCheckpointRemover =
            vb->checkpointManager
                            ->isEligibleForCheckpointRemovalAfterPersistence()
                    ? WakeCkptRemover::Yes
                    : WakeCkptRemover::No;

    if (toFlush.items.empty()) {
        // getItemsToPersist() may move the persistence cursor to a new
        // checkpoint, so some pending CheckpointPersistence request could be
        // satisfied now.
        //
        // Note: We do not need to notify SeqnoPersistence request here, as
        //   there is definitely nothing new to notify if we do not flush any
        //   mutation.
        handleCheckpointPersistence(*vb);

        return {moreAvailable, 0, wakeupCheckpointRemover};
    }

    // The range becomes initialised only when an item is flushed
    boost::optional<snapshot_range_t> range;
    KVStore* rwUnderlying = getRWUnderlying(vb->getId());
    vbucket_state vbstate, vbstateRollback;

    while (!rwUnderlying->begin(
            std::make_unique<EPTransactionContext>(stats, *vb))) {
        ++stats.beginFailed;
        EP_LOG_WARN(
                "Failed to start a transaction!!! "
                "Retry in 1 sec ...");
        std::this_thread::sleep_for(std::chrono::seconds(1));
    }

    rwUnderlying->optimizeWrites(toFlush.items);

    Item* prev = NULL;

    // Read the vbucket_state from disk as many values from the
    // in-memory vbucket_state may be ahead of what we are flushing.
    const auto* persistedVbState = rwUnderlying->getVBucketState(vb->getId());

    // The first flush we do populates the cachedVBStates of the KVStore
    // so we may not (if this is the first flush) have a state returned
    // from the KVStore.
    if (persistedVbState) {
        // Take two copies.
        // First will be mutated as the new state
        // Second remains unchanged and will be used on failure
        vbstateRollback = vbstate = *persistedVbState;
    }
    // We need to set a few values from the in-memory state.
    uint64_t maxSeqno = 0;
    uint64_t maxVbStateOpCas = 0;

    auto minSeqno = std::numeric_limits<uint64_t>::max();

    // Stores the number of items added to the flush-batch in KVStore.
    // Note:
    //  - Does not carry any information on whether the flush-batch is
    //    successfully persisted or not
    //  - Does not account set-vbstate items
    size_t flushBatchSize = 0;

    // Set if we process an explicit set-vbstate item, which requires a flush
    // to disk regardless of whether we have any other item to flush or not
    bool mustPersistVBState = false;

    Collections::VB::Flush collectionFlush(vb->getManifest());

    // HCS is optional because we have to update it on disk only if some
    // Commit/Abort SyncWrite is found in the flush-batch. If we're
    // flushing Disk checkpoints then the toFlush value may be
    // supplied. In this case, this should be the HCS received from the
    // Active node and should be greater than or equal to the HCS for
    // any other item in this flush batch. This is required because we
    // send mutations instead of a commits and would not otherwise
    // update the HCS on disk.
    boost::optional<uint64_t> hcs = boost::make_optional(false, uint64_t());

    // HPS is optional because we have to update it on disk only if a
    // prepare is found in the flush-batch
    // This value is read at warmup to determine what seqno to stop
    // loading prepares at (there will not be any prepares after this
    // point) but cannot be used to initialise a PassiveDM after warmup
    // as this value will advance into snapshots immediately, without
    // the entire snapshot needing to be persisted.
    boost::optional<uint64_t> hps = boost::make_optional(false, uint64_t());

    // We always maintain the maxVisibleSeqno at the current value
    // and only change it to a higher-seqno when a flush of a visible
    // item is seen. This value must be tracked to provide a correct
    // snapshot range for non-sync write aware consumers during backfill
    // (the snapshot should not end on a prepare or an abort, as these
    // items will not be sent). This value is also used at warmup so
    // that vbuckets can resume with the same visible seqno as before
    // the restart.
    Monotonic<uint64_t> maxVisibleSeqno{vbstate.maxVisibleSeqno};

    if (toFlush.maxDeletedRevSeqno) {
        vbstate.maxDeletedSeqno = toFlush.maxDeletedRevSeqno.get();
    }

    VBucket::AggregatedFlushStats aggStats;

    // Iterate through items, checking if we (a) can skip persisting,
    // (b) can de-duplicate as the previous key was the same, or (c)
    // actually need to persist.
    // Note: This assumes items have been sorted by key and then by
    // seqno (see optimizeWrites() above) such that duplicate keys are
    // adjacent but with the highest seqno first.
    // Note(2): The de-duplication here is an optimization to save
    // creating and enqueuing multiple set() operations on the
    // underlying KVStore - however the KVStore itself only stores a
    // single value per key, and so even if we don't de-dupe here the
    // KVStore will eventually - just potentialy after unnecessary work.
    for (const auto& item : toFlush.items) {
        if (!item->shouldPersist()) {
            continue;
        }

        const auto op = item->getOperation();
        if ((op == queue_op::commit_sync_write ||
             op == queue_op::abort_sync_write) &&
            toFlush.checkpointType != CheckpointType::Disk) {
            // If we are receiving a disk snapshot then we want to skip
            // the HCS update as we will persist a correct one when we
            // flush the last item. If we were to persist an incorrect
            // HCS then we would have to backtrack the start seqno of
            // our warmup to ensure that we do warmup prepares that may
            // not have been completed if they were completed out of
            // order.
            hcs = std::max(hcs.value_or(0), item->getPrepareSeqno());
        }

        if (item->isVisible() &&
            static_cast<uint64_t>(item->getBySeqno()) > maxVisibleSeqno) {
            maxVisibleSeqno = static_cast<uint64_t>(item->getBySeqno());
        }

        if (op == queue_op::pending_sync_write) {
            Expects(item->getBySeqno() > 0);
            hps = std::max(hps.value_or(0),
                           static_cast<uint64_t>(item->getBySeqno()));
        }

        if (op == queue_op::set_vbucket_state) {
            // Only process vbstate if it's sequenced higher (by cas).
            // We use the cas instead of the seqno here because a
            // set_vbucket_state does not increment the lastBySeqno in
            // the CheckpointManager when it is created. This means that
            // it is possible to have two set_vbucket_state items that
            // follow one another with the same seqno. The cas will be
            // bumped for every item so it can be used to distinguish
            // which item is the latest and should be flushed.
            if (item->getCas() > maxVbStateOpCas) {
                // Should only bump the stat once for the latest state
                // change that we want to flush
                if (maxVbStateOpCas == 0) {
                    // There is at least a commit to be done, so
                    // increase todo
                    ++stats.flusher_todo;
                }

                maxVbStateOpCas = item->getCas();

                // It could be the case that the set_vbucket_state is
                // alone, i.e. no mutations are being flushed, we must
                // trigger an update of the vbstate, which will always
                // happen when we set this.
                mustPersistVBState = true;

                // Process the Item's value into the transition struct
                vbstate.transition.fromItem(*item);
            }

            // Register the item for deferred (flush success only) stats update.
            aggStats.accountItem(*item);
        } else if (!canDeDuplicate(prev, *item)) {
            // This is an item we must persist.
            prev = item.get();
            ++flushBatchSize;

            if (mcbp::datatype::is_xattr(item->getDataType())) {
                vbstate.mightContainXattrs = true;
            }

            flushOneDelOrSet(item, vb.getVB());

            maxSeqno = std::max(maxSeqno, (uint64_t)item->getBySeqno());

            // Track the lowest seqno, so we can set the HLC epoch
            minSeqno = std::min(minSeqno, (uint64_t)item->getBySeqno());
            vbstate.maxCas = std::max(vbstate.maxCas, item->getCas());
            ++stats.flusher_todo;

            if (!range.is_initialized()) {
                range = snapshot_range_t{
                        vbstate.lastSnapStart,
                        toFlush.ranges.empty()
                                ? vbstate.lastSnapEnd
                                : toFlush.ranges.back().getEnd()};
            }

            // Is the item the end item of one of the ranges we're
            // flushing? Note all the work here only affects replica VBs
            auto itr = std::find_if(toFlush.ranges.begin(),
                                    toFlush.ranges.end(),
                                    [&item](auto& range) {
                                        return uint64_t(item->getBySeqno()) ==
                                               range.getEnd();
                                    });

            // If this is the end item, we can adjust the start of our
            // flushed range, which would be used for failure purposes.
            // Primarily by bringing the start to be a consistent point
            // allows for promotion to active to set the fail-over table
            // to a consistent point.
            if (itr != toFlush.ranges.end()) {
                // Use std::max as the flusher is not visiting in seqno
                // order.
                range->setStart(
                        std::max(range->getStart(), itr->range.getEnd()));
                // HCS may be weakly monotonic when received via a disk
                // snapshot so we special case this for the disk
                // snapshot instead of relaxing the general constraint.
                if (toFlush.checkpointType == CheckpointType::Disk &&
                    itr->highCompletedSeqno !=
                            vbstate.persistedCompletedSeqno) {
                    hcs = itr->highCompletedSeqno;
                }

                // Now that the end of a snapshot has been reached,
                // store the hps tracked by the checkpoint to disk
                if (itr->highPreparedSeqno) {
                    auto newHps =
                            toFlush.checkpointType == CheckpointType::Memory
                                    ? *(itr->highPreparedSeqno)
                                    : itr->getEnd();
                    vbstate.highPreparedSeqno =
                            std::max(vbstate.highPreparedSeqno, newHps);
                }
            }
        } else {
            // Item is the same key as the previous[1] one - don't need
            // to flush to disk.
            // [1] Previous here really means 'next' - optimizeWrites()
            //     above has actually re-ordered items such that items
            //     with the same key are ordered from high->low seqno.
            //     This means we only write the highest (i.e. newest)
            //     item for a given key, and discard any duplicate,
            //     older items.

            // Register the item for deferred (flush success only) stats update.
            aggStats.accountItem(*item);
        }
    }

    // Just return if nothing to flush
    if (!mustPersistVBState && flushBatchSize == 0) {
        // The persistence cursor may have moved to a new checkpoint, which may
        // satisfy pending checkpoint-persistence requests
        handleCheckpointPersistence(*vb);

        return {moreAvailable, 0, wakeupCheckpointRemover};
    }

    if (vbstate.transition.state == vbucket_state_active) {
        if (maxSeqno) {
            range = snapshot_range_t(maxSeqno, maxSeqno);
        }
    }

    // Update VBstate based on the changes we have just made,
    // then tell the rwUnderlying the 'new' state
    // (which will persisted as part of the commit() below).

    // only update the snapshot range if items were flushed, i.e.
    // don't appear to be in a snapshot when you have no data for it
    // We also update the checkpointType here as this should only
    // change with snapshots.
    if (range) {
        vbstate.lastSnapStart = range->getStart();
        vbstate.lastSnapEnd = range->getEnd();
        vbstate.checkpointType = toFlush.checkpointType;
    }

    // Track the lowest seqno written in spock and record it as
    // the HLC epoch, a seqno which we can be sure the value has a
    // HLC CAS.
    vbstate.hlcCasEpochSeqno = vb->getHLCEpochSeqno();
    if (vbstate.hlcCasEpochSeqno == HlcCasSeqnoUninitialised &&
        minSeqno != std::numeric_limits<uint64_t>::max()) {
        vbstate.hlcCasEpochSeqno = minSeqno;

        // @todo MB-37692: Defer this call at flush-success only or reset
        //  the value if flush fails.
        vb->setHLCEpochSeqno(vbstate.hlcCasEpochSeqno);
    }

    // Do we need to trigger a persist of the state?
    // If there are no "real" items to flush, and we encountered
    // a set_vbucket_state meta-item.
    const auto persistVBStateOnly = mustPersistVBState && (flushBatchSize == 0);
    const auto options = persistVBStateOnly
                                 ? VBStatePersist::VBSTATE_PERSIST_WITH_COMMIT
                                 : VBStatePersist::VBSTATE_CACHE_UPDATE_ONLY;

    if (hcs) {
        Expects(hcs > vbstate.persistedCompletedSeqno);
        vbstate.persistedCompletedSeqno = *hcs;
    }

    if (hps) {
        Expects(hps > vbstate.persistedPreparedSeqno);
        vbstate.persistedPreparedSeqno = *hps;
    }

    vbstate.maxVisibleSeqno = maxVisibleSeqno;

    // @todo MB-37920: This call potentially does 2 things:
    //   1) update the cached vbstate
    //   2) persisted the new vbstate
    // The function returns false if the operation fails. But, (1) may
    // succeed and (2) may fail, which makes function to return false.
    // In that case we do not rollback the cached vbstate, which exposes
    // a wrong on-disk state at that point.
    // Also, when we re-attempt to flush a set-vbstate item we may fail again
    // because of the optimization at vbucket_state::needsToBePersisted().
    if (!rwUnderlying->snapshotVBucket(vb->getId(), vbstate, options)) {
        // Flush failed, we need to reset the pcursor to the original
        // position. At the next run the flusher will re-attempt by retrieving
        // all the items from the disk queue again.
        toFlush.flushHandle->markFlushFailed();

        return {MoreAvailable::Yes, 0, WakeCkptRemover::No};
    }

    // We have already flushed the new vbstate if it was the only thing to
    // flush. All done.
    if (persistVBStateOnly) {
        flushSuccessEpilogue(*vb, flushStart, 0, aggStats, collectionFlush);

        return {moreAvailable, 0, wakeupCheckpointRemover};
    }

    // The flush-batch must be non-empty by logic at this point.
    Expects(flushBatchSize > 0);

    // Release the memory allocated for vectors in toFlush before we call
    // into KVStore::commit. This reduces memory peaks (every queued_item in
    // toFlush.items is a pointer (8 bytes); also, having a big
    // toFlush.ranges is not likely but may happen).
    //
    // Note:
    //  - std::vector::clear() leaves the capacity of vector unchanged,
    //    so memory is not released.
    //  - we cannot rely on clear() + shrink_to_fit() as the latter is a
    //    non-binding request to reduce capacity() to size(), it depends on
    //    the implementation whether the request is fulfilled.
    {
        const auto itemsToRelease = std::move(toFlush.items);
        const auto rangesToRelease = std::move(toFlush.ranges);
    }

    // Persist the flush-batch.
    const auto flushSuccess =
            commit(vb->getId(), *rwUnderlying, collectionFlush);

    if (!flushSuccess) {
        // Flusher failed to commit the batch, rollback vbstate
        if (rwUnderlying->getVBucketState(vbid)) {
            *rwUnderlying->getVBucketState(vbid) = vbstateRollback;
        }

        // Flush failed, we need to reset the pcursor to the original
        // position. At the next run the flusher will re-attempt by retrieving
        // all the items from the disk queue again.
        toFlush.flushHandle->markFlushFailed();

        return {MoreAvailable::Yes, 0, WakeCkptRemover::No};
    }

    // Note: We want to update the snap-range only if we have flushed at least
    // one item. I.e. don't appear to be in a snap when you have no data for it
    Expects(range.is_initialized());
    vb->setPersistedSnapshot(*range);

    uint64_t highSeqno = rwUnderlying->getLastPersistedSeqno(vbid);
    if (highSeqno > 0 && highSeqno != vb->getPersistenceSeqno()) {
        vb->setPersistenceSeqno(highSeqno);
    }

    // Notify the local DM that the Flusher has run. Persistence
    // could unblock some pending Prepares in the DM.
    // If it is the case, this call updates the High Prepared Seqno
    // for this node.
    // In the case of a Replica node, that could trigger a SeqnoAck
    // to the Active.
    //
    // Note: This is a NOP if the there's no Prepare queued in DM.
    //     We could notify the DM only if strictly required (i.e.,
    //     only when the Flusher has persisted up to the snap-end
    //     mutation of an in-memory snapshot, see HPS comments in
    //     PassiveDM for details), but that requires further work.
    //     The main problem is that in general a flush-batch does
    //     not coincide with in-memory snapshots (ie, we don't
    //     persist at snapshot boundaries). So, the Flusher could
    //     split a single in-memory snapshot into multiple
    //     flush-batches. That may happen at Replica, e.g.:
    //
    //     1) received snap-marker [1, 2]
    //     2) received 1:PRE
    //     3) flush-batch {1:PRE}
    //     4) received 2:mutation
    //     5) flush-batch {2:mutation}
    //
    //     In theory we need to notify the DM only at step (5) and
    //     only if the the snapshot contains at least 1 Prepare
    //     (which is the case in our example), but the problem is
    //     that the Flusher doesn't know about 1:PRE at step (5).
    //
    //     So, given that here we are executing in a slow bg-thread
    //     (write+sync to disk), then we can just afford to calling
    //     back to the DM unconditionally.
    vb->notifyPersistenceToDurabilityMonitor();

    flushSuccessEpilogue(
            *vb, flushStart, flushBatchSize, aggStats, collectionFlush);

    // Handle Seqno Persistence requests
    vb->notifyHighPriorityRequests(
            engine, vb->getPersistenceSeqno(), HighPriorityVBNotify::Seqno);

    return {moreAvailable, flushBatchSize, wakeupCheckpointRemover};
}

void EPBucket::handleCheckpointPersistence(VBucket& vb) const {
    auto& manager = *vb.checkpointManager;
    manager.itemsPersisted(); // update pCursorPreCkptId
    vb.notifyHighPriorityRequests(engine,
                                  manager.getPersistenceCursorPreChkId(),
                                  HighPriorityVBNotify::ChkPersistence);
}

void EPBucket::flushSuccessEpilogue(
        VBucket& vb,
        const std::chrono::steady_clock::time_point flushStart,
        size_t itemsFlushed,
        const VBucket::AggregatedFlushStats& aggStats,
        const Collections::VB::Flush& collectionFlush) {
    // Clear the flag if set (ie, only at vbucket creation)
    if (vb.setBucketCreation(false)) {
        EP_LOG_DEBUG("EPBucket::flushSuccessEpilogue: {} created", vb.getId());
    }

    // Update flush stats
    const auto flushEnd = std::chrono::steady_clock::now();
    const auto transTime =
            std::chrono::duration_cast<std::chrono::milliseconds>(flushEnd -
                                                                  flushStart)
                    .count();
    const auto transTimePerItem =
            itemsFlushed ? static_cast<double>(transTime) / itemsFlushed : 0;
    lastTransTimePerItem.store(transTimePerItem);
    stats.cumulativeFlushTime.fetch_add(transTime);
    stats.flusher_todo.store(0);
    stats.totalPersistVBState++;

    vb.doAggregatedFlushStats(aggStats);

    // By definition, does not need to be called if no flush performed or
    // if flush failed.
    collectionFlush.checkAndTriggerPurge(vb.getId(), *this);

    // By definition, this function is called after persisting a batch of
    // data, so it can be safely skipped if no flush performed or if flush
    // failed.
    getRWUnderlying(vb.getId())->pendingTasks();

    // The persistence cursor may have moved to a new checkpoint, which may
    // satisfy pending checkpoint-persistence requests
    handleCheckpointPersistence(vb);
}

void EPBucket::setFlusherBatchSplitTrigger(size_t limit) {
    flusherBatchSplitTrigger = limit;
}

bool EPBucket::commit(Vbid vbid,
                      KVStore& kvstore,
                      Collections::VB::Flush& collectionsFlush) {
    BlockTimer timer(&stats.diskCommitHisto, "disk_commit", stats.timingLog);
    auto commit_start = std::chrono::steady_clock::now();

    const auto res = kvstore.commit(collectionsFlush);
    if (res) {
        ++stats.flusherCommits;
    } else {
        ++stats.commitFailed;
        EP_LOG_WARN("KVBucket::commit: kvstore.commit failed {}", vbid);
    }

    auto commit_end = std::chrono::steady_clock::now();
    auto commit_time = std::chrono::duration_cast<std::chrono::milliseconds>(
                               commit_end - commit_start)
                               .count();
    stats.commit_time.store(commit_time);
    stats.cumulativeCommitTime.fetch_add(commit_time);

    return res;
}

void EPBucket::startFlusher() {
    for (const auto& shard : vbMap.shards) {
        shard->getFlusher()->start();
    }
}

void EPBucket::stopFlusher() {
    for (const auto& shard : vbMap.shards) {
        auto* flusher = shard->getFlusher();
        EP_LOG_INFO(
                "Attempting to stop the flusher for "
                "shard:{}",
                shard->getId());
        bool rv = flusher->stop(stats.forceShutdown);
        if (rv && !stats.forceShutdown) {
            flusher->wait();
        }
    }
}

bool EPBucket::pauseFlusher() {
    bool rv = true;
    for (const auto& shard : vbMap.shards) {
        auto* flusher = shard->getFlusher();
        if (!flusher->pause()) {
            EP_LOG_WARN(
                    "Attempted to pause flusher in state "
                    "[{}], shard = {}",
                    flusher->stateName(),
                    shard->getId());
            rv = false;
        }
    }
    return rv;
}

bool EPBucket::resumeFlusher() {
    bool rv = true;
    for (const auto& shard : vbMap.shards) {
        auto* flusher = shard->getFlusher();
        if (!flusher->resume()) {
            EP_LOG_WARN(
                    "Attempted to resume flusher in state [{}], "
                    "shard = {}",
                    flusher->stateName(),
                    shard->getId());
            rv = false;
        }
    }
    return rv;
}

void EPBucket::wakeUpFlusher() {
    if (stats.diskQueueSize.load() == 0) {
        for (const auto& shard : vbMap.shards) {
            shard->getFlusher()->wake();
        }
    }
}

bool EPBucket::startBgFetcher() {
    for (const auto& shard : vbMap.shards) {
        BgFetcher* bgfetcher = shard->getBgFetcher();
        if (bgfetcher == NULL) {
            EP_LOG_WARN("Failed to start bg fetcher for shard {}",
                        shard->getId());
            return false;
        }
        bgfetcher->start();
    }
    return true;
}

void EPBucket::stopBgFetcher() {
    for (const auto& shard : vbMap.shards) {
        BgFetcher* bgfetcher = shard->getBgFetcher();
        if (bgfetcher->pendingJob()) {
            EP_LOG_WARN(
                    "Shutting down engine while there are still pending data "
                    "read for shard {} from database storage",
                    shard->getId());
        }
        EP_LOG_INFO("Stopping bg fetcher for shard:{}", shard->getId());
        bgfetcher->stop();
    }
}

ENGINE_ERROR_CODE EPBucket::scheduleCompaction(Vbid vbid,
                                               const CompactionConfig& c,
                                               const void* cookie) {
    ENGINE_ERROR_CODE errCode = checkForDBExistence(c.db_file_id);
    if (errCode != ENGINE_SUCCESS) {
        return errCode;
    }

    /* Obtain the vbucket so we can get the previous purge seqno */
    VBucketPtr vb = vbMap.getBucket(vbid);
    if (!vb) {
        return ENGINE_NOT_MY_VBUCKET;
    }

    LockHolder lh(compactionLock);
    ExTask task = std::make_shared<CompactTask>(
            *this, c, vb->getPurgeSeqno(), cookie);
    compactionTasks.push_back(std::make_pair(c.db_file_id, task));
    if (compactionTasks.size() > 1) {
        if ((stats.diskQueueSize > compactionWriteQueueCap &&
             compactionTasks.size() > (vbMap.getNumShards() / 2)) ||
            engine.getWorkLoadPolicy().getWorkLoadPattern() == READ_HEAVY) {
            // Snooze a new compaction task.
            // We will wake it up when one of the existing compaction tasks is
            // done.
            task->snooze(60);
        }
    }

    ExecutorPool::get()->schedule(task);

    EP_LOG_DEBUG(
            "Scheduled compaction task {} on {},"
            "purge_before_ts = {}, purge_before_seq = {}, dropdeletes = {}",
            uint64_t(task->getId()),
            c.db_file_id,
            c.purge_before_ts,
            c.purge_before_seq,
            c.drop_deletes);

    return ENGINE_EWOULDBLOCK;
}

ENGINE_ERROR_CODE EPBucket::cancelCompaction(Vbid vbid) {
    LockHolder lh(compactionLock);
    for (const auto& task : compactionTasks) {
        task.second->cancel();
    }
    return ENGINE_SUCCESS;
}


void EPBucket::flushOneDelOrSet(const queued_item& qi, VBucketPtr& vb) {
    if (!vb) {
        --stats.diskQueueSize;
        return;
    }

    int64_t bySeqno = qi->getBySeqno();
    const bool deleted = qi->isDeleted() && !qi->isPending();

    std::chrono::microseconds dirtyAge =
            std::chrono::duration_cast<std::chrono::microseconds>(
                    std::chrono::steady_clock::now() - qi->getQueuedTime());
    stats.dirtyAgeHisto.add(dirtyAge);
    stats.dirtyAge.store(static_cast<rel_time_t>(dirtyAge.count()));
    stats.dirtyAgeHighWat.store(std::max(stats.dirtyAge.load(),
                                         stats.dirtyAgeHighWat.load()));

    KVStore *rwUnderlying = getRWUnderlying(qi->getVBucketId());
    if (!deleted) {
        // TODO: Need to separate disk_insert from disk_update because
        // bySeqno doesn't give us that information.
        BlockTimer timer(
                bySeqno == -1 ? &stats.diskInsertHisto : &stats.diskUpdateHisto,
                bySeqno == -1 ? "disk_insert" : "disk_update",
                stats.timingLog);
        if (qi->isSystemEvent()) {
            rwUnderlying->setSystemEvent(qi);
        } else {
            rwUnderlying->set(qi);
        }
    } else {
        HdrMicroSecBlockTimer timer(
                &stats.diskDelHisto, "disk_delete", stats.timingLog);
        if (qi->isSystemEvent()) {
            rwUnderlying->delSystemEvent(qi);
        } else {
            rwUnderlying->del(qi);
        }
    }
}

void EPBucket::dropKey(Vbid vbid, const DiskDocKey& diskKey, int64_t bySeqno) {
    auto vb = getVBucket(vbid);
    if (!vb) {
        return;
    }

    auto docKey = diskKey.getDocKey();
    auto collectionId = docKey.getCollectionID();
    if (collectionId.isSystem()) {
        throw std::logic_error("EPBucket::dropKey called for a system key");
    }

    { // collections read lock scope
        // @todo this lock could be removed - fetchValidValue requires it
        // in-case of expiry, however dropKey doesn't generate expired values
        auto cHandle = vb->lockCollections(docKey);

        // ... drop it from the VB (hashtable)
        // @todo-durability: If prepared need to remove it from the Durability
        // Monitor (in-flight prepared SyncWrite from a collection which no
        // longer exists == abort the SyncWrite).
        Expects(diskKey.isCommitted());
        vb->dropKey(bySeqno, cHandle);
    }
}

void EPBucket::compactInternal(const CompactionConfig& config,
                               uint64_t purgeSeqno) {
    compaction_ctx ctx(config, purgeSeqno);

    BloomFilterCBPtr filter(new BloomFilterCallback(*this));
    ctx.bloomFilterCallback = filter;

    ExpiredItemsCBPtr expiry(new ExpiredItemsCallback(*this));
    ctx.expiryCallback = expiry;

    ctx.droppedKeyCb = std::bind(&EPBucket::dropKey,
                                 this,
                                 config.db_file_id,
                                 std::placeholders::_1,
                                 std::placeholders::_2);

    KVShard* shard = vbMap.getShardByVbId(config.db_file_id);
    KVStore* store = shard->getRWUnderlying();
    bool result = store->compactDB(&ctx);

    /* Iterate over all the vbucket ids set in max_purged_seq map. If there is
     * an entry
     * in the map for a vbucket id, then it was involved in compaction and thus
     * can
     * be used to update the associated bloom filters and purge sequence numbers
     */
    VBucketPtr vb = getVBucket(config.db_file_id);
    if (vb) {
        if (getEPEngine().getConfiguration().isBfilterEnabled() && result) {
            vb->swapFilter();
        } else {
            vb->clearFilter();
        }
        vb->setPurgeSeqno(ctx.max_purged_seq);
        vb->setNumTotalItems(vb->getNumTotalItems() -
                             ctx.stats.collectionsItemsPurged);
    }

    EP_LOG_INFO(
            "Compaction of {} done ({}). "
            "purged tombstones:{}, prepares:{}, prepareBytes:{} "
            "collection_items_erased:alive:{},deleted:{}, "
            "size/items/tombstones/purge_seqno pre{{{}, {}, {}, {}}}, "
            "post{{{}, {}, {}, {}}}",
            config.db_file_id,
            result ? "ok" : "failed",
            ctx.stats.tombstonesPurged,
            ctx.stats.preparesPurged,
            ctx.stats.prepareBytesPurged,
            ctx.stats.collectionsItemsPurged,
            ctx.stats.collectionsDeletedItemsPurged,
            ctx.stats.pre.size,
            ctx.stats.pre.items,
            ctx.stats.pre.deletedItems,
            ctx.stats.pre.purgeSeqno,
            ctx.stats.post.size,
            ctx.stats.post.items,
            ctx.stats.post.deletedItems,
            ctx.stats.post.purgeSeqno);
}

bool EPBucket::doCompact(const CompactionConfig& config,
                         uint64_t purgeSeqno,
                         const void* cookie) {
    ENGINE_ERROR_CODE err = ENGINE_SUCCESS;
    StorageProperties storeProp = getStorageProperties();
    bool concWriteCompact = storeProp.hasConcWriteCompact();
    Vbid vbid = config.db_file_id;

    /**
     * Check if the underlying storage engine allows writes concurrently
     * as the database file is being compacted. If not, a lock needs to
     * be held in order to serialize access to the database file between
     * the writer and compactor threads
     */
    if (concWriteCompact == false) {
        auto vb = getLockedVBucket(vbid, std::try_to_lock);
        if (!vb.owns_lock()) {
            // VB currently locked; try again later.
            return true;
        }

        if (!vb) {
            err = ENGINE_NOT_MY_VBUCKET;
            engine.storeEngineSpecific(cookie, NULL);
            /**
             * Decrement session counter here, as memcached thread wouldn't
             * visit the engine interface in case of a NOT_MY_VB notification
             */
            engine.decrementSessionCtr();
        } else {
            compactInternal(config, purgeSeqno);
        }
    } else {
        compactInternal(config, purgeSeqno);
    }

    updateCompactionTasks(vbid);

    if (cookie) {
        engine.notifyIOComplete(cookie, err);
    }
    --stats.pendingCompactions;
    return false;
}

void EPBucket::updateCompactionTasks(Vbid db_file_id) {
    LockHolder lh(compactionLock);
    bool erased = false, woke = false;
    std::list<CompTaskEntry>::iterator it = compactionTasks.begin();
    while (it != compactionTasks.end()) {
        if ((*it).first == db_file_id) {
            it = compactionTasks.erase(it);
            erased = true;
        } else {
            ExTask& task = (*it).second;
            if (task->getState() == TASK_SNOOZED) {
                ExecutorPool::get()->wake(task->getId());
                woke = true;
            }
            ++it;
        }
        if (erased && woke) {
            break;
        }
    }
}

std::pair<uint64_t, bool> EPBucket::getLastPersistedCheckpointId(Vbid vb) {
    auto vbucket = vbMap.getBucket(vb);
    if (vbucket) {
        return {vbucket->checkpointManager->getPersistenceCursorPreChkId(),
                true};
    } else {
        return {0, true};
    }
}

ENGINE_ERROR_CODE EPBucket::getFileStats(const void* cookie,
                                         const AddStatFn& add_stat) {
    const auto numShards = vbMap.getNumShards();
    DBFileInfo totalInfo;

    for (uint16_t shardId = 0; shardId < numShards; shardId++) {
        const auto dbInfo =
                getRWUnderlyingByShard(shardId)->getAggrDbFileInfo();
        totalInfo.spaceUsed += dbInfo.spaceUsed;
        totalInfo.fileSize += dbInfo.fileSize;
        totalInfo.prepareBytes += dbInfo.prepareBytes;
    }

    add_casted_stat("ep_db_data_size",
                    totalInfo.getEstimatedLiveData(),
                    add_stat,
                    cookie);
    add_casted_stat("ep_db_file_size", totalInfo.fileSize, add_stat, cookie);
    add_casted_stat(
            "ep_db_prepare_size", totalInfo.prepareBytes, add_stat, cookie);

    return ENGINE_SUCCESS;
}

ENGINE_ERROR_CODE EPBucket::getPerVBucketDiskStats(const void* cookie,
                                                   const AddStatFn& add_stat) {
    class DiskStatVisitor : public VBucketVisitor {
    public:
        DiskStatVisitor(const void* c, const AddStatFn& a)
            : cookie(c), add_stat(a) {
        }

        void visitBucket(const VBucketPtr& vb) override {
            char buf[32];
            Vbid vbid = vb->getId();
            try {
                auto dbInfo =
                        vb->getShard()->getRWUnderlying()->getDbFileInfo(vbid);

                checked_snprintf(
                        buf, sizeof(buf), "vb_%d:data_size", vbid.get());
                add_casted_stat(
                        buf, dbInfo.getEstimatedLiveData(), add_stat, cookie);
                checked_snprintf(
                        buf, sizeof(buf), "vb_%d:file_size", vbid.get());
                add_casted_stat(buf, dbInfo.fileSize, add_stat, cookie);
                checked_snprintf(
                        buf, sizeof(buf), "vb_%d:prepare_size", vbid.get());
                add_casted_stat(buf, dbInfo.prepareBytes, add_stat, cookie);
            } catch (std::exception& error) {
                EP_LOG_WARN(
                        "DiskStatVisitor::visitBucket: Failed to build stat: "
                        "{}",
                        error.what());
            }
        }

    private:
        const void* cookie;
        AddStatFn add_stat;
    };

    DiskStatVisitor dsv(cookie, add_stat);
    visit(dsv);
    return ENGINE_SUCCESS;
}

<<<<<<< HEAD
VBucketPtr EPBucket::makeVBucket(
        Vbid id,
        vbucket_state_t state,
        KVShard* shard,
        std::unique_ptr<FailoverTable> table,
        NewSeqnoCallback newSeqnoCb,
        std::unique_ptr<Collections::VB::Manifest> manifest,
        vbucket_state_t initState,
        int64_t lastSeqno,
        uint64_t lastSnapStart,
        uint64_t lastSnapEnd,
        uint64_t purgeSeqno,
        uint64_t maxCas,
        int64_t hlcEpochSeqno,
        bool mightContainXattrs,
        const nlohmann::json& replicationTopology,
        uint64_t maxVisibleSeqno) {
=======
size_t EPBucket::getPageableMemCurrent() const {
    // EP Buckets can (theoretically) page out all memory, active(+pending) or
    // replica.
    return stats.getEstimatedTotalMemoryUsed();
}

size_t EPBucket::getPageableMemHighWatermark() const {
    return stats.mem_high_wat;
}

size_t EPBucket::getPageableMemLowWatermark() const {
    return stats.mem_low_wat;
}

VBucketPtr EPBucket::makeVBucket(VBucket::id_type id,
                                 vbucket_state_t state,
                                 KVShard* shard,
                                 std::unique_ptr<FailoverTable> table,
                                 NewSeqnoCallback newSeqnoCb,
                                 vbucket_state_t initState,
                                 int64_t lastSeqno,
                                 uint64_t lastSnapStart,
                                 uint64_t lastSnapEnd,
                                 uint64_t purgeSeqno,
                                 uint64_t maxCas,
                                 int64_t hlcEpochSeqno,
                                 bool mightContainXattrs,
                                 const std::string& collectionsManifest) {
>>>>>>> 69730e6f
    auto flusherCb = std::make_shared<NotifyFlusherCB>(shard);
    // Not using make_shared or allocate_shared
    // 1. make_shared doesn't accept a Deleter
    // 2. allocate_shared has inconsistencies between platforms in calling
    //    alloc.destroy (libc++ doesn't call it)
    return VBucketPtr(new EPVBucket(id,
                                    state,
                                    stats,
                                    engine.getCheckpointConfig(),
                                    shard,
                                    lastSeqno,
                                    lastSnapStart,
                                    lastSnapEnd,
                                    std::move(table),
                                    flusherCb,
                                    std::move(newSeqnoCb),
                                    makeSyncWriteResolvedCB(),
                                    makeSyncWriteCompleteCB(),
                                    makeSeqnoAckCB(),
                                    engine.getConfiguration(),
                                    eviction_policy,
                                    std::move(manifest),
                                    initState,
                                    purgeSeqno,
                                    maxCas,
                                    hlcEpochSeqno,
                                    mightContainXattrs,
                                    replicationTopology,
                                    maxVisibleSeqno),
                      VBucket::DeferredDeleter(engine));
}

ENGINE_ERROR_CODE EPBucket::statsVKey(const DocKey& key,
                                      Vbid vbucket,
                                      const void* cookie) {
    VBucketPtr vb = getVBucket(vbucket);
    if (!vb) {
        return ENGINE_NOT_MY_VBUCKET;
    }

    return vb->statsVKey(key, cookie, engine);
}

void EPBucket::completeStatsVKey(const void* cookie,
                                 const DocKey& key,
                                 Vbid vbid,
                                 uint64_t bySeqNum) {
    GetValue gcb = getROUnderlying(vbid)->get(DiskDocKey{key}, vbid);

    if (eviction_policy == EvictionPolicy::Full) {
        VBucketPtr vb = getVBucket(vbid);
        if (vb) {
            vb->completeStatsVKey(key, gcb);
        }
    }

    if (gcb.getStatus() == ENGINE_SUCCESS) {
        engine.addLookupResult(cookie, std::move(gcb.item));
    } else {
        engine.addLookupResult(cookie, NULL);
    }

    --stats.numRemainingBgJobs;
    engine.notifyIOComplete(cookie, ENGINE_SUCCESS);
}

/**
 * Class that handles the disk callback during the rollback.
 * For each mutation/deletion which was discarded as part of the rollback,
 * the callback() method is invoked with the key of the discarded update.
 * It can then lookup the state of that key using dbHandle (which represents the
 * new, rolled-back file) and correct the in-memory view:
 *
 * a) If the key is not present in the Rollback header then delete it from
 *    the HashTable (if either didn't exist yet, or had previously been
 *    deleted in the Rollback header).
 * b) If the key is present in the Rollback header then replace the in-memory
 *    value with the value from the Rollback header.
 */
class EPDiskRollbackCB : public RollbackCB {
public:
    EPDiskRollbackCB(EventuallyPersistentEngine& e, uint64_t rollbackSeqno)
        : RollbackCB(), engine(e), rollbackSeqno(rollbackSeqno) {
    }

    void callback(GetValue& val) {
        if (!val.item) {
            throw std::invalid_argument(
                    "EPDiskRollbackCB::callback: val is NULL");
        }
        if (dbHandle == nullptr) {
            throw std::logic_error(
                    "EPDiskRollbackCB::callback: dbHandle is NULL");
        }

        // Skip system keys, they aren't stored in the hashtable
        if (val.item->getKey().getCollectionID().isSystem()) {
            return;
        }

        // This is the item in its current state, after the rollback seqno
        // (i.e. the state that we are reverting)
        UniqueItemPtr postRbSeqnoItem(std::move(val.item));

        VBucketPtr vb = engine.getVBucket(postRbSeqnoItem->getVBucketId());

        // Nuke anything in the prepare namespace, we'll do a "warmup" later
        // which will restore everything to the way it should be and this is
        // far easier than dealing with individual states.
        if (postRbSeqnoItem->isPending() || postRbSeqnoItem->isAbort()) {
            // Log any prepares with majority level as they are vulnerable to
            // being "lost" to an active bounce if it comes back up within the
            // failover window. Only log from the rollback seqno as the active
            // will have any that came before this.
            if (postRbSeqnoItem->isPending() &&
                postRbSeqnoItem->getDurabilityReqs().getLevel() ==
                        cb::durability::Level::Majority &&
                postRbSeqnoItem->getBySeqno() >=
                        static_cast<int64_t>(rollbackSeqno)) {
                EP_LOG_INFO(
                        "({}) Rolling back a Majority level prepare with "
                        "key:{} and seqno:{}",
                        vb->getId(),
                        cb::UserData(postRbSeqnoItem->getKey().to_string()),
                        postRbSeqnoItem->getBySeqno());
            }
            removeDeletedDoc(*vb, *postRbSeqnoItem);
            return;
        }

        EP_LOG_DEBUG("EPDiskRollbackCB: Handling post rollback item: {}",
                     *postRbSeqnoItem);

        // The get value of the item before the rollback seqno
        GetValue preRbSeqnoGetValue =
                engine.getKVBucket()
                        ->getROUnderlying(postRbSeqnoItem->getVBucketId())
                        ->getWithHeader(dbHandle,
                                        DiskDocKey{*postRbSeqnoItem},
                                        postRbSeqnoItem->getVBucketId(),
                                        GetMetaOnly::No);

        // This is the item in the state it was before the rollback seqno
        // (i.e. the desired state). null if there was no previous
        // Item.
        UniqueItemPtr preRbSeqnoItem(std::move(preRbSeqnoGetValue.item));

        if (preRbSeqnoGetValue.getStatus() == ENGINE_SUCCESS) {
            EP_LOG_DEBUG(
                    "EPDiskRollbackCB: Item existed pre-rollback; restoring to "
                    "pre-rollback state: {}",
                    *preRbSeqnoItem);

            if (preRbSeqnoItem->isDeleted()) {
                // If the item existed before, but had been deleted, we
                // should delete it now
                removeDeletedDoc(*vb, *postRbSeqnoItem);
            } else {
                // The item existed before and was not deleted, we need to
                // revert the items state to the preRollbackSeqno state
                MutationStatus mtype = vb->setFromInternal(*preRbSeqnoItem);
                switch (mtype) {
                case MutationStatus::NotFound:
                    // NotFound is valid - if the item has been deleted
                    // in-memory, but that was not flushed to disk as of
                    // post-rollback seqno.
                    break;
                case MutationStatus::WasClean:
                    // Item hasn't been modified since it was persisted to disk
                    // as of post-rollback seqno.
                    break;
                case MutationStatus::WasDirty:
                    // Item was modifed since it was persisted to disk - this
                    // is ok because it's just a mutation which has not yet
                    // been persisted to disk as of post-rollback seqno.
                    break;
                case MutationStatus::NoMem:
                    setStatus(ENGINE_ENOMEM);
                    break;
                case MutationStatus::InvalidCas:
                case MutationStatus::IsLocked:
                case MutationStatus::NeedBgFetch:
                case MutationStatus::IsPendingSyncWrite:
                    std::stringstream ss;
                    ss << "EPDiskRollbackCB: Unexpected status:"
                       << to_string(mtype)
                       << " after setFromInternal for item:" << *preRbSeqnoItem;
                    throw std::logic_error(ss.str());
                }

                // If we are rolling back a deletion then we should increment
                // our disk counts. We need to increment the vBucket disk
                // count here too because we're not going to flush this item
                // later
                if (postRbSeqnoItem->isDeleted() &&
                    postRbSeqnoItem->isCommitted()) {
                    vb->incrNumTotalItems();
                    vb->getManifest()
                            .lock(preRbSeqnoItem->getKey())
                            .incrementDiskCount();
                }
            }
        } else if (preRbSeqnoGetValue.getStatus() == ENGINE_KEY_ENOENT) {
            // If the item did not exist before we should delete it now
            removeDeletedDoc(*vb, *postRbSeqnoItem);
        } else {
            EP_LOG_WARN(
                    "EPDiskRollbackCB::callback:Unexpected Error Status: {}",
                    preRbSeqnoGetValue.getStatus());
        }
    }

    /// Remove a deleted-on-disk document from the VBucket's hashtable.
    void removeDeletedDoc(VBucket& vb, const Item& item) {
        if (vb.removeItemFromMemory(item)) {
            setStatus(ENGINE_SUCCESS);
        } else {
            // Document didn't exist in memory - may have been deleted in since
            // the checkpoint.
            setStatus(ENGINE_KEY_ENOENT);
        }

        if (!item.isDeleted() && item.isCommitted()) {
            // Irrespective of if the in-memory delete succeeded; the document
            // doesn't exist on disk; so decrement the item count.
            vb.decrNumTotalItems();
            vb.getManifest().lock(item.getKey()).decrementDiskCount();
        }
    }

private:
    EventuallyPersistentEngine& engine;

    /// The seqno to which we are rolling back
    uint64_t rollbackSeqno;
};

RollbackResult EPBucket::doRollback(Vbid vbid, uint64_t rollbackSeqno) {
    auto cb = std::make_shared<EPDiskRollbackCB>(engine, rollbackSeqno);
    KVStore* rwUnderlying = vbMap.getShardByVbId(vbid)->getRWUnderlying();
    auto result = rwUnderlying->rollback(vbid, rollbackSeqno, cb);
    return result;
}

void EPBucket::rollbackUnpersistedItems(VBucket& vb, int64_t rollbackSeqno) {
    std::vector<queued_item> items;

    // Iterate until we have no more items for the persistence cursor
    CheckpointManager::ItemsForCursor itemsForCursor;
    do {
        itemsForCursor =
                vb.checkpointManager->getNextItemsForPersistence(items);
        // RAII callback, need to trigger it manually here
        itemsForCursor.flushHandle.reset();

        for (const auto& item : items) {
            if (item->getBySeqno() <= rollbackSeqno ||
                item->isCheckPointMetaItem() ||
                item->getKey().getCollectionID().isSystem()) {
                continue;
            }

            // Currently we remove prepares from the HashTable on completion but
            // they may still exist on disk. If we were to reload the prepare
            // from disk, because we have a new unpersisted one, then we would
            // end up in an inconsistent state to pre-rollback. Just remove the
            // prepare from the HashTable. We will "warm up" any incomplete
            // prepares in a later stage of rollback.
            if (item->isPending()) {
                EP_LOG_INFO(
                        "({}) Rolling back an unpersisted {} prepare with "
                        "key:{} and seqno:{}",
                        vb.getId(),
                        to_string(item->getDurabilityReqs().getLevel()),
                        cb::UserData(item->getKey().to_string()),
                        item->getBySeqno());
                vb.removeItemFromMemory(*item);
                continue;
            }

            if (item->isAbort()) {
                EP_LOG_INFO(
                        "({}) Rolling back an unpersisted abort with "
                        "key:{} and seqno:{}",
                        vb.getId(),
                        cb::UserData(item->getKey().to_string()),
                        item->getBySeqno());
                // Aborts are not kept in the hashtable so do not
                // need to be removed.
                continue;
            }

            // Committed items only past this point
            GetValue gcb = getROUnderlying(vb.getId())
                                   ->get(DiskDocKey{*item}, vb.getId());

            if (gcb.getStatus() == ENGINE_SUCCESS) {
                vb.setFromInternal(*gcb.item.get());
            } else {
                vb.removeItemFromMemory(*item);
            }
        }
    } while (itemsForCursor.moreAvailable);
}

// Perform an in-order scan of the seqno index.
// a) For each Prepared item found, add to a map of outstanding Prepares.
// b) For each Committed (via Mutation or Prepare) item, if there's an
//    outstanding Prepare then that prepare has already been Committed,
//    hence remove it from the map.
//
// At the end of the scan, all outstanding Prepared items (which did not
// have a Commit persisted to disk) will be registered with the Durability
// Monitor.
EPBucket::LoadPreparedSyncWritesResult EPBucket::loadPreparedSyncWrites(
        folly::SharedMutex::WriteHolder& vbStateLh, VBucket& vb) {
    /// Disk load callback for scan.
    struct LoadSyncWrites : public StatusCallback<GetValue> {
        LoadSyncWrites(EPVBucket& vb, uint64_t highPreparedSeqno)
            : vb(vb), highPreparedSeqno(highPreparedSeqno) {
        }

        void callback(GetValue& val) override {
            // Abort the scan early if we have passed the HPS as we don't need
            // to load any more prepares.
            if (val.item->getBySeqno() >
                static_cast<int64_t>(highPreparedSeqno)) {
                // ENOMEM may seem like an odd status code to abort the scan but
                // disk backfill to a given seqno also returns ENGINE_ENOMEM
                // when it has received all the seqnos that it cares about to
                // abort the scan.
                setStatus(ENGINE_ENOMEM);
                return;
            }

            itemsVisited++;
            if (val.item->isPending()) {
                // Pending item which was not aborted (deleted). Add to
                // outstanding Prepare map.
                outstandingPrepares.emplace(val.item->getKey(),
                                            std::move(val.item));
                return;
            }

            if (val.item->isCommitted()) {
                // Committed item. _If_ there's an outstanding prepared
                // SyncWrite, remove it (as it has already been committed).
                outstandingPrepares.erase(val.item->getKey());
                return;
            }
        }

        EPVBucket& vb;

        // HPS after which we can abort the scan
        uint64_t highPreparedSeqno = std::numeric_limits<uint64_t>::max();

        // Number of items our callback "visits". Used to validate how many
        // items we look at when loading SyncWrites.
        uint64_t itemsVisited = 0;

        /// Map of Document key -> outstanding (not yet Committed / Aborted)
        /// prepares.
        std::unordered_map<StoredDocKey, std::unique_ptr<Item>>
                outstandingPrepares;
    };

    auto& epVb = dynamic_cast<EPVBucket&>(vb);
    const auto start = std::chrono::steady_clock::now();

    // Get the kvStore. Using the RW store as the rollback code that will call
    // this function will modify vbucket_state that will only be reflected in
    // RW store. For warmup case, we don't allow writes at this point in time
    // anyway.
    auto* kvStore = getRWUnderlyingByShard(epVb.getShard()->getId());

    // Need the HPS/HCS so the DurabilityMonitor can be fully resumed
    auto vbState = kvStore->getVBucketState(epVb.getId());
    if (!vbState) {
        throw std::logic_error("EPBucket::loadPreparedSyncWrites: processing " +
                               epVb.getId().to_string() +
                               ", but found no vbucket_state");
    }

    // Insert all outstanding Prepares into the VBucket (HashTable &
    // DurabilityMonitor).
    std::vector<queued_item> prepares;
    if (vbState->persistedPreparedSeqno == vbState->persistedCompletedSeqno) {
        // We don't need to warm up anything for this vBucket as all of our
        // prepares have been completed, but we do need to create the DM
        // with our vbucket_state.
        epVb.loadOutstandingPrepares(vbStateLh, *vbState, std::move(prepares));
        // No prepares loaded
        return {0, 0};
    }

    // We optimise this step by starting the scan at the seqno following the
    // Persisted Completed Seqno. By definition, all earlier prepares have been
    // completed (Committed or Aborted).
    uint64_t startSeqno = vbState->persistedCompletedSeqno + 1;

    // The seqno up to which we will scan for SyncWrites
    uint64_t endSeqno = vbState->persistedPreparedSeqno;

    // If we are were in the middle of receiving/persisting a Disk snapshot then
    // we cannot solely rely on the PCS and PPS due to de-dupe/out of order
    // commit. We could have our committed item higher than the HPS if we do a
    // normal mutation after a SyncWrite and we have not yet fully persisted the
    // disk snapshot to correct the high completed seqno. In this case, we need
    // to read the rest of the disk snapshot to ensure that we pick up any
    // completions of prepares that we may attempt to warm up.
    //
    // Example:
    //
    // Relica receives Disk snapshot
    // [1:Prepare(a), 2:Prepare(b), 3:Mutation(a)...]
    //
    // After receiving and flushing the mutation at seqno 3, the replica has:
    // HPS - 0 (only moves on snapshot end)
    // HCS - 1 (the DM takes care of this)
    // PPS - 2
    // PCS - 0 (we can only move the PCS correctly at snap-end)
    //
    // If we warmup in this case then we load SyncWrites from seqno 1 to 2. If
    // we do this then we will skip the logical completion at seqno 3 for the
    // prepare at seqno 1. This will cause us to have a completed SyncWrite in
    // the DM when we transition to memory which will block any further
    // SyncWrite completions on this node.
    if (vbState->checkpointType == CheckpointType::Disk &&
        static_cast<uint64_t>(vbState->highSeqno) != vbState->lastSnapEnd) {
        endSeqno = vbState->highSeqno;
    }

    auto storageCB = std::make_shared<LoadSyncWrites>(epVb, endSeqno);

    // Don't expect to find anything already in the HashTable, so use
    // NoLookupCallback.
    auto cacheCB = std::make_shared<NoLookupCallback>();

    // Use ALL_ITEMS filter for the scan. NO_DELETES is insufficient
    // because (committed) SyncDeletes manifest as a prepared_sync_write
    // (doc on disk not deleted) followed by a commit_sync_write (which
    // *is* marked as deleted as that's the resulting state).
    // We need to see that Commit, hence ALL_ITEMS.
    const auto docFilter = DocumentFilter::ALL_ITEMS;
    const auto valFilter = getValueFilterForCompressionMode();

    auto* scanCtx = kvStore->initScanContext(
            storageCB, cacheCB, epVb.getId(), startSeqno, docFilter, valFilter);

    // Storage problems can lead to a null context, kvstore logs details
    if (!scanCtx) {
        EP_LOG_CRITICAL(
                "EPBucket::loadPreparedSyncWrites: scanCtx is null for {}",
                epVb.getId());
        // No prepares loaded
        return {0, 0};
    }

    auto scanResult = kvStore->scan(scanCtx);

    // If we abort our scan early due to reaching the HPS then the scan result
    // will be failure but we will have scanned correctly.
    if (storageCB->getStatus() != ENGINE_ENOMEM) {
        Expects(scanResult == scan_success);
    }

    kvStore->destroyScanContext(scanCtx);

    EP_LOG_DEBUG(
            "EPBucket::loadPreparedSyncWrites: Identified {} outstanding "
            "prepared SyncWrites for {} in {}",
            storageCB->outstandingPrepares.size(),
            epVb.getId(),
            cb::time2text(std::chrono::steady_clock::now() - start));

    // Insert all outstanding Prepares into the VBucket (HashTable &
    // DurabilityMonitor).
    prepares.reserve(storageCB->outstandingPrepares.size());
    for (auto& prepare : storageCB->outstandingPrepares) {
        prepares.emplace_back(std::move(prepare.second));
    }
    // Sequence must be sorted by seqno (ascending) for DurabilityMonitor.
    std::sort(
            prepares.begin(), prepares.end(), [](const auto& a, const auto& b) {
                return a->getBySeqno() < b->getBySeqno();
            });

    auto numPrepares = prepares.size();
    epVb.loadOutstandingPrepares(vbStateLh, *vbState, std::move(prepares));
    return {storageCB->itemsVisited, numPrepares};
}

ValueFilter EPBucket::getValueFilterForCompressionMode() {
    auto compressionMode = engine.getCompressionMode();
    if (compressionMode != BucketCompressionMode::Off) {
        return ValueFilter::VALUES_COMPRESSED;
    }

    return ValueFilter::VALUES_DECOMPRESSED;
}

void EPBucket::notifyNewSeqno(const Vbid vbid, const VBNotifyCtx& notifyCtx) {
    if (notifyCtx.notifyFlusher) {
        notifyFlusher(vbid);
    }
    if (notifyCtx.notifyReplication) {
        notifyReplication(vbid, notifyCtx.bySeqno, notifyCtx.syncWrite);
    }
}

Warmup* EPBucket::getWarmup(void) const {
    return warmupTask.get();
}

bool EPBucket::isWarmingUp() {
    return warmupTask && !warmupTask->isComplete();
}

bool EPBucket::isWarmupOOMFailure() {
    return warmupTask && warmupTask->hasOOMFailure();
}

bool EPBucket::maybeWaitForVBucketWarmup(const void* cookie) {
    if (warmupTask) {
        return warmupTask->maybeWaitForVBucketWarmup(cookie);
    }
    return false;
}

void EPBucket::initializeWarmupTask() {
    if (engine.getConfiguration().isWarmup()) {
        warmupTask = std::make_unique<Warmup>(*this, engine.getConfiguration());
    }
}

void EPBucket::startWarmupTask() {
    if (warmupTask) {
        warmupTask->start();
    } else {
        // No warmup, immediately online the bucket.
        warmupCompleted();
    }
}

bool EPBucket::maybeEnableTraffic() {
    // @todo rename.. skal vaere isTrafficDisabled elns
    double memoryUsed =
            static_cast<double>(stats.getEstimatedTotalMemoryUsed());
    double maxSize = static_cast<double>(stats.getMaxDataSize());

    if (memoryUsed >= stats.mem_low_wat) {
        EP_LOG_INFO(
                "Total memory use reached to the low water mark, stop warmup"
                ": memoryUsed ({}) >= low water mark ({})",
                memoryUsed,
                uint64_t(stats.mem_low_wat.load()));
        return true;
    } else if (memoryUsed > (maxSize * stats.warmupMemUsedCap)) {
        EP_LOG_INFO(
                "Enough MB of data loaded to enable traffic"
                ": memoryUsed ({}) > (maxSize({}) * warmupMemUsedCap({}))",
                memoryUsed,
                maxSize,
                stats.warmupMemUsedCap.load());
        return true;
    } else if (eviction_policy == EvictionPolicy::Value &&
               stats.warmedUpValues >=
                       (stats.warmedUpKeys * stats.warmupNumReadCap)) {
        // Let ep-engine think we're done with the warmup phase
        // (we should refactor this into "enableTraffic")
        EP_LOG_INFO(
                "Enough number of items loaded to enable traffic (value "
                "eviction)"
                ": warmedUpValues({}) >= (warmedUpKeys({}) * "
                "warmupNumReadCap({}))",
                uint64_t(stats.warmedUpValues.load()),
                uint64_t(stats.warmedUpKeys.load()),
                stats.warmupNumReadCap.load());
        return true;
    } else if (eviction_policy == EvictionPolicy::Full &&
               stats.warmedUpValues >= (warmupTask->getEstimatedItemCount() *
                                        stats.warmupNumReadCap)) {
        // In case of FULL EVICTION, warmed up keys always matches the number
        // of warmed up values, therefore for honoring the min_item threshold
        // in this scenario, we can consider warmup's estimated item count.
        EP_LOG_INFO(
                "Enough number of items loaded to enable traffic (full "
                "eviction)"
                ": warmedUpValues({}) >= (warmup est items({}) * "
                "warmupNumReadCap({}))",
                uint64_t(stats.warmedUpValues.load()),
                uint64_t(warmupTask->getEstimatedItemCount()),
                stats.warmupNumReadCap.load());
        return true;
    }
    return false;
}

void EPBucket::warmupCompleted() {
    // Snapshot VBucket state after warmup to ensure Failover table is
    // persisted.
    scheduleVBStatePersist();

    if (engine.getConfiguration().getAlogPath().length() > 0) {
        if (engine.getConfiguration().isAccessScannerEnabled()) {
            {
                LockHolder lh(accessScanner.mutex);
                accessScanner.enabled = true;
            }
            EP_LOG_INFO("Access Scanner task enabled");
            size_t smin = engine.getConfiguration().getAlogSleepTime();
            setAccessScannerSleeptime(smin, true);
        } else {
            LockHolder lh(accessScanner.mutex);
            accessScanner.enabled = false;
            EP_LOG_INFO("Access Scanner task disabled");
        }

        Configuration& config = engine.getConfiguration();
        config.addValueChangedListener(
                "access_scanner_enabled",
                std::make_unique<ValueChangedListener>(*this));
        config.addValueChangedListener(
                "alog_sleep_time",
                std::make_unique<ValueChangedListener>(*this));
        config.addValueChangedListener(
                "alog_task_time",
                std::make_unique<ValueChangedListener>(*this));
    }

    // "0" sleep_time means that the first snapshot task will be executed
    // right after warmup. Subsequent snapshot tasks will be scheduled every
    // 60 sec by default.
    ExecutorPool* iom = ExecutorPool::get();
    ExTask task = std::make_shared<StatSnap>(&engine, 0, false);
    statsSnapshotTaskId = iom->schedule(task);

    collectionsManager->warmupCompleted(*this);
}

void EPBucket::stopWarmup(void) {
    // forcefully stop current warmup task
    if (isWarmingUp()) {
        EP_LOG_INFO(
                "Stopping warmup while engine is loading "
                "data from underlying storage, shutdown = {}",
                stats.isShutdown ? "yes" : "no");
        warmupTask->stop();
    }
}

bool EPBucket::isValidBucketDurabilityLevel(cb::durability::Level level) const {
    switch (level) {
    case cb::durability::Level::None:
    case cb::durability::Level::Majority:
    case cb::durability::Level::MajorityAndPersistOnMaster:
    case cb::durability::Level::PersistToMajority:
        return true;
    }
    folly::assume_unreachable();
}<|MERGE_RESOLUTION|>--- conflicted
+++ resolved
@@ -1276,7 +1276,20 @@
     return ENGINE_SUCCESS;
 }
 
-<<<<<<< HEAD
+size_t EPBucket::getPageableMemCurrent() const {
+    // EP Buckets can (theoretically) page out all memory, active(+pending) or
+    // replica.
+    return stats.getEstimatedTotalMemoryUsed();
+}
+
+size_t EPBucket::getPageableMemHighWatermark() const {
+    return stats.mem_high_wat;
+}
+
+size_t EPBucket::getPageableMemLowWatermark() const {
+    return stats.mem_low_wat;
+}
+
 VBucketPtr EPBucket::makeVBucket(
         Vbid id,
         vbucket_state_t state,
@@ -1294,36 +1307,6 @@
         bool mightContainXattrs,
         const nlohmann::json& replicationTopology,
         uint64_t maxVisibleSeqno) {
-=======
-size_t EPBucket::getPageableMemCurrent() const {
-    // EP Buckets can (theoretically) page out all memory, active(+pending) or
-    // replica.
-    return stats.getEstimatedTotalMemoryUsed();
-}
-
-size_t EPBucket::getPageableMemHighWatermark() const {
-    return stats.mem_high_wat;
-}
-
-size_t EPBucket::getPageableMemLowWatermark() const {
-    return stats.mem_low_wat;
-}
-
-VBucketPtr EPBucket::makeVBucket(VBucket::id_type id,
-                                 vbucket_state_t state,
-                                 KVShard* shard,
-                                 std::unique_ptr<FailoverTable> table,
-                                 NewSeqnoCallback newSeqnoCb,
-                                 vbucket_state_t initState,
-                                 int64_t lastSeqno,
-                                 uint64_t lastSnapStart,
-                                 uint64_t lastSnapEnd,
-                                 uint64_t purgeSeqno,
-                                 uint64_t maxCas,
-                                 int64_t hlcEpochSeqno,
-                                 bool mightContainXattrs,
-                                 const std::string& collectionsManifest) {
->>>>>>> 69730e6f
     auto flusherCb = std::make_shared<NotifyFlusherCB>(shard);
     // Not using make_shared or allocate_shared
     // 1. make_shared doesn't accept a Deleter
