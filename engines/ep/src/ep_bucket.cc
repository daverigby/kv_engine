--- conflicted
+++ resolved
@@ -338,89 +338,7 @@
         // Try another bucket if this one is locked to avoid blocking flusher.
         return {true, 0};
     }
-<<<<<<< HEAD
-    if (vb) {
-        // Obtain the set of items to flush, up to the maximum allowed for
-        // a single flush.
-        auto toFlush = vb->getItemsToPersist(flusherBatchSplitTrigger);
-        auto& items = toFlush.items;
-        // The range becomes initialised only when an item is flushed
-        boost::optional<snapshot_range_t> range;
-        moreAvailable = toFlush.moreAvailable;
-
-        KVStore* rwUnderlying = getRWUnderlying(vb->getId());
-        if (!items.empty()) {
-            while (!rwUnderlying->begin(
-                    std::make_unique<EPTransactionContext>(stats, *vb))) {
-                ++stats.beginFailed;
-                EP_LOG_WARN(
-                        "Failed to start a transaction!!! "
-                        "Retry in 1 sec ...");
-                std::this_thread::sleep_for(std::chrono::seconds(1));
-            }
-            rwUnderlying->optimizeWrites(items);
-
-            Item *prev = NULL;
-
-            // Read the vbucket_state from disk as many values from the
-            // in-memory vbucket_state may be ahead of what we are flushing.
-            vbucket_state vbstate;
-            const auto* persistedVbState =
-                    rwUnderlying->getVBucketState(vb->getId());
-
-            // The first flush we do populates the cachedVBStates of the KVStore
-            // so we may not (if this is the first flush) have a state returned
-            // from the KVStore.
-            if (persistedVbState) {
-                vbstate = *persistedVbState;
-            }
-            VB::Commit commitData(vb->getManifest(), vbstate);
-            vbucket_state& proposedVBState = commitData.proposedVBState;
-
-            // We need to set a few values from the in-memory state.
-            uint64_t maxSeqno = 0;
-            uint64_t maxVbStateOpCas = 0;
-
-            auto minSeqno = std::numeric_limits<uint64_t>::max();
-
-            bool mustCheckpointVBState = false;
-
-            // HCS is optional because we have to update it on disk only if some
-            // Commit/Abort SyncWrite is found in the flush-batch. If we're
-            // flushing Disk checkpoints then the toFlush value may be
-            // supplied. In this case, this should be the HCS received from the
-            // Active node and should be greater than or equal to the HCS for
-            // any other item in this flush batch. This is required because we
-            // send mutations instead of a commits and would not otherwise
-            // update the HCS on disk.
-            boost::optional<uint64_t> hcs =
-                    boost::make_optional(false, uint64_t());
-
-            // HPS is optional because we have to update it on disk only if a
-            // prepare is found in the flush-batch
-            // This value is read at warmup to determine what seqno to stop
-            // loading prepares at (there will not be any prepares after this
-            // point) but cannot be used to initialise a PassiveDM after warmup
-            // as this value will advance into snapshots immediately, without
-            // the entire snapshot needing to be persisted.
-            boost::optional<uint64_t> hps =
-                    boost::make_optional(false, uint64_t());
-
-            // We always maintain the maxVisibleSeqno at the current value
-            // and only change it to a higher-seqno when a flush of a visible
-            // item is seen. This value must be tracked to provide a correct
-            // snapshot range for non-sync write aware consumers during backfill
-            // (the snapshot should not end on a prepare or an abort, as these
-            // items will not be sent). This value is also used at warmup so
-            // that vbuckets can resume with the same visible seqno as before
-            // the restart.
-            Monotonic<uint64_t> maxVisibleSeqno{
-                    proposedVBState.maxVisibleSeqno};
-
-            if (toFlush.maxDeletedRevSeqno) {
-                proposedVBState.maxDeletedSeqno =
-                        toFlush.maxDeletedRevSeqno.get();
-=======
+
     if (!vb) {
         return {moreAvailable, items_flushed};
     }
@@ -450,6 +368,7 @@
 
         // Read the vbucket_state from disk as many values from the
         // in-memory vbucket_state may be ahead of what we are flushing.
+        vbucket_state vbstate;
         const auto* persistedVbState =
                 rwUnderlying->getVBucketState(vb->getId());
 
@@ -457,11 +376,10 @@
         // so we may not (if this is the first flush) have a state returned
         // from the KVStore.
         if (persistedVbState) {
-            // Take two copies.
-            // First will be mutated as the new state
-            // Second remains unchanged and will be used on failure
-            vbstateRollback = vbstate = *persistedVbState;
-        }
+            vbstate = *persistedVbState;
+        }
+        VB::Commit commitData(vb->getManifest(), vbstate);
+        vbucket_state& proposedVBState = commitData.proposedVBState;
         // We need to set a few values from the in-memory state.
         uint64_t maxSeqno = 0;
         uint64_t maxVbStateOpCas = 0;
@@ -499,10 +417,10 @@
         // items will not be sent). This value is also used at warmup so
         // that vbuckets can resume with the same visible seqno as before
         // the restart.
-        Monotonic<uint64_t> maxVisibleSeqno{vbstate.maxVisibleSeqno};
+        Monotonic<uint64_t> maxVisibleSeqno{proposedVBState.maxVisibleSeqno};
 
         if (toFlush.maxDeletedRevSeqno) {
-            vbstate.maxDeletedSeqno = toFlush.maxDeletedRevSeqno.get();
+            proposedVBState.maxDeletedSeqno = toFlush.maxDeletedRevSeqno.get();
         }
 
         // Iterate through items, checking if we (a) can skip persisting,
@@ -536,10 +454,8 @@
             }
 
             if (item->isVisible() &&
-                static_cast<uint64_t>(item->getBySeqno()) >
-                maxVisibleSeqno) {
+                static_cast<uint64_t>(item->getBySeqno()) > maxVisibleSeqno) {
                 maxVisibleSeqno = static_cast<uint64_t>(item->getBySeqno());
->>>>>>> ba6106f1
             }
 
             if (op == queue_op::pending_sync_write) {
@@ -575,7 +491,7 @@
                     mustCheckpointVBState = true;
 
                     // Process the Item's value into the transition struct
-                    vbstate.transition.fromItem(*item);
+                    proposedVBState.transition.fromItem(*item);
                 }
                 // Update queuing stats now this item has logically been
                 // processed.
@@ -588,123 +504,24 @@
                 ++items_flushed;
 
                 if (mcbp::datatype::is_xattr(item->getDataType())) {
-                    vbstate.mightContainXattrs = true;
+                    proposedVBState.mightContainXattrs = true;
                 }
 
-<<<<<<< HEAD
-                if (op == queue_op::set_vbucket_state) {
-                    // Only process vbstate if it's sequenced higher (by cas).
-                    // We use the cas instead of the seqno here because a
-                    // set_vbucket_state does not increment the lastBySeqno in
-                    // the CheckpointManager when it is created. This means that
-                    // it is possible to have two set_vbucket_state items that
-                    // follow one another with the same seqno. The cas will be
-                    // bumped for every item so it can be used to distinguish
-                    // which item is the latest and should be flushed.
-                    if (item->getCas() > maxVbStateOpCas) {
-                        // Should only bump the stat once for the latest state
-                        // change that we want to flush
-                        if (maxVbStateOpCas == 0) {
-                            // There is at least a commit to be done, so
-                            // increase todo
-                            ++stats.flusher_todo;
-                        }
-
-                        maxVbStateOpCas = item->getCas();
-
-                        // It could be the case that the set_vbucket_state is
-                        // alone, i.e. no mutations are being flushed, we must
-                        // trigger an update of the vbstate, which will always
-                        // happen when we set this.
-                        mustCheckpointVBState = true;
-
-                        // Process the Item's value into the transition struct
-                        proposedVBState.transition.fromItem(*item);
-                    }
-                    // Update queuing stats now this item has logically been
-                    // processed.
-                    --stats.diskQueueSize;
-                    vb->doStatsForFlushing(*item, item->size());
-
-                } else if (!canDeDuplicate(prev, *item)) {
-                    // This is an item we must persist.
-                    prev = item.get();
-                    ++items_flushed;
-
-                    if (mcbp::datatype::is_xattr(item->getDataType())) {
-                        proposedVBState.mightContainXattrs = true;
-                    }
-=======
                 flushOneDelOrSet(item, vb.getVB());
->>>>>>> ba6106f1
 
                 maxSeqno = std::max(maxSeqno, (uint64_t)item->getBySeqno());
 
                 // Track the lowest seqno, so we can set the HLC epoch
                 minSeqno = std::min(minSeqno, (uint64_t)item->getBySeqno());
-                vbstate.maxCas = std::max(vbstate.maxCas, item->getCas());
+                proposedVBState.maxCas =
+                        std::max(proposedVBState.maxCas, item->getCas());
                 ++stats.flusher_todo;
 
-<<<<<<< HEAD
-                    // Track the lowest seqno, so we can set the HLC epoch
-                    minSeqno = std::min(minSeqno, (uint64_t)item->getBySeqno());
-                    proposedVBState.maxCas =
-                            std::max(proposedVBState.maxCas, item->getCas());
-                    ++stats.flusher_todo;
-
-                    if (!range.is_initialized()) {
-                        range = snapshot_range_t{
-                                proposedVBState.lastSnapStart,
-                                toFlush.ranges.empty()
-                                        ? proposedVBState.lastSnapEnd
-                                        : toFlush.ranges.back().getEnd()};
-                    }
-
-                    // Is the item the end item of one of the ranges we're
-                    // flushing? Note all the work here only affects replica VBs
-                    auto itr = std::find_if(
-                            toFlush.ranges.begin(),
-                            toFlush.ranges.end(),
-                            [&item](auto& range) {
-                                return uint64_t(item->getBySeqno()) ==
-                                       range.getEnd();
-                            });
-
-                    // If this is the end item, we can adjust the start of our
-                    // flushed range, which would be used for failure purposes.
-                    // Primarily by bringing the start to be a consistent point
-                    // allows for promotion to active to set the fail-over table
-                    // to a consistent point.
-                    if (itr != toFlush.ranges.end()) {
-                        // Use std::max as the flusher is not visiting in seqno
-                        // order.
-                        range->setStart(std::max(range->getStart(),
-                                                 itr->range.getEnd()));
-                        // HCS may be weakly monotonic when received via a disk
-                        // snapshot so we special case this for the disk
-                        // snapshot instead of relaxing the general constraint.
-                        if (toFlush.checkpointType == CheckpointType::Disk &&
-                            itr->highCompletedSeqno !=
-                                    proposedVBState.persistedCompletedSeqno) {
-                            hcs = itr->highCompletedSeqno;
-                        }
-
-                        // Now that the end of a snapshot has been reached,
-                        // store the hps tracked by the checkpoint to disk
-                        if (itr->highPreparedSeqno) {
-                            auto newHps = toFlush.checkpointType ==
-                                                          CheckpointType::Memory
-                                                  ? *(itr->highPreparedSeqno)
-                                                  : itr->getEnd();
-                            proposedVBState.highPreparedSeqno = std::max(
-                                    proposedVBState.highPreparedSeqno, newHps);
-                        }
-=======
                 if (!range.is_initialized()) {
                     range = snapshot_range_t{
-                            vbstate.lastSnapStart,
+                            proposedVBState.lastSnapStart,
                             toFlush.ranges.empty()
-                                    ? vbstate.lastSnapEnd
+                                    ? proposedVBState.lastSnapEnd
                                     : toFlush.ranges.back().getEnd()};
                 }
 
@@ -733,7 +550,7 @@
                     // snapshot instead of relaxing the general constraint.
                     if (toFlush.checkpointType == CheckpointType::Disk &&
                         itr->highCompletedSeqno !=
-                                vbstate.persistedCompletedSeqno) {
+                                proposedVBState.persistedCompletedSeqno) {
                         hcs = itr->highCompletedSeqno;
                     }
 
@@ -744,9 +561,8 @@
                                 toFlush.checkpointType == CheckpointType::Memory
                                         ? *(itr->highPreparedSeqno)
                                         : itr->getEnd();
-                        vbstate.highPreparedSeqno =
-                                std::max(vbstate.highPreparedSeqno, newHps);
->>>>>>> ba6106f1
+                        proposedVBState.highPreparedSeqno = std::max(
+                                proposedVBState.highPreparedSeqno, newHps);
                     }
                 }
             } else {
@@ -771,43 +587,6 @@
                 }
             }
 
-<<<<<<< HEAD
-                // Update VBstate based on the changes we have just made,
-                // then tell the rwUnderlying the 'new' state
-                // (which will persisted as part of the commit() below).
-
-                // only update the snapshot range if items were flushed, i.e.
-                // don't appear to be in a snapshot when you have no data for it
-                // We also update the checkpointType here as this should only
-                // change with snapshots.
-                if (range) {
-                    proposedVBState.lastSnapStart = range->getStart();
-                    proposedVBState.lastSnapEnd = range->getEnd();
-                    proposedVBState.checkpointType = toFlush.checkpointType;
-                }
-                // Track the lowest seqno written in spock and record it as
-                // the HLC epoch, a seqno which we can be sure the value has a
-                // HLC CAS.
-                proposedVBState.hlcCasEpochSeqno = vb->getHLCEpochSeqno();
-                if (proposedVBState.hlcCasEpochSeqno ==
-                            HlcCasSeqnoUninitialised &&
-                    minSeqno != std::numeric_limits<uint64_t>::max()) {
-                    proposedVBState.hlcCasEpochSeqno = minSeqno;
-                    vb->setHLCEpochSeqno(proposedVBState.hlcCasEpochSeqno);
-                }
-
-                if (hcs) {
-                    Expects(hcs > proposedVBState.persistedCompletedSeqno);
-                    proposedVBState.persistedCompletedSeqno = *hcs;
-                }
-
-                if (hps) {
-                    Expects(hps > proposedVBState.persistedPreparedSeqno);
-                    proposedVBState.persistedPreparedSeqno = *hps;
-                }
-
-                proposedVBState.maxVisibleSeqno = maxVisibleSeqno;
-=======
             // Update VBstate based on the changes we have just made,
             // then tell the rwUnderlying the 'new' state
             // (which will persisted as part of the commit() below).
@@ -817,78 +596,46 @@
             // We also update the checkpointType here as this should only
             // change with snapshots.
             if (range) {
-                vbstate.lastSnapStart = range->getStart();
-                vbstate.lastSnapEnd = range->getEnd();
-                vbstate.checkpointType = toFlush.checkpointType;
+                proposedVBState.lastSnapStart = range->getStart();
+                proposedVBState.lastSnapEnd = range->getEnd();
+                proposedVBState.checkpointType = toFlush.checkpointType;
             }
             // Track the lowest seqno written in spock and record it as
             // the HLC epoch, a seqno which we can be sure the value has a
             // HLC CAS.
-            vbstate.hlcCasEpochSeqno = vb->getHLCEpochSeqno();
-            if (vbstate.hlcCasEpochSeqno == HlcCasSeqnoUninitialised &&
+            proposedVBState.hlcCasEpochSeqno = vb->getHLCEpochSeqno();
+            if (proposedVBState.hlcCasEpochSeqno == HlcCasSeqnoUninitialised &&
                 minSeqno != std::numeric_limits<uint64_t>::max()) {
-                vbstate.hlcCasEpochSeqno = minSeqno;
-                vb->setHLCEpochSeqno(vbstate.hlcCasEpochSeqno);
-            }
-
-            // Do we need to trigger a persist of the state?
-            // If there are no "real" items to flush, and we encountered
-            // a set_vbucket_state meta-item.
-            auto options = VBStatePersist::VBSTATE_CACHE_UPDATE_ONLY;
-            if ((items_flushed == 0) && mustCheckpointVBState) {
-                options = VBStatePersist::VBSTATE_PERSIST_WITH_COMMIT;
+                proposedVBState.hlcCasEpochSeqno = minSeqno;
+                vb->setHLCEpochSeqno(proposedVBState.hlcCasEpochSeqno);
             }
 
             if (hcs) {
-                Expects(hcs > vbstate.persistedCompletedSeqno);
-                vbstate.persistedCompletedSeqno = *hcs;
+                Expects(hcs > proposedVBState.persistedCompletedSeqno);
+                proposedVBState.persistedCompletedSeqno = *hcs;
             }
 
             if (hps) {
-                Expects(hps > vbstate.persistedPreparedSeqno);
-                vbstate.persistedPreparedSeqno = *hps;
-            }
-
-            vbstate.maxVisibleSeqno = maxVisibleSeqno;
-
-            if (rwUnderlying->snapshotVBucket(vb->getId(), vbstate, options) !=
-                true) {
-                return {true, 0};
-            }
-
-            if (vb->setBucketCreation(false)) {
-                EP_LOG_DEBUG("{} created", vbid);
->>>>>>> ba6106f1
-            }
-        }
-
-<<<<<<< HEAD
-            /* Perform an explicit commit to disk if the commit
-             * interval reaches zero and if there is a non-zero number
-             * of items to flush.
-             */
-            if (items_flushed > 0) {
-                commit(vbid, *rwUnderlying, commitData);
-            } else if (mustCheckpointVBState) {
-                if (!rwUnderlying->snapshotVBucket(vbid, proposedVBState)) {
-                    // @todo: MB-36773, vbstate update is not retried
-                    return {true, 0};
-                } else {
-                    // Update in-memory vbstate
-                    rwUnderlying->setVBucketState(vbid, proposedVBState);
-                }
-=======
+                Expects(hps > proposedVBState.persistedPreparedSeqno);
+                proposedVBState.persistedPreparedSeqno = *hps;
+            }
+
+            proposedVBState.maxVisibleSeqno = maxVisibleSeqno;
+        }
+
         /* Perform an explicit commit to disk if the commit
          * interval reaches zero and if there is a non-zero number
          * of items to flush.
          */
         if (items_flushed > 0) {
-            commit(vb->getId(), *rwUnderlying, collectionFlush);
-
-            // Now the commit is complete, vBucket file must exist.
-            if (vb->setBucketCreation(false)) {
-                EP_LOG_DEBUG("{} created", vbid);
->>>>>>> ba6106f1
+            commit(vbid, *rwUnderlying, commitData);
+        } else if (mustCheckpointVBState) {
+            if (!rwUnderlying->snapshotVBucket(vbid, proposedVBState)) {
+                // @todo: MB-36773, vbstate update is not retried
+                return {true, 0};
+            } else {
+                // Update in-memory vbstate
+                rwUnderlying->setVBucketState(vbid, proposedVBState);
             }
         }
 
@@ -903,49 +650,6 @@
                 vb->setPersistenceSeqno(highSeqno);
             }
 
-<<<<<<< HEAD
-                // Notify the local DM that the Flusher has run. Persistence
-                // could unblock some pending Prepares in the DM.
-                // If it is the case, this call updates the High Prepared Seqno
-                // for this node.
-                // In the case of a Replica node, that could trigger a SeqnoAck
-                // to the Active.
-                //
-                // Note: This is a NOP if the there's no Prepare queued in DM.
-                //     We could notify the DM only if strictly required (i.e.,
-                //     only when the Flusher has persisted up to the snap-end
-                //     mutation of an in-memory snapshot, see HPS comments in
-                //     PassiveDM for details), but that requires further work.
-                //     The main problem is that in general a flush-batch does
-                //     not coincide with in-memory snapshots (ie, we don't
-                //     persist at snapshot boundaries). So, the Flusher could
-                //     split a single in-memory snapshot into multiple
-                //     flush-batches. That may happen at Replica, e.g.:
-                //
-                //     1) received snap-marker [1, 2]
-                //     2) received 1:PRE
-                //     3) flush-batch {1:PRE}
-                //     4) received 2:mutation
-                //     5) flush-batch {2:mutation}
-                //
-                //     In theory we need to notify the DM only at step (5) and
-                //     only if the the snapshot contains at least 1 Prepare
-                //     (which is the case in our example), but the problem is
-                //     that the Flusher doesn't know about 1:PRE at step (5).
-                //
-                //     So, given that here we are executing in a slow bg-thread
-                //     (write+sync to disk), then we can just afford to calling
-                //     back to the DM unconditionally.
-                vb->notifyPersistenceToDurabilityMonitor();
-
-                // Now the commit is complete, vBucket file must exist.
-                if (vb->setBucketCreation(false)) {
-                    EP_LOG_DEBUG("{} created", vbid);
-                }
-            } else {
-                // Flush failed
-                items_flushed = 0;
-=======
             // Notify the local DM that the Flusher has run. Persistence
             // could unblock some pending Prepares in the DM.
             // If it is the case, this call updates the High Prepared Seqno
@@ -979,13 +683,14 @@
             //     (write+sync to disk), then we can just afford to calling
             //     back to the DM unconditionally.
             vb->notifyPersistenceToDurabilityMonitor();
+
+            // Now the commit is complete, vBucket file must exist.
+            if (vb->setBucketCreation(false)) {
+                EP_LOG_DEBUG("{} created", vbid);
+            }
         } else {
-            // Flusher failed to commit the batch, rollback vbstate
+            // Flush failed
             items_flushed = 0;
-            if (rwUnderlying->getVBucketState(vbid)) {
-                *rwUnderlying->getVBucketState(vbid) = vbstateRollback;
->>>>>>> ba6106f1
-            }
         }
 
         auto flush_end = std::chrono::steady_clock::now();
@@ -1003,13 +708,8 @@
         stats.flusher_todo.store(0);
         stats.totalPersistVBState++;
 
-<<<<<<< HEAD
-            commitData.collections.checkAndTriggerPurge(vb->getId(), *this);
-        }
-=======
-        collectionFlush.checkAndTriggerPurge(vb->getId(), *this);
-    }
->>>>>>> ba6106f1
+        commitData.collections.checkAndTriggerPurge(vb->getId(), *this);
+    }
 
     rwUnderlying->pendingTasks();
 
