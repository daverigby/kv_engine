/* -*- Mode: C++; tab-width: 4; c-basic-offset: 4; indent-tabs-mode: nil -*- */
/*
 *     Copyright 2018 Couchbase, Inc.
 *
 *   Licensed under the Apache License, Version 2.0 (the "License");
 *   you may not use this file except in compliance with the License.
 *   You may obtain a copy of the License at
 *
 *       http://www.apache.org/licenses/LICENSE-2.0
 *
 *   Unless required by applicable law or agreed to in writing, software
 *   distributed under the License is distributed on an "AS IS" BASIS,
 *   WITHOUT WARRANTIES OR CONDITIONS OF ANY KIND, either express or implied.
 *   See the License for the specific language governing permissions and
 *   limitations under the License.
 */

#include "ep_bucket.h"

#include "bgfetcher.h"
#include "bucket_logger.h"
#include "checkpoint_manager.h"
#include "collections/manager.h"
#include "dcp/dcpconnmap.h"
#include "ep_engine.h"
#include "ep_time.h"
#include "ep_vb.h"
#include "executorpool.h"
#include "failover-table.h"
#include "flusher.h"
#include "item.h"
#include "persistence_callback.h"
#include "replicationthrottle.h"
#include "rollback_result.h"
#include "statwriter.h"
#include "tasks.h"
#include "vb_commit.h"
#include "vb_visitors.h"
#include "vbucket_state.h"
#include "warmup.h"

#include <platform/timeutils.h>
#include <utilities/hdrhistogram.h>
#include <utilities/logtags.h>

#include <gsl.h>

/**
 * Callback class used by EpStore, for adding relevant keys
 * to bloomfilter during compaction.
 */
class BloomFilterCallback : public Callback<Vbid&, const DocKey&, bool&> {
public:
    BloomFilterCallback(KVBucket& eps) : store(eps) {
    }

    void callback(Vbid& vbucketId, const DocKey& key, bool& isDeleted) {
        VBucketPtr vb = store.getVBucket(vbucketId);
        if (vb) {
            /* Check if a temporary filter has been initialized. If not,
             * initialize it. If initialization fails, throw an exception
             * to the caller and let the caller deal with it.
             */
            bool tempFilterInitialized = vb->isTempFilterAvailable();
            if (!tempFilterInitialized) {
                tempFilterInitialized = initTempFilter(vbucketId);
            }

            if (!tempFilterInitialized) {
                throw std::runtime_error(
                        "BloomFilterCallback::callback: Failed "
                        "to initialize temporary filter for " +
                        vbucketId.to_string());
            }

            if (store.getItemEvictionPolicy() == EvictionPolicy::Value) {
                /**
                 * VALUE-ONLY EVICTION POLICY
                 * Consider deleted items only.
                 */
                if (isDeleted) {
                    vb->addToTempFilter(key);
                }
            } else {
                /**
                 * FULL EVICTION POLICY
                 * If vbucket's resident ratio is found to be less than
                 * the residency threshold, consider all items, otherwise
                 * consider deleted and non-resident items only.
                 */
                bool residentRatioLessThanThreshold =
                        vb->isResidentRatioUnderThreshold(
                                store.getBfiltersResidencyThreshold());
                if (residentRatioLessThanThreshold) {
                    vb->addToTempFilter(key);
                } else {
                    if (isDeleted || !store.isMetaDataResident(vb, key)) {
                        vb->addToTempFilter(key);
                    }
                }
            }
        }
    }

private:
    bool initTempFilter(Vbid vbucketId);
    KVBucket& store;
};

bool BloomFilterCallback::initTempFilter(Vbid vbucketId) {
    Configuration& config = store.getEPEngine().getConfiguration();
    VBucketPtr vb = store.getVBucket(vbucketId);
    if (!vb) {
        return false;
    }

    size_t initial_estimation = config.getBfilterKeyCount();
    size_t estimated_count;
    size_t num_deletes = 0;
    try {
        num_deletes = store.getROUnderlying(vbucketId)->getNumPersistedDeletes(vbucketId);
    } catch (std::runtime_error& re) {
        EP_LOG_WARN(
                "BloomFilterCallback::initTempFilter: runtime error while "
                "getting "
                "number of persisted deletes for {} Details: {}",
                vbucketId,
                re.what());
        return false;
    }

    EvictionPolicy eviction_policy = store.getItemEvictionPolicy();
    if (eviction_policy == EvictionPolicy::Value) {
        /**
         * VALUE-ONLY EVICTION POLICY
         * Obtain number of persisted deletes from underlying kvstore.
         * Bloomfilter's estimated_key_count = 1.25 * deletes
         */
        estimated_count = round(1.25 * num_deletes);
    } else {
        /**
         * FULL EVICTION POLICY
         * First determine if the resident ratio of vbucket is less than
         * the threshold from configuration.
         */
        bool residentRatioAlert = vb->isResidentRatioUnderThreshold(
                store.getBfiltersResidencyThreshold());

        /**
         * Based on resident ratio against threshold, estimate count.
         *
         * 1. If resident ratio is greater than the threshold:
         * Obtain number of persisted deletes from underlying kvstore.
         * Obtain number of non-resident-items for vbucket.
         * Bloomfilter's estimated_key_count =
         *                              1.25 * (deletes + non-resident)
         *
         * 2. Otherwise:
         * Obtain number of items for vbucket.
         * Bloomfilter's estimated_key_count =
         *                              1.25 * (num_items)
         */

        if (residentRatioAlert) {
            estimated_count = round(1.25 * vb->getNumItems());
        } else {
            estimated_count =
                    round(1.25 * (num_deletes + vb->getNumNonResidentItems()));
        }
    }

    if (estimated_count < initial_estimation) {
        estimated_count = initial_estimation;
    }

    vb->initTempFilter(estimated_count, config.getBfilterFpProb());

    return true;
}

class ExpiredItemsCallback : public Callback<Item&, time_t&> {
public:
    ExpiredItemsCallback(KVBucket& store) : epstore(store) {
    }

    void callback(Item& it, time_t& startTime) {
        if (epstore.compactionCanExpireItems()) {
            epstore.deleteExpiredItem(it, startTime, ExpireBy::Compactor);
        }
    }

private:
    KVBucket& epstore;
};

/**
 * Callback for notifying flusher about pending mutations.
 */
class NotifyFlusherCB : public Callback<Vbid> {
public:
    NotifyFlusherCB(KVShard* sh) : shard(sh) {
    }

    void callback(Vbid& vb) override {
        if (shard->getBucket(vb)) {
            shard->getFlusher()->notifyFlushEvent(vb);
        }
    }

private:
    KVShard* shard;
};

class EPBucket::ValueChangedListener : public ::ValueChangedListener {
public:
    ValueChangedListener(EPBucket& bucket) : bucket(bucket) {
    }

    virtual void sizeValueChanged(const std::string& key,
                                  size_t value) override {
        if (key == "flusher_batch_split_trigger") {
            bucket.setFlusherBatchSplitTrigger(value);
        } else if (key == "alog_sleep_time") {
            bucket.setAccessScannerSleeptime(value, false);
        } else if (key == "alog_task_time") {
            bucket.resetAccessScannerStartTime();
        } else {
            EP_LOG_WARN("Failed to change value for unknown variable, {}", key);
        }
    }

    virtual void booleanValueChanged(const std::string& key,
                                     bool value) override {
        if (key == "access_scanner_enabled") {
            if (value) {
                bucket.enableAccessScannerTask();
            } else {
                bucket.disableAccessScannerTask();
            }
        } else if (key == "retain_erroneous_tombstones") {
            bucket.setRetainErroneousTombstones(value);
        } else  {
            EP_LOG_WARN("Failed to change value for unknown variable, {}", key);
        }
    }

private:
    EPBucket& bucket;
};

EPBucket::EPBucket(EventuallyPersistentEngine& theEngine)
    : KVBucket(theEngine) {
    auto& config = engine.getConfiguration();
    const std::string& policy = config.getItemEvictionPolicy();
    if (policy.compare("value_only") == 0) {
        eviction_policy = EvictionPolicy::Value;
    } else {
        eviction_policy = EvictionPolicy::Full;
    }
    replicationThrottle = std::make_unique<ReplicationThrottle>(
            engine.getConfiguration(), stats);

    vbMap.enablePersistence(*this);

    flusherBatchSplitTrigger = config.getFlusherBatchSplitTrigger();
    config.addValueChangedListener(
            "flusher_batch_split_trigger",
            std::make_unique<ValueChangedListener>(*this));

    retainErroneousTombstones = config.isRetainErroneousTombstones();
    config.addValueChangedListener(
            "retain_erroneous_tombstones",
            std::make_unique<ValueChangedListener>(*this));

    initializeWarmupTask();
}

EPBucket::~EPBucket() {
}

bool EPBucket::initialize() {
    KVBucket::initialize();

    startWarmupTask();

    enableItemPager();

    if (!startBgFetcher()) {
        EP_LOG_CRITICAL(
                "EPBucket::initialize: Failed to create and start "
                "bgFetchers");
        return false;
    }
    startFlusher();

    return true;
}

std::vector<ExTask> EPBucket::deinitialize() {
    stopFlusher();
    stopBgFetcher();
    stopWarmup();
    return KVBucket::deinitialize();
}

/**
 * @returns true if the item `candidate` can be de-duplicated (skipped) because
 * `lastFlushed` already supercedes it.
 */
static bool canDeDuplicate(Item* lastFlushed, Item& candidate) {
    if (!lastFlushed) {
        // Nothing to de-duplicate against.
        return false;
    }
    if (lastFlushed->getKey() != candidate.getKey()) {
        // Keys differ - cannot de-dupe.
        return false;
    }
    if (lastFlushed->isCommitted() != candidate.isCommitted()) {
        // Committed / pending namespace differs - cannot de-dupe.
        return false;
    }

    // items match - the candidate must have a lower seqno.
    Expects(lastFlushed->getBySeqno() > candidate.getBySeqno());

    // Otherwise - valid to de-dupe.
    return true;
}

std::pair<bool, size_t> EPBucket::flushVBucket(Vbid vbid) {
    const auto flush_start = std::chrono::steady_clock::now();

    auto vb = getLockedVBucket(vbid, std::try_to_lock);
    if (!vb.owns_lock()) {
        // Try another bucket if this one is locked to avoid blocking flusher.
        return {true, 0};
    }

    if (!vb) {
        return {false /*moreAvailable*/, 0 /*itemsFlushed*/};
    }

    // Obtain the set of items to flush, up to the maximum allowed for
    // a single flush.
    auto toFlush = vb->getItemsToPersist(flusherBatchSplitTrigger);

    // getItemsToPersist() may move the persistence cursor to a new checkpoint
    // regardless of whether we have something to flush or not, so we do this
    // check unconditionally here.
    if (vb->checkpointManager->hasClosedCheckpointWhichCanBeRemoved()) {
        wakeUpCheckpointRemover();
    }

    // @todo MB-37858: legacy from TAP, remove.
    //   Probably used only by ns_server in the old days of TAP, should be the
    //   TAP-equivalent of the current DCP SeqnoPersistence. Must be confirmed.
    //   It uses the CM::pCursorPreCheckpointId for inferring what is the last
    //   complete checkpoint persisted.
    //   Note that currently CM::pCursorPreCheckpointId is used only by
    //   CheckpointPersistence and some checkpoint-removal logic that does not
    //   need it strictly, so we can remove that too when we resolve MB-37858.
    const auto handleCheckpointPersistence = [this, &vb]() -> void {
        vb->checkpointManager->itemsPersisted(); // update pCursorPreCkptId
        vb->notifyHighPriorityRequests(
                engine,
                vb->checkpointManager->getPersistenceCursorPreChkId(),
                HighPriorityVBNotify::ChkPersistence);
    };

    if (toFlush.items.empty()) {
        // getItemsToPersist() may move the persistence cursor to a new
        // checkpoint, so some pending CheckpointPersistence request could be
        // satisfied now.
        //
        // Note: We do not need to notify SeqnoPersistence request here, as
        //   there is definitely nothing new to notify if we do not flush any
        //   mutation.
        handleCheckpointPersistence();

        return {toFlush.moreAvailable, 0 /*itemsFlushed*/};
    }

    // The range becomes initialised only when an item is flushed
    boost::optional<snapshot_range_t> range;
    KVStore* rwUnderlying = getRWUnderlying(vb->getId());
    boost::optional<VB::Commit> commitData;

    while (!rwUnderlying->begin(
            std::make_unique<EPTransactionContext>(stats, *vb))) {
        ++stats.beginFailed;
        EP_LOG_WARN(
                "Failed to start a transaction!!! "
                "Retry in 1 sec ...");
        std::this_thread::sleep_for(std::chrono::seconds(1));
    }

    rwUnderlying->optimizeWrites(toFlush.items);

    Item* prev = nullptr;

    // Read the vbucket_state from disk as many values from the
    // in-memory vbucket_state may be ahead of what we are flushing.
    const auto* persistedVbState = rwUnderlying->getVBucketState(vb->getId());

    // The first flush we do populates the cachedVBStates of the KVStore
    // so we may not (if this is the first flush) have a state returned
    // from the KVStore.
    vbucket_state vbstate;
    if (persistedVbState) {
        vbstate = *persistedVbState;
    }
    commitData.emplace(vb->getManifest(), vbstate);
    vbucket_state& proposedVBState = commitData->proposedVBState;
    // We need to set a few values from the in-memory state.
    uint64_t maxSeqno = 0;
    uint64_t maxVbStateOpCas = 0;

    auto minSeqno = std::numeric_limits<uint64_t>::max();

    // Stores the number of items added to the flush-batch in KVStore.
    // Note:
    //  - Does not carry any information on whether the flush-batch is
    //    successfully persisted or not
    //  - Does not account set-vbstate items
    size_t flushBatchSize = 0;

    // Set if we process at least one set-vbstate, which means that we have to
    // flush at least a new vbstate.
    bool mustCheckpointVBState = false;

    Collections::VB::Flush collectionFlush(vb->getManifest());

    // HCS is optional because we have to update it on disk only if some
    // Commit/Abort SyncWrite is found in the flush-batch. If we're
    // flushing Disk checkpoints then the toFlush value may be
    // supplied. In this case, this should be the HCS received from the
    // Active node and should be greater than or equal to the HCS for
    // any other item in this flush batch. This is required because we
    // send mutations instead of a commits and would not otherwise
    // update the HCS on disk.
    boost::optional<uint64_t> hcs = boost::make_optional(false, uint64_t());

    // HPS is optional because we have to update it on disk only if a
    // prepare is found in the flush-batch
    // This value is read at warmup to determine what seqno to stop
    // loading prepares at (there will not be any prepares after this
    // point) but cannot be used to initialise a PassiveDM after warmup
    // as this value will advance into snapshots immediately, without
    // the entire snapshot needing to be persisted.
    boost::optional<uint64_t> hps = boost::make_optional(false, uint64_t());

    // We always maintain the maxVisibleSeqno at the current value
    // and only change it to a higher-seqno when a flush of a visible
    // item is seen. This value must be tracked to provide a correct
    // snapshot range for non-sync write aware consumers during backfill
    // (the snapshot should not end on a prepare or an abort, as these
    // items will not be sent). This value is also used at warmup so
    // that vbuckets can resume with the same visible seqno as before
    // the restart.
    Monotonic<uint64_t> maxVisibleSeqno{proposedVBState.maxVisibleSeqno};

    if (toFlush.maxDeletedRevSeqno) {
        proposedVBState.maxDeletedSeqno = toFlush.maxDeletedRevSeqno.get();
    }

    // Iterate through items, checking if we (a) can skip persisting,
    // (b) can de-duplicate as the previous key was the same, or (c)
    // actually need to persist.
    // Note: This assumes items have been sorted by key and then by
    // seqno (see optimizeWrites() above) such that duplicate keys are
    // adjacent but with the highest seqno first.
    // Note(2): The de-duplication here is an optimization to save
    // creating and enqueuing multiple set() operations on the
    // underlying KVStore - however the KVStore itself only stores a
    // single value per key, and so even if we don't de-dupe here the
    // KVStore will eventually - just potentialy after unnecessary work.
    for (const auto& item : toFlush.items) {
        if (!item->shouldPersist()) {
            continue;
        }

        const auto op = item->getOperation();
        if ((op == queue_op::commit_sync_write ||
             op == queue_op::abort_sync_write) &&
            toFlush.checkpointType != CheckpointType::Disk) {
            // If we are receiving a disk snapshot then we want to skip
            // the HCS update as we will persist a correct one when we
            // flush the last item. If we were to persist an incorrect
            // HCS then we would have to backtrack the start seqno of
            // our warmup to ensure that we do warmup prepares that may
            // not have been completed if they were completed out of
            // order.
            hcs = std::max(hcs.value_or(0), item->getPrepareSeqno());
        }

        if (item->isVisible() &&
            static_cast<uint64_t>(item->getBySeqno()) > maxVisibleSeqno) {
            maxVisibleSeqno = static_cast<uint64_t>(item->getBySeqno());
        }

        if (op == queue_op::pending_sync_write) {
            Expects(item->getBySeqno() > 0);
            hps = std::max(hps.value_or(0),
                           static_cast<uint64_t>(item->getBySeqno()));
        }

        if (op == queue_op::set_vbucket_state) {
            // Only process vbstate if it's sequenced higher (by cas).
            // We use the cas instead of the seqno here because a
            // set_vbucket_state does not increment the lastBySeqno in
            // the CheckpointManager when it is created. This means that
            // it is possible to have two set_vbucket_state items that
            // follow one another with the same seqno. The cas will be
            // bumped for every item so it can be used to distinguish
            // which item is the latest and should be flushed.
            if (item->getCas() > maxVbStateOpCas) {
                // Should only bump the stat once for the latest state
                // change that we want to flush
                if (maxVbStateOpCas == 0) {
                    // There is at least a commit to be done, so
                    // increase todo
                    ++stats.flusher_todo;
                }

                maxVbStateOpCas = item->getCas();

                // It could be the case that the set_vbucket_state is
                // alone, i.e. no mutations are being flushed, we must
                // trigger an update of the vbstate, which will always
                // happen when we set this.
                mustCheckpointVBState = true;

                // Process the Item's value into the transition struct
                proposedVBState.transition.fromItem(*item);
            }
            // Update queuing stats now this item has logically been
            // processed.
            --stats.diskQueueSize;
            vb->doStatsForFlushing(*item, item->size());

        } else if (!canDeDuplicate(prev, *item)) {
            // This is an item we must persist.
            prev = item.get();
            ++flushBatchSize;

            if (mcbp::datatype::is_xattr(item->getDataType())) {
                proposedVBState.mightContainXattrs = true;
            }

            flushOneDelOrSet(item, vb.getVB());

            maxSeqno = std::max(maxSeqno, (uint64_t)item->getBySeqno());

            // Track the lowest seqno, so we can set the HLC epoch
            minSeqno = std::min(minSeqno, (uint64_t)item->getBySeqno());
            proposedVBState.maxCas =
                    std::max(proposedVBState.maxCas, item->getCas());

            // Track number of items we have yet to flush. If we are
            // flushing items from the reject queue then we should not
            // increment flusher_todo as it will have already been
            // incremented by the initial flush. We need to track the
            // number of items from the reject queue though our flush
            // batch may contain items from both the reject queue and
            // the CheckpointManager
            if (toFlush.itemsToRetry != 0) {
                toFlush.itemsToRetry--;
            } else {
                ++stats.flusher_todo;
            }

            if (!range.is_initialized()) {
                range = snapshot_range_t{
                        proposedVBState.lastSnapStart,
                        toFlush.ranges.empty()
                                ? proposedVBState.lastSnapEnd
                                : toFlush.ranges.back().getEnd()};
            }

            // Is the item the end item of one of the ranges we're
            // flushing? Note all the work here only affects replica VBs
            auto itr = std::find_if(toFlush.ranges.begin(),
                                    toFlush.ranges.end(),
                                    [&item](auto& range) {
                                        return uint64_t(item->getBySeqno()) ==
                                               range.getEnd();
                                    });

            // If this is the end item, we can adjust the start of our
            // flushed range, which would be used for failure purposes.
            // Primarily by bringing the start to be a consistent point
            // allows for promotion to active to set the fail-over table
            // to a consistent point.
            if (itr != toFlush.ranges.end()) {
                // Use std::max as the flusher is not visiting in seqno
                // order.
                range->setStart(
                        std::max(range->getStart(), itr->range.getEnd()));
                // HCS may be weakly monotonic when received via a disk
                // snapshot so we special case this for the disk
                // snapshot instead of relaxing the general constraint.
                if (toFlush.checkpointType == CheckpointType::Disk &&
                    itr->highCompletedSeqno !=
                            proposedVBState.persistedCompletedSeqno) {
                    hcs = itr->highCompletedSeqno;
                }

                // Now that the end of a snapshot has been reached,
                // store the hps tracked by the checkpoint to disk
                if (itr->highPreparedSeqno) {
                    auto newHps =
                            toFlush.checkpointType == CheckpointType::Memory
                                    ? *(itr->highPreparedSeqno)
                                    : itr->getEnd();
                    proposedVBState.highPreparedSeqno =
                            std::max(proposedVBState.highPreparedSeqno, newHps);
                }
            }
        } else {
            // Item is the same key as the previous[1] one - don't need
            // to flush to disk.
            // [1] Previous here really means 'next' - optimizeWrites()
            //     above has actually re-ordered items such that items
            //     with the same key are ordered from high->low seqno.
            //     This means we only write the highest (i.e. newest)
            //     item for a given key, and discard any duplicate,
            //     older items.
            --stats.diskQueueSize;
            vb->doStatsForFlushing(*item, item->size());
        }
    }

    if (vbstate.transition.state == vbucket_state_active) {
        if (maxSeqno) {
            range = snapshot_range_t(maxSeqno, maxSeqno);
        }
    }

    // Update VBstate based on the changes we have just made,
    // then tell the rwUnderlying the 'new' state
    // (which will persisted as part of the commit() below).

<<<<<<< HEAD
        // only update the snapshot range if items were flushed, i.e.
        // don't appear to be in a snapshot when you have no data for it
        // We also update the checkpointType here as this should only
        // change with snapshots.
        if (range) {
            proposedVBState.lastSnapStart = range->getStart();
            proposedVBState.lastSnapEnd = range->getEnd();
            proposedVBState.checkpointType = toFlush.checkpointType;
        }

        // Track the lowest seqno written in spock and record it as
        // the HLC epoch, a seqno which we can be sure the value has a
        // HLC CAS.
        proposedVBState.hlcCasEpochSeqno = vb->getHLCEpochSeqno();
        if (proposedVBState.hlcCasEpochSeqno == HlcCasSeqnoUninitialised &&
            minSeqno != std::numeric_limits<uint64_t>::max()) {
            proposedVBState.hlcCasEpochSeqno = minSeqno;

            // @todo MB-37692: Defer this call at flush-success only or reset
            //  the value if flush fails.
            vb->setHLCEpochSeqno(proposedVBState.hlcCasEpochSeqno);
        }

        if (hcs) {
            Expects(hcs > proposedVBState.persistedCompletedSeqno);
            proposedVBState.persistedCompletedSeqno = *hcs;
        }

        if (hps) {
            Expects(hps > proposedVBState.persistedPreparedSeqno);
            proposedVBState.persistedPreparedSeqno = *hps;
        }

        proposedVBState.maxVisibleSeqno = maxVisibleSeqno;
=======
    // only update the snapshot range if items were flushed, i.e.
    // don't appear to be in a snapshot when you have no data for it
    // We also update the checkpointType here as this should only
    // change with snapshots.
    if (range) {
        vbstate.lastSnapStart = range->getStart();
        vbstate.lastSnapEnd = range->getEnd();
        vbstate.checkpointType = toFlush.checkpointType;
    }

    // Track the lowest seqno written in spock and record it as
    // the HLC epoch, a seqno which we can be sure the value has a
    // HLC CAS.
    vbstate.hlcCasEpochSeqno = vb->getHLCEpochSeqno();
    if (vbstate.hlcCasEpochSeqno == HlcCasSeqnoUninitialised &&
        minSeqno != std::numeric_limits<uint64_t>::max()) {
        vbstate.hlcCasEpochSeqno = minSeqno;

        // @todo MB-37692: Defer this call at flush-success only or reset
        //  the value if flush fails.
        vb->setHLCEpochSeqno(vbstate.hlcCasEpochSeqno);
    }

    // Do we need to trigger a persist of the state?
    // If there are no "real" items to flush, and we encountered
    // a set_vbucket_state meta-item.
    auto options = VBStatePersist::VBSTATE_CACHE_UPDATE_ONLY;
    if ((flushBatchSize == 0) && mustCheckpointVBState) {
        options = VBStatePersist::VBSTATE_PERSIST_WITH_COMMIT;
    }

    if (hcs) {
        Expects(hcs > vbstate.persistedCompletedSeqno);
        vbstate.persistedCompletedSeqno = *hcs;
    }

    if (hps) {
        Expects(hps > vbstate.persistedPreparedSeqno);
        vbstate.persistedPreparedSeqno = *hps;
    }

    vbstate.maxVisibleSeqno = maxVisibleSeqno;

    if (rwUnderlying->snapshotVBucket(vb->getId(), vbstate, options) != true) {
        return {true, 0};
    }

    // @todo MB-37693: The call to snapshotVBucket() could not perform any
    //   flush to disk depending on Options. Defer this to flush-success.
    if (vb->setBucketCreation(false)) {
        EP_LOG_DEBUG("{} created", vbid);
>>>>>>> 17ec2f25
    }

    // Release the memory allocated for vectors in toFlush before we call
    // into KVStore::commit. This reduces memory peaks (every queued_item in
    // toFlush.items is a pointer (8 bytes); also, having a big
    // toFlush.ranges is not likely but may happen).
    //
    // Note:
    //  - std::vector::clear() leaves the capacity of vector unchanged,
    //    so memory is not released.
    //  - we cannot rely on clear() + shrink_to_fit() as the latter is a
    //    non-binding request to reduce capacity() to size(), it depends on
    //    the implementation whether the request is fulfilled.
    {
        const auto itemsToRelease = std::move(toFlush.items);
        const auto rangesToRelease = std::move(toFlush.ranges);
    }

    // Persist the flush-batch if not empty.
    // The result of the flush is defaulted to true to comply the current logic
    // that considers flush-success/no-flush equivalent.
    auto flushSuccessOrNoFlush = true;
    if (flushBatchSize > 0) {
        Expects(commitData.is_initialized());
        flushSuccessOrNoFlush = commit(vbid, *rwUnderlying, *commitData);
    } else if (mustCheckpointVBState) {
        Expects(commitData.is_initialized());
        if (!rwUnderlying->snapshotVBucket(vbid, commitData->proposedVBState)) {
            // @todo: MB-36773, vbstate update is not retried
            return {true, 0};
        } else {
            // Update in-memory vbstate
            rwUnderlying->setVBucketState(vbid, commitData->proposedVBState);
        }
    }

    if (flushSuccessOrNoFlush) {
        Expects(vb->rejectQueue.empty());

        // only update the snapshot range if items were flushed, i.e.
        // don't appear to be in a snapshot when you have no data for it
        if (range) {
            vb->setPersistedSnapshot(*range);
        }
        uint64_t highSeqno = rwUnderlying->getLastPersistedSeqno(vbid);
        if (highSeqno > 0 && highSeqno != vb->getPersistenceSeqno()) {
            vb->setPersistenceSeqno(highSeqno);
        }

        // Notify the local DM that the Flusher has run. Persistence
        // could unblock some pending Prepares in the DM.
        // If it is the case, this call updates the High Prepared Seqno
        // for this node.
        // In the case of a Replica node, that could trigger a SeqnoAck
        // to the Active.
        //
        // Note: This is a NOP if the there's no Prepare queued in DM.
        //     We could notify the DM only if strictly required (i.e.,
        //     only when the Flusher has persisted up to the snap-end
        //     mutation of an in-memory snapshot, see HPS comments in
        //     PassiveDM for details), but that requires further work.
        //     The main problem is that in general a flush-batch does
        //     not coincide with in-memory snapshots (ie, we don't
        //     persist at snapshot boundaries). So, the Flusher could
        //     split a single in-memory snapshot into multiple
        //     flush-batches. That may happen at Replica, e.g.:
        //
        //     1) received snap-marker [1, 2]
        //     2) received 1:PRE
        //     3) flush-batch {1:PRE}
        //     4) received 2:mutation
        //     5) flush-batch {2:mutation}
        //
        //     In theory we need to notify the DM only at step (5) and
        //     only if the the snapshot contains at least 1 Prepare
        //     (which is the case in our example), but the problem is
        //     that the Flusher doesn't know about 1:PRE at step (5).
        //
        //     So, given that here we are executing in a slow bg-thread
        //     (write+sync to disk), then we can just afford to calling
        //     back to the DM unconditionally.
        vb->notifyPersistenceToDurabilityMonitor();

        // Now the commit is complete, vBucket file must exist.
        if (vb->setBucketCreation(false)) {
            EP_LOG_DEBUG("{} created", vbid);
        }
    }

    // @todo: We update the flush stats regardless of whether we flush or not
    //   and regardless of whether the flush succeeds or fails.
    //   While that may be ok for flush-time stats, it is definitely wrong for
    //   EPStats::totalPersistVBState.
    auto flush_end = std::chrono::steady_clock::now();
    uint64_t transTime = std::chrono::duration_cast<std::chrono::milliseconds>(
                                 flush_end - flush_start)
                                 .count();

    size_t transTimePerItem = 0;
    if (flushSuccessOrNoFlush) {
        transTimePerItem =
                flushBatchSize ? static_cast<double>(transTime) / flushBatchSize
                               : 0;
    } else {
        transTimePerItem = 0;
    }
    lastTransTimePerItem.store(transTimePerItem);
    stats.cumulativeFlushTime.fetch_add(transTime);

    // Decrement flusher_todo for all successful flushes
    stats.flusher_todo.store(vb->rejectQueue.size());
    stats.totalPersistVBState++;

    if (commitData) {
        commitData->collections.checkAndTriggerPurge(vb->getId(), *this);
    }

    // Note: this is the end of old if(!toFlush.items.empty()) block that
    // contained all the code above.
    // So, the few next steps are the only ones that (before removing the block
    // and early-returning if toFlush.items is empty) were executed and now are
    // not executed anymore. A small comment on each.

    // By definition, this function is called after persisting a batch of data,
    // so it can be safely skipped if toFlush.items is empty.
    rwUnderlying->pendingTasks();

    // Here: before early-returning if toFlush.items is empty, we used to check
    // and possibly waking up the CheckpointRemover. Step safely moved above,
    // just after getItemsToPersist(). See above for details.

    // Handle HighPriority requests
    if (flushSuccessOrNoFlush) {
        Expects(vb->rejectQueue.empty());

        handleCheckpointPersistence();
        vb->notifyHighPriorityRequests(
                engine, vb->getPersistenceSeqno(), HighPriorityVBNotify::Seqno);

        return {toFlush.moreAvailable, flushBatchSize /*itemsFlushed*/};
    }

    // Flush has failed
    Expects(!vb->rejectQueue.empty());
    Expects(vb->rejectQueue.size() == flushBatchSize);

    return {true /*moreAvailable*/, 0 /*itemsFlushed*/};
}

void EPBucket::setFlusherBatchSplitTrigger(size_t limit) {
    flusherBatchSplitTrigger = limit;
}

bool EPBucket::commit(Vbid vbid, KVStore& kvstore, VB::Commit& commitData) {
    BlockTimer timer(&stats.diskCommitHisto, "disk_commit", stats.timingLog);
    auto commit_start = std::chrono::steady_clock::now();

    const auto res = kvstore.commit(commitData);
    if (res) {
        ++stats.flusherCommits;
        // Update in-memory vbstate
        kvstore.setVBucketState(vbid, commitData.proposedVBState);
    } else {
        ++stats.commitFailed;
        EP_LOG_WARN("KVBucket::commit: kvstore.commit failed {}", vbid);
    }

    auto commit_end = std::chrono::steady_clock::now();
    auto commit_time = std::chrono::duration_cast<std::chrono::milliseconds>(
                               commit_end - commit_start)
                               .count();
    stats.commit_time.store(commit_time);
    stats.cumulativeCommitTime.fetch_add(commit_time);

    return res;
}

void EPBucket::startFlusher() {
    for (const auto& shard : vbMap.shards) {
        shard->getFlusher()->start();
    }
}

void EPBucket::stopFlusher() {
    for (const auto& shard : vbMap.shards) {
        auto* flusher = shard->getFlusher();
        EP_LOG_INFO(
                "Attempting to stop the flusher for "
                "shard:{}",
                shard->getId());
        bool rv = flusher->stop(stats.forceShutdown);
        if (rv && !stats.forceShutdown) {
            flusher->wait();
        }
    }
}

bool EPBucket::pauseFlusher() {
    bool rv = true;
    for (const auto& shard : vbMap.shards) {
        auto* flusher = shard->getFlusher();
        if (!flusher->pause()) {
            EP_LOG_WARN(
                    "Attempted to pause flusher in state "
                    "[{}], shard = {}",
                    flusher->stateName(),
                    shard->getId());
            rv = false;
        }
    }
    return rv;
}

bool EPBucket::resumeFlusher() {
    bool rv = true;
    for (const auto& shard : vbMap.shards) {
        auto* flusher = shard->getFlusher();
        if (!flusher->resume()) {
            EP_LOG_WARN(
                    "Attempted to resume flusher in state [{}], "
                    "shard = {}",
                    flusher->stateName(),
                    shard->getId());
            rv = false;
        }
    }
    return rv;
}

void EPBucket::wakeUpFlusher() {
    if (stats.diskQueueSize.load() == 0) {
        for (const auto& shard : vbMap.shards) {
            shard->getFlusher()->wake();
        }
    }
}

bool EPBucket::startBgFetcher() {
    for (const auto& shard : vbMap.shards) {
        BgFetcher* bgfetcher = shard->getBgFetcher();
        if (bgfetcher == NULL) {
            EP_LOG_WARN("Failed to start bg fetcher for shard {}",
                        shard->getId());
            return false;
        }
        bgfetcher->start();
    }
    return true;
}

void EPBucket::stopBgFetcher() {
    for (const auto& shard : vbMap.shards) {
        BgFetcher* bgfetcher = shard->getBgFetcher();
        if (bgfetcher->pendingJob()) {
            EP_LOG_WARN(
                    "Shutting down engine while there are still pending data "
                    "read for shard {} from database storage",
                    shard->getId());
        }
        EP_LOG_INFO("Stopping bg fetcher for shard:{}", shard->getId());
        bgfetcher->stop();
    }
}

ENGINE_ERROR_CODE EPBucket::scheduleCompaction(Vbid vbid,
                                               const CompactionConfig& c,
                                               const void* cookie) {
    ENGINE_ERROR_CODE errCode = checkForDBExistence(c.db_file_id);
    if (errCode != ENGINE_SUCCESS) {
        return errCode;
    }

    /* Obtain the vbucket so we can get the previous purge seqno */
    VBucketPtr vb = vbMap.getBucket(vbid);
    if (!vb) {
        return ENGINE_NOT_MY_VBUCKET;
    }

    LockHolder lh(compactionLock);
    ExTask task = std::make_shared<CompactTask>(
            *this, c, vb->getPurgeSeqno(), cookie);
    compactionTasks.push_back(std::make_pair(c.db_file_id, task));
    if (compactionTasks.size() > 1) {
        if ((stats.diskQueueSize > compactionWriteQueueCap &&
             compactionTasks.size() > (vbMap.getNumShards() / 2)) ||
            engine.getWorkLoadPolicy().getWorkLoadPattern() == READ_HEAVY) {
            // Snooze a new compaction task.
            // We will wake it up when one of the existing compaction tasks is
            // done.
            task->snooze(60);
        }
    }

    ExecutorPool::get()->schedule(task);

    EP_LOG_DEBUG(
            "Scheduled compaction task {} on {},"
            "purge_before_ts = {}, purge_before_seq = {}, dropdeletes = {}",
            uint64_t(task->getId()),
            c.db_file_id,
            c.purge_before_ts,
            c.purge_before_seq,
            c.drop_deletes);

    return ENGINE_EWOULDBLOCK;
}

ENGINE_ERROR_CODE EPBucket::cancelCompaction(Vbid vbid) {
    LockHolder lh(compactionLock);
    for (const auto& task : compactionTasks) {
        task.second->cancel();
    }
    return ENGINE_SUCCESS;
}


void EPBucket::flushOneDelOrSet(const queued_item& qi, VBucketPtr& vb) {
    if (!vb) {
        --stats.diskQueueSize;
        return;
    }

    int64_t bySeqno = qi->getBySeqno();
    const bool deleted = qi->isDeleted() && !qi->isPending();

    std::chrono::microseconds dirtyAge =
            std::chrono::duration_cast<std::chrono::microseconds>(
                    std::chrono::steady_clock::now() - qi->getQueuedTime());
    stats.dirtyAgeHisto.add(dirtyAge);
    stats.dirtyAge.store(static_cast<rel_time_t>(dirtyAge.count()));
    stats.dirtyAgeHighWat.store(std::max(stats.dirtyAge.load(),
                                         stats.dirtyAgeHighWat.load()));

    KVStore *rwUnderlying = getRWUnderlying(qi->getVBucketId());
    if (!deleted) {
        // TODO: Need to separate disk_insert from disk_update because
        // bySeqno doesn't give us that information.
        BlockTimer timer(
                bySeqno == -1 ? &stats.diskInsertHisto : &stats.diskUpdateHisto,
                bySeqno == -1 ? "disk_insert" : "disk_update",
                stats.timingLog);
        if (qi->isSystemEvent()) {
            rwUnderlying->setSystemEvent(qi);
        } else {
            rwUnderlying->set(qi);
        }
    } else {
        HdrMicroSecBlockTimer timer(
                &stats.diskDelHisto, "disk_delete", stats.timingLog);
        if (qi->isSystemEvent()) {
            rwUnderlying->delSystemEvent(qi);
        } else {
            rwUnderlying->del(qi);
        }
    }
}

void EPBucket::dropKey(Vbid vbid, const DiskDocKey& diskKey, int64_t bySeqno) {
    auto vb = getVBucket(vbid);
    if (!vb) {
        return;
    }

    auto docKey = diskKey.getDocKey();
    auto collectionId = docKey.getCollectionID();
    if (collectionId.isSystem()) {
        throw std::logic_error("EPBucket::dropKey called for a system key");
    }

    { // collections read lock scope
        // @todo this lock could be removed - fetchValidValue requires it
        // in-case of expiry, however dropKey doesn't generate expired values
        auto cHandle = vb->lockCollections(docKey);

        // ... drop it from the VB (hashtable)
        // @todo-durability: If prepared need to remove it from the Durability
        // Monitor (in-flight prepared SyncWrite from a collection which no
        // longer exists == abort the SyncWrite).
        Expects(diskKey.isCommitted());
        vb->dropKey(bySeqno, cHandle);
    }
}

void EPBucket::compactInternal(const CompactionConfig& config,
                               uint64_t purgeSeqno) {
    compaction_ctx ctx(config, purgeSeqno);

    BloomFilterCBPtr filter(new BloomFilterCallback(*this));
    ctx.bloomFilterCallback = filter;

    ExpiredItemsCBPtr expiry(new ExpiredItemsCallback(*this));
    ctx.expiryCallback = expiry;

    ctx.droppedKeyCb = std::bind(&EPBucket::dropKey,
                                 this,
                                 config.db_file_id,
                                 std::placeholders::_1,
                                 std::placeholders::_2);

    KVShard* shard = vbMap.getShardByVbId(config.db_file_id);
    KVStore* store = shard->getRWUnderlying();
    bool result = store->compactDB(&ctx);

    /* Iterate over all the vbucket ids set in max_purged_seq map. If there is
     * an entry
     * in the map for a vbucket id, then it was involved in compaction and thus
     * can
     * be used to update the associated bloom filters and purge sequence numbers
     */
    VBucketPtr vb = getVBucket(config.db_file_id);
    if (vb) {
        if (getEPEngine().getConfiguration().isBfilterEnabled() && result) {
            vb->swapFilter();
        } else {
            vb->clearFilter();
        }
        vb->setPurgeSeqno(ctx.max_purged_seq);
        vb->setNumTotalItems(vb->getNumTotalItems() -
                             ctx.stats.collectionsItemsPurged);
    }

    EP_LOG_INFO(
            "Compaction of {} done ({}). "
            "purged tombstones:{}, prepares:{}, "
            "collection_items_erased:alive:{},deleted:{}, "
            "size/items/tombstones/purge_seqno pre{{{}, {}, {}, {}}}, "
            "post{{{}, {}, {}, {}}}",
            config.db_file_id,
            result ? "ok" : "failed",
            ctx.stats.tombstonesPurged,
            ctx.stats.preparesPurged,
            ctx.stats.collectionsItemsPurged,
            ctx.stats.collectionsDeletedItemsPurged,
            ctx.stats.pre.size,
            ctx.stats.pre.items,
            ctx.stats.pre.deletedItems,
            ctx.stats.pre.purgeSeqno,
            ctx.stats.post.size,
            ctx.stats.post.items,
            ctx.stats.post.deletedItems,
            ctx.stats.post.purgeSeqno);
}

bool EPBucket::doCompact(const CompactionConfig& config,
                         uint64_t purgeSeqno,
                         const void* cookie) {
    ENGINE_ERROR_CODE err = ENGINE_SUCCESS;
    StorageProperties storeProp = getStorageProperties();
    bool concWriteCompact = storeProp.hasConcWriteCompact();
    Vbid vbid = config.db_file_id;

    /**
     * Check if the underlying storage engine allows writes concurrently
     * as the database file is being compacted. If not, a lock needs to
     * be held in order to serialize access to the database file between
     * the writer and compactor threads
     */
    if (concWriteCompact == false) {
        auto vb = getLockedVBucket(vbid, std::try_to_lock);
        if (!vb.owns_lock()) {
            // VB currently locked; try again later.
            return true;
        }

        if (!vb) {
            err = ENGINE_NOT_MY_VBUCKET;
            engine.storeEngineSpecific(cookie, nullptr);
            /**
             * Decrement session counter here, as memcached thread wouldn't
             * visit the engine interface in case of a NOT_MY_VB notification
             */
            engine.decrementSessionCtr();
        } else {
            compactInternal(config, purgeSeqno);
        }
    } else {
        compactInternal(config, purgeSeqno);
    }

    updateCompactionTasks(vbid);

    if (cookie) {
        engine.notifyIOComplete(cookie, err);
    }
    --stats.pendingCompactions;
    return false;
}

void EPBucket::updateCompactionTasks(Vbid db_file_id) {
    LockHolder lh(compactionLock);
    bool erased = false, woke = false;
    auto it = compactionTasks.begin();
    while (it != compactionTasks.end()) {
        if ((*it).first == db_file_id) {
            it = compactionTasks.erase(it);
            erased = true;
        } else {
            ExTask& task = (*it).second;
            if (task->getState() == TASK_SNOOZED) {
                ExecutorPool::get()->wake(task->getId());
                woke = true;
            }
            ++it;
        }
        if (erased && woke) {
            break;
        }
    }
}

std::pair<uint64_t, bool> EPBucket::getLastPersistedCheckpointId(Vbid vb) {
    auto vbucket = vbMap.getBucket(vb);
    if (vbucket) {
        return {vbucket->checkpointManager->getPersistenceCursorPreChkId(),
                true};
    } else {
        return {0, true};
    }
}

ENGINE_ERROR_CODE EPBucket::getFileStats(const void* cookie,
                                         const AddStatFn& add_stat) {
    const auto numShards = vbMap.getNumShards();
    DBFileInfo totalInfo;

    for (uint16_t shardId = 0; shardId < numShards; shardId++) {
        const auto dbInfo =
                getRWUnderlyingByShard(shardId)->getAggrDbFileInfo();
        totalInfo.spaceUsed += dbInfo.spaceUsed;
        totalInfo.fileSize += dbInfo.fileSize;
    }

    add_casted_stat("ep_db_data_size", totalInfo.spaceUsed, add_stat, cookie);
    add_casted_stat("ep_db_file_size", totalInfo.fileSize, add_stat, cookie);

    return ENGINE_SUCCESS;
}

ENGINE_ERROR_CODE EPBucket::getPerVBucketDiskStats(const void* cookie,
                                                   const AddStatFn& add_stat) {
    class DiskStatVisitor : public VBucketVisitor {
    public:
        DiskStatVisitor(const void* c, const AddStatFn& a)
            : cookie(c), add_stat(a) {
        }

        void visitBucket(const VBucketPtr& vb) override {
            char buf[32];
            Vbid vbid = vb->getId();
            try {
                auto dbInfo =
                        vb->getShard()->getRWUnderlying()->getDbFileInfo(vbid);

                checked_snprintf(
                        buf, sizeof(buf), "vb_%d:data_size", vbid.get());
                add_casted_stat(buf, dbInfo.spaceUsed, add_stat, cookie);
                checked_snprintf(
                        buf, sizeof(buf), "vb_%d:file_size", vbid.get());
                add_casted_stat(buf, dbInfo.fileSize, add_stat, cookie);
            } catch (std::exception& error) {
                EP_LOG_WARN(
                        "DiskStatVisitor::visitBucket: Failed to build stat: "
                        "{}",
                        error.what());
            }
        }

    private:
        const void* cookie;
        AddStatFn add_stat;
    };

    DiskStatVisitor dsv(cookie, add_stat);
    visit(dsv);
    return ENGINE_SUCCESS;
}

VBucketPtr EPBucket::makeVBucket(
        Vbid id,
        vbucket_state_t state,
        KVShard* shard,
        std::unique_ptr<FailoverTable> table,
        NewSeqnoCallback newSeqnoCb,
        std::unique_ptr<Collections::VB::Manifest> manifest,
        vbucket_state_t initState,
        int64_t lastSeqno,
        uint64_t lastSnapStart,
        uint64_t lastSnapEnd,
        uint64_t purgeSeqno,
        uint64_t maxCas,
        int64_t hlcEpochSeqno,
        bool mightContainXattrs,
        const nlohmann::json& replicationTopology,
        uint64_t maxVisibleSeqno) {
    auto flusherCb = std::make_shared<NotifyFlusherCB>(shard);
    // Not using make_shared or allocate_shared
    // 1. make_shared doesn't accept a Deleter
    // 2. allocate_shared has inconsistencies between platforms in calling
    //    alloc.destroy (libc++ doesn't call it)
    return VBucketPtr(new EPVBucket(id,
                                    state,
                                    stats,
                                    engine.getCheckpointConfig(),
                                    shard,
                                    lastSeqno,
                                    lastSnapStart,
                                    lastSnapEnd,
                                    std::move(table),
                                    flusherCb,
                                    std::move(newSeqnoCb),
                                    makeSyncWriteResolvedCB(),
                                    makeSyncWriteCompleteCB(),
                                    makeSeqnoAckCB(),
                                    engine.getConfiguration(),
                                    eviction_policy,
                                    std::move(manifest),
                                    initState,
                                    purgeSeqno,
                                    maxCas,
                                    hlcEpochSeqno,
                                    mightContainXattrs,
                                    replicationTopology,
                                    maxVisibleSeqno),
                      VBucket::DeferredDeleter(engine));
}

ENGINE_ERROR_CODE EPBucket::statsVKey(const DocKey& key,
                                      Vbid vbucket,
                                      const void* cookie) {
    VBucketPtr vb = getVBucket(vbucket);
    if (!vb) {
        return ENGINE_NOT_MY_VBUCKET;
    }

    return vb->statsVKey(key, cookie, engine);
}

void EPBucket::completeStatsVKey(const void* cookie,
                                 const DocKey& key,
                                 Vbid vbid,
                                 uint64_t bySeqNum) {
    GetValue gcb = getROUnderlying(vbid)->get(DiskDocKey{key}, vbid);

    if (eviction_policy == EvictionPolicy::Full) {
        VBucketPtr vb = getVBucket(vbid);
        if (vb) {
            vb->completeStatsVKey(key, gcb);
        }
    }

    if (gcb.getStatus() == ENGINE_SUCCESS) {
        engine.addLookupResult(cookie, std::move(gcb.item));
    } else {
        engine.addLookupResult(cookie, NULL);
    }

    --stats.numRemainingBgJobs;
    engine.notifyIOComplete(cookie, ENGINE_SUCCESS);
}

/**
 * Class that handles the disk callback during the rollback.
 * For each mutation/deletion which was discarded as part of the rollback,
 * the callback() method is invoked with the key of the discarded update.
 * It can then lookup the state of that key using dbHandle (which represents the
 * new, rolled-back file) and correct the in-memory view:
 *
 * a) If the key is not present in the Rollback header then delete it from
 *    the HashTable (if either didn't exist yet, or had previously been
 *    deleted in the Rollback header).
 * b) If the key is present in the Rollback header then replace the in-memory
 *    value with the value from the Rollback header.
 */
class EPDiskRollbackCB : public RollbackCB {
public:
    EPDiskRollbackCB(EventuallyPersistentEngine& e, uint64_t rollbackSeqno)
        : RollbackCB(), engine(e), rollbackSeqno(rollbackSeqno) {
    }

    void callback(GetValue& val) {
        if (!val.item) {
            throw std::invalid_argument(
                    "EPDiskRollbackCB::callback: val is NULL");
        }
        if (dbHandle == nullptr) {
            throw std::logic_error(
                    "EPDiskRollbackCB::callback: dbHandle is NULL");
        }

        // Skip system keys, they aren't stored in the hashtable
        if (val.item->getKey().getCollectionID().isSystem()) {
            return;
        }

        // This is the item in its current state, after the rollback seqno
        // (i.e. the state that we are reverting)
        UniqueItemPtr postRbSeqnoItem(std::move(val.item));

        VBucketPtr vb = engine.getVBucket(postRbSeqnoItem->getVBucketId());

        // Nuke anything in the prepare namespace, we'll do a "warmup" later
        // which will restore everything to the way it should be and this is
        // far easier than dealing with individual states.
        if (postRbSeqnoItem->isPending() || postRbSeqnoItem->isAbort()) {
            // Log any prepares with majority level as they are vulnerable to
            // being "lost" to an active bounce if it comes back up within the
            // failover window. Only log from the rollback seqno as the active
            // will have any that came before this.
            if (postRbSeqnoItem->isPending() &&
                postRbSeqnoItem->getDurabilityReqs().getLevel() ==
                        cb::durability::Level::Majority &&
                postRbSeqnoItem->getBySeqno() >=
                        static_cast<int64_t>(rollbackSeqno)) {
                EP_LOG_INFO(
                        "({}) Rolling back a Majority level prepare with "
                        "key:{} and seqno:{}",
                        vb->getId(),
                        cb::UserData(postRbSeqnoItem->getKey().to_string()),
                        postRbSeqnoItem->getBySeqno());
            }
            removeDeletedDoc(*vb, *postRbSeqnoItem);
            return;
        }

        EP_LOG_DEBUG("EPDiskRollbackCB: Handling post rollback item: {}",
                     *postRbSeqnoItem);

        // The get value of the item before the rollback seqno
        GetValue preRbSeqnoGetValue =
                engine.getKVBucket()
                        ->getROUnderlying(postRbSeqnoItem->getVBucketId())
                        ->getWithHeader(dbHandle,
                                        DiskDocKey{*postRbSeqnoItem},
                                        postRbSeqnoItem->getVBucketId(),
                                        GetMetaOnly::No);

        // This is the item in the state it was before the rollback seqno
        // (i.e. the desired state). null if there was no previous
        // Item.
        UniqueItemPtr preRbSeqnoItem(std::move(preRbSeqnoGetValue.item));

        if (preRbSeqnoGetValue.getStatus() == ENGINE_SUCCESS) {
            EP_LOG_DEBUG(
                    "EPDiskRollbackCB: Item existed pre-rollback; restoring to "
                    "pre-rollback state: {}",
                    *preRbSeqnoItem);

            if (preRbSeqnoItem->isDeleted()) {
                // If the item existed before, but had been deleted, we
                // should delete it now
                removeDeletedDoc(*vb, *postRbSeqnoItem);
            } else {
                // The item existed before and was not deleted, we need to
                // revert the items state to the preRollbackSeqno state
                MutationStatus mtype = vb->setFromInternal(*preRbSeqnoItem);
                switch (mtype) {
                case MutationStatus::NotFound:
                    // NotFound is valid - if the item has been deleted
                    // in-memory, but that was not flushed to disk as of
                    // post-rollback seqno.
                    break;
                case MutationStatus::WasClean:
                    // Item hasn't been modified since it was persisted to disk
                    // as of post-rollback seqno.
                    break;
                case MutationStatus::WasDirty:
                    // Item was modifed since it was persisted to disk - this
                    // is ok because it's just a mutation which has not yet
                    // been persisted to disk as of post-rollback seqno.
                    break;
                case MutationStatus::NoMem:
                    setStatus(ENGINE_ENOMEM);
                    break;
                case MutationStatus::InvalidCas:
                case MutationStatus::IsLocked:
                case MutationStatus::NeedBgFetch:
                case MutationStatus::IsPendingSyncWrite:
                    std::stringstream ss;
                    ss << "EPDiskRollbackCB: Unexpected status:"
                       << to_string(mtype)
                       << " after setFromInternal for item:" << *preRbSeqnoItem;
                    throw std::logic_error(ss.str());
                }

                // If we are rolling back a deletion then we should increment
                // our disk counts. We need to increment the vBucket disk
                // count here too because we're not going to flush this item
                // later
                if (postRbSeqnoItem->isDeleted() &&
                    postRbSeqnoItem->isCommitted()) {
                    vb->incrNumTotalItems();
                    vb->getManifest()
                            .lock(preRbSeqnoItem->getKey())
                            .incrementDiskCount();
                }
            }
        } else if (preRbSeqnoGetValue.getStatus() == ENGINE_KEY_ENOENT) {
            // If the item did not exist before we should delete it now
            removeDeletedDoc(*vb, *postRbSeqnoItem);
        } else {
            EP_LOG_WARN(
                    "EPDiskRollbackCB::callback:Unexpected Error Status: {}",
                    preRbSeqnoGetValue.getStatus());
        }
    }

    /// Remove a deleted-on-disk document from the VBucket's hashtable.
    void removeDeletedDoc(VBucket& vb, const Item& item) {
        if (vb.removeItemFromMemory(item)) {
            setStatus(ENGINE_SUCCESS);
        } else {
            // Document didn't exist in memory - may have been deleted in since
            // the checkpoint.
            setStatus(ENGINE_KEY_ENOENT);
        }

        if (!item.isDeleted() && item.isCommitted()) {
            // Irrespective of if the in-memory delete succeeded; the document
            // doesn't exist on disk; so decrement the item count.
            vb.decrNumTotalItems();
            vb.getManifest().lock(item.getKey()).decrementDiskCount();
        }
    }

private:
    EventuallyPersistentEngine& engine;

    /// The seqno to which we are rolling back
    uint64_t rollbackSeqno;
};

RollbackResult EPBucket::doRollback(Vbid vbid, uint64_t rollbackSeqno) {
    auto cb = std::make_shared<EPDiskRollbackCB>(engine, rollbackSeqno);
    KVStore* rwUnderlying = vbMap.getShardByVbId(vbid)->getRWUnderlying();
    auto result = rwUnderlying->rollback(vbid, rollbackSeqno, cb);
    return result;
}

void EPBucket::rollbackUnpersistedItems(VBucket& vb, int64_t rollbackSeqno) {
    std::vector<queued_item> items;

    // Iterate until we have no more items for the persistence cursor
    CheckpointManager::ItemsForCursor itemsForCursor;
    do {
        itemsForCursor =
                vb.checkpointManager->getNextItemsForPersistence(items);
        for (const auto& item : items) {
            if (item->getBySeqno() <= rollbackSeqno ||
                item->isCheckPointMetaItem() ||
                item->getKey().getCollectionID().isSystem()) {
                continue;
            }

            // Currently we remove prepares from the HashTable on completion but
            // they may still exist on disk. If we were to reload the prepare
            // from disk, because we have a new unpersisted one, then we would
            // end up in an inconsistent state to pre-rollback. Just remove the
            // prepare from the HashTable. We will "warm up" any incomplete
            // prepares in a later stage of rollback.
            if (item->isPending()) {
                EP_LOG_INFO(
                        "({}) Rolling back an unpersisted {} prepare with "
                        "key:{} and seqno:{}",
                        vb.getId(),
                        to_string(item->getDurabilityReqs().getLevel()),
                        cb::UserData(item->getKey().to_string()),
                        item->getBySeqno());
                vb.removeItemFromMemory(*item);
                continue;
            }

            // Committed items only past this point
            GetValue gcb = getROUnderlying(vb.getId())
                                   ->get(DiskDocKey{*item}, vb.getId());

            if (gcb.getStatus() == ENGINE_SUCCESS) {
                vb.setFromInternal(*gcb.item.get());
            } else {
                vb.removeItemFromMemory(*item);
            }
        }
    } while (itemsForCursor.moreAvailable);
}

// Perform an in-order scan of the seqno index.
// a) For each Prepared item found, add to a map of outstanding Prepares.
// b) For each Committed (via Mutation or Prepare) item, if there's an
//    outstanding Prepare then that prepare has already been Committed,
//    hence remove it from the map.
//
// At the end of the scan, all outstanding Prepared items (which did not
// have a Commit persisted to disk) will be registered with the Durability
// Monitor.
EPBucket::LoadPreparedSyncWritesResult EPBucket::loadPreparedSyncWrites(
        folly::SharedMutex::WriteHolder& vbStateLh, VBucket& vb) {
    /// Disk load callback for scan.
    struct LoadSyncWrites : public StatusCallback<GetValue> {
        LoadSyncWrites(EPVBucket& vb, uint64_t highPreparedSeqno)
            : vb(vb), highPreparedSeqno(highPreparedSeqno) {
        }

        void callback(GetValue& val) override {
            // Abort the scan early if we have passed the HPS as we don't need
            // to load any more prepares.
            if (val.item->getBySeqno() >
                static_cast<int64_t>(highPreparedSeqno)) {
                // ENOMEM may seem like an odd status code to abort the scan but
                // disk backfill to a given seqno also returns ENGINE_ENOMEM
                // when it has received all the seqnos that it cares about to
                // abort the scan.
                setStatus(ENGINE_ENOMEM);
                return;
            }

            itemsVisited++;
            if (val.item->isPending()) {
                // Pending item which was not aborted (deleted). Add to
                // outstanding Prepare map.
                outstandingPrepares.emplace(val.item->getKey(),
                                            std::move(val.item));
                return;
            }

            if (val.item->isCommitted()) {
                // Committed item. _If_ there's an outstanding prepared
                // SyncWrite, remove it (as it has already been committed).
                outstandingPrepares.erase(val.item->getKey());
                return;
            }
        }

        EPVBucket& vb;

        // HPS after which we can abort the scan
        uint64_t highPreparedSeqno = std::numeric_limits<uint64_t>::max();

        // Number of items our callback "visits". Used to validate how many
        // items we look at when loading SyncWrites.
        uint64_t itemsVisited = 0;

        /// Map of Document key -> outstanding (not yet Committed / Aborted)
        /// prepares.
        std::unordered_map<StoredDocKey, std::unique_ptr<Item>>
                outstandingPrepares;
    };

    auto& epVb = dynamic_cast<EPVBucket&>(vb);
    const auto start = std::chrono::steady_clock::now();

    // Get the kvStore. Using the RW store as the rollback code that will call
    // this function will modify vbucket_state that will only be reflected in
    // RW store. For warmup case, we don't allow writes at this point in time
    // anyway.
    auto* kvStore = getRWUnderlyingByShard(epVb.getShard()->getId());

    // Need the HPS/HCS so the DurabilityMonitor can be fully resumed
    auto vbState = kvStore->getVBucketState(epVb.getId());
    if (!vbState) {
        throw std::logic_error("EPBucket::loadPreparedSyncWrites: processing " +
                               epVb.getId().to_string() +
                               ", but found no vbucket_state");
    }

    // Insert all outstanding Prepares into the VBucket (HashTable &
    // DurabilityMonitor).
    std::vector<queued_item> prepares;
    if (vbState->persistedPreparedSeqno == vbState->persistedCompletedSeqno) {
        // We don't need to warm up anything for this vBucket as all of our
        // prepares have been completed, but we do need to create the DM
        // with our vbucket_state.
        epVb.loadOutstandingPrepares(vbStateLh, *vbState, std::move(prepares));
        // No prepares loaded
        return {0, 0};
    }

    // We optimise this step by starting the scan at the seqno following the
    // Persisted Completed Seqno. By definition, all earlier prepares have been
    // completed (Committed or Aborted).
    uint64_t startSeqno = vbState->persistedCompletedSeqno + 1;

    // The seqno up to which we will scan for SyncWrites
    uint64_t endSeqno = vbState->persistedPreparedSeqno;

    // If we are were in the middle of receiving/persisting a Disk snapshot then
    // we cannot solely rely on the PCS and PPS due to de-dupe/out of order
    // commit. We could have our committed item higher than the HPS if we do a
    // normal mutation after a SyncWrite and we have not yet fully persisted the
    // disk snapshot to correct the high completed seqno. In this case, we need
    // to read the rest of the disk snapshot to ensure that we pick up any
    // completions of prepares that we may attempt to warm up.
    //
    // Example:
    //
    // Relica receives Disk snapshot
    // [1:Prepare(a), 2:Prepare(b), 3:Mutation(a)...]
    //
    // After receiving and flushing the mutation at seqno 3, the replica has:
    // HPS - 0 (only moves on snapshot end)
    // HCS - 1 (the DM takes care of this)
    // PPS - 2
    // PCS - 0 (we can only move the PCS correctly at snap-end)
    //
    // If we warmup in this case then we load SyncWrites from seqno 1 to 2. If
    // we do this then we will skip the logical completion at seqno 3 for the
    // prepare at seqno 1. This will cause us to have a completed SyncWrite in
    // the DM when we transition to memory which will block any further
    // SyncWrite completions on this node.
    if (vbState->checkpointType == CheckpointType::Disk &&
        static_cast<uint64_t>(vbState->highSeqno) != vbState->lastSnapEnd) {
        endSeqno = vbState->highSeqno;
    }

    auto storageCB = std::make_shared<LoadSyncWrites>(epVb, endSeqno);

    // Don't expect to find anything already in the HashTable, so use
    // NoLookupCallback.
    auto cacheCB = std::make_shared<NoLookupCallback>();

    // Use ALL_ITEMS filter for the scan. NO_DELETES is insufficient
    // because (committed) SyncDeletes manifest as a prepared_sync_write
    // (doc on disk not deleted) followed by a commit_sync_write (which
    // *is* marked as deleted as that's the resulting state).
    // We need to see that Commit, hence ALL_ITEMS.
    const auto docFilter = DocumentFilter::ALL_ITEMS;
    const auto valFilter = getValueFilterForCompressionMode();

    auto* scanCtx = kvStore->initScanContext(
            storageCB, cacheCB, epVb.getId(), startSeqno, docFilter, valFilter);

    // Storage problems can lead to a null context, kvstore logs details
    if (!scanCtx) {
        EP_LOG_CRITICAL(
                "EPBucket::loadPreparedSyncWrites: scanCtx is null for {}",
                epVb.getId());
        // No prepares loaded
        return {0, 0};
    }

    auto scanResult = kvStore->scan(scanCtx);

    // If we abort our scan early due to reaching the HPS then the scan result
    // will be failure but we will have scanned correctly.
    if (storageCB->getStatus() != ENGINE_ENOMEM) {
        Expects(scanResult == scan_success);
    }

    kvStore->destroyScanContext(scanCtx);

    EP_LOG_DEBUG(
            "EPBucket::loadPreparedSyncWrites: Identified {} outstanding "
            "prepared SyncWrites for {} in {}",
            storageCB->outstandingPrepares.size(),
            epVb.getId(),
            cb::time2text(std::chrono::steady_clock::now() - start));

    // Insert all outstanding Prepares into the VBucket (HashTable &
    // DurabilityMonitor).
    prepares.reserve(storageCB->outstandingPrepares.size());
    for (auto& prepare : storageCB->outstandingPrepares) {
        prepares.emplace_back(std::move(prepare.second));
    }
    // Sequence must be sorted by seqno (ascending) for DurabilityMonitor.
    std::sort(
            prepares.begin(), prepares.end(), [](const auto& a, const auto& b) {
                return a->getBySeqno() < b->getBySeqno();
            });

    auto numPrepares = prepares.size();
    epVb.loadOutstandingPrepares(vbStateLh, *vbState, std::move(prepares));
    return {storageCB->itemsVisited, numPrepares};
}

ValueFilter EPBucket::getValueFilterForCompressionMode() {
    auto compressionMode = engine.getCompressionMode();
    if (compressionMode != BucketCompressionMode::Off) {
        return ValueFilter::VALUES_COMPRESSED;
    }

    return ValueFilter::VALUES_DECOMPRESSED;
}

void EPBucket::notifyNewSeqno(const Vbid vbid, const VBNotifyCtx& notifyCtx) {
    if (notifyCtx.notifyFlusher) {
        notifyFlusher(vbid);
    }
    if (notifyCtx.notifyReplication) {
        notifyReplication(vbid, notifyCtx.bySeqno, notifyCtx.syncWrite);
    }
}

Warmup* EPBucket::getWarmup(void) const {
    return warmupTask.get();
}

bool EPBucket::isWarmingUp() {
    return warmupTask && !warmupTask->isComplete();
}

bool EPBucket::isWarmupOOMFailure() {
    return warmupTask && warmupTask->hasOOMFailure();
}

bool EPBucket::maybeWaitForVBucketWarmup(const void* cookie) {
    if (warmupTask) {
        return warmupTask->maybeWaitForVBucketWarmup(cookie);
    }
    return false;
}

void EPBucket::initializeWarmupTask() {
    if (engine.getConfiguration().isWarmup()) {
        warmupTask = std::make_unique<Warmup>(*this, engine.getConfiguration());
    }
}

void EPBucket::startWarmupTask() {
    if (warmupTask) {
        warmupTask->start();
    } else {
        // No warmup, immediately online the bucket.
        warmupCompleted();
    }
}

bool EPBucket::maybeEnableTraffic() {
    // @todo rename.. skal vaere isTrafficDisabled elns
    auto memoryUsed =
            static_cast<double>(stats.getEstimatedTotalMemoryUsed());
    auto maxSize = static_cast<double>(stats.getMaxDataSize());

    if (memoryUsed >= stats.mem_low_wat) {
        EP_LOG_INFO(
                "Total memory use reached to the low water mark, stop warmup"
                ": memoryUsed ({}) >= low water mark ({})",
                memoryUsed,
                uint64_t(stats.mem_low_wat.load()));
        return true;
    } else if (memoryUsed > (maxSize * stats.warmupMemUsedCap)) {
        EP_LOG_INFO(
                "Enough MB of data loaded to enable traffic"
                ": memoryUsed ({}) > (maxSize({}) * warmupMemUsedCap({}))",
                memoryUsed,
                maxSize,
                stats.warmupMemUsedCap.load());
        return true;
    } else if (eviction_policy == EvictionPolicy::Value &&
               stats.warmedUpValues >=
                       (stats.warmedUpKeys * stats.warmupNumReadCap)) {
        // Let ep-engine think we're done with the warmup phase
        // (we should refactor this into "enableTraffic")
        EP_LOG_INFO(
                "Enough number of items loaded to enable traffic (value "
                "eviction)"
                ": warmedUpValues({}) >= (warmedUpKeys({}) * "
                "warmupNumReadCap({}))",
                uint64_t(stats.warmedUpValues.load()),
                uint64_t(stats.warmedUpKeys.load()),
                stats.warmupNumReadCap.load());
        return true;
    } else if (eviction_policy == EvictionPolicy::Full &&
               stats.warmedUpValues >= (warmupTask->getEstimatedItemCount() *
                                        stats.warmupNumReadCap)) {
        // In case of FULL EVICTION, warmed up keys always matches the number
        // of warmed up values, therefore for honoring the min_item threshold
        // in this scenario, we can consider warmup's estimated item count.
        EP_LOG_INFO(
                "Enough number of items loaded to enable traffic (full "
                "eviction)"
                ": warmedUpValues({}) >= (warmup est items({}) * "
                "warmupNumReadCap({}))",
                uint64_t(stats.warmedUpValues.load()),
                uint64_t(warmupTask->getEstimatedItemCount()),
                stats.warmupNumReadCap.load());
        return true;
    }
    return false;
}

void EPBucket::warmupCompleted() {
    // Snapshot VBucket state after warmup to ensure Failover table is
    // persisted.
    scheduleVBStatePersist();

    if (engine.getConfiguration().getAlogPath().length() > 0) {
        if (engine.getConfiguration().isAccessScannerEnabled()) {
            {
                LockHolder lh(accessScanner.mutex);
                accessScanner.enabled = true;
            }
            EP_LOG_INFO("Access Scanner task enabled");
            size_t smin = engine.getConfiguration().getAlogSleepTime();
            setAccessScannerSleeptime(smin, true);
        } else {
            LockHolder lh(accessScanner.mutex);
            accessScanner.enabled = false;
            EP_LOG_INFO("Access Scanner task disabled");
        }

        Configuration& config = engine.getConfiguration();
        config.addValueChangedListener(
                "access_scanner_enabled",
                std::make_unique<ValueChangedListener>(*this));
        config.addValueChangedListener(
                "alog_sleep_time",
                std::make_unique<ValueChangedListener>(*this));
        config.addValueChangedListener(
                "alog_task_time",
                std::make_unique<ValueChangedListener>(*this));
    }

    // "0" sleep_time means that the first snapshot task will be executed
    // right after warmup. Subsequent snapshot tasks will be scheduled every
    // 60 sec by default.
    ExecutorPool* iom = ExecutorPool::get();
    ExTask task = std::make_shared<StatSnap>(&engine, 0, false);
    statsSnapshotTaskId = iom->schedule(task);

    collectionsManager->warmupCompleted(*this);
}

void EPBucket::stopWarmup(void) {
    // forcefully stop current warmup task
    if (isWarmingUp()) {
        EP_LOG_INFO(
                "Stopping warmup while engine is loading "
                "data from underlying storage, shutdown = {}",
                stats.isShutdown ? "yes" : "no");
        warmupTask->stop();
    }
}<|MERGE_RESOLUTION|>--- conflicted
+++ resolved
@@ -641,95 +641,40 @@
     // then tell the rwUnderlying the 'new' state
     // (which will persisted as part of the commit() below).
 
-<<<<<<< HEAD
-        // only update the snapshot range if items were flushed, i.e.
-        // don't appear to be in a snapshot when you have no data for it
-        // We also update the checkpointType here as this should only
-        // change with snapshots.
-        if (range) {
-            proposedVBState.lastSnapStart = range->getStart();
-            proposedVBState.lastSnapEnd = range->getEnd();
-            proposedVBState.checkpointType = toFlush.checkpointType;
-        }
-
-        // Track the lowest seqno written in spock and record it as
-        // the HLC epoch, a seqno which we can be sure the value has a
-        // HLC CAS.
-        proposedVBState.hlcCasEpochSeqno = vb->getHLCEpochSeqno();
-        if (proposedVBState.hlcCasEpochSeqno == HlcCasSeqnoUninitialised &&
-            minSeqno != std::numeric_limits<uint64_t>::max()) {
-            proposedVBState.hlcCasEpochSeqno = minSeqno;
-
-            // @todo MB-37692: Defer this call at flush-success only or reset
-            //  the value if flush fails.
-            vb->setHLCEpochSeqno(proposedVBState.hlcCasEpochSeqno);
-        }
-
-        if (hcs) {
-            Expects(hcs > proposedVBState.persistedCompletedSeqno);
-            proposedVBState.persistedCompletedSeqno = *hcs;
-        }
-
-        if (hps) {
-            Expects(hps > proposedVBState.persistedPreparedSeqno);
-            proposedVBState.persistedPreparedSeqno = *hps;
-        }
-
-        proposedVBState.maxVisibleSeqno = maxVisibleSeqno;
-=======
     // only update the snapshot range if items were flushed, i.e.
     // don't appear to be in a snapshot when you have no data for it
     // We also update the checkpointType here as this should only
     // change with snapshots.
     if (range) {
-        vbstate.lastSnapStart = range->getStart();
-        vbstate.lastSnapEnd = range->getEnd();
-        vbstate.checkpointType = toFlush.checkpointType;
+        proposedVBState.lastSnapStart = range->getStart();
+        proposedVBState.lastSnapEnd = range->getEnd();
+        proposedVBState.checkpointType = toFlush.checkpointType;
     }
 
     // Track the lowest seqno written in spock and record it as
     // the HLC epoch, a seqno which we can be sure the value has a
     // HLC CAS.
-    vbstate.hlcCasEpochSeqno = vb->getHLCEpochSeqno();
-    if (vbstate.hlcCasEpochSeqno == HlcCasSeqnoUninitialised &&
+    proposedVBState.hlcCasEpochSeqno = vb->getHLCEpochSeqno();
+    if (proposedVBState.hlcCasEpochSeqno == HlcCasSeqnoUninitialised &&
         minSeqno != std::numeric_limits<uint64_t>::max()) {
-        vbstate.hlcCasEpochSeqno = minSeqno;
+        proposedVBState.hlcCasEpochSeqno = minSeqno;
 
         // @todo MB-37692: Defer this call at flush-success only or reset
         //  the value if flush fails.
-        vb->setHLCEpochSeqno(vbstate.hlcCasEpochSeqno);
-    }
-
-    // Do we need to trigger a persist of the state?
-    // If there are no "real" items to flush, and we encountered
-    // a set_vbucket_state meta-item.
-    auto options = VBStatePersist::VBSTATE_CACHE_UPDATE_ONLY;
-    if ((flushBatchSize == 0) && mustCheckpointVBState) {
-        options = VBStatePersist::VBSTATE_PERSIST_WITH_COMMIT;
+        vb->setHLCEpochSeqno(proposedVBState.hlcCasEpochSeqno);
     }
 
     if (hcs) {
-        Expects(hcs > vbstate.persistedCompletedSeqno);
-        vbstate.persistedCompletedSeqno = *hcs;
+        Expects(hcs > proposedVBState.persistedCompletedSeqno);
+        proposedVBState.persistedCompletedSeqno = *hcs;
     }
 
     if (hps) {
-        Expects(hps > vbstate.persistedPreparedSeqno);
-        vbstate.persistedPreparedSeqno = *hps;
-    }
-
-    vbstate.maxVisibleSeqno = maxVisibleSeqno;
-
-    if (rwUnderlying->snapshotVBucket(vb->getId(), vbstate, options) != true) {
-        return {true, 0};
-    }
-
-    // @todo MB-37693: The call to snapshotVBucket() could not perform any
-    //   flush to disk depending on Options. Defer this to flush-success.
-    if (vb->setBucketCreation(false)) {
-        EP_LOG_DEBUG("{} created", vbid);
->>>>>>> 17ec2f25
-    }
+        Expects(hps > proposedVBState.persistedPreparedSeqno);
+        proposedVBState.persistedPreparedSeqno = *hps;
+    }
+
+    proposedVBState.maxVisibleSeqno = maxVisibleSeqno;
 
     // Release the memory allocated for vectors in toFlush before we call
     // into KVStore::commit. This reduces memory peaks (every queued_item in
