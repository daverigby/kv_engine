/* -*- Mode: C++; tab-width: 4; c-basic-offset: 4; indent-tabs-mode: nil -*- */
/*
 *     Copyright 2012-Present Couchbase, Inc.
 *
 *   Use of this software is governed by the Business Source License included
 *   in the file licenses/BSL-Couchbase.txt.  As of the Change Date specified
 *   in that file, in accordance with the Business Source License, use of this
 *   software will be governed by the Apache License, Version 2.0, included in
 *   the file licenses/APL2.txt.
 */

#pragma once

#include "mutation_log.h"
#include "utilities/testing_hook.h"
#include "vbucket_fwd.h"

#include <folly/AtomicHashMap.h>
#include <memcached/engine_common.h>
#include <platform/atomic_duration.h>

#include <atomic>
#include <chrono>
#include <deque>
#include <iosfwd>
#include <map>
#include <mutex>
#include <unordered_set>
#include <vector>

<<<<<<< HEAD
class CookieIface;
=======
class BySeqnoScanContext;
>>>>>>> 423ad543
class Configuration;
class EPStats;
class EPBucket;
class GetValue;
class MutationLog;
class VBucketMap;
class Vbid;
enum class ValueFilter;

struct vbucket_state;

template <typename...>
class StatusCallback;

class GlobalTask;
using ExTask = std::shared_ptr<GlobalTask>;

/**
 * Class representing the current state (phase) of the warmup process.
 *
 * A normal warmup will proceed through various states, the exact sequence
 * dependinng on (amongst other things):
 * - Full vs. Value eviction.
 * - The presence of absence of an access.log file.
 * - The available memory in the bucket compared to the data size.
 */
class WarmupState {
public:
    /// Set of possible states warmup can be in.
    enum class State {
        Initialize,
        CreateVBuckets,
        LoadingCollectionCounts,
        EstimateDatabaseItemCount,
        LoadPreparedSyncWrites,
        PopulateVBucketMap,
        KeyDump,
        LoadingAccessLog,
        CheckForAccessLog,
        LoadingKVPairs,
        LoadingData,
        Done
    };

    // Assignment disallowed; use transition() to modify current state.
    WarmupState& operator=(const WarmupState&) = delete;
    WarmupState& operator=(WarmupState&&) = delete;

    /**
     * Transition to the specified state. If the transition `current` -> `to`
     * is valid then changes the current state to `to`, otherwise throws
     * std::runtime_error
     * @param to The new state to move to.
     * @param allowAnystate If true, force the transition to the given state.
     */
    void transition(State to, bool allowAnystate);

    const char* toString() const;

    State getState() const {
        return state;
    }

private:
    std::atomic<State> state{State::Initialize};

    const char* getStateDescription(State val) const;

    /**
     * @returns true if the `to` state is legal transition based on the state
     *          warmup is currently in.
     */
    bool legalTransition(State to) const;

    friend std::ostream& operator<< (std::ostream& out,
                                     const WarmupState &state);
};

/**
 * The Warmup class is responsible for "warming-up" an ep-engine bucket on
 * startup to restore its state from disk.
 *
 * Warmup is a multi stage process, with the exact sequence of stages depending
 * on:
 * a) Eviction mode (full or value)
 * b) Presence of access.log files
 * c) Size of bucket quota vs size of data to load.
 *
 * The possible state transitions are:
 *
 *                [Initialise]
 *                     |
 *                     V
 *              [CreateVBuckets]
 *                     |
 *                     V
 *           [LoadingCollectionCounts]
 *                     |
 *                     V
 *          [EstimateDatabaseItemCount]
 *                     |
 *                     V
 *          [LoadPreparedSyncWrites]
 *                     |
 *                     V
 *            [PopulateVBucketMap]
 *                     |
 *                Eviction mode?
 *               /           \
 *            Value          Full
 *              |             |
 *              V             |
 *          [KeyDump]         |
 *              |             |
 *              V             V
 *            [CheckForAccessLog]
 *                     |
 *              Access Log Found?
 *               /              \
 *             Yes              No - Eviction mode?
 *              |                   /            \
 *              |                 Value          Full
 *              |                  |              |
 *              V                  |              V
 *       [LoadingAccessLog]        |       [LoadingKVPairs]
 *              |                  |              |
 *     maybe Enable Traffic?       |              |
 *     /                  \        |              |
 *    Yes                 No       |              |
 *     |                  |        |              |
 *     |                  V        V              |
 *     |                [LoadingData]             |
 *     |                     |                    |
 *     \---------------------+--------------------/
 *                           |
 *                           V
 *                        [Done]
 *
 * KV-engine has the following behaviour as warmup runs.
 *
 * Whilst the following phases are incomplete:
 *
 *    Initialise
 *    CreateVBuckets
 *    LoadingCollectionCounts
 *    EstimateDatabaseItemCount
 *    LoadPreparedSyncWrites
 *    PopulateVBucketMap
 *
 *  1) setVBucket requests are queued (using the EWOULDBLOCK mechanism)
 *  2) The VBucket map is empty. No operation can find a VBucket object to
 *     operate on. For CRUD operations externally clients will see
 *     'temporary_failure' instead of 'not_my_vbucket'.
 *  3) DCP Consumers cannot be created.
 *  4) DCP Producers can be created, but stream-request will fail with
 *     'not_my_vbucket'.
 *
 * On completion of PopulateVBucketMap:
 *
 *  1) All queued setVBucket requests are notified and all new setVBucket
 *     requests can be processed.
 *  2) The VBucket map is populated and operations can now find VBucket objects.
 *     * DCP producer stream-requests can now be processed.
 *     * Value Eviction buckets all CRUD operations will return
 *       'temporary_failure'.
 *     * Full Eviction buckets:
 *       a) Create and update operations return 'temporary_failure'.
 *       b) Read operations are processed. Note that read of a non-existent key
 *          results in a return code of 'temporary_failure' (MB-34909)
 *       c) Delete operations are processed,  Note that delete of a
 *          non-existent key results in a return code of 'temporary_failure'
 *          (MB-34909)
 *
 * At this point the above behaviour remains in place until warmup is considered
 * complete. Warmup completing happens in a number of the tasks.
 *
 *    KeyDump
 *    LoadingAccessLog
 *    LoadingKVPairs
 *    Done
 *
 * Note that once warmup is complete (Warmup::isComplete() returns true) the
 * warmup will conclude the phase and short-cut to Done.
 * When Warmup::isComplete() returns true:
 *  1) all CRUD operations are fully processed.
 *  2) DCP consumers can be created.
 */
class Warmup {
public:
    Warmup(EPBucket& st, Configuration& config);

    ~Warmup();

    Warmup(const Warmup&) = delete;
    Warmup& operator=(const Warmup&) = delete;
    Warmup(Warmup&&) = delete;
    Warmup& operator=(Warmup&&) = delete;

    void start();
    void stop();

    size_t getEstimatedItemCount() const;

    void addStats(const AddStatFn& add_stat, const CookieIface* c) const;

    std::chrono::steady_clock::duration getTime() {
        return warmup.load();
    }

    void setWarmupTime() {
        std::lock_guard<std::mutex> lock(warmupStart.mutex);
        warmup.store(std::chrono::steady_clock::now() - warmupStart.time +
                     std::chrono::steady_clock::duration(1));
    }

    size_t doWarmup(MutationLog& lf,
                    const std::map<Vbid, vbucket_state>& vbmap,
                    StatusCallback<GetValue>& cb);

    bool isComplete() const {
        return warmupComplete.load();
    }

    bool setComplete() {
        bool inverse = false;
        return warmupComplete.compare_exchange_strong(inverse, true);
    }

    /**
     * This method store the given cookie for later notification iff Warmup has
     * yet to reach and complete the PopulateVBucketMap phase.
     *
     * @param cookie the callers cookie which might be stored for later
     *        notification (see return value)
     * @return true if the cookie was stored for later notification, false if
     *         not.
     */
    bool maybeWaitForVBucketWarmup(const CookieIface* cookie);

    /**
     * Perform any notifications to any pending setVBState operations and mark
     * that vbucket creation is complete.
     */
    void processCreateVBucketsComplete();

    bool setOOMFailure() {
        bool inverse = false;
        return warmupOOMFailure.compare_exchange_strong(inverse, true);
    }

    bool hasOOMFailure() { return warmupOOMFailure.load(); }

    bool hasSetVbucketStateFailure() const {
        return failedToSetAVbucketState;
    };

    WarmupState::State getWarmupState() const {
        return state.getState();
    }

    /**
     * Testing hook which if set is called every time warmup transitions to
     * a new state.
     */
    TestingHook<WarmupState::State> stateTransitionHook;

private:
    void addToTaskSet(size_t taskId);
    void removeFromTaskSet(size_t taskId);

    void step();

    void setEstimatedWarmupCount(size_t num);

    /*
     * Methods called by the different tasks to perform the given warmup stage.
     *
     * See `Warmup` class-level comment for flowchart of these stages.
     */

    /**
     * Initialises warmup:
     * - Determines if this was a clean shutdown (based on last persisted stats)
     * - Scans the data directory to determine which vBuckets exist on-disk,
     *   from that populating Warmup::shardVbIds vector of shards to vbucket
     *   stats to warmup.
     */
    void initialize();

    /**
     * Creates VBucket objects in memory for the given shard:
     * - For each vbucket found on disk; create an in-memory VBucket object
     *   from the on-disk state.
     */
    void createVBuckets(uint16_t shardId);

    /**
     * Loads the persisted per-collection document count for each vBucket in
     * the given shard.
     */
    void loadCollectionStatsForShard(uint16_t shardId);

    /**
     * Loads the item count of each vBucket from disk for the given shardId:
     * - Reads the item count from disk and sets VBucket::numTotalItems
     * - Updates Warmup::estimatedItemCount with the estimated total items
     *   needed for warmup.
     */
    void estimateDatabaseItemCount(uint16_t shardId);

    /**
     * Loads all prepared SyncWrites for each vBucket in the given shard
     * - Performs a KVStore scan against the DurabilityPrepare namespace,
     *   loading all found documents into memory.
     */
    void loadPreparedSyncWrites(uint16_t shardId);

    /**
     * Adds all warmed up vbuckets (for the shard) to the bucket's VBMap, once
     * added to the VBMap the rest of the system will be able to locate and
     * operate on the VBucket, so this phase must only run once each vbucket is
     * completely initialised.
     * @param shardId The shard for which population should occur
     */
    void populateVBucketMap(uint16_t shardId);

    /**
     * Checks for the existance of an access log file for each shard:
     * - Checks if traffic should be enabled (i.e. enough data already
     *   loaded) - if true transitions to State::Done
     * - Checks for the existance of access logs for all shards.
     */
    void checkForAccessLog();

    /**
     * Loads the access log for the given shardId:
     * - Reads a batch of keys from the access log
     * - For each key read, attempt to fetch key+value from the underlying
     *   KVStore.
     * - If key exists (wasn't subsequently deleted), insert into the
     *   HashTable.
     */
    void loadingAccessLog(uint16_t shardId);

    /* Terminal state of warmup. Updates statistics and marks warmup as
     * completed
     */
    void done();

    /* Returns the number of KV stores that holds the states of all the vbuckets */
    uint16_t getNumKVStores();

    void populateShardVbStates();

    using MakeBackfillTaskFn = std::function<ExTask(size_t)>;
    /**
     * Helper method to schedule a WarmupBackfillTask for each shard
     * @param makeBackfillTask function that will be call to create a
     * WarmupBackfillTask for a given shard based on it's shardId.
     */
    void scheduleBackfillTask(MakeBackfillTaskFn makeBackfillTask);

    void scheduleInitialize();
    void scheduleCreateVBuckets();
    void scheduleLoadingCollectionCounts();
    void scheduleEstimateDatabaseItemCount();
    void scheduleLoadPreparedSyncWrites();
    void schedulePopulateVBucketMap();
    void scheduleKeyDump();
    void scheduleCheckForAccessLog();
    void scheduleLoadingAccessLog();
    void scheduleLoadingKVPairs();
    void scheduleLoadingData();
    void scheduleCompletion();

    void transition(WarmupState::State to, bool force = false);

    WarmupState state;

    EPBucket& store;
    Configuration& config;

    // Unordered set to hold the current executing tasks
    std::mutex taskSetMutex;
    std::unordered_set<size_t> taskSet;

    // Stores the time when the warmup process has started.
    // Lock the mutex when reading from or writing to the time member,
    // in order to synchronise access from multiple threads.
    struct {
        std::mutex mutex;
        std::chrono::steady_clock::time_point time;
    } warmupStart;

    // Time it took to load metadata and complete warmup, stored atomically.
    cb::AtomicDuration<> metadata;
    cb::AtomicDuration<> warmup;

    std::vector<std::map<Vbid, vbucket_state>> shardVbStates;
    std::atomic<size_t> threadtask_count{0};

    /// vector of vectors of VBucket IDs (one vector per shard). Each vector
    /// contains all vBucket IDs which are present for the given shard.
    std::vector<std::vector<Vbid>> shardVbIds;

    cb::AtomicDuration<> estimateTime;
    std::atomic<size_t> estimatedItemCount{std::numeric_limits<size_t>::max()};
    bool cleanShutdown{false};
    bool corruptAccessLog{false};
    std::atomic<bool> warmupComplete{false};
    std::atomic<bool> warmupOOMFailure{false};
    std::atomic<size_t> estimatedWarmupCount{
            std::numeric_limits<size_t>::max()};

    /// All of the cookies which need notifying when create-vbuckets is done
    std::deque<const CookieIface*> pendingCookies;
    /// flag to mark once warmup is passed createVbuckets
    bool createVBucketsComplete{false};
    /// A mutex which gives safe access to the cookies and state flag
    std::mutex pendingCookiesMutex;
    /// True if we've been unable to persist vbucket state during warmup
    bool failedToSetAVbucketState{false};

    /**
     * Any vbucket found in the CreateVBuckets phase are added here and then
     * removed at the PopulateVBucketMap phase
     */
    folly::AtomicHashMap<uint16_t, VBucketPtr> warmedUpVbuckets;

    std::deque<MutationLog> accessLog;

    // To avoid making a number of methods on Warmup public; grant friendship
    // to the various Tasks which run the stages of warmup.
    friend class WarmupInitialize;
    friend class WarmupCreateVBuckets;
    friend class WarmupLoadingCollectionCounts;
    friend class WarmupEstimateDatabaseItemCount;
    friend class WarmupLoadPreparedSyncWrites;
    friend class WarmupPopulateVBucketMap;
    friend class WarmupCheckforAccessLog;
    friend class WarmupKeyDump;
    friend class WarmupLoadAccessLog;
    friend class WarmupVbucketVisitor;
    friend class WarmupBackfillTask;
    friend class WarmupLoadingKVPairs;
    friend class WarmupLoadingData;
    friend class WarmupCompletion;
};<|MERGE_RESOLUTION|>--- conflicted
+++ resolved
@@ -28,11 +28,8 @@
 #include <unordered_set>
 #include <vector>
 
-<<<<<<< HEAD
 class CookieIface;
-=======
 class BySeqnoScanContext;
->>>>>>> 423ad543
 class Configuration;
 class EPStats;
 class EPBucket;
