/* -*- Mode: C++; tab-width: 4; c-basic-offset: 4; indent-tabs-mode: nil -*- */
/*
 *     Copyright 2016-Present Couchbase, Inc.
 *
 *   Use of this software is governed by the Business Source License included
 *   in the file licenses/BSL-Couchbase.txt.  As of the Change Date specified
 *   in that file, in accordance with the Business Source License, use of this
 *   software will be governed by the Apache License, Version 2.0, included in
 *   the file licenses/APL2.txt.
 */

#pragma once

<<<<<<< HEAD
#include "array_histogram.h"
=======
>>>>>>> c253ed69
#include "copyable_atomic.h"
#include "probabilistic_counter.h"
#include "stored-value.h"

#include <platform/corestore.h>
#include <platform/non_negative_counter.h>

#include <array>
#include <functional>

class AbstractStoredValueFactory;
struct DocKey;
class HashTableVisitor;
class HashTableDepthVisitor;

/**
 * Mutation types as returned by store commands.
 */
enum class MutationStatus : uint16_t {
    NotFound, //!< The item was not found for update
    InvalidCas, //!< The wrong CAS identifier was sent for a CAS update
    WasClean, //!< The item was clean before this mutation
    WasDirty, //!< This item was already dirty before this mutation
    IsLocked, //!< The item is locked and can't be updated.
    NoMem, //!< Insufficient memory to store this item.
    NeedBgFetch, //!< Require a bg fetch to process SET op,
    IsPendingSyncWrite, //!< The item a pending SyncWrite and can't be updated.
};
std::string to_string(MutationStatus status);

/**
 * Result from add operation.
 */
enum class AddStatus : uint16_t {
    Success, //!< Add was successful.
    NoMem, //!< No memory for operation
    Exists, //!< Did not update -- item exists with this key
    UnDel, //!< Undeletes an existing dirty item
    AddTmpAndBgFetch, //!< Create a tmp item and schedule a bg metadata fetch
    BgFetch //!< Schedule a bg metadata fetch to process ADD op
};

/**
 * Result from temporary add operation.
 */
enum class TempAddStatus : uint8_t {
    NoMem,  //No memory for operation
    BgFetch //Schedule a background fetch
};

/// Result from delete options.
enum class DeletionStatus : uint8_t {
    Success, // Item was successfully marked as deleted.
    IsPendingSyncWrite, //!< The item a pending SyncWrite and can't be deleted.
};

enum class DeletionDurability : uint8_t {};
/**
 * A container of StoredValue instances.
 *
 * The HashTable class is an unordered, associative array which maps
 * DocKey to StoredValues.
 *
 * Overview
 * ========
 *
 * It supports a limited degree of concurrent access - the underlying
 * HashTable buckets are guarded by N ht_locks; where N is typically of the
 * order of the number of CPUs. Essentially ht bucket B is guarded by
 * mutex B mod N.
 *
 * StoredValue objects can have their value (Blob object) ejected, making the
 * value non-resident. Such StoredValues are still in the HashTable, and their
 * metadata (CAS, revSeqno, bySeqno, etc) is still accessible, but the value
 * cannot be accessed until it is fetched from disk. This is value eviction.
 *
 * Additionally, we can eject the whole StoredValue from the HashTable.
 * We no longer know if the item even exists from the HashTable, and need to go
 * to disk to definitively know if it exists or not. Note that even though the
 * HashTable has no direct knowledge of the item now, it /does/ track the total
 * number of items which exist but are not resident (see numNonResidentItems).
 * This is full eviction.
 *
 * The HashTable can hold StoredValues which are either 'valid' (i.e. represent
 * the current state of that key), or which are logically deleted. Typically
 * StoredValues which are deleted are only held in the HashTable for a short
 * period of time - until the deletion is recorded on disk by the Flusher, at
 * which point they are removed from the HashTable by PersistenceCallback (we
 * don't want to unnecessarily spend memory on items which have been deleted).
 *
 * The HashTable can hold up to 1 Committed Item, *and* up to 1 Pending Item
 * for each Key.
 * Committed items are the "normal" item stored - they represent the current
 * value of a key.
 * Pending items are needed to support SyncWrites - they are items which are
 * proposed to be the "next" value for a key, but are awaiting confirmation
 * from sufficient other nodes before they can be committed - at which point
 * the Pending Item is converted to a Committed one.
 *
 * Different uses of the HashTable will want to access potentially different
 * items:
 *   - when performing a read() then only Committed items will typically want
 *     to be searched for - even if a Pending item exists it should be ignored.
 *   - When performing a write() then both Committed and Pending items typically
 *     want to be searched - as a Pending item will typically block any changes
 *     to the key until it is later committed (or aborted).
 *
 * To facilitate this, find..() operations on the HashTable check for both
 * Committed and Pending SVs (as appropriate):
 *
 * A) findForRead() - Only returns Committed items; Pending items are ignored.
 *
 * B) findForWrite() - Returns either Committed or Pending items; if both
 *    Pending and Committed items exist for a key then the Pending item is
 *    returned.
 *
 * Implementation
 * ==============
 *
 * The HashTable object is implemented as a vector of buckets; each bucket
 * being unique_ptr<StoredValue>. Keys are hashed mod size() to select the
 * bucket; then chaining is used (StoredValue::chain_next_or_replacement) to
 * handle any collisions.
 *
 * The HashTable can be resized if it grows too full - this is done by
 * acquiring all the ht_locks, and then allocating a new vector of buckets and
 * re-hashing all elements into the new table. While resizing is occuring all
 * other access to the HashTable is blocked.
 *
 * Support for holding both Committed and Pending items requires that we
 * can represent having for each key, either:
 *  1. No item present
 *  2. Only a Pending item
 *  3. Only a Committed item
 *  4. Both Pending and Committed items.
 *
 * This is implemented by using the same key for both (so they map to the same
 * hash bucket), and then connecting them via the chain_next_of_replacement
 * field. If both Pending or Committed items are present then the Pending item
 * is the first one in the chain; the StoredValue::committed flag is used to
 * distinguish between them.
 */
class HashTable {
public:
    /**
     * Datatype counts; one element for each combination of datatypes
     * (e.g. JSON, JSON+XATTR, JSON+Snappy, etc...)
     */
<<<<<<< HEAD
    using DatatypeCombo = std::array<ssize_t, cb::mcbp::datatype::highest + 1>;
=======
    using DatatypeCombo = std::array<ssize_t,
                                     mcbp::datatype::highest + 1>;
>>>>>>> c253ed69
    // Logically could be an array of NonNegativeCounters, but this type
    // is used in a LastLevelCacheStore; the copy for one core _may_ go
    // negative, even though the sum across cores for each entry will be
    // non-negative.
<<<<<<< HEAD
    using AtomicDatatypeCombo = std::array<CopyableAtomic<ssize_t>,
                                           cb::mcbp::datatype::highest + 1>;

    /**
     * A histogram of all possible MFU values.
     */
    using MFUHistogram =
            ArrayHistogram<uint64_t, std::numeric_limits<uint8_t>::max() + 1>;
=======
    using AtomicDatatypeCombo =
            std::array<CopyableAtomic<ssize_t>, mcbp::datatype::highest + 1>;
>>>>>>> c253ed69

    /**
     * Represents a position within the hashtable.
     *
     * Currently opaque (and constant), clients can pass them around but
     * cannot reposition the iterator.
     */
    class Position {
    public:
        // Allow default construction positioned at the start,
        // but nothing else.
        Position() : ht_size(0), lock(0), hash_bucket(0) {}

        bool operator==(const Position& other) const {
            return (ht_size == other.ht_size) &&
                   (lock == other.lock) &&
                   (hash_bucket == other.hash_bucket);
        }

        bool operator!=(const Position& other) const {
            return ! (*this == other);
        }

    private:
        Position(size_t ht_size_, size_t lock_, size_t hash_bucket_)
            : ht_size(ht_size_), lock(lock_), hash_bucket(hash_bucket_) {
        }

        // Size of the hashtable when the position was created.
        size_t ht_size;
        // Lock ID we are up to.
        size_t lock;
        // hash bucket ID (under the given lock) we are up to.
        size_t hash_bucket;

        friend class HashTable;
        friend std::ostream& operator<<(std::ostream& os, const Position& pos);
    };

    // forward decl.
    class HashBucketLock;

    // Callback type used to check if a stored value should have its MFU
    // recorded in a histogram. As this decision is vb-level logic, this
    // callback is provided from the vbucket.
    using ShouldTrackMFUCallback = std::function<bool(
            const HashTable::HashBucketLock& lh, const StoredValue& v)>;

    static bool defaultShouldTrackMFUCallback(
            const HashTable::HashBucketLock& lh, const StoredValue& v) {
        return false;
    }

    /**
     * Records various statistics about a HashTable object.
     *
     * Due to the number of items we typically store in HashTable, it isn't
     * feasible to calculate statistics on-demand - e.g. to count the number
     * of deleted items we don't want to iterate the HashTable counting how
     * many SVs have isDeleted() set.
     * Instead, we maintain a number of 'running' counters, updating the overall
     * counts whenever items are added/removed/their state changes.
     *
     * Clients can read current statistics values via the various get() methods,
     * however updating statistics values is performed by the prologue() and
     * epilogue() methods.
     */
    class Statistics {
    public:
<<<<<<< HEAD
        explicit Statistics(EPStats& epStats, ShouldTrackMFUCallback callback);
=======
        explicit Statistics(EPStats& epStats);
>>>>>>> c253ed69

        /**
         * Set of properties on a StoredValue which are considerd by statistics
         * tracking.
         * Used by prologue() / epilogue() to update HashTable statistics.
         */
        struct StoredValueProperties {
<<<<<<< HEAD
            explicit StoredValueProperties(
                    const HashTable::HashBucketLock& lh,
                    const StoredValue* sv,
                    const ShouldTrackMFUCallback& shouldTrackMfuCallback);
=======
            explicit StoredValueProperties(const StoredValue* sv);
>>>>>>> c253ed69

            // Following members are set to the equivalent property of the
            // given StoredValue.
            // Default values are such that a default-constructed object is
            // equivlent to a non-existent SV.
            int size = 0;
            int metaDataSize = 0;
            int uncompressedSize = 0;
            CollectionID cid;
            protocol_binary_datatype_t datatype = PROTOCOL_BINARY_RAW_BYTES;
            bool isValid = false;
            bool isResident = false;
            bool isDeleted = false;
            bool isTempItem = false;
            bool isSystemItem = false;
            bool isPreparedSyncWrite = false;
            uint8_t freqCounter = 0;

            // A ShouldTrackMFUCallback is provided to allow the owning vb
            // to determine if the HT should track the MFU of this item
            bool shouldTrackMFU = false;
        };

        /**
         * Snapshot the "pre" StoredValue statistics-related properties before
         * modifying a StoredValue.
         *
         * This function should be called before modifying *any* StoredValue
         * object, if modifying it may affect any of the HashTable counts. For
         * example, when we remove a StoredValue we must decrement any counts
         * which it matches; or when we change its datatype we must decrement
         * the count of the old datatype and increment the new count.
         *
         * It returns a StoredValueProperties object which records all
         * StoredValue properties which affect HashTable statistics. For example
         * it records the value size, datatype, temp flag, ...
         *
         * After modifying the StoredValue, the StoredValueProperties object
         * should be passed into epilogue() which compares the "post" state of
         * the StoredValue with the "pre" properties and updates statistics as
         * appropriate.
         *
         * See also: epilogue().
         * @param sv StoredValue which is about to be modified.
         */
        StoredValueProperties prologue(const HashTable::HashBucketLock& hbl,
                                       const StoredValue* sv) const;

        /**
         * Update HashTable statistics after modifying a StoredValue.
         *
         * This function should be called after modifying *any* StoredValue
         * object, if modifying it may affect any of the HashTable counts. For
         * example, if the datatype of a StoredValue may have changed; then
         * datatypeCounts needs to be updated.
         *
         * @param pre StoredValueProperties from before the StoredValue
         *                   was modified.
         * @param post StoredValue which has just been modified.
         */
        void epilogue(const HashTable::HashBucketLock& hbl,
                      StoredValueProperties pre,
                      const StoredValue* post);

        /**
         * Sets the callback to be invoked whenever prologue() or epilogue() are
         * called.
         */
        void setMemChangedCallback(std::function<void(int64_t delta)> callback);

        /**
         * Gets the callback which is invoked whenever prologue() or epilogue()
         * are called.
         */
        const std::function<void(int64_t delta)>& getMemChangedCallback() const;

        /**
         * Use the provided callback to determine if a StoredValue should have
         * its MFU tracked in a histogram.
         *
         * Used to track the MFU of a subset of items (currently, items which
         * are suitable for eviction).
         */
        bool shouldTrackMFU(const HashTable::HashBucketLock& lh,
                            const StoredValue& v) const;

        /// Reset the values of all statistics to zero.
        void reset();

        size_t getNumItems() const;

        size_t getNumNonResidentItems() const;

        size_t getNumDeletedItems() const;

        size_t getNumTempItems() const;

        size_t getNumSystemItems() const;

        size_t getNumPreparedSyncWrites() const;
<<<<<<< HEAD

        DatatypeCombo getDatatypeCounts() const;

        size_t getCacheSize() const;

        size_t getMetaDataMemory() const;

        size_t getMemSize() const;

        size_t getUncompressedMemSize() const;

        /**
         * Record (in the evictableMFUHist) the frequency counter value of an
         * evictable item which is stored in the containing HashTable.
         * @param mfu frequency counter of the item
         */
        void recordMFU(uint8_t mfu);

        /**
         * Remove a record of a frequency counter value from evictableMFUHist.
         *
         * To be used when an item which was previously evictable (and had its
         * mfu recorded with `recordMFU(mfu)`) is removed from the
         * HashTable, made non-evictable, or has had its MFU changed.
         *
         * @param mfu frequency counter of the item
         */
        void removeMFU(uint8_t mfu);

        /**
         * Get the histogram tracking MFU values of items which are currently
         * evictable.
         */
        const auto& getEvictableMFUHistogram() const {
            return evictableMFUHist;
        }

    private:
        // Histogram used to record the MFU values of all evictable items.
        // Contains a flat array of uint64_t counts for every possible MFU
        // value.
        MFUHistogram evictableMFUHist;

        struct CacheLocalStatistics;

=======

        DatatypeCombo getDatatypeCounts() const;

        size_t getCacheSize() const;

        size_t getMetaDataMemory() const;

        size_t getMemSize() const;

        size_t getUncompressedMemSize() const;

    private:
        struct CacheLocalStatistics;

>>>>>>> c253ed69
        LastLevelCacheStore<CacheLocalStatistics> llcLocal;

        /**
         * Used to hold the function to invoke whenever Statistics::epilogue is
         * called. This allows an object to listen on changes to HashTable
         * Statistics - for example to accumulate counts across multiple
         * vBuckets.
         */
        std::function<void(int64_t delta)> memChangedCallback{[](int64_t) {}};

        /**
         * Statistics need to track the distribution of MFU values for a subset
         * of items (specifically, those which could be evicted).
         * However, exactly what criteria a StoredValue must meet to be
         * tracked varies by bucket type.
         * This callback is provided by the vbucket so statistics can be
         * tracked without the hashtable having specific knowledge of the
         * vbucket.
         */
        const ShouldTrackMFUCallback shouldTrackMfuCallback;

        EPStats& epStats;

        friend class HashTableIntrospector;
    };

    /**
     * Represents a locked hash bucket that provides RAII semantics for the lock
     *
     * A simple container which holds a lock and the bucket_num of the
     * hashtable bucket it has the lock for.
     */
    class HashBucketLock {
    public:
        HashBucketLock()
            : bucketNum(-1) {}

        HashBucketLock(int bucketNum, std::mutex& mutex)
            : bucketNum(bucketNum), htLock(mutex) {
        }

        HashBucketLock(HashBucketLock&& other)
            : bucketNum(other.bucketNum), htLock(std::move(other.htLock)) {
        }

        // Cannot copy HashBucketLock.
        HashBucketLock(const HashBucketLock& other) = delete;
        HashBucketLock& operator=(const HashBucketLock& other) = delete;

        HashBucketLock& operator=(HashBucketLock&& other) {
            bucketNum = other.bucketNum;
            htLock = std::move(other.htLock);
            return *this;
        }

        int getBucketNum() const {
            return bucketNum;
        }

        const std::unique_lock<std::mutex>& getHTLock() const {
            return htLock;
        }

        std::unique_lock<std::mutex>& getHTLock() {
            return htLock;
        }

    private:
        int bucketNum;
        std::unique_lock<std::mutex> htLock;
    };

    /**
     * Create a HashTable.
     *
     * @param st the global stats reference
     * @param svFactory Factory to use for constructing stored values
     * @param initialSize the number of hash table buckets to initially create.
     * @param locks the number of locks in the hash table
     * @param freqCounterIncFactor The increment factor for the frequency
     *        counters
     * @param shouldTrackMfuCallback callback used to check if a value can be
     *        evicted from the HashTable safely.
     */
    HashTable(EPStats& st,
              std::unique_ptr<AbstractStoredValueFactory> svFactory,
              size_t initialSize,
              size_t locks,
              double freqCounterIncFactor,
              ShouldTrackMFUCallback shouldTrackMfuCallback =
                      defaultShouldTrackMFUCallback);

    ~HashTable();
    HashTable(const HashTable&) = delete;
    const HashTable& operator=(const HashTable&) = delete;

    size_t memorySize() {
        return sizeof(HashTable)
            + (size * sizeof(StoredValue*))
            + (mutexes.size() * sizeof(std::mutex));
    }

    /**
     * Get the number of hash table buckets this hash table has.
     */
    size_t getSize() { return size; }

    /**
     * Get the number of locks in this hash table.
     */
    size_t getNumLocks() { return mutexes.size(); }

    /**
     * Get the number of in-memory non-resident and resident items within
     * this hash table.
     * - Includes items which are marked as deleted (but held in memory).
     * - Does *not* include temporary items - as such the actual number of
     *   HashTable slots occupied is the sum of getNumInMemoryItems() and
     *   getNumTempItems()
     */
    size_t getNumInMemoryItems() const {
        return valueStats.getNumItems();
    }

    /**
     * Get the number of deleted items in the hash table.
     * Excludes system events and prepared items.
     */
    size_t getNumDeletedItems() const {
        return valueStats.getNumDeletedItems();
    }

    /**
     * Get the number of in-memory non-resident items within this hash table.
     */
    size_t getNumInMemoryNonResItems() const {
        return valueStats.getNumNonResidentItems();
    }

    /**
     * Get the number of non-resident and resident items managed by
     * this hash table. Includes items marked as deleted.
     */
    size_t getNumItems() const {
        return valueStats.getNumItems();
    }

    size_t getNumSystemItems() const {
        return valueStats.getNumSystemItems();
    }

    size_t getNumPreparedSyncWrites() const {
        return valueStats.getNumPreparedSyncWrites();
    }

    /**
     * Sets the frequencyCounterSaturated function to the callback function
     * passed in.
     * @param - callbackFunction  The function to set
     *                            frequencyCounterSaturated to.
     */
    void setFreqSaturatedCallback(std::function<void()> callbackFunction) {
        frequencyCounterSaturated = callbackFunction;
    }

    /**
     * Sets the callback to be invoked whenever HashTable::Statistics::prologue
     * or HashTable::Statistics::epilogue are called. This allows changes in
     * HashTable Statistics to be monitored.
     */
    void setMemChangedCallback(std::function<void(int64_t delta)> callback) {
        valueStats.setMemChangedCallback(std::move(callback));
    }

    /**
     * Gets the callback invoked whenever HashTable::Statistics::prologue
     * or HashTable::Statistics::epilogue are called.
     */
    const std::function<void(int64_t delta)>& getMemChangedCallback() const {
        return valueStats.getMemChangedCallback();
    }

    /**
     * Gets a reference to the frequencyCounterSaturated function.
     * Currently used for testing purposes.
     *
     */
    std::function<void()>& getFreqSaturatedCallback() {
        return frequencyCounterSaturated;
    }

    /**
     * Remove in case of a temporary item
     *
     * @param hbl Hash table lock
     * @param v   Stored Value that needs to be cleaned up
     *
     */
    void cleanupIfTemporaryItem(const HashBucketLock& hbl,
                                StoredValue& v);

    /**
     * Get the number of items whose values are ejected from this hash table.
     */
    size_t getNumEjects() { return numEjects; }

    /**
     * Get the total cache size of this hash table.
     *
     * Defined as: (StoredValue + keylen + valuelen) for all items in HT.
     */
    size_t getCacheSize() const {
        return valueStats.getCacheSize();
    }

    /**
     * Get the total item memory size in this hash table.
     */
    size_t getItemMemory() const {
        return valueStats.getMemSize();
    }

    /**
     * Get the total metadata memory size in this hash table.
     */
    size_t getMetadataMemory() const {
        return valueStats.getMetaDataMemory();
    }

    size_t getUncompressedItemMemory() const {
        return valueStats.getUncompressedMemSize();
    }

    /**
     * Clear the hash table.
     *
     * @param deactivate true when this hash table is being destroyed completely
     */
    void clear(bool deactivate = false);

    /**
     * Get the number of times this hash table has been resized.
     */
    size_t getNumResizes() { return numResizes; }

    /**
     * Get the number of temp. items within this hash table.
     */
    size_t getNumTempItems() const {
        return valueStats.getNumTempItems();
    }

    DatatypeCombo getDatatypeCounts() const {
        return valueStats.getDatatypeCounts();
    }

    /**
     * Automatically resize to fit the current data.
     */
    void resize();

    /**
     * Resize to the specified size.
     */
    void resize(size_t to);

    /**
     * Result of the findForRead() method.
     */
    struct FindROResult {
        /// If find successful then pointer to found StoredValue; else nullptr.
        const StoredValue* storedValue;
        /**
         * The (locked) HashBucketLock for the given key. Note this always
         * returns a locked object; even if the requested key doesn't exist.
         * This is to facilitate use-cases where the caller subsequently needs
         * to insert a StoredValue for this key, to avoid unlocking and
         * re-locking the mutex.
         */
        HashBucketLock lock;
    };

    /**
     * Find an item with the specified key for read-only access.
     *
     * Only StoredValues which are committed will be returned, unless the key
     * has a Pending SyncWrite which is MaybeVisible - in which case that
     * PreparedMaybeVisible item will be returned (so caller should check and
     * block access to the key).
     *
     * @param key The key of the item to find
     * @param trackReference Should this lookup update referenced status (i.e.
     *                       increase the hotness of this key?)
     * @param wantsDeleted whether a deleted value needs to be returned
     * @param fetchRequestedForReplicaItem used to inform the method if we are
     * finding an item for a GET_REPLICA op
     *                     or not
     * @return A FindROResult consisting of:
     *         - a pointer to a StoredValue -- NULL if not found
     *         - a (locked) HashBucketLock for the key's hash bucket.
     */
    FindROResult findForRead(
            const DocKey& key,
            TrackReference trackReference = TrackReference::Yes,
            WantsDeleted wantsDeleted = WantsDeleted::No,
            ForGetReplicaOp fetchRequestedForReplicaItem = ForGetReplicaOp::No);

    /**
     * Result of the findFor...() methods which return a non-const result.
     */
    struct FindResult {
        /// If find successful then pointer to found StoredValue; else nullptr.
        StoredValue* storedValue;
        /**
         * The (locked) HashBucketLock for the given key. Note this always
         * returns a locked object; even if the requested key doesn't exist.
         * This is to facilitate use-cases where the caller subsequently needs
         * to insert a StoredValue for this key, to avoid unlocking and
         * re-locking the mutex.
         */
        HashBucketLock lock;
    };

    /**
     * StoredValueProxy currently serves no purpose and will be removed in a
     * future branch.
     */
    class StoredValueProxy {
    public:
        StoredValueProxy(HashBucketLock&& hbl, StoredValue* sv);

        // Copy is not allowed.
        StoredValueProxy(const StoredValueProxy& other) = delete;
        StoredValueProxy& operator=(const StoredValueProxy& other) = delete;

        // But move is.
        StoredValueProxy(StoredValueProxy&&) = default;
        StoredValueProxy& operator=(StoredValueProxy&&) = default;

        // Any read only access is okay, allow this via the -> and * operators.
        const StoredValue* operator->() const {
            return value;
        }

        // Caller must have ensured that this is a valid StoredValueProxy (maps
        // to a real item in the hash table) or a pre-condition will throw.
        const StoredValue& operator*() const {
            Expects(value);
            return *value;
        }

        // If the StoredValue is a nullptr then the StoredValueProxy is invalid.
        explicit operator bool() const {
            return value;
        }

        // @TODO Ideally we want to remove getSV() to force all users to use the
        //  rest of the interface defined by the class. This is a substantial
        //  refactor though because of functions like VBucket::queueDirty so
        //  we'll come back to that later.
        StoredValue* getSV() {
            return value;
        }

        HashBucketLock& getHBL() {
            return lock;
        }

        void setBySeqno(int64_t newSeqno) {
            value->setBySeqno(newSeqno);
        }

        /**
         * Release this handle to the StoredValue* to the caller. This will
         * allow us to do things such as call a HashTable delete function using
         * the StoredValueProxy without worrying about double stats calls.
         *
         * @return The StoredValue* for value
         */
        StoredValue* release();

    private:
        HashBucketLock lock;
        StoredValue* value;
    };

    /**
     * Result of the findForUpdate() method.
     *
     * Contains a StoredValueProxy for the prepare so that we can modify it
     * outside of HashTable functions and a pointer to the previously committed
     * StoredValue (if one exists). Works under the assumption that the prepare
     * and committed items exist in the same HashBucket, as only one lock is
     * returned (in the pending StoredValueProxy).
     */
    struct FindUpdateResult {
        FindUpdateResult(StoredValueProxy&& prepare,
                         StoredValue* committed,
                         HashTable& ht);

        /**
         * Return the StoredValue (prepared or committed) that should generally
         * be used to modify a key.
         * Callers of the findForWrite and findForSyncWrite functions
         * typically choose one or the other based on the item being updated
         * (itm.isPending() ? findForSyncWrite(...) : findForWrite(...)). This
         * function allows the caller to do the same with the FindUpdateResult.
         *
         * @param bool is the current operation a durable one
         * @return The prepare if the item is pending and the prepare exists,
         *         otherwise the commit. The prepare if the item is not pending
         *         and the prepare is not completed, otherwise the commit. If
         *         neither exist, nullptr is returned.
         */
        StoredValue* selectSVToModify(bool durability);

        /// Overload of above selectSVToModify that takes an Item.
        StoredValue* selectSVToModify(const Item& itm);

        /**
         * Return the StoredValue (prepared or committed) that should generally
         * be used in read cases.
         *
         * @return The StoredValue that the callers should use for reads based
         *         on the options supplied. Maybe be nullptr if no StoredValues
         *         exist for the key or there are no suitable StoredValues.
         */
        StoredValue* selectSVForRead(TrackReference trackReference,
                                     WantsDeleted wantsDeleted,
                                     ForGetReplicaOp forGetReplica);

        HashBucketLock& getHBL() {
            return pending.getHBL();
        }

        StoredValueProxy pending;
        StoredValue* committed;

    private:
        HashTable& ht;
    };

    /**
     * Find an item with the specified key for write access.
     *
     * Does not modify referenced status, as typically the lookup of a SV to
     * change shouldn't affect the (old) reference count; the reference count
     * will get updated later part of actually changing the item.
     *
     * Returns the Prepare StoredValue for the key if one exists that has not
     * been completed, otherwise returns the Committed StoredValue, or nullptr
     * if neither exist.
     *
     * @param key The key of the item to find
     * @param wantsDeleted whether a deleted value should be returned
     *                     or not. Defaults to Yes as when writing one would
     *                     typically overwrite an existing deleted item.
     * @return A FindResult consisting of:
     *         - a pointer to a StoredValue -- NULL if not found
     *         - a (locked) HashBucketLock for the key's hash bucket. Note
     *         this always returns a locked object; even if the requested key
     *           doesn't exist. This is to facilitate use-cases where the caller
     *         subsequently needs to insert a StoredValue for this key, to
     *         avoid unlocking and re-locking the mutex.
     */
    FindResult findForWrite(const DocKey& key,
                            WantsDeleted wantsDeleted = WantsDeleted::Yes);

    /**
     * Find an item with the specified key for write access.
     *
     * Does not modify referenced status, as typically the lookup of a SV to
     * change shouldn't affect the (old) reference count; the reference count
     * will get updated later part of actually changing the item.
     *
     * Returns the Prepare StoredValue for the key if one exists, otherwise
     * returns the Committed StoredValue, or nullptr neither exist. Will return
     * completed prepares.
     *
     * @param key The key of the item to find
     * @return A FindResult consisting of:
     *         - a pointer to a StoredValue -- NULL if not found
     *         - a (locked) HashBucketLock for the key's hash bucket. Note
     *         this always returns a locked object; even if the requested key
     *           doesn't exist. This is to facilitate use-cases where the caller
     *         subsequently needs to insert a StoredValue for this key, to
     *         avoid unlocking and re-locking the mutex.
     */
    FindResult findForSyncWrite(const DocKey& key);

    /// @return Same as findForSyncWrite but only returns completed prepare if
    ///         a committed StoredValue exists.
    FindResult findForSyncReplace(const DocKey& key);

    /**
     * @return A pair of StoredValues (pending and committed) so that we can
     *         check the existing values and update accordingly when
     *         performing a normal write or committing a SyncWrite
     */
    FindUpdateResult findForUpdate(const DocKey& key);

    /**
     * Find only a Committed item with the specified key. If no Committed item
     * exists for this key returns nullptr.
     *
     *   ***NOTE***
     *   This function skips the normal checks a client access is subject to
     *   - e.g. it allows access to keys which have a SyncWrite which is
     *   recomitting.
     *   Returning such values back to a client would break SyncWrite
     *   consistency!!!
     *   ***NOTE***
     *
     * The intent of this method is when non-frontend functions *need* to
     * access the Committed variant of a key, regardless of any Prepares - for
     * example:
     * - during warmup to load Committed items into memory.
     * - for background fetch operations
     * - diagnostic purposes.
     *
     * Only StoredValues which are committed will be returned.
     * They are returned as non-const; the expectation is the backend may need
     * to "modify" a SV such as restoring an evicted value.
     *
     * @param key The key of the item to find
     * @return A FindResult consisting of:
     *         - a pointer to a StoredValue -- NULL if not found
     *         - a (locked) HashBucketLock for the key's hash bucket.
     */
    FindResult findOnlyCommitted(const DocKey& key);

    /**
     * Find only a Prepared item with the specified key. If no prepared item
     * exists for this key returns nullptr.
     *
     *   ***NOTE***
     *   This function skips the normal checks a client access is subject to
     *   - e.g. it allows access to the prepared (uncommitted) StoredValue for
     *   a key before it been Committed.
     *
     *   Returning such values back to a client would break SyncWrite
     *   consistency!!!
     *   ***NOTE***
     *
     * The intent of this method is when non-frontend functions *need* to
     * access the Prepared variant of a key - for example:
     * - persistence callback for prepares, regardless of if a commited variant
     *   exists.
     * - diagnostic purposes.
     *
     * They are returned as non-const; the expectation is the backend may need
     * to "modify" a SV such as restoring an evicted value.
     *
     * @param key The key of the item to find
     * @return A FindResult consisting of:
     *         - a pointer to a StoredValue -- NULL if not found
     *         - a (locked) HashBucketLock for the key's hash bucket.
     */
    FindResult findOnlyPrepared(const DocKey& key);

    /**
     * Find a StoredValue with the same key and status (prepared / committed)
     * as the given item.
     *
     * Will only find the *exact* same type as Item - if item.isPending() is
     * true but the HashTable only has a committed item with that key, then
     * this function will return nullptr.
     *
     * @param item The item to find
     * @return A FindResult consisting of:
     *         - a pointer to a StoredValue -- NULL if not found
     *         - a (locked) HashBucketLock for the key's hash bucket.
     */
    FindResult findItem(const Item& item);

    /**
     * Find a resident item
     *
     * @param random The caller to getRandomKey provides a value that is used to
     *        compute the starting bucket as random % size. This value should be
     *        the result of a random generator. There is no limit on this value.
     *
     * @return an item -- NULL if not fount
     */
    std::unique_ptr<Item> getRandomKey(CollectionID cid, int random);

    /**
     * Set an Item into the this hashtable
     *
     * @param val the Item to store
     *
     * @return a result indicating the status of the store
     */
    MutationStatus set(const Item& val);

    /**
     * Rollback the StoredValue matching Item.key && Item.committed/prepared
     * to the contents of Item.
     * @param item
     */
    void rollbackItem(const Item& item);

    /**
     * Store the given compressed buffer as a value in the
     * given StoredValue
     *
     * @param buf buffer holding compressed data
     * @param v   StoredValue in which compressed data has
     *            to be stored
     */
<<<<<<< HEAD
    void storeCompressedBuffer(const HashBucketLock& hbl,
                               std::string_view buf,
                               StoredValue& v);
=======
    void storeCompressedBuffer(std::string_view buf, StoredValue& v);
>>>>>>> c253ed69

    /**
     * Result of an Update operation.
     */
    struct UpdateResult {
        /// Status of the operation.
        MutationStatus status;
        // If the update was successful (WasClean or WasDirty); points to the
        // updated value; otherwise nullptr.
        StoredValue* storedValue;
    };

    /**
     * Updates an existing StoredValue in the HT.
     * Assumes that HT bucket lock is grabbed.
     *
     * @param hbl Hash table bucket lock that must be held.
     * @param[in] v Reference to the StoredValue to be updated.
     * @param itm Item to be updated.
     *
     * @return Result of the operation; containing the status and pointer
     *         to updated storedValue (if successful).
     *
     * Note: while this is logically an update operation, if the Item is
     *       Pending and the existing StoredValue is Committed then we create a
     *       second physical StoredValue object, so v should be treated as an
     *       [in] param only.
     */
    UpdateResult unlocked_updateStoredValue(const HashBucketLock& hbl,
                                            StoredValue& v,
                                            const Item& itm);

    /**
     * Sets the new value and datatype and updates HashTable stats.
     * Leaves any other SV's property unchanged.
     *
     * @param hbl
     * @param v The StoredValue to update
     * @param newValue
     * @param newDT
     */
    UpdateResult unlocked_replaceValueAndDatatype(
            const HashBucketLock& hbl,
            StoredValue& v,
            std::unique_ptr<Blob> newValue,
            protocol_binary_datatype_t newDT);

    /**
     * Adds a new StoredValue in the HT.
     * Assumes that HT bucket lock is grabbed.
     *
     * @param hbl Hash table bucket lock that must be held.
     * @param itm Item to be added.
     *
     * @return Ptr of the StoredValue added. This function always succeeds and
     *         returns non-null ptr
     */
    StoredValue* unlocked_addNewStoredValue(const HashBucketLock& hbl,
                                            const Item& itm);

    /**
     * Replaces a StoredValue in the HT with its copy, and releases the
     * ownership of the StoredValue.
     * We need this when we want to update (or soft delete) the StoredValue
     * without an item for the update (or soft delete) and still keep around
     * stale StoredValue.
     * Assumes that HT bucket lock is grabbed.
     *
     * @param hbl Hash table bucket lock that must be held.
     * @param vToCopy StoredValue to be replaced by its copy.
     *
     * @return Ptr of the copy of the StoredValue added. This is owned by the
     *         hash table.
     *         UniquePtr to the StoredValue replaced by its copy. This is NOT
     *         owned by the hash table anymore.
     */
    std::pair<StoredValue*, StoredValue::UniquePtr> unlocked_replaceByCopy(
            const HashBucketLock& hbl, StoredValue& vToCopy);

    enum class SyncDelete {
        // A normal, non-synchronous, instant delete.
        No,
        /// A SyncDelete which not complete until it's durability requirements
        // have been met.
        Yes,
    };

    /**
     * Result of a Delete operation.
     */
    struct DeleteResult {
        /// Status of the operation.
        DeletionStatus status;
        // If the update was successful (Success); points to the delete value;
        // otherwise nullptr.
        StoredValue* deletedValue;
    };

    /**
     * Logically (soft) delete the item in ht
     * Assumes that HT bucket lock is grabbed.
     * Also assumes that v is in the hash table.
     *
     * @param hbl Hash table bucket lock that must be held.
     * @param v Reference to the StoredValue to be soft deleted
     * @param onlyMarkDeleted indicates if we must reset the StoredValue or
     *                        just mark deleted
     * @param delSource The source of the deletion (explicit or expiry)
     * @return the outcome of the deletion attempt.
     */
    DeleteResult unlocked_softDelete(const HashBucketLock& hbl,
                                     StoredValue& v,
                                     bool onlyMarkDeleted,
                                     DeleteSource delSource);

    /**
     * Logically mark the given prepare as aborted
     * Assumes that HT bucket lock is grabbed.
     * Also assumes that v is in the hash table.
     *
     * @param hbl Hash table bucket lock that must be held.
     * @param v Reference to the StoredValue to be aborted
     * @return the outcome of the deletion attempt.
     */
    DeleteResult unlocked_abortPrepare(const HashBucketLock& hbl,
                                       StoredValue& v);

    /**
     * Create a new StoredValue from an existing one and modify it to be a
     * SyncDelete prepare.
     *
     * @param hbl Hash table bucket lock that must be held.
     * @param v Reference to the StoredValue to be copied
     * @param delSource The source of the deletion (explicit or expiry)
     * @return New SyncDelete prepare SV not present in the HashTable
     */
    StoredValue::UniquePtr unlocked_createSyncDeletePrepare(
            const HashBucketLock& hbl,
            const StoredValue& v,
            DeleteSource delSource);

    /**
     * Get a lock holder holding a lock for the bucket for the hash of
     * the given key.
     *
     * @param s the key
     * @return HashBucektLock which contains a lock and the hash bucket number
     */
    inline HashBucketLock getLockedBucket(const DocKey& key) {
        if (!isActive()) {
            throw std::logic_error("HashTable::getLockedBucket: Cannot call on a "
                    "non-active object");
        }
        return getLockedBucketForHash(key.hash());
    }

    /**
     * Erase an item from the HashTable.
     * Item will be removed from the HashTable and deleted.
     *
     * @param hbl HashBucketLock that must be held
     * @param value The StoredValue to erase
     */
    void unlocked_del(const HashBucketLock& hbl, StoredValue* value);

    /**
     * Visit all items within this hashtable.
     */
    void visit(HashTableVisitor &visitor);

    /**
     * Visit all items within this call with a depth visitor.
     */
    void visitDepth(HashTableDepthVisitor &visitor);

    /**
     * Visit the items in this hashtable, starting the iteration from the
     * given startPosition and allowing the visit to be paused at any point.
     *
     * During visitation, the visitor object can request that the visit
     * is stopped after the current item. The position passed to the
     * visitor can then be used to restart visiting at the *APPROXIMATE*
     * same position as it paused.
     * This is approximate as hashtable locks are released when the
     * function returns, so any changes to the hashtable may cause the
     * visiting to restart at the slightly different place.
     *
     * As a consequence, *DO NOT USE THIS METHOD* if you need to guarantee
     * that all items are visited!
     *
     * @param visitor The visitor object to use.
     * @param start_pos At what position to start in the hashtable.
     * @return The final HashTable position visited; equal to
     *         HashTable::end() if all items were visited otherwise the
     *         position to resume from.
     */
    Position pauseResumeVisit(HashTableVisitor& visitor, Position& start_pos);

    /**
     * Return a position at the end of the hashtable. Has similar semantics
     * as STL end() (i.e. one past the last element).
     */
    Position endPosition() const;

    /**
     * Get the max deleted revision seqno seen so far.
     */
    uint64_t getMaxDeletedRevSeqno() const {
        return maxDeletedRevSeqno.load();
    }

    /**
     * Set the max deleted seqno (required during warmup).
     */
    void setMaxDeletedRevSeqno(const uint64_t seqno) {
        maxDeletedRevSeqno.store(seqno);
    }

    /**
     * Update maxDeletedRevSeqno to a (possibly) new value.
     */
    void updateMaxDeletedRevSeqno(const uint64_t seqno) {
        atomic_setIfBigger(maxDeletedRevSeqno, seqno);
    }

    /**
     * Eject an item meta data and value from memory.
     * @param hbl Lock for this item.
     * @param vptr the reference to the pointer to the StoredValue instance.
     *             This is passed as a reference as it may be modified by this
     *             function (see note below).
     * @param policy item eviction policy
     * @return true if an item is ejected.
     *
     * NOTE: Upon a successful ejection (and if full eviction is enabled)
     *       the StoredValue will be deleted, therefore it is *not* safe to
     *       access vptr after calling this function if it returned true.
     */
    bool unlocked_ejectItem(const HashTable::HashBucketLock& hbl,
                            StoredValue*& vptr,
                            EvictionPolicy policy);

    /**
     * Restore the value for the item.
     * Assumes that HT bucket lock is grabbed.
     *
     * @param hbl Hash table lock that must be held
     * @param itm the item to be restored
     * @param v corresponding StoredValue
     *
     * @return true if restored; else false
     */
    bool unlocked_restoreValue(const HashBucketLock& hbl,
                               const Item& itm,
                               StoredValue& v);

    /**
     * Restore the metadata of of a temporary item upon completion of a
     * background fetch.
     * Assumes that HT bucket lock is grabbed.
     *
     * @param hbl Hash table lock that must be held
     * @param itm the Item whose metadata is being restored
     * @param v corresponding StoredValue
     */
    void unlocked_restoreMeta(const HashBucketLock& hbl,
                              const Item& itm,
                              StoredValue& v);

    /**
     * Set the committed state of StoredValue to be state.
     * The StoredValue is also marked dirty and has its completed time set.
     * HashTable statistics are also updated to account for the now committed
     * StoredValue.
     * @param hbl reference to the StoredValue's HashBucketLock
     * @param value StoredValue to modify
     * @param state The new state for value
     */
    void unlocked_setCommitted(const HashTable::HashBucketLock& hbl,
                               StoredValue& value,
                               CommittedState state);

    /**
     * Releases an item(StoredValue) in the hash table, but does not delete it.
     * It will pass out the removed item to the caller who can decide whether to
     * delete it or not.
     * Once removed the item will not be found if we look in the HT later, even
     * if the item is not deleted. Hence the deletion of this
     * removed StoredValue must be handled by another (maybe calling) module.
     * Assumes that the hash bucket lock is already held.
     *
     * @param hbl HashBucketLock that must be held
     * @param value the value to release
     *
     * @return the StoredValue that is released from the HT. It is now owned by
     *         the caller.
     */
    StoredValue::UniquePtr unlocked_release(
            const HashBucketLock& hbl,
            StoredValue* valueToRelease);

    /**
     * Insert an item during Warmup into the HashTable.
     * TODO: Consider splitting into the different primitive operations
     * occuring,
     * and exposing those methods individually. It is likely that will reduce
     * duplication with other HashTable functions.
     *
     * @param itm Item to insert
     * @param eject Should the item be immediately ejected?
     * @param keyMetaDataOnly Is the item being inserted metadata-only?
     * @param evictionPolicy What eviction policy should be used if eject is
     * true?
     */
    MutationStatus insertFromWarmup(const Item& itm,
                                    bool eject,
                                    bool keyMetaDataOnly,
                                    EvictionPolicy evictionPolicy);

    /**
     * 'Defragment' the StoredValue, this really means reallocate the object
     * which has the effect of repacking the underlying allocators memory pool.
     *
     * As the object is reallocated the input StoredValue is 'consumed', i.e.
     * it will be copied into a new allocate and the original freed, the
     * input is deleted on successful reallocation.
     *
     * @param v The rvalue reference to the StoredValue to be reallocated.
     * @return true if v was found and reallocated
     */
    bool reallocateStoredValue(StoredValue&& v);

    /**
     * Dump a representation of the HashTable to stderr.
     */
    void dump() const;

    /**
     * Dump the StoredValues in an nlohmann::json array
     *
     * @return nlohmann::json array of StoredValues
     */
    nlohmann::json dumpStoredValuesAsJson() const;

    /**
     * Generates a new value that is either the same or higher than the input
     * value.  It is intended to be used to increment the frequency counter of a
     * storedValue.
     * @param value  The value counter to try to generate an increment for.
     * @returns      The new value that is the same or higher than value.
     */
    uint8_t generateFreqValue(uint8_t value);

<<<<<<< HEAD
    /**
     * Set the MFU counter of the given StoredValue, ensuring affected stats are
     * updated.
     */
    void setSVFreqCounter(const HashBucketLock& lh,
                          StoredValue& v,
                          uint8_t newFreqCounter);

    /**
     * Marks the provided StoredValue as clean.
     *
     * If this makes the SV evictable (e.g., in a persistent bucket), this
     * ensures the MFU histogram is also updated.
     */
    void markSVClean(const HashBucketLock& lh, StoredValue& v);

    /**
     * Get the histogram tracking MFU values of items which are currently
     * evictable.
     */
    const auto& getEvictableMFUHistogram() const {
        return valueStats.getEvictableMFUHistogram();
    }

=======
>>>>>>> c253ed69
protected:
    // The container for actually holding the StoredValues.
    using table_type = std::vector<StoredValue::UniquePtr>;

    friend class StoredValue;
    friend std::ostream& operator<<(std::ostream& os, const HashTable& ht);

    inline bool isActive() const { return activeState; }
    inline void setActiveState(bool newv) { activeState = newv; }

    /**
     * Get a lock holder holding a lock for the given bucket
     *
     * @param bucket the bucket number to lock
     * @return HashBucektLock which contains a lock and the hash bucket number
     */
    inline HashBucketLock getLockedBucket(int bucket) {
        return {bucket, mutexes[mutexForBucket(bucket)]};
    }

    /**
     * Get a lock holder holding a lock for the bucket for the given
     * hash.
     *
     * @param h the input hash
     * @return HashBucketLock which contains a lock and the hash bucket number
     */
    inline HashBucketLock getLockedBucketForHash(int h) {
        while (true) {
            if (!isActive()) {
                throw std::logic_error(
                        "HashTable::getLockedBucket: "
                        "Cannot call on a non-active object");
            }
            int bucket = getBucketForHash(h);
            HashBucketLock rv(bucket, mutexes[mutexForBucket(bucket)]);
            if (bucket == getBucketForHash(h)) {
                return rv;
            }
        }
    }

    /**
     * Result of the findInner() method.
     */
    struct FindInnerResult {
        /**
         * The (locked) HashBucketLock for the given key. Note this always
         * returns a locked object; even if the requested key doesn't exist.
         * This is to facilitate use-cases where the caller subsequently needs
         * to insert a StoredValue for this key, to avoid unlocking and
         * re-locking the mutex.
         */
        HashBucketLock lock;
        /// The Committed StoredValue with this key if in HashTable, else
        /// nullptr.
        StoredValue* committedSV;
        /// The Committed StoredValue with this key if in HashTable, else
        /// nullptr.
        StoredValue* pendingSV;
    };

    /**
     * Find the committed/pending item(s) with the given key.
     *
     * Helper method for findForRead / findForWrite.
     *
     * Searches for both Committed and Pending items with the given key,
     * returning pointers to zero, one or both items along with a lock
     * on the items' hash bucket - the StoreValue can be safely accessed as
     * long as the lock object remains in scope.
     *
     * @param key the key to find
     * @return A FindResult consisting of:
     *         - a pointer to a Committed StoredValue -- NULL if not found
     *         - a pointer to a Pending StoredValue -- NULL if not found
     *         - a HashBucketLock for the hash bucket of the found key. If
     * not found then HashBucketLock is empty.
     */
    FindInnerResult findInner(const DocKey& key);

    /**
     * Select the StoredValue that should be used for read cases based on the
     * supplied options and the presence of committed/pending StoredValues
     */
    StoredValue* selectSVForRead(TrackReference trackReference,
                                 WantsDeleted wantsDeleted,
                                 ForGetReplicaOp forGetReplica,
                                 HashBucketLock& hbl,
                                 StoredValue* committed,
                                 StoredValue* pending);

    // The initial (and minimum) size of the HashTable.
    const size_t initialSize;

    // The size of the hash table (number of buckets) - i.e. number of elements
    // in `values`
    std::atomic<size_t> size;
    table_type values;
    // Mutable so that we can make dumpStoredValuesAsJson const
    mutable std::vector<std::mutex> mutexes;
    EPStats&             stats;
    std::unique_ptr<AbstractStoredValueFactory> valFact;
    std::atomic<size_t>       visitors;

    Statistics valueStats;

    std::atomic<size_t> numEjects;
    std::atomic<size_t>       numResizes;

    std::atomic<uint64_t> maxDeletedRevSeqno;
    bool                 activeState;

    // Used by generateFreqCounter to provide an incrementing value for the
    // frequency counter of storedValues.  The frequency counter is used to
    // identify which hash table entries should be evicted first.
    ProbabilisticCounter<uint8_t> probabilisticCounter;

    // Used to hold the function to invoke when a storedValue's frequency
    // counter becomes saturated.
    // It is initialised to a function that does nothing.  This ensure
    // that if we call the function it will not cause an exception to
    // be raised.  However this is a "safety net" because when creating a
    // vbucket either via KVBucket::setVBucketState_UNLOCKED or
    // Warmup::createVBuckets we should set the function to the task
    // responsible for waking the ItemFreqDecayer task.
    std::function<void()> frequencyCounterSaturated{[]() {}};

    int getBucketForHash(int h) {
        return abs(h % static_cast<int>(size));
    }

    inline size_t mutexForBucket(size_t bucket_num) {
        if (!isActive()) {
            throw std::logic_error("HashTable::mutexForBucket: Cannot call on a "
                    "non-active object");
        }
        return bucket_num % mutexes.size();
    }

    // Visitor class for use with getRandomKey. The class exists to allow
    // HashTable::getRandomKey to detect and deal with a concurrent resize
    class RandomKeyVisitor {
    public:
        /**
         * @param size Should be the HashTable's current size
         * @param The caller to getRandomKey provides a value that is used to
         *        compute the starting bucket as random % size. This value
         *        should be the result of a random generator. There is no limit
         *        on this value.
         */
        RandomKeyVisitor(size_t size, int random);

        /**
         * Return the bucket to use, this internally increments (and wraps) for
         * use in a loop
         */
        size_t getNextBucket();

        /**
         * @return true if the visitor has visited all buckets
         */
        bool visitComplete() const;

        /**
         * For the given size the object will check if a reset is needed (when
         * the size does not match the constructed size).
         * @param size This should be the current HashTable size
         * @return true if the object has reset due to a size change
         */
        bool maybeReset(size_t size);

    private:
        void setup(size_t size);

        size_t currentSize{0};
        size_t currentBucket{0};
        size_t bucketsVisited{0};
        int random{0};
    };

    /**
     * Look for a random key in the HashTable using the visitor to control
     * the start of the search.
     */
    std::unique_ptr<Item> getRandomKey(CollectionID cid,
                                       RandomKeyVisitor visitor);

    /**
     * Look for a random key using the given locked bucket
     */
    std::unique_ptr<Item> getRandomKey(CollectionID cid,
                                       const HashBucketLock& hbl);

    /** Searches for the first element in the specified hashChain which matches
     * predicate p, and unlinks it from the chain.
     *
     * @param chain Linked list of StoredValues to scan.
     * @param p Predicate to test each element against.
     *          The signature of the predicate function should be equivalent
     *          to the following:
     *               bool pred(const StoredValue* a);
     *
     * @return The removed element, or NULL if no matching element was found.
     */
    template <typename Pred>
    StoredValue::UniquePtr hashChainRemoveFirst(StoredValue::UniquePtr& chain,
                                                Pred p) {
        if (p(chain.get().get())) {
            // Head element:
            auto removed = std::move(chain);
            chain = std::move(removed->getNext());
            return removed;
        }

        // Not head element, start searching.
        for (StoredValue::UniquePtr* curr = &chain; curr->get()->getNext();
             curr = &curr->get()->getNext()) {
            if (p(curr->get()->getNext().get().get())) {
                // next element matches predicate - splice it out of the list.
                auto removed = std::move(curr->get()->getNext());
                curr->get()->setNext(std::move(removed->getNext()));
                return removed;
            }
        }

        // No match found.
        return nullptr;
    }

    void clear_UNLOCKED(bool deactivate);

    /**
     * Update the frequency counter of a given stored value.
     * @param v  reference to a value in the hash table whose frequency counter
     *           is to be updated.
     */
    void updateFreqCounter(const HashBucketLock& lh, StoredValue& v);

<<<<<<< HEAD
    friend class HashTableBench;
    friend class HashTableIntrospector;
=======
    DISALLOW_COPY_AND_ASSIGN(HashTable);
    friend class HashTableBench;
>>>>>>> c253ed69
};

std::ostream& operator<<(std::ostream& os, const HashTable& ht);

/**
 * Base class for visiting a hash table.
 */
class HashTableVisitor {
public:
    virtual ~HashTableVisitor() = default;

    /**
     * Visit an individual item within a hash table. Note that the item is
     * locked while visited (the appropriate hashTable lock is held).
     *
     * @param v a pointer to a value in the hash table
     * @return true if visiting should continue, false if it should terminate.
     */
    virtual bool visit(const HashTable::HashBucketLock& lh, StoredValue& v) = 0;

    /**
     * Function called before we visit the elements of a HashBucket. Allows
     * the derived HashTableVisitors to perform some action before iterating
     * on the HashBucket by overriding this function. For example, getting a
     * collections read lock before iterating on some HashBucket.
     */
    virtual void setUpHashBucketVisit() {
        return;
    };

    /**
     * Function called after we visit the elements of a HashBucket. Lets the
     * derived HashTableVisitors cleanup any state that may have been set
     * before iterating on some HashBucket by overriding this function.
     */
    virtual void tearDownHashBucketVisit() {
        return;
    };
};

/**
 * Hash table visitor that reports the depth of each hashtable bucket.
 */
class HashTableDepthVisitor {
public:
    virtual ~HashTableDepthVisitor() = default;

    /**
     * Called once for each hashtable bucket with its depth.
     *
     * @param bucket the index of the hashtable bucket
     * @param depth the number of entries in this hashtable bucket
     * @param mem counted memory used by this hash table
     */
    virtual void visit(int bucket, int depth, size_t mem) = 0;
};

/**
 * Track the current number of hashtable visitors.
 *
 * This class is a pretty generic counter holder that increments on
 * entry and decrements on return providing RAII guarantees around an
 * atomic counter.
 */
class VisitorTracker {
public:

    /**
     * Mark a visitor as visiting.
     *
     * @param c the counter that should be incremented (and later
     * decremented).
     */
    explicit VisitorTracker(std::atomic<size_t> *c) : counter(c) {
        counter->fetch_add(1);
    }
    ~VisitorTracker() {
        counter->fetch_sub(1);
    }
private:
    std::atomic<size_t> *counter;
};<|MERGE_RESOLUTION|>--- conflicted
+++ resolved
@@ -11,10 +11,7 @@
 
 #pragma once
 
-<<<<<<< HEAD
 #include "array_histogram.h"
-=======
->>>>>>> c253ed69
 #include "copyable_atomic.h"
 #include "probabilistic_counter.h"
 #include "stored-value.h"
@@ -163,17 +160,11 @@
      * Datatype counts; one element for each combination of datatypes
      * (e.g. JSON, JSON+XATTR, JSON+Snappy, etc...)
      */
-<<<<<<< HEAD
     using DatatypeCombo = std::array<ssize_t, cb::mcbp::datatype::highest + 1>;
-=======
-    using DatatypeCombo = std::array<ssize_t,
-                                     mcbp::datatype::highest + 1>;
->>>>>>> c253ed69
     // Logically could be an array of NonNegativeCounters, but this type
     // is used in a LastLevelCacheStore; the copy for one core _may_ go
     // negative, even though the sum across cores for each entry will be
     // non-negative.
-<<<<<<< HEAD
     using AtomicDatatypeCombo = std::array<CopyableAtomic<ssize_t>,
                                            cb::mcbp::datatype::highest + 1>;
 
@@ -182,10 +173,6 @@
      */
     using MFUHistogram =
             ArrayHistogram<uint64_t, std::numeric_limits<uint8_t>::max() + 1>;
-=======
-    using AtomicDatatypeCombo =
-            std::array<CopyableAtomic<ssize_t>, mcbp::datatype::highest + 1>;
->>>>>>> c253ed69
 
     /**
      * Represents a position within the hashtable.
@@ -255,11 +242,7 @@
      */
     class Statistics {
     public:
-<<<<<<< HEAD
         explicit Statistics(EPStats& epStats, ShouldTrackMFUCallback callback);
-=======
-        explicit Statistics(EPStats& epStats);
->>>>>>> c253ed69
 
         /**
          * Set of properties on a StoredValue which are considerd by statistics
@@ -267,14 +250,10 @@
          * Used by prologue() / epilogue() to update HashTable statistics.
          */
         struct StoredValueProperties {
-<<<<<<< HEAD
             explicit StoredValueProperties(
                     const HashTable::HashBucketLock& lh,
                     const StoredValue* sv,
                     const ShouldTrackMFUCallback& shouldTrackMfuCallback);
-=======
-            explicit StoredValueProperties(const StoredValue* sv);
->>>>>>> c253ed69
 
             // Following members are set to the equivalent property of the
             // given StoredValue.
@@ -375,7 +354,6 @@
         size_t getNumSystemItems() const;
 
         size_t getNumPreparedSyncWrites() const;
-<<<<<<< HEAD
 
         DatatypeCombo getDatatypeCounts() const;
 
@@ -421,22 +399,6 @@
 
         struct CacheLocalStatistics;
 
-=======
-
-        DatatypeCombo getDatatypeCounts() const;
-
-        size_t getCacheSize() const;
-
-        size_t getMetaDataMemory() const;
-
-        size_t getMemSize() const;
-
-        size_t getUncompressedMemSize() const;
-
-    private:
-        struct CacheLocalStatistics;
-
->>>>>>> c253ed69
         LastLevelCacheStore<CacheLocalStatistics> llcLocal;
 
         /**
@@ -1047,13 +1009,9 @@
      * @param v   StoredValue in which compressed data has
      *            to be stored
      */
-<<<<<<< HEAD
     void storeCompressedBuffer(const HashBucketLock& hbl,
                                std::string_view buf,
                                StoredValue& v);
-=======
-    void storeCompressedBuffer(std::string_view buf, StoredValue& v);
->>>>>>> c253ed69
 
     /**
      * Result of an Update operation.
@@ -1407,7 +1365,6 @@
      */
     uint8_t generateFreqValue(uint8_t value);
 
-<<<<<<< HEAD
     /**
      * Set the MFU counter of the given StoredValue, ensuring affected stats are
      * updated.
@@ -1432,8 +1389,6 @@
         return valueStats.getEvictableMFUHistogram();
     }
 
-=======
->>>>>>> c253ed69
 protected:
     // The container for actually holding the StoredValues.
     using table_type = std::vector<StoredValue::UniquePtr>;
@@ -1673,13 +1628,8 @@
      */
     void updateFreqCounter(const HashBucketLock& lh, StoredValue& v);
 
-<<<<<<< HEAD
     friend class HashTableBench;
     friend class HashTableIntrospector;
-=======
-    DISALLOW_COPY_AND_ASSIGN(HashTable);
-    friend class HashTableBench;
->>>>>>> c253ed69
 };
 
 std::ostream& operator<<(std::ostream& os, const HashTable& ht);
