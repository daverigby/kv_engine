--- conflicted
+++ resolved
@@ -174,7 +174,6 @@
     return os;
 }
 
-<<<<<<< HEAD
 Checkpoint::Checkpoint(EPStats& st,
                        uint64_t id,
                        uint64_t snapStart,
@@ -182,16 +181,8 @@
                        uint64_t visibleSnapEnd,
                        boost::optional<uint64_t> highCompletedSeqno,
                        Vbid vbid,
-                       CheckpointType checkpointType)
-=======
-Checkpoint::Checkpoint(
-        EPStats& st,
-        uint64_t id,
-        uint64_t snapStart,
-        uint64_t snapEnd,
-        uint16_t vbid,
-        const std::function<void(int64_t delta)>& memOverheadChangedCallback)
->>>>>>> 69730e6f
+                       CheckpointType checkpointType,
+                       const std::function<void(int64_t delta)>& memOverheadChangedCallback)
     : stats(st),
       checkpointId(id),
       snapStartSeqno(snapStart),
@@ -202,7 +193,6 @@
       checkpointState(CHECKPOINT_OPEN),
       numItems(0),
       numMetaItems(0),
-<<<<<<< HEAD
       toWrite(trackingAllocator),
       committedKeyIndex(keyIndexTrackingAllocator),
       preparedKeyIndex(keyIndexTrackingAllocator),
@@ -210,8 +200,10 @@
       keyIndexMemUsage(0),
       queuedItemsMemUsage(0),
       checkpointType(checkpointType),
-      highCompletedSeqno(highCompletedSeqno) {
+      highCompletedSeqno(highCompletedSeqno),
+      memOverheadChangedCallback(memOverheadChangedCallback) {
     stats.coreLocal.get()->memOverhead.fetch_add(sizeof(Checkpoint));
+    memOverheadChangedCallback(sizeof(Checkpoint));
 }
 
 Checkpoint::~Checkpoint() {
@@ -224,36 +216,9 @@
      * of queued_items in the checkpoint.
      */
     auto queueMemOverhead = sizeof(queued_item) * toWrite.size();
-    stats.coreLocal.get()->memOverhead.fetch_sub(
-            sizeof(Checkpoint) + keyIndexMemUsage + queueMemOverhead);
-=======
-      memOverhead(0),
-      memOverheadChangedCallback(memOverheadChangedCallback),
-      effectiveMemUsage(0) {
-    stats.coreLocal.get()->memOverhead.fetch_add(memorySize());
-    memOverheadChangedCallback(memorySize());
-}
-
-Checkpoint::~Checkpoint() {
-    LOG(EXTENSION_LOG_INFO,
-        "Checkpoint %" PRIu64 " for vbucket %d is purged from memory",
-        checkpointId, vbucketId);
-    stats.coreLocal.get()->memOverhead.fetch_sub(memorySize());
-    memOverheadChangedCallback(-ssize_t(memorySize()));
-}
-
-size_t Checkpoint::getNumMetaItems() const {
-    return numMetaItems;
-}
-
-void Checkpoint::setState(checkpoint_state state) {
-    LockHolder lh(lock);
-    setState_UNLOCKED(state);
-}
-
-void Checkpoint::setState_UNLOCKED(checkpoint_state state) {
-    checkpointState = state;
->>>>>>> 69730e6f
+    auto overhead = sizeof(Checkpoint) + keyIndexMemUsage + queueMemOverhead;
+    stats.coreLocal.get()->memOverhead.fetch_sub(overhead);
+    memOverheadChangedCallback(-ssize_t(overhead));
 }
 
 QueueDirtyStatus Checkpoint::queueDirty(const queued_item& qi,
@@ -415,7 +380,6 @@
                 result.first->second = entry;
             }
         }
-<<<<<<< HEAD
 
         if (rv == QueueDirtyStatus::SuccessNewItem) {
             auto indexKeyUsage = qi->getKey().size() + sizeof(index_entry);
@@ -424,21 +388,15 @@
              * item to the queue (toWrite).  This is approximated to the
              * addition to metaKeyIndex / keyIndex plus sizeof(queued_item).
              */
-            stats.coreLocal.get()->memOverhead.fetch_add(indexKeyUsage +
-                                                         sizeof(queued_item));
+            auto overhead = indexKeyUsage + sizeof(queued_item);
+            stats.coreLocal.get()->memOverhead.fetch_add(overhead);
+            memOverheadChangedCallback(overhead);
             /**
              *  Update the total metaKeyIndex / keyIndex memory usage which is
              *  used when the checkpoint is destructed to manually account
              *  for the freed memory.
              */
             keyIndexMemUsage += indexKeyUsage;
-=======
-        if (rv == queue_dirty_t::NEW_ITEM) {
-            size_t newEntrySize = qi->getKey().size() +
-                                  sizeof(index_entry) + sizeof(queued_item);
-            increaseMemoryOverhead(newEntrySize);
-            stats.coreLocal.get()->memOverhead.fetch_add(newEntrySize);
->>>>>>> 69730e6f
         }
     }
 
@@ -458,7 +416,6 @@
     return rv;
 }
 
-<<<<<<< HEAD
 bool Checkpoint::canDedup(const queued_item& existing,
                           const queued_item& in) const {
     auto isDurabilityOp = [](const queued_item& qi_) -> bool {
@@ -468,867 +425,6 @@
                op == queue_op::abort_sync_write;
     };
     return !(isDurabilityOp(existing) || isDurabilityOp(in));
-=======
-const StoredDocKey Checkpoint::DummyKey("dummy_key", DocNamespace::System);
-const StoredDocKey Checkpoint::CheckpointStartKey("checkpoint_start", DocNamespace::System);
-const StoredDocKey Checkpoint::CheckpointEndKey("checkpoint_end", DocNamespace::System);
-const StoredDocKey Checkpoint::SetVBucketStateKey("set_vbucket_state", DocNamespace::System);
-
-size_t Checkpoint::mergePrevCheckpoint(Checkpoint *pPrevCheckpoint) {
-    size_t numNewItems = 0;
-    size_t newEntryMemOverhead = 0;
-
-    LOG(EXTENSION_LOG_INFO,
-        "Collapse the checkpoint %" PRIu64 " into the checkpoint %" PRIu64
-        " for vbucket %d",
-        pPrevCheckpoint->getId(), checkpointId, vbucketId);
-
-    CheckpointQueue::iterator itr = toWrite.begin();
-    uint64_t seqno = pPrevCheckpoint->getMutationIdForKey(Checkpoint::DummyKey, true);
-    metaKeyIndex[Checkpoint::DummyKey].mutation_id = seqno;
-    (*itr)->setBySeqno(seqno);
-
-    seqno = pPrevCheckpoint->getMutationIdForKey(Checkpoint::CheckpointStartKey, true);
-    metaKeyIndex[Checkpoint::CheckpointStartKey].mutation_id = seqno;
-    ++itr;
-    (*itr)->setBySeqno(seqno);
-
-    // Iterate in reverse over the previous checkpoints' items, inserting them
-    // into the current checkpoint as necessary.
-    for (auto rit = pPrevCheckpoint->rbegin(); rit != pPrevCheckpoint->rend();
-            ++rit) {
-        const auto key = (*rit)->getKey();
-        switch ((*rit)->getOperation()) {
-        case queue_op::mutation:
-            // For the 'normal' operation, re-insert into the current
-            // checkpoint if the key isn't already present (if it is already
-            // present then it must be an older revision and hence we can
-            // safely discard it).
-            if (keyIndex.find(key) == keyIndex.end()) {
-                // Skip the first two meta items (empty & checkpoint start).
-                auto pos = std::next(toWrite.begin(), 2);
-                toWrite.insert(pos, *rit);
-                index_entry entry = {
-                        --pos,
-                        static_cast<int64_t>(
-                                pPrevCheckpoint->getMutationIdForKey(key,
-                                                                     false))};
-                keyIndex[key] = entry;
-                newEntryMemOverhead += key.size() + sizeof(index_entry);
-                ++numItems;
-                ++numNewItems;
-
-                // Update new checkpoint's memory usage
-                incrementMemConsumption((*rit)->size());
-            }
-            break;
-
-        case queue_op::flush:
-            // Should expect to see any `flush` items actually queued.
-            throw std::logic_error(
-                    "Checkpoint::mergePrevCheckpoint: "
-                    "Unexpected flush item in checkpoint");
-            break;
-
-        case queue_op::empty:
-            // Empty will be the first item in the checkpoint (and handled
-            // already above) - ignore.
-            break;
-
-        case queue_op::checkpoint_start:
-            // Similarly - handled in prologue of this method - ignore.
-            break;
-
-        case queue_op::checkpoint_end:
-            // Can also ignore checkpoint_end.
-            break;
-
-        case queue_op::set_vbucket_state:
-        case queue_op::system_event:
-            // Need to re-insert these into the correct place in the index.
-            if (metaKeyIndex.find(key) == metaKeyIndex.end()) {
-                // Skip the first two meta items (empty & checkpoint start).
-                auto pos = std::next(toWrite.begin(), 2);
-                toWrite.insert(pos, *rit);
-                auto mutationId = static_cast<int64_t>(
-                        pPrevCheckpoint->getMutationIdForKey(key, true));
-                metaKeyIndex[key] = {--pos, mutationId};
-                newEntryMemOverhead += key.size() + sizeof(index_entry);
-                ++numMetaItems;
-                ++numNewItems;
-
-                // Update new checkpoint's memory usage
-                incrementMemConsumption((*rit)->size());
-            }
-            break;
-        }
-    }
-
-    /**
-     * Update snapshot start of current checkpoint to the first
-     * item's sequence number, after merge completed, as items
-     * from the previous checkpoint will be inserted into this
-     * checkpoint.
-     */
-    setSnapshotStartSeqno(getLowSeqno());
-
-    increaseMemoryOverhead(newEntryMemOverhead);
-    stats.coreLocal.get()->memOverhead.fetch_add(newEntryMemOverhead);
-
-    return numNewItems;
-}
-
-uint64_t Checkpoint::getMutationIdForKey(const DocKey& key, bool isMeta) {
-    uint64_t mid = 0;
-    checkpoint_index& chkIdx = isMeta ? metaKeyIndex : keyIndex;
-
-    checkpoint_index::iterator it = chkIdx.find(key);
-    if (it != chkIdx.end()) {
-        mid = it->second.mutation_id;
-    } else {
-        throw std::invalid_argument("key{" +
-                                    std::string(reinterpret_cast<const char*>(key.data())) +
-                                    "} not found in " +
-                                    std::string(isMeta ? "meta" : "key") +
-                                    " index");
-    }
-    return mid;
-}
-
-bool Checkpoint::isEligibleToBeUnreferenced() {
-    const std::set<std::string> &cursors = getCursorNameList();
-    std::set<std::string>::const_iterator cit = cursors.begin();
-    for (; cit != cursors.end(); ++cit) {
-        if ((*cit).compare(CheckpointManager::pCursorName) == 0) {
-            // Persistence cursor is on current checkpoint
-            return false;
-        }
-    }
-    return true;
-}
-
-std::ostream& operator <<(std::ostream& os, const Checkpoint& c) {
-    os << "Checkpoint[" << &c << "] with"
-       << " seqno:{" << c.getLowSeqno() << "," << c.getHighSeqno() << "}"
-       << " state:" << to_string(c.getState())
-       << " items:[" << std::endl;
-    for (const auto& e : c.toWrite) {
-        os << "\t{" << e->getBySeqno() << "," << to_string(e->getOperation());
-        e->isDeleted() ? os << "[d]," : os << ",";
-        os << e->getKey().c_str() << "," << e->size() << ",";
-        e->isCheckPointMetaItem() ? os << "[m]}" : os << "}";
-        os << std::endl;
-    }
-    os << "]";
-    return os;
-}
-
-CheckpointManager::CheckpointManager(EPStats& st,
-                                     uint16_t vbucket,
-                                     CheckpointConfig& config,
-                                     int64_t lastSeqno,
-                                     uint64_t lastSnapStart,
-                                     uint64_t lastSnapEnd,
-                                     FlusherCallback cb)
-    : stats(st),
-      checkpointConfig(config),
-      vbucketId(vbucket),
-      numItems(0),
-      lastBySeqno(lastSeqno),
-      isCollapsedCheckpoint(false),
-      pCursorPreCheckpointId(0),
-      flusherCB(cb) {
-    LockHolder lh(queueLock);
-    addNewCheckpoint_UNLOCKED(1, lastSnapStart, lastSnapEnd);
-    if (checkpointConfig.isPersistenceEnabled()) {
-        registerCursor_UNLOCKED(
-                "persistence", 1, false, MustSendCheckpointEnd::NO);
-    }
-}
-
-uint64_t CheckpointManager::getOpenCheckpointId_UNLOCKED() {
-    if (checkpointList.empty()) {
-        return 0;
-    }
-
-    uint64_t id = checkpointList.back()->getId();
-    return checkpointList.back()->getState() == CHECKPOINT_OPEN ? id : id + 1;
-}
-
-uint64_t CheckpointManager::getOpenCheckpointId() {
-    LockHolder lh(queueLock);
-    return getOpenCheckpointId_UNLOCKED();
-}
-
-uint64_t CheckpointManager::getLastClosedCheckpointId_UNLOCKED() {
-    if (!isCollapsedCheckpoint) {
-        uint64_t id = getOpenCheckpointId_UNLOCKED();
-        lastClosedCheckpointId = id > 0 ? (id - 1) : 0;
-    }
-    return lastClosedCheckpointId;
-}
-
-uint64_t CheckpointManager::getLastClosedCheckpointId() {
-    LockHolder lh(queueLock);
-    return getLastClosedCheckpointId_UNLOCKED();
-}
-
-void CheckpointManager::setOpenCheckpointId_UNLOCKED(uint64_t id) {
-    if (!checkpointList.empty()) {
-        // Update the checkpoint_start item with the new Id.
-        const auto ckpt_start = ++(checkpointList.back()->begin());
-        (*ckpt_start)->setRevSeqno(id);
-        if (checkpointList.back()->getId() == 0) {
-            (*ckpt_start)->setBySeqno(lastBySeqno + 1);
-            checkpointList.back()->setSnapshotStartSeqno(lastBySeqno);
-            checkpointList.back()->setSnapshotEndSeqno(lastBySeqno);
-        }
-
-        // Update any set_vbstate items to have the same seqno as the
-        // checkpoint_start.
-        const auto ckpt_start_seqno = (*ckpt_start)->getBySeqno();
-        for (auto item = std::next(ckpt_start);
-             item != checkpointList.back()->end();
-             item++) {
-            if ((*item)->getOperation() == queue_op::set_vbucket_state) {
-                (*item)->setBySeqno(ckpt_start_seqno);
-            }
-        }
-
-        checkpointList.back()->setId(id);
-        LOG(EXTENSION_LOG_INFO,
-            "Set the current open checkpoint id to %" PRIu64
-            " for vbucket %d, bySeqno is %" PRId64 ", max is %" PRId64,
-            id,
-            vbucketId,
-            (*ckpt_start)->getBySeqno(),
-            static_cast<int64_t>(lastBySeqno));
-    }
-}
-
-bool CheckpointManager::addNewCheckpoint_UNLOCKED(uint64_t id) {
-    return addNewCheckpoint_UNLOCKED(id, lastBySeqno, lastBySeqno);
-}
-
-bool CheckpointManager::addNewCheckpoint_UNLOCKED(uint64_t id,
-                                                  uint64_t snapStartSeqno,
-                                                  uint64_t snapEndSeqno) {
-    // This is just for making sure that the current checkpoint should be
-    // closed.
-    if (!checkpointList.empty() &&
-        checkpointList.back()->getState() == CHECKPOINT_OPEN) {
-        closeOpenCheckpoint_UNLOCKED();
-    }
-
-    LOG(EXTENSION_LOG_INFO, "Create a new open checkpoint %" PRIu64
-        " for vbucket %" PRIu16 " at seqno:%" PRIu64,
-        id, vbucketId, snapStartSeqno);
-
-    bool was_empty = checkpointList.empty() ? true : false;
-    auto checkpoint = std::make_unique<Checkpoint>(stats,
-                                                   id,
-                                                   snapStartSeqno,
-                                                   snapEndSeqno,
-                                                   vbucketId,
-                                                   overheadChangedCallback);
-    // Add a dummy item into the new checkpoint, so that any cursor referring
-    // to the actual first
-    // item in this new checkpoint can be safely shifted left by 1 if the
-    // first item is removed
-    // and pushed into the tail.
-    queued_item qi = createCheckpointItem(0, 0xffff, queue_op::empty);
-    checkpoint->queueDirty(qi, this);
-    checkpoint->incrementMemConsumption(qi->size());
-    // Note: We explicitly do /not/ include {empty} ops in numItems.
-
-    // This item represents the start of the new checkpoint and is also sent to the slave node.
-    qi = createCheckpointItem(id, vbucketId, queue_op::checkpoint_start);
-    checkpoint->queueDirty(qi, this);
-    checkpoint->incrementMemConsumption(qi->size());
-    ++numItems;
-    checkpointList.push_back(std::move(checkpoint));
-
-    if (was_empty) {
-        return true;
-    }
-
-    /* If cursors reached to the end of its current checkpoint, move it to the
-       next checkpoint. DCP and Persistence cursors can skip a "checkpoint end"
-       meta item, but TAP cursors cannot. This is needed so that the checkpoint
-       remover can remove the closed checkpoints and hence reduce the memory
-       usage */
-    for (auto& cur_it : connCursors) {
-        CheckpointCursor &cursor = cur_it.second;
-        ++(cursor.currentPos);
-        if ((cursor.shouldSendCheckpointEndMetaItem() ==
-             MustSendCheckpointEnd::NO) &&
-            cursor.currentPos != (*(cursor.currentCheckpoint))->end() &&
-            (*(cursor.currentPos))->getOperation() == queue_op::checkpoint_end) {
-            /* checkpoint_end meta item is expected by TAP cursors. Hence skip
-               it only for persitence and DCP cursors */
-            ++(cursor.offset);
-            cursor.incrMetaItemOffset(1);
-            ++(cursor.currentPos); // cursor now reaches to the checkpoint end
-        }
-
-        if (cursor.currentPos == (*(cursor.currentCheckpoint))->end()) {
-           if ((*(cursor.currentCheckpoint))->getState() == CHECKPOINT_CLOSED) {
-               if (!moveCursorToNextCheckpoint(cursor)) {
-                   --(cursor.currentPos);
-               }
-           } else {
-               // The replication cursor is already reached to the end of
-               // the open checkpoint.
-               --(cursor.currentPos);
-           }
-        } else {
-            --(cursor.currentPos);
-        }
-    }
-
-    return true;
-}
-
-bool CheckpointManager::closeOpenCheckpoint_UNLOCKED() {
-    if (checkpointList.empty()) {
-        return false;
-    }
-    if (checkpointList.back()->getState() == CHECKPOINT_CLOSED) {
-        return true;
-    }
-
-    auto& cur_ckpt = checkpointList.back();
-    LOG(EXTENSION_LOG_INFO, "Close the open checkpoint %" PRIu64
-        " for vbucket:%" PRIu16 " seqnos:{%" PRIu64 ",%" PRIu64 "}",
-        cur_ckpt->getId(), vbucketId, cur_ckpt->getLowSeqno(),
-        cur_ckpt->getHighSeqno());
-
-    // This item represents the end of the current open checkpoint and is sent
-    // to the slave node.
-    queued_item qi = createCheckpointItem(cur_ckpt->getId(), vbucketId,
-                                          queue_op::checkpoint_end);
-
-    checkpointList.back()->queueDirty(qi, this);
-    ++numItems;
-    checkpointList.back()->setState(CHECKPOINT_CLOSED);
-    return true;
-}
-
-bool CheckpointManager::registerCursor(
-                            const std::string& name,
-                            uint64_t checkpointId,
-                            bool alwaysFromBeginning,
-                            MustSendCheckpointEnd needsCheckpointEndMetaItem) {
-    LockHolder lh(queueLock);
-    return registerCursor_UNLOCKED(name, checkpointId, alwaysFromBeginning,
-                                   needsCheckpointEndMetaItem);
-}
-
-CursorRegResult CheckpointManager::registerCursorBySeqno(
-                            const std::string &name,
-                            uint64_t startBySeqno,
-                            MustSendCheckpointEnd needsCheckPointEndMetaItem) {
-    LockHolder lh(queueLock);
-    if (checkpointList.empty()) {
-        throw std::logic_error("CheckpointManager::registerCursorBySeqno: "
-                        "checkpointList is empty");
-    }
-    if (checkpointList.back()->getHighSeqno() < startBySeqno) {
-        throw std::invalid_argument("CheckpointManager::registerCursorBySeqno:"
-                        " startBySeqno (which is " +
-                        std::to_string(startBySeqno) + ") is less than last "
-                        "checkpoint highSeqno (which is " +
-                        std::to_string(checkpointList.back()->getHighSeqno()) +
-                        ")");
-    }
-
-    removeCursor_UNLOCKED(name);
-
-    size_t skipped = 0;
-    CursorRegResult result;
-    result.first = std::numeric_limits<uint64_t>::max();
-    result.second = false;
-
-    auto itr = checkpointList.begin();
-    for (; itr != checkpointList.end(); ++itr) {
-        uint64_t en = (*itr)->getHighSeqno();
-        uint64_t st = (*itr)->getLowSeqno();
-
-        if (startBySeqno < st) {
-            // Requested sequence number is before the start of this
-            // checkpoint, position cursor at the checkpoint start.
-            connCursors[name] = CheckpointCursor(name, itr, (*itr)->begin(),
-                                                 skipped, /*meta_offset*/0,
-                                                 false,
-                                                 needsCheckPointEndMetaItem);
-            (*itr)->registerCursorName(name);
-            result.first = (*itr)->getLowSeqno();
-            break;
-        } else if (startBySeqno <= en) {
-            // Requested sequence number lies within this checkpoint.
-            // Calculate which item to position the cursor at.
-            size_t ckpt_meta_skipped{0};
-            CheckpointQueue::iterator iitr = (*itr)->begin();
-            while (++iitr != (*itr)->end() &&
-                    (startBySeqno >=
-                     static_cast<uint64_t>((*iitr)->getBySeqno()))) {
-                skipped++;
-                if ((*iitr)->isNonEmptyCheckpointMetaItem()) {
-                    ckpt_meta_skipped++;
-                }
-            }
-
-            if (iitr == (*itr)->end()) {
-                --iitr;
-                result.first = static_cast<uint64_t>((*iitr)->getBySeqno()) + 1;
-            } else {
-                result.first = static_cast<uint64_t>((*iitr)->getBySeqno());
-                --iitr;
-            }
-
-            connCursors[name] = CheckpointCursor(name, itr, iitr, skipped,
-                                                 ckpt_meta_skipped, false,
-                                                 needsCheckPointEndMetaItem);
-            (*itr)->registerCursorName(name);
-            break;
-        } else {
-            // Whole (closed) checkpoint skipped, increment by it's number
-            // of items + meta_items.
-            skipped += (*itr)->getNumItems() + (*itr)->getNumMetaItems();
-        }
-    }
-
-    result.second = (result.first == checkpointList.front()->getLowSeqno()) ?
-                    true : false;
-
-    if (result.first == std::numeric_limits<uint64_t>::max()) {
-        /*
-         * We should never get here since this would mean that the sequence
-         * number we are looking for is higher than anything currently assigned
-         *  and there is already an assert above for this case.
-         */
-        throw std::logic_error(
-                "CheckpointManager::registerCursorBySeqno the sequences number "
-                "is higher than anything currently assigned");
-    }
-    return result;
-}
-
-bool CheckpointManager::registerCursor_UNLOCKED(
-                            const std::string &name,
-                            uint64_t checkpointId,
-                            bool alwaysFromBeginning,
-                            MustSendCheckpointEnd needsCheckpointEndMetaItem)
-{
-    if (checkpointList.empty()) {
-        throw std::logic_error("CheckpointManager::registerCursor_UNLOCKED: "
-                        "checkpointList is empty");
-    }
-
-    bool resetOnCollapse = true;
-    if (name.compare(pCursorName) == 0) {
-        resetOnCollapse = false;
-    }
-
-    bool found = false;
-    auto it = checkpointList.begin();
-    for (; it != checkpointList.end(); ++it) {
-        if (checkpointId == (*it)->getId()) {
-            found = true;
-            break;
-        }
-    }
-
-    LOG(EXTENSION_LOG_INFO,
-        "Register the cursor with name \"%s\" for vbucket %d",
-        name.c_str(), vbucketId);
-
-    // If the cursor exists, remove its name from the checkpoint that is
-    // currently referenced by it.
-    cursor_index::iterator map_it = connCursors.find(name);
-    if (map_it != connCursors.end()) {
-        (*(map_it->second.currentCheckpoint))->removeCursorName(name);
-    }
-
-    if (!found) {
-        for (it = checkpointList.begin(); it != checkpointList.end(); ++it) {
-            if (pCursorPreCheckpointId < (*it)->getId() ||
-                pCursorPreCheckpointId == 0) {
-                break;
-            }
-        }
-
-        LOG(EXTENSION_LOG_DEBUG,
-            "Checkpoint %" PRIu64
-            " for vbucket %d doesn't exist in memory. "
-            "Set the cursor with the name \"%s\" to checkpoint %" PRIu64 ".",
-            checkpointId,
-            vbucketId,
-            name.c_str(),
-            (*it)->getId());
-
-        if (it == checkpointList.end()) {
-            throw std::logic_error("CheckpointManager::registerCursor_UNLOCKED: "
-                            "failed to find checkpoint with "
-                            "Id >= pCursorPreCheckpointId (which is" +
-                            std::to_string(pCursorPreCheckpointId) + ")");
-        }
-
-        size_t offset = 0;
-        for (auto pos = checkpointList.begin(); pos != it; ++pos) {
-            // Increment offset for all previous (closed) checkpoints, adding
-            // in the meta items.
-            offset += (*pos)->getNumItems() + (*pos)->getNumMetaItems();
-        }
-
-        connCursors[name] = CheckpointCursor(name, it, (*it)->begin(), offset,
-                                             /*meta_offset*/0,
-                                             resetOnCollapse,
-                                             needsCheckpointEndMetaItem);
-        (*it)->registerCursorName(name);
-    } else {
-        size_t offset = 0, meta_offset = 0;
-        CheckpointQueue::iterator curr;
-
-        LOG(EXTENSION_LOG_DEBUG,
-            "Checkpoint %" PRIu64 " for vbucket %d exists in memory. "
-            "Set the cursor with the name \"%s\" to the checkpoint %" PRIu64,
-            checkpointId, vbucketId, name.c_str(), checkpointId);
-
-        if (!alwaysFromBeginning &&
-            map_it != connCursors.end() &&
-            (*(map_it->second.currentCheckpoint))->getId() == (*it)->getId()) {
-            // If the cursor is currently in the checkpoint to start with,
-            // simply start from
-            // its current position.
-            curr = map_it->second.currentPos;
-            offset = map_it->second.offset;
-            meta_offset = map_it->second.ckptMetaItemsRead;
-        } else {
-            // Set the cursor's position to the beginning of the checkpoint to
-            // start with
-            curr = (*it)->begin();
-            auto pos = checkpointList.begin();
-            for (; pos != it; ++pos) {
-                // Increment offset for all previous (closed) checkpoints, adding
-                // in the meta items.
-                offset += (*pos)->getNumItems() + (*pos)->getNumMetaItems();
-            }
-        }
-
-        connCursors[name] = CheckpointCursor(name, it, curr, offset,
-                                             meta_offset,
-                                             resetOnCollapse,
-                                             needsCheckpointEndMetaItem);
-        // Register the cursor's name to the checkpoint.
-        (*it)->registerCursorName(name);
-    }
-
-    return found;
-}
-
-bool CheckpointManager::removeCursor(const std::string &name) {
-    LockHolder lh(queueLock);
-    return removeCursor_UNLOCKED(name);
-}
-
-bool CheckpointManager::removeCursor_UNLOCKED(const std::string &name) {
-    cursor_index::iterator it = connCursors.find(name);
-    if (it == connCursors.end()) {
-        return false;
-    }
-
-    LOG(EXTENSION_LOG_INFO,
-        "Remove the checkpoint cursor with the name \"%s\" from vbucket %d",
-        name.c_str(), vbucketId);
-
-    // We can simply remove the cursor's name from the checkpoint to which it
-    // currently belongs,
-    // by calling
-    // (*(it->second.currentCheckpoint))->removeCursorName(name);
-    // However, we just want to do more sanity checks by looking at each
-    // checkpoint. This won't
-    // cause much overhead because the max number of checkpoints allowed per
-    // vbucket is small.
-    for (const auto& checkpoint : checkpointList) {
-        checkpoint->removeCursorName(name);
-    }
-
-    connCursors.erase(it);
-    return true;
-}
-
-uint64_t CheckpointManager::getCheckpointIdForCursor(const std::string &name) {
-    LockHolder lh(queueLock);
-    cursor_index::iterator it = connCursors.find(name);
-    if (it == connCursors.end()) {
-        return 0;
-    }
-
-    return (*(it->second.currentCheckpoint))->getId();
-}
-
-size_t CheckpointManager::getNumOfCursors() {
-    LockHolder lh(queueLock);
-    return connCursors.size();
-}
-
-size_t CheckpointManager::getNumCheckpoints() const {
-    LockHolder lh(queueLock);
-    return checkpointList.size();
-}
-
-checkpointCursorInfoList CheckpointManager::getAllCursors() {
-    LockHolder lh(queueLock);
-    checkpointCursorInfoList cursorInfo;
-    for (auto& cur_it : connCursors) {
-        cursorInfo.push_back(std::make_pair(
-                        (cur_it.first),
-                        (cur_it.second.shouldSendCheckpointEndMetaItem())));
-    }
-    return cursorInfo;
-}
-
-bool CheckpointManager::isCheckpointCreationForHighMemUsage(
-        const VBucket& vbucket) {
-    bool forceCreation = false;
-    double memoryUsed =
-            static_cast<double>(stats.getEstimatedTotalMemoryUsed());
-    // pesistence and conn cursors are all currently in the open checkpoint?
-    bool allCursorsInOpenCheckpoint =
-        (connCursors.size() + 1) == checkpointList.back()->getNumberOfCursors();
-
-    if (memoryUsed > stats.mem_high_wat && allCursorsInOpenCheckpoint &&
-        (checkpointList.back()->getNumItems() >= MIN_CHECKPOINT_ITEMS ||
-         checkpointList.back()->getNumItems() ==
-                 vbucket.ht.getNumInMemoryItems())) {
-        forceCreation = true;
-    }
-    return forceCreation;
-}
-
-size_t CheckpointManager::removeClosedUnrefCheckpoints(
-        VBucket& vbucket, bool& newOpenCheckpointCreated) {
-    // This function is executed periodically by the non-IO dispatcher.
-    std::unique_lock<std::mutex> lh(queueLock);
-    uint64_t oldCheckpointId = 0;
-    bool canCreateNewCheckpoint = false;
-    if (checkpointList.size() < checkpointConfig.getMaxCheckpoints() ||
-        (checkpointList.size() == checkpointConfig.getMaxCheckpoints() &&
-         checkpointList.front()->getNumberOfCursors() == 0)) {
-        canCreateNewCheckpoint = true;
-    }
-    if (vbucket.getState() == vbucket_state_active && canCreateNewCheckpoint) {
-        bool forceCreation = isCheckpointCreationForHighMemUsage(vbucket);
-        // Check if this master active vbucket needs to create a new open
-        // checkpoint.
-        oldCheckpointId = checkOpenCheckpoint_UNLOCKED(forceCreation, true);
-    }
-    newOpenCheckpointCreated = oldCheckpointId > 0;
-
-    if (checkpointConfig.canKeepClosedCheckpoints()) {
-        double memoryUsed =
-                static_cast<double>(stats.getEstimatedTotalMemoryUsed());
-        if (memoryUsed < stats.mem_high_wat &&
-            checkpointList.size() <= checkpointConfig.getMaxCheckpoints()) {
-            return 0;
-        }
-    }
-
-    size_t numUnrefItems = 0;
-    size_t numMetaItems = 0;
-    size_t numCheckpointsRemoved = 0;
-    // Checkpoints in the `unrefCheckpointList` have to be deleted before we
-    // return from this function. With smart pointers, deletion happens when
-    // `unrefCheckpointList` goes out of scope (i.e., when this function
-    // returns).
-    CheckpointList unrefCheckpointList;
-    // Iterate through the current checkpoints (from oldest to newest), checking
-    // if the checkpoint can be removed.
-    auto it = checkpointList.begin();
-    // Note terminating condition - we stop at one before the last checkpoint -
-    // we must leave at least one checkpoint in existence.
-    for (;
-         it != checkpointList.end() && std::next(it) != checkpointList.end();
-         ++it) {
-
-        removeInvalidCursorsOnCheckpoint((*it).get());
-
-        // When we encounter the first checkpoint which has cursor(s) in it,
-        // or if the persistence cursor is still operating, stop.
-        if ((*it)->getNumberOfCursors() > 0 ||
-                (checkpointConfig.isPersistenceEnabled() &&
-                 (*it)->getId() > pCursorPreCheckpointId)) {
-            break;
-        } else {
-            numUnrefItems += (*it)->getNumItems();
-            numMetaItems += (*it)->getNumMetaItems();
-            ++numCheckpointsRemoved;
-            if (checkpointConfig.canKeepClosedCheckpoints() &&
-                (checkpointList.size() - numCheckpointsRemoved) <=
-                 checkpointConfig.getMaxCheckpoints()) {
-                // Collect unreferenced closed checkpoints until the number
-                // of checkpoints is
-                // equal to the number of max checkpoints allowed.
-                ++it;
-                break;
-            }
-        }
-    }
-    size_t total_items = numUnrefItems + numMetaItems;
-    numItems.fetch_sub(total_items);
-    if (total_items > 0) {
-        for (auto& cursor : connCursors) {
-            cursor.second.decrOffset(total_items);
-        }
-    }
-    unrefCheckpointList.splice(unrefCheckpointList.begin(), checkpointList,
-                               checkpointList.begin(), it);
-
-    // If any cursor on a replica vbucket or downstream active vbucket
-    // receiving checkpoints from
-    // the upstream master is very slow and causes more closed checkpoints in
-    // memory, collapse those closed checkpoints into a single one to reduce
-    // the memory overhead.
-    if (checkpointConfig.isCheckpointMergeSupported() &&
-        !checkpointConfig.canKeepClosedCheckpoints() &&
-        vbucket.getState() == vbucket_state_replica) {
-        size_t curr_remains = getNumItemsForCursor_UNLOCKED(pCursorName);
-        collapseClosedCheckpoints(unrefCheckpointList);
-        size_t new_remains = getNumItemsForCursor_UNLOCKED(pCursorName);
-        updateDiskQueueStats(vbucket, curr_remains, new_remains);
-    }
-    lh.unlock();
-
-    return numUnrefItems;
-}
-
-void CheckpointManager::removeInvalidCursorsOnCheckpoint(
-                                                     Checkpoint *pCheckpoint) {
-    std::list<std::string> invalidCursorNames;
-    const std::set<std::string> &cursors = pCheckpoint->getCursorNameList();
-    std::set<std::string>::const_iterator cit = cursors.begin();
-    for (; cit != cursors.end(); ++cit) {
-        cursor_index::iterator mit = connCursors.find(*cit);
-        if (mit == connCursors.end() ||
-            pCheckpoint != (*(mit->second.currentCheckpoint)).get()) {
-            invalidCursorNames.push_back(*cit);
-        }
-    }
-
-    std::list<std::string>::iterator it = invalidCursorNames.begin();
-    for (; it != invalidCursorNames.end(); ++it) {
-        pCheckpoint->removeCursorName(*it);
-    }
-}
-
-void CheckpointManager::collapseClosedCheckpoints(
-        CheckpointList& collapsedChks) {
-    // If there are one open checkpoint and more than one closed checkpoint,
-    // collapse those
-    // closed checkpoints into one checkpoint to reduce the memory overhead.
-    if (checkpointList.size() > 2) {
-        CursorIdToPositionMap slowCursors;
-        std::set<std::string> fastCursors;
-        auto lastClosedChk = checkpointList.end();
-        --lastClosedChk; --lastClosedChk; // Move to the last closed chkpt.
-        std::set<std::string>::iterator nitr =
-                (*lastClosedChk)->getCursorNameList().begin();
-        // Check if there are any cursors in the last closed checkpoint, which
-        // haven't yet visited any regular items belonging to the last closed
-        // checkpoint. If so, then we should skip collapsing checkpoints until
-        // those cursors move to the first regular item. Otherwise, those cursors will
-        // visit old items from collapsed checkpoints again.
-        for (; nitr != (*lastClosedChk)->getCursorNameList().end(); ++nitr) {
-            cursor_index::iterator cc = connCursors.find(*nitr);
-            if (cc == connCursors.end()) {
-                continue;
-            }
-            queue_op qop = (*(cc->second.currentPos))->getOperation();
-            if (qop ==  queue_op::empty || qop == queue_op::checkpoint_start) {
-                return;
-            }
-        }
-
-        fastCursors.insert((*lastClosedChk)->getCursorNameList().begin(),
-                           (*lastClosedChk)->getCursorNameList().end());
-        auto rit = checkpointList.rbegin();
-        ++rit; ++rit; //Move to the second last closed checkpoint.
-        size_t numDuplicatedItems = 0, numMetaItems = 0;
-        for (; rit != checkpointList.rend(); ++rit) {
-            size_t numAddedItems =
-                    (*lastClosedChk)->mergePrevCheckpoint((*rit).get());
-            numDuplicatedItems += ((*rit)->getNumItems() - numAddedItems);
-            numMetaItems += (*rit)->getNumMetaItems();
-
-            std::set<std::string>::iterator nameItr =
-                (*rit)->getCursorNameList().begin();
-            for (; nameItr != (*rit)->getCursorNameList().end(); ++nameItr) {
-                cursor_index::iterator cc = connCursors.find(*nameItr);
-                const auto key = (*(cc->second.currentPos))->getKey();
-                bool isMetaItem =
-                            (*(cc->second.currentPos))->isCheckPointMetaItem();
-                bool cursor_on_chk_start = false;
-                if ((*(cc->second.currentPos))->getOperation() ==
-                    queue_op::checkpoint_start) {
-                    cursor_on_chk_start = true;
-                }
-                slowCursors[*nameItr] =
-                    CursorPosition{(*rit)->getMutationIdForKey(key, isMetaItem),
-                                   cursor_on_chk_start};
-            }
-        }
-        putCursorsInCollapsedChk(slowCursors, lastClosedChk);
-
-        size_t total_items = numDuplicatedItems + numMetaItems;
-        numItems.fetch_sub(total_items);
-        auto& openCheckpoint = checkpointList.back();
-        const std::set<std::string>& openCheckpointCursors =
-                openCheckpoint->getCursorNameList();
-        fastCursors.insert(openCheckpointCursors.begin(),
-                           openCheckpointCursors.end());
-        std::set<std::string>::const_iterator cit = fastCursors.begin();
-        // Update the offset of each fast cursor.
-        for (; cit != fastCursors.end(); ++cit) {
-            cursor_index::iterator mit = connCursors.find(*cit);
-            if (mit != connCursors.end()) {
-                mit->second.decrOffset(total_items);
-            }
-        }
-        collapsedChks.splice(collapsedChks.end(), checkpointList,
-                             checkpointList.begin(),  lastClosedChk);
-    }
-}
-
-std::vector<std::string> CheckpointManager::getListOfCursorsToDrop() {
-    LockHolder lh(queueLock);
-
-    // List of cursor names whose streams will be closed
-    std::vector<std::string> cursorsToDrop;
-
-    size_t num_checkpoints_to_unref;
-    if (checkpointList.size() == 1) {
-        num_checkpoints_to_unref = 0;
-    } else if (checkpointList.size() <=
-              (DEFAULT_MAX_CHECKPOINTS + MAX_CHECKPOINTS_UPPER_BOUND) / 2) {
-        num_checkpoints_to_unref = 1;
-    } else {
-        num_checkpoints_to_unref = 2;
-    }
-
-    auto it = checkpointList.begin();
-    while (num_checkpoints_to_unref != 0 && it != checkpointList.end()) {
-        if ((*it)->isEligibleToBeUnreferenced()) {
-            const std::set<std::string> &cursors = (*it)->getCursorNameList();
-            cursorsToDrop.insert(cursorsToDrop.end(), cursors.begin(), cursors.end());
-        } else {
-            break;
-        }
-        --num_checkpoints_to_unref;
-        ++it;
-    }
-    return cursorsToDrop;
->>>>>>> 69730e6f
 }
 
 void Checkpoint::addItemToCheckpoint(const queued_item& qi) {
@@ -1397,7 +493,6 @@
             queuedItemsMemUsage -= toExpel->size();
         }
     } else {
-<<<<<<< HEAD
         /*
          * Reduce the queuedItems memory usage by the size of the items
          * being expelled from memory.
@@ -1407,166 +502,6 @@
         };
         queuedItemsMemUsage -= std::accumulate(
                 firstItemToExpel, std::next(lastItemToExpel), 0, addSize);
-=======
-        LOG(EXTENSION_LOG_WARNING,
-            "getNumItemsForCursor_UNLOCKED(): Cursor \"%s\" not found in the "
-            "checkpoint manager on vb:%" PRIu16,
-            name.c_str(),
-            vbucketId);
-    }
-    return remains;
-}
-
-size_t CheckpointManager::getNumOfMetaItemsFromCursor(const CheckpointCursor &cursor) const {
-    // Get the number of meta items that can be skipped by a given cursor.
-    size_t meta_items = 0;
-
-
-    // For current checkpoint, number of meta item is the total meta items
-    // for this checkpoint minus how many the cursor has already processed.
-    CheckpointList::const_iterator ckpt_it = cursor.currentCheckpoint;
-    if (ckpt_it != checkpointList.end()) {
-        meta_items = (*ckpt_it)->getNumMetaItems() -
-                     cursor.getCurrentCkptMetaItemsRead();
-    }
-
-    // For remaining checkpoint(s), number of meta items is simply the total
-    // meta items for that checkpoint.
-    ++ckpt_it;
-    auto result =
-            std::accumulate(ckpt_it,
-                            checkpointList.end(),
-                            meta_items,
-                            [](size_t a, const std::unique_ptr<Checkpoint>& b) {
-                                return a + b->getNumMetaItems();
-                            });
-    return result;
-}
-
-void CheckpointManager::updateStatsForStateChange(vbucket_state_t from,
-                                                  vbucket_state_t to) {
-    LockHolder lh(queueLock);
-    if (from == vbucket_state_replica && to != vbucket_state_replica) {
-        // vbucket is changing state away from replica, it's memory usage
-        // should no longer be accounted for as a replica.
-        stats.replicaCheckpointOverhead -= getMemoryOverhead_UNLOCKED();
-    } else if (from != vbucket_state_replica && to == vbucket_state_replica) {
-        // vbucket is changing state to _become_ a replica, it's memory usage
-        // _should_ be accounted for as a replica.
-        stats.replicaCheckpointOverhead += getMemoryOverhead_UNLOCKED();
-    }
-}
-
-void CheckpointManager::decrCursorFromCheckpointEnd(const std::string &name) {
-    LockHolder lh(queueLock);
-    cursor_index::iterator it = connCursors.find(name);
-    if (it != connCursors.end() &&
-        (*(it->second.currentPos))->getOperation() ==
-        queue_op::checkpoint_end) {
-        it->second.decrPos();
-    }
-}
-
-bool CheckpointManager::isLastMutationItemInCheckpoint(
-                                                   CheckpointCursor &cursor) {
-    CheckpointQueue::iterator it = cursor.currentPos;
-    ++it;
-    if (it == (*(cursor.currentCheckpoint))->end() ||
-        (*it)->getOperation() == queue_op::checkpoint_end) {
-        return true;
-    }
-    return false;
-}
-
-void CheckpointManager::setBackfillPhase(uint64_t start, uint64_t end) {
-    LockHolder lh(queueLock);
-    setOpenCheckpointId_UNLOCKED(0);
-    checkpointList.back()->setSnapshotStartSeqno(start);
-    checkpointList.back()->setSnapshotEndSeqno(end);
-}
-
-void CheckpointManager::createSnapshot(uint64_t snapStartSeqno,
-                                       uint64_t snapEndSeqno) {
-    LockHolder lh(queueLock);
-    if (checkpointList.empty()) {
-        throw std::logic_error("CheckpointManager::createSnapshot: "
-                        "checkpointList is empty");
-    }
-
-    size_t lastChkId = checkpointList.back()->getId();
-
-    if (checkpointList.back()->getState() == CHECKPOINT_OPEN &&
-        checkpointList.back()->getNumItems() == 0) {
-        if (lastChkId == 0) {
-            setOpenCheckpointId_UNLOCKED(lastChkId + 1);
-            resetCursors(false);
-        }
-        checkpointList.back()->setSnapshotStartSeqno(snapStartSeqno);
-        checkpointList.back()->setSnapshotEndSeqno(snapEndSeqno);
-        return;
-    }
-
-    addNewCheckpoint_UNLOCKED(lastChkId + 1, snapStartSeqno, snapEndSeqno);
-}
-
-void CheckpointManager::resetSnapshotRange() {
-    LockHolder lh(queueLock);
-    if (checkpointList.empty()) {
-        throw std::logic_error("CheckpointManager::resetSnapshotRange: "
-                        "checkpointList is empty");
-    }
-
-    checkpointList.back()->setSnapshotStartSeqno(
-                                        static_cast<uint64_t>(lastBySeqno));
-    checkpointList.back()->setSnapshotEndSeqno(
-                                        static_cast<uint64_t>(lastBySeqno));
-}
-
-snapshot_info_t CheckpointManager::getSnapshotInfo() {
-    LockHolder lh(queueLock);
-    if (checkpointList.empty()) {
-        throw std::logic_error("CheckpointManager::getSnapshotInfo: "
-                        "checkpointList is empty");
-    }
-
-    snapshot_info_t info(lastBySeqno,
-                         {checkpointList.back()->getSnapshotStartSeqno(),
-                          checkpointList.back()->getSnapshotEndSeqno()});
-
-    // If there are no items in the open checkpoint then we need to resume by
-    // using that sequence numbers of the last closed snapshot. The exception is
-    // if we are in a partial snapshot which can be detected by checking if the
-    // snapshot start sequence number is greater than the start sequence number
-    // Also, since the last closed snapshot may not be in the checkpoint manager
-    // we should just use the last by sequence number. The open checkpoint will
-    // be overwritten once the next snapshot marker is received since there are
-    // no items in it.
-    if (checkpointList.back()->getNumItems() == 0 &&
-        static_cast<uint64_t>(lastBySeqno) < info.range.start) {
-        info.range.start = lastBySeqno;
-        info.range.end = lastBySeqno;
-    }
-
-    return info;
-}
-
-void CheckpointManager::updateDiskQueueStats(VBucket& vbucket,
-                                             size_t curr_remains,
-                                             size_t new_remains) {
-    if (!checkpointConfig.isPersistenceEnabled()) {
-        /* we do not have a disk and hence no disk stats to update */
-        return;
-    }
-
-    if (curr_remains > new_remains) {
-        size_t diff = curr_remains - new_remains;
-        stats.diskQueueSize.fetch_sub(diff);
-        vbucket.dirtyQueueSize.fetch_sub(diff);
-    } else if (curr_remains < new_remains) {
-        size_t diff = new_remains - curr_remains;
-        stats.diskQueueSize.fetch_add(diff);
-        vbucket.dirtyQueueSize.fetch_add(diff);
->>>>>>> 69730e6f
     }
 
     // The item to be swapped with the dummy is not expected to be a
@@ -1611,7 +546,6 @@
         return cursor_item_idx->second.mutation_id;
     }
 
-<<<<<<< HEAD
     auto& keyIndex = (*cursor.currentPos)->isCommitted() ? committedKeyIndex
                                                          : preparedKeyIndex;
     auto cursor_item_idx = keyIndex.find(makeIndexKey(*cursor.currentPos));
@@ -1622,109 +556,6 @@
                 to_string((*cursor.currentPos)->getOperation()) +
                 " seqno:" + std::to_string((*cursor.currentPos)->getBySeqno()) +
                 "for cursor:" + cursor.name + " in current checkpoint.");
-=======
-queued_item CheckpointManager::createCheckpointItem(uint64_t id, uint16_t vbid,
-                                                    queue_op checkpoint_op) {
-    uint64_t bySeqno;
-    std::string key;
-
-    switch (checkpoint_op) {
-    case queue_op::checkpoint_start:
-        key = "checkpoint_start";
-        bySeqno = lastBySeqno + 1;
-        break;
-    case queue_op::checkpoint_end:
-        key = "checkpoint_end";
-        bySeqno = lastBySeqno;
-        break;
-    case queue_op::empty:
-        key = "dummy_key";
-        bySeqno = lastBySeqno;
-        break;
-    case queue_op::set_vbucket_state:
-        key = "set_vbucket_state";
-        bySeqno = lastBySeqno + 1;
-        break;
-
-    default:
-        throw std::invalid_argument("CheckpointManager::createCheckpointItem:"
-                        "checkpoint_op (which is " +
-                        std::to_string(static_cast<std::underlying_type<queue_op>::type>(checkpoint_op)) +
-                        ") is not a valid item to create");
-    }
-
-    queued_item qi(new Item(DocKey(key, DocNamespace::System), vbid,
-                   checkpoint_op, id, bySeqno));
-    return qi;
-}
-
-uint64_t CheckpointManager::createNewCheckpoint(bool force) {
-    LockHolder lh(queueLock);
-    if (force || checkpointList.back()->getNumItems() > 0) {
-        uint64_t chk_id = checkpointList.back()->getId();
-        addNewCheckpoint_UNLOCKED(chk_id + 1);
-    }
-    return checkpointList.back()->getId();
-}
-
-uint64_t CheckpointManager::getPersistenceCursorPreChkId() {
-    LockHolder lh(queueLock);
-    return pCursorPreCheckpointId;
-}
-
-void CheckpointManager::itemsPersisted() {
-    LockHolder lh(queueLock);
-    auto persistenceCursor = connCursors.find(pCursorName);
-    if (persistenceCursor != connCursors.end()) {
-        auto itr = persistenceCursor->second.currentCheckpoint;
-        pCursorPreCheckpointId = ((*itr)->getId() > 0) ? (*itr)->getId() - 1 : 0;
-    }
-}
-
-size_t CheckpointManager::getMemoryUsage_UNLOCKED() const {
-    if (checkpointList.empty()) {
-        return 0;
-    }
-
-    size_t memUsage = 0;
-    for (const auto& checkpoint : checkpointList) {
-        memUsage += checkpoint->getMemConsumption();
-    }
-    return memUsage;
-}
-
-size_t CheckpointManager::getMemoryOverhead_UNLOCKED() const {
-    if (checkpointList.empty()) {
-        return 0;
-    }
-
-    size_t memUsage = 0;
-    for (const auto& checkpoint : checkpointList) {
-        memUsage += checkpoint->getMemoryOverhead();
-    }
-    return memUsage;
-}
-
-size_t CheckpointManager::getMemoryUsage() const {
-    LockHolder lh(queueLock);
-    return getMemoryUsage_UNLOCKED();
-}
-
-size_t CheckpointManager::getMemoryUsageOfUnrefCheckpoints() const {
-    LockHolder lh(queueLock);
-
-    if (checkpointList.empty()) {
-        return 0;
-    }
-
-    size_t memUsage = 0;
-    for (const auto& checkpoint : checkpointList) {
-        if (checkpoint->getNumberOfCursors() == 0) {
-            memUsage += checkpoint->getMemConsumption();
-        } else {
-            break;
-        }
->>>>>>> 69730e6f
     }
     return cursor_item_idx->second.mutation_id;
 }
