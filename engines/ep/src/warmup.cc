--- conflicted
+++ resolved
@@ -14,10 +14,7 @@
 #include "bucket_logger.h"
 #include "callbacks.h"
 #include "checkpoint_manager.h"
-<<<<<<< HEAD
 #include "collections/collection_persisted_stats.h"
-=======
->>>>>>> 68c02e75
 #include "collections/manager.h"
 #include "collections/vbucket_manifest_handles.h"
 #include "ep_bucket.h"
@@ -26,19 +23,12 @@
 #include "failover-table.h"
 #include "flusher.h"
 #include "item.h"
-<<<<<<< HEAD
 #include "kvstore/kvstore.h"
-=======
-#include "kvstore.h"
->>>>>>> 68c02e75
 #include "mutation_log.h"
 #include "vb_visitors.h"
 #include "vbucket_bgfetch_item.h"
 #include "vbucket_state.h"
-<<<<<<< HEAD
 #include <executor/executorpool.h>
-=======
->>>>>>> 68c02e75
 #include <phosphor/phosphor.h>
 #include <platform/dirutils.h>
 #include <platform/timeutils.h>
@@ -542,13 +532,8 @@
         }
     }
     // Update backfill deadline for when we need to next pause
-<<<<<<< HEAD
     auto kvCallback = dynamic_cast<LoadStorageKVPairCallback&>(
             currentScanCtx->getValueCallback());
-=======
-    auto kvCallback =
-            dynamic_cast<LoadStorageKVPairCallback&>(*currentScanCtx->callback);
->>>>>>> 68c02e75
     kvCallback.updateDeadLine();
 
     ep.getEPEngine().hangWarmupHook();
@@ -1265,11 +1250,7 @@
 
     if (!store.getCollectionsManager().warmupLoadManifest(
                 store.getEPEngine().getConfiguration().getDbname())) {
-<<<<<<< HEAD
         EP_LOG_CRITICAL_RAW(
-=======
-        EP_LOG_CRITICAL(
->>>>>>> 68c02e75
                 "Warmup::initialize aborting as manifest cannot be loaded");
         return;
     }
@@ -1522,11 +1503,7 @@
         auto itr = warmedUpVbuckets.find(vbid.get());
         if (itr != warmedUpVbuckets.end()) {
             auto& epVb = static_cast<EPVBucket&>(*itr->second);
-<<<<<<< HEAD
             epVb.setNumTotalItems(*store.getRWUnderlyingByShard(shardId));
-=======
-            epVb.setNumTotalItems(*store.getROUnderlyingByShard(shardId));
->>>>>>> 68c02e75
             vbItemCount = epVb.getNumTotalItems();
         }
         item_count += vbItemCount;
@@ -1561,11 +1538,7 @@
         auto& vb = *(itr->second);
 
         auto [itemsVisited, preparesLoaded, success] =
-<<<<<<< HEAD
                 store.loadPreparedSyncWrites(vb);
-=======
-                store.loadPreparedSyncWrites(vbStateLh, vb);
->>>>>>> 68c02e75
         if (!success) {
             EP_LOG_CRITICAL(
                     "Warmup::loadPreparedSyncWrites(): "
@@ -1605,11 +1578,7 @@
             Expects(lockedVb.owns_lock());
             Expects(!lockedVb);
 
-<<<<<<< HEAD
             vbPtr->checkpointManager->queueSetVBState();
-=======
-            vbPtr->checkpointManager->queueSetVBState(*vbPtr);
->>>>>>> 68c02e75
             if (itr->second->getState() == vbucket_state_active) {
                 // For all active vbuckets, call through to the manager so
                 // that they are made 'current' with the manifest.
@@ -1634,10 +1603,6 @@
             store.vbMap.addBucket(vbPtr);
         }
     }
-
-    // We're done trying to flush for this shard now, it's safe for the flusher
-    // to start running
-    store.vbMap.getShard(shardId)->getFlusher()->start();
 
     if (++threadtask_count == store.vbMap.getNumShards()) {
         // All threads have finished populating the vBucket map (and potentially
@@ -1994,24 +1959,8 @@
     }
 }
 
-<<<<<<< HEAD
 uint16_t Warmup::getNumKVStores() {
     return store.vbMap.getNumShards();
-=======
-/* In the case of CouchKVStore, all vbucket states of all the shards
- * are stored in a single instance. Others (e.g. RocksDBKVStore) store
- * only the vbucket states specific to that shard. Hence the vbucket
- * states of all the shards need to be retrieved */
-uint16_t Warmup::getNumKVStores() {
-    auto backend = store.getEPEngine().getConfiguration().getBackend();
-    if (backend.compare("couchdb") == 0) {
-        return 1;
-    } else if (backend.compare("rocksdb") == 0 ||
-               backend.compare("magma") == 0) {
-        return store.vbMap.getNumShards();
-    }
-    return 0;
->>>>>>> 68c02e75
 }
 
 void Warmup::populateShardVbStates() {
