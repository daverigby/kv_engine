--- conflicted
+++ resolved
@@ -390,17 +390,16 @@
      */
     vbucket_state readVBState(Vbid vbid);
 
-<<<<<<< HEAD
     /// Get the logger used by this bucket
     BucketLogger& getLogger() {
         return logger;
-=======
+    }
+
     /**
      * Test-only. See definition of postFlushHook for details.
      */
     void setPostFlushHook(std::function<void()> hook) {
         postFlushHook = hook;
->>>>>>> 87ca5bbb
     }
 
 protected:
