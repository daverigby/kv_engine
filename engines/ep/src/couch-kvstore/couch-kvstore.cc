--- conflicted
+++ resolved
@@ -134,37 +134,27 @@
 static std::unique_ptr<Item> makeItemFromDocInfo(Vbid vbid,
                                                  const DocInfo& docinfo,
                                                  const MetaData& metadata,
-<<<<<<< HEAD
-                                                 sized_buf value,
+                                                 std::optional<sized_buf> value,
                                                  bool fetchedCompressed) {
     auto datatype = metadata.getDataType();
     // If document was fetched compressed, then set SNAPPY flag for non-zero
     // length documents.
-    if (fetchedCompressed && (value.size > 0)) {
+    if (fetchedCompressed && value && (value->size > 0)) {
         datatype |= PROTOCOL_BINARY_DATATYPE_SNAPPY;
     }
-
-=======
-                                                 boost::optional<sized_buf> value) {
 
     value_t body;
     if (value) {
-        body.reset(Blob::New(value->buf, value->size));
-    }
->>>>>>> ad47f53b
+        body.reset(TaggedPtr<Blob>(Blob::New(value->buf, value->size),
+                                   TaggedPtrBase::NoTagValue));
+    }
     // Strip off the DurabilityPrepare namespace (if present) from the persisted
     // dockey before we create the in-memory item.
     auto item = std::make_unique<Item>(makeDiskDocKey(docinfo.id).getDocKey(),
                                        metadata.getFlags(),
                                        metadata.getExptime(),
-<<<<<<< HEAD
-                                       value.buf,
-                                       value.size,
+                                       body,
                                        datatype,
-=======
-                                       body,
-                                       metadata.getDataType(),
->>>>>>> ad47f53b
                                        metadata.getCas(),
                                        docinfo.db_seq,
                                        vbid,
@@ -719,7 +709,10 @@
             }
         }
 
-        auto value = doc ? doc->data : sized_buf{nullptr, 0};
+        std::optional<sized_buf> value;
+        if (doc) {
+            value = doc->data;
+        }
         state.userFunc(GetValue{makeItemFromDocInfo(
                 state.vb, *docinfo, *metadata, value, fetchCompressed)});
         if (doc) {
@@ -789,7 +782,7 @@
                                sized_buf item,
                                CompactionContext& ctx,
                                time_t currtime) {
-    boost::optional<sized_buf> data;
+    std::optional<sized_buf> data;
     cb::compression::Buffer inflated;
 
     if (mcbp::datatype::is_xattr(metadata.getDataType())) {
@@ -2644,18 +2637,12 @@
         return COUCHSTORE_ERROR_DB_NO_LONGER_VALID;
     }
 
-<<<<<<< HEAD
-    if (filter == ValueFilter::KEYS_ONLY) {
-        auto it = makeItemFromDocInfo(
-                vbId, *docinfo, *metadata, {nullptr, 0}, fetchCompressed);
-=======
     const bool forceValueFetch = isDocumentPotentiallyCorruptedByMB52793(
-            docinfo->deleted, *metadata);
-    if (metaOnly == GetMetaOnly::Yes && !forceValueFetch) {
+        docinfo->deleted, metadata->getDataType());
+    if (filter == ValueFilter::KEYS_ONLY && !forceValueFetch) {
         // Can skip reading document value.
         auto it = makeItemFromDocInfo(
-                vbId, *docinfo, *metadata, boost::none);
->>>>>>> ad47f53b
+                vbId, *docinfo, *metadata, std::nullopt, fetchCompressed);
 
         docValue = GetValue(std::move(it));
         // update ep-engine IO stats
@@ -2761,7 +2748,6 @@
 
     auto metadata = MetaDataFactory::createMetaData(docinfo->rev_meta);
 
-<<<<<<< HEAD
     /**
      * If no special request is made to retrieve compressed documents
      * as is, then DECOMPRESS the document and update datatype
@@ -2771,27 +2757,13 @@
     const bool keysOnly = sctx->valFilter == ValueFilter::KEYS_ONLY;
     const bool isSystemEvent =
             makeDiskDocKey(docinfo->id).getDocKey().isInSystemCollection();
-    if (!keysOnly || isSystemEvent) {
+    const bool forceValueFetch =
+            KVStore::isDocumentPotentiallyCorruptedByMB52793(
+                    docinfo->deleted, metadata->getDataType());
+    std::optional<sized_buf> value;
+    if (!keysOnly || isSystemEvent || forceValueFetch) {
         const couchstore_open_options openOptions =
                 fetchCompressed ? 0 : DECOMPRESS_DOC_BODIES;
-=======
-    boost::optional<sized_buf> value;
-    const bool forceValueFetch = isDocumentPotentiallyCorruptedByMB52793(
-            docinfo->deleted, *metadata);
-    if (sctx->valFilter != ValueFilter::KEYS_ONLY || forceValueFetch) {
-        couchstore_open_options openOptions = 0;
-
-        /**
-         * If the stored document has V0 metdata (no datatype)
-         * or no special request is made to retrieve compressed documents
-         * as is, then DECOMPRESS the document and update datatype
-         */
-        if (docinfo->rev_meta.size == metadata->getMetaDataSize(MetaData::Version::V0) ||
-            sctx->valFilter == ValueFilter::VALUES_DECOMPRESSED) {
-            openOptions = DECOMPRESS_DOC_BODIES;
-        }
-
->>>>>>> ad47f53b
         auto errCode = couchstore_open_doc_with_docinfo(db, docinfo, &doc,
                                                         openOptions);
 
