/* -*- Mode: C++; tab-width: 4; c-basic-offset: 4; indent-tabs-mode: nil -*- */
/*
 *     Copyright 2010-Present Couchbase, Inc.
 *
 *   Use of this software is governed by the Business Source License included
 *   in the file licenses/BSL-Couchbase.txt.  As of the Change Date specified
 *   in that file, in accordance with the Business Source License, use of this
 *   software will be governed by the Apache License, Version 2.0, included in
 *   the file licenses/APL2.txt.
 */

#include <fcntl.h>
#include <folly/lang/Assume.h>
#include <map>
#include <string>
#include <utility>

#include "collections/vbucket_manifest.h"
#include "common.h"
#include "couch-kvstore/couch-kvstore-config.h"
#include "couch-kvstore/couch-kvstore.h"
#include "item.h"
#include "vbucket_state.h"
#ifdef EP_USE_MAGMA
#include "magma-kvstore/magma-kvstore.h"
#include "magma-kvstore/magma-kvstore_config.h"
#endif /* EP_USE_MAGMA */
#ifdef EP_USE_ROCKSDB
#include "rocksdb-kvstore/rocksdb-kvstore.h"
#include "rocksdb-kvstore/rocksdb-kvstore_config.h"
#endif
#include "bucket_logger.h"
#include "kvstore.h"
#include "kvstore_config.h"
#include "persistence_callback.h"
#include "vbucket.h"
#include "vbucket_state.h"

#include <platform/dirutils.h>
#include <statistics/cbstat_collector.h>
#include <sys/stat.h>
<<<<<<< HEAD
#include <sys/types.h>
=======
#include <utilities/logtags.h>
>>>>>>> ad47f53b

ScanContext::ScanContext(
        Vbid vbid,
        std::unique_ptr<KVFileHandle> handle,
        DocumentFilter docFilter,
        ValueFilter valFilter,
        std::unique_ptr<StatusCallback<GetValue>> cb,
        std::unique_ptr<StatusCallback<CacheLookup>> cl,
        const std::vector<Collections::KVStore::DroppedCollection>&
                droppedCollections,
        int64_t maxSeqno)
    : vbid(vbid),
      handle(std::move(handle)),
      docFilter(docFilter),
      valFilter(valFilter),
      callback(std::move(cb)),
      lookup(std::move(cl)),
      logger(globalBucketLogger.get()),
      collectionsContext(droppedCollections),
      maxSeqno(maxSeqno) {
    Expects(callback != nullptr);
    Expects(lookup != nullptr);
}

BySeqnoScanContext::BySeqnoScanContext(
        std::unique_ptr<StatusCallback<GetValue>> cb,
        std::unique_ptr<StatusCallback<CacheLookup>> cl,
        Vbid vb,
        std::unique_ptr<KVFileHandle> handle,
        int64_t start,
        int64_t end,
        uint64_t purgeSeqno,
        DocumentFilter _docFilter,
        ValueFilter _valFilter,
        uint64_t _documentCount,
        const vbucket_state& vbucketState,
        const std::vector<Collections::KVStore::DroppedCollection>&
                droppedCollections,
        std::optional<uint64_t> timestamp)

    : ScanContext(vb,
                  std::move(handle),
                  _docFilter,
                  _valFilter,
                  std::move(cb),
                  std::move(cl),
                  droppedCollections,
                  end),
      startSeqno(start),
      purgeSeqno(purgeSeqno),
      documentCount(_documentCount),
      maxVisibleSeqno(vbucketState.maxVisibleSeqno),
      persistedCompletedSeqno(vbucketState.persistedCompletedSeqno),
      timestamp(std::move(timestamp)) {
}

ByIdScanContext::ByIdScanContext(
        std::unique_ptr<StatusCallback<GetValue>> cb,
        std::unique_ptr<StatusCallback<CacheLookup>> cl,
        Vbid vb,
        std::unique_ptr<KVFileHandle> handle,
        std::vector<ByIdRange> ranges,
        DocumentFilter _docFilter,
        ValueFilter _valFilter,
        const std::vector<Collections::KVStore::DroppedCollection>&
                droppedCollections,
        int64_t maxSeqno)
    : ScanContext(vb,
                  std::move(handle),
                  _docFilter,
                  _valFilter,
                  std::move(cb),
                  std::move(cl),
                  droppedCollections,
                  maxSeqno),
      ranges(std::move(ranges)),
      lastReadKey(nullptr, 0) {
}

void FileStats::reset() {
    readTimeHisto.reset();
    readSeekHisto.reset();
    readSizeHisto.reset();
    writeTimeHisto.reset();
    writeSizeHisto.reset();
    syncTimeHisto.reset();
    readCountHisto.reset();
    writeCountHisto.reset();
    totalBytesRead = 0;
    totalBytesWritten = 0;
}

size_t FileStats::getMemFootPrint() const {
    return readTimeHisto.getMemFootPrint() + readSeekHisto.getMemFootPrint() +
           readSizeHisto.getMemFootPrint() + writeTimeHisto.getMemFootPrint() +
           writeSizeHisto.getMemFootPrint() + syncTimeHisto.getMemFootPrint() +
           readCountHisto.getMemFootPrint() + writeCountHisto.getMemFootPrint();
}

KVStoreStats::KVStoreStats() = default;

void KVStoreStats::reset() {
    docsCommitted = 0;
    numOpen = 0;
    numClose = 0;
    numLoadedVb = 0;

    numCompactionFailure = 0;
    numGetFailure = 0;
    numSetFailure = 0;
    numDelFailure = 0;
    numOpenFailure = 0;
    numVbSetFailure = 0;

    io_bg_fetch_docs_read = 0;
    io_num_write = 0;
    io_bgfetch_doc_bytes = 0;
    io_document_write_bytes = 0;

    readTimeHisto.reset();
    readSizeHisto.reset();
    writeTimeHisto.reset();
    writeSizeHisto.reset();
    delTimeHisto.reset();
    commitHisto.reset();
    compactHisto.reset();
    saveDocsHisto.reset();
    batchSize.reset();
    snapshotHisto.reset();

    getMultiFsReadCount.reset();
    getMultiFsReadHisto.reset();
    getMultiFsReadPerDocHisto.reset();
    flusherWriteAmplificationHisto.reset();

    fsStats.reset();
    fsStatsCompaction.reset();
}

KVStoreRWRO KVStoreFactory::create(KVStoreConfig& config) {
    std::string backend = config.getBackend();
    if (backend == "couchdb") {
        auto rw = std::make_unique<CouchKVStore>(
                dynamic_cast<CouchKVStoreConfig&>(config));
        auto ro = rw->makeReadOnlyStore();
        return {rw.release(), ro.release()};
    }
#ifdef EP_USE_MAGMA
    else if (backend == "magma") {
        auto rw = std::make_unique<MagmaKVStore>(
                dynamic_cast<MagmaKVStoreConfig&>(config));
        return {rw.release(), nullptr};
    }
#endif
#ifdef EP_USE_ROCKSDB
    else if (backend == "rocksdb") {
        auto rw = std::make_unique<RocksDBKVStore>(
                dynamic_cast<RocksDBKVStoreConfig&>(config));
        return {rw.release(), nullptr};
    }
#endif
    else {
        throw std::invalid_argument("KVStoreFactory::create unknown backend:" +
                                    config.getBackend());
    }

    return {};
}

void KVStore::createDataDir(const std::string& dbname) {
    try {
        cb::io::mkdirp(dbname);
    } catch (const std::system_error& error) {
        std::stringstream ss;
        ss << "Failed to create data directory ["
           << dbname << "]: " << error.code().message();
        throw std::runtime_error(ss.str());
    }
}

bool KVStore::needsToBePersisted(Vbid vbid, const vbucket_state& newVbstate) {
    /*
     * The vbucket state information is to be persisted only if there is no
     * cached vbstate (ie, we are writing a vbstate on disk for the first time)
     * or if a change is detected in:
     * - the state
     * - the failover table, or
     * - the replication topology or
     *   (above owned by struct vbucket_transition_state)
     * - the persisted completed seqno or
     * - the persisted prepared seqno or
     * - the high prepared seqno
     */
    const auto* cached = getCachedVBucketState(vbid);

    if (!cached) {
        return true;
    }

    return (cached->transition.needsToBePersisted(newVbstate.transition) ||
            cached->persistedCompletedSeqno !=
                    newVbstate.persistedCompletedSeqno ||
            cached->persistedPreparedSeqno !=
                    newVbstate.persistedPreparedSeqno ||
            cached->highPreparedSeqno != newVbstate.highPreparedSeqno ||
            cached->maxVisibleSeqno != newVbstate.maxVisibleSeqno);
}

void KVStore::updateCachedVBState(Vbid vbid, const vbucket_state& newState) {
    vbucket_state* vbState = getCachedVBucketState(vbid);

    if (!vbState) {
        cachedVBStates[vbid.get()] = std::make_unique<vbucket_state>(newState);
        if (cachedVBStates[vbid.get()]->transition.state !=
            vbucket_state_dead) {
            cachedValidVBCount++;
        }
    } else {
        *vbState = newState;
    }
}

bool KVStore::snapshotStats(const nlohmann::json& stats) {
    if (isReadOnly()) {
        throw std::logic_error("KVStore::snapshotStats: Cannot perform "
                        "on a read-only instance.");
    }

    std::string dbname = getConfig().getDBName();
    std::string next_fname = dbname + "/stats.json.new";

    FILE *new_stats = fopen(next_fname.c_str(), "w");
    if (new_stats == nullptr) {
        EP_LOG_INFO(
                "Failed to open the engine stats "
                "file \"{}\" due to an error \"{}\"; Not critical because new "
                "stats will be dumped later, please ignore.",
                next_fname.c_str(),
                strerror(errno));
        return false;
    }

    bool rv = true;
    if (fprintf(new_stats, "%s\n", stats.dump().c_str()) < 0) {
        EP_LOG_INFO(
                "Failed to write the engine stats to "
                "file \"{}\" due to an error \"{}\"; Not critical because new "
                "stats will be dumped later, please ignore.",
                next_fname.c_str(),
                strerror(errno));
        rv = false;
    }
    fclose(new_stats);

    if (rv) {
        std::string old_fname = dbname + "/stats.json.old";
        std::string stats_fname = dbname + "/stats.json";
        if (cb::io::isFile(old_fname) && remove(old_fname.c_str()) != 0) {
            EP_LOG_WARN(
                    "Failed to remove '{}': {}", old_fname, strerror(errno));
            remove(next_fname.c_str());
            rv = false;
        } else if (cb::io::isFile(stats_fname) &&
                   rename(stats_fname.c_str(), old_fname.c_str()) != 0) {
            EP_LOG_WARN("Failed to rename '{}' to '{}': {}",
                        stats_fname,
                        old_fname,
                        strerror(errno));
            remove(next_fname.c_str());
            rv = false;
        } else if (rename(next_fname.c_str(), stats_fname.c_str()) != 0) {
            EP_LOG_WARN("Failed to rename '{}' to '{}': {}",
                        next_fname,
                        stats_fname,
                        strerror(errno));
            remove(next_fname.c_str());
            rv = false;
        }
    }

    return rv;
}

nlohmann::json KVStore::getPersistedStats() {
    std::string dbname = getConfig().getDBName();
    const auto fname = cb::io::sanitizePath(dbname + "/stats.json");
    if (!cb::io::isFile(fname)) {
        return nlohmann::json();
    }

    std::string buffer;
    try {
        buffer = cb::io::loadFile(fname);
    } catch (const std::exception& exception) {
        EP_LOG_WARN(
                "KVStore::getPersistedStats: Failed to load the engine "
                "session stats due to IO exception \"{}\"",
                exception.what());
        return nlohmann::json();
    }

    nlohmann::json json;
    try {
        json = nlohmann::json::parse(buffer);
    } catch (const nlohmann::json::exception& exception) {
        EP_LOG_WARN(
                "KVStore::getPersistedStats:"
                " Failed to parse the session stats json doc!!!: \"{}\"",
                exception.what());
        return nlohmann::json();
    }

    return json;
}

KVStore::KVStore(bool read_only) : readOnly(read_only) {
}

KVStore::~KVStore() = default;

std::string KVStore::getStatsPrefix() const {
    const auto shardId = getConfig().getShardId();
    if (isReadOnly()) {
        return "ro_" + std::to_string(shardId);
    }
    return "rw_" + std::to_string(shardId);
}

GetStatsMap KVStore::getStats(gsl::span<const std::string_view> keys) const {
    GetStatsMap stats;
    for (const auto& key : keys) {
        size_t value;
        if (getStat(key, value)) {
            stats.try_emplace(key, value);
        }
    }
    return stats;
}

void KVStore::addStats(const AddStatFn& add_stat,
                       const void* c,
                       const std::string& args) {
    const char* backend = getConfig().getBackend().c_str();
    const auto prefix = getStatsPrefix();

    /* stats for both read-only and read-write threads */
    add_prefixed_stat(prefix, "backend_type", backend, add_stat, c);
    add_prefixed_stat(prefix, "open", st.numOpen, add_stat, c);
    add_prefixed_stat(prefix, "close", st.numClose, add_stat, c);
    add_prefixed_stat(prefix, "numLoadedVb", st.numLoadedVb, add_stat, c);

    // failure stats
    add_prefixed_stat(
            prefix, "failure_compaction", st.numCompactionFailure, add_stat, c);
    add_prefixed_stat(prefix, "failure_open", st.numOpenFailure, add_stat, c);
    add_prefixed_stat(prefix, "failure_get", st.numGetFailure, add_stat, c);

    if (!isReadOnly()) {
        add_prefixed_stat(prefix, "failure_set", st.numSetFailure, add_stat, c);
        add_prefixed_stat(prefix, "failure_del", st.numDelFailure, add_stat, c);
        add_prefixed_stat(
                prefix, "failure_vbset", st.numVbSetFailure, add_stat, c);
        add_prefixed_stat(
                prefix, "lastCommDocs", st.docsCommitted, add_stat, c);
    }

    add_prefixed_stat(prefix,
                      "io_bg_fetch_docs_read",
                      st.io_bg_fetch_docs_read,
                      add_stat,
                      c);
    add_prefixed_stat(prefix, "io_num_write", st.io_num_write, add_stat, c);
    add_prefixed_stat(prefix,
                      "io_bg_fetch_doc_bytes",
                      st.io_bgfetch_doc_bytes,
                      add_stat,
                      c);
    add_prefixed_stat(prefix,
                      "io_document_write_bytes",
                      st.io_document_write_bytes,
                      add_stat,
                      c);

    const size_t read = st.fsStats.totalBytesRead.load() +
                        st.fsStatsCompaction.totalBytesRead.load();
    add_prefixed_stat(prefix, "io_total_read_bytes", read, add_stat, c);

    const size_t written = st.fsStats.totalBytesWritten.load() +
                           st.fsStatsCompaction.totalBytesWritten.load();
    add_prefixed_stat(prefix, "io_total_write_bytes", written, add_stat, c);

    if (!isReadOnly()) {
        // Flusher Write Amplification - ratio of bytes written to disk by
        // flusher to "useful" user data written - i.e. doesn't include bytes
        // written later by compaction (after initial flush). Used to measure
        // the impact of KVstore on persistTo times.
        const double flusherWriteAmp =
                double(st.fsStats.totalBytesWritten.load()) /
                st.io_document_write_bytes;
        add_prefixed_stat(prefix,
                          "io_flusher_write_amplification",
                          flusherWriteAmp,
                          add_stat,
                          c);

        // Total Write Amplification - ratio of total bytes written to disk
        // to "useful" user data written over entire disk lifecycle. Includes
        // bytes during initial item flush to disk  and compaction.
        // Used to measure the overall write amplification.
        const double totalWriteAmp =
                double(written) / st.io_document_write_bytes;
        add_prefixed_stat(prefix,
                          "io_total_write_amplification",
                          totalWriteAmp,
                          add_stat,
                          c);
    }

    add_prefixed_stat(prefix,
                      "io_compaction_read_bytes",
                      st.fsStatsCompaction.totalBytesRead,
                      add_stat,
                      c);
    add_prefixed_stat(prefix,
                      "io_compaction_write_bytes",
                      st.fsStatsCompaction.totalBytesWritten,
                      add_stat,
                      c);
}

void KVStore::addTimingStats(const AddStatFn& add_stat, const void* c) {
    const auto prefix = getStatsPrefix();

    add_prefixed_stat(prefix, "commit", st.commitHisto, add_stat, c);
    add_prefixed_stat(prefix, "compact", st.compactHisto, add_stat, c);
    add_prefixed_stat(prefix, "snapshot", st.snapshotHisto, add_stat, c);
    add_prefixed_stat(prefix, "delete", st.delTimeHisto, add_stat, c);
    add_prefixed_stat(prefix, "save_documents", st.saveDocsHisto, add_stat, c);
    add_prefixed_stat(prefix, "readTime", st.readTimeHisto, add_stat, c);
    add_prefixed_stat(prefix, "readSize", st.readSizeHisto, add_stat, c);
    add_prefixed_stat(prefix, "writeTime", st.writeTimeHisto, add_stat, c);
    add_prefixed_stat(prefix, "writeSize", st.writeSizeHisto, add_stat, c);
    add_prefixed_stat(prefix, "saveDocCount", st.batchSize, add_stat, c);

    add_prefixed_stat(
            prefix, "getMultiFsReadCount", st.getMultiFsReadHisto, add_stat, c);
    add_prefixed_stat(prefix,
                      "getMultiFsReadPerDocCount",
                      st.getMultiFsReadPerDocHisto,
                      add_stat,
                      c);
    add_prefixed_stat(prefix,
                      "flusherWriteAmplificationRatio",
                      st.flusherWriteAmplificationHisto,
                      add_stat,
                      c);

    //file ops stats
    add_prefixed_stat(
            prefix, "fsReadTime", st.fsStats.readTimeHisto, add_stat, c);
    add_prefixed_stat(
            prefix, "fsWriteTime", st.fsStats.writeTimeHisto, add_stat, c);
    add_prefixed_stat(
            prefix, "fsSyncTime", st.fsStats.syncTimeHisto, add_stat, c);
    add_prefixed_stat(
            prefix, "fsReadSize", st.fsStats.readSizeHisto, add_stat, c);
    add_prefixed_stat(
            prefix, "fsWriteSize", st.fsStats.writeSizeHisto, add_stat, c);
    add_prefixed_stat(
            prefix, "fsReadSeek", st.fsStats.readSeekHisto, add_stat, c);
    add_prefixed_stat(
            prefix, "fsReadCount", st.fsStats.readCountHisto, add_stat, c);
    add_prefixed_stat(
            prefix, "fsWriteCount", st.fsStats.writeCountHisto, add_stat, c);
}

void KVStore::optimizeWrites(std::vector<queued_item>& items) {
    if (isReadOnly()) {
        throw std::logic_error(
                "KVStore::optimizeWrites: Not valid on a "
                "read-only object");
    }
    if (items.empty()) {
        return;
    }

    OrderItemsForDeDuplication cq;
    std::sort(items.begin(), items.end(), cq);
}

uint64_t KVStore::getLastPersistedSeqno(Vbid vbid) {
    vbucket_state* state = getCachedVBucketState(vbid);
    if (state) {
        return state->highSeqno;
    }
    return 0;
}

uint64_t KVStore::prepareToDelete(Vbid vbid) {
    // MB-34380: We must clear the cached state
    resetCachedVBState(vbid);
    return prepareToDeleteImpl(vbid);
}


void KVStore::prepareToCreate(Vbid vbid) {
    resetCachedVBState(vbid);
    prepareToCreateImpl(vbid);
}

void KVStore::resetCachedVBState(Vbid vbid) {
    vbucket_state* state = getCachedVBucketState(vbid);
    if (state) {
        state->reset();
    }
}

void KVStore::setSystemEvent(const queued_item item) {
    set(item);
}

void KVStore::delSystemEvent(const queued_item item) {
    del(item);
}

bool KVStore::begin(std::unique_ptr<TransactionContext> txCtx) {
    if (!txCtx) {
        throw std::invalid_argument("KVStore::begin: txCtx is null");
    }
    if (isReadOnly()) {
        throw std::logic_error(
                "KVStore::begin: Not valid on a read-only object.");
    }
    inTransaction = true;
    transactionCtx = std::move(txCtx);
    return inTransaction;
}

std::string to_string(KVStore::FlushStateDeletion state) {
    switch (state) {
    case KVStore::FlushStateDeletion::Delete:
        return "FlushStateDeletion::Delete";
    case KVStore::FlushStateDeletion::DocNotFound:
        return "FlushStateDeletion::DocNotFound";
    case KVStore::FlushStateDeletion::Failed:
        return "FlushStateDeletion::Failed";
    }
    folly::assume_unreachable();
}

std::string to_string(KVStore::FlushStateMutation state) {
    switch (state) {
    case KVStore::FlushStateMutation::Failed:
        return "FlushStateMutation::Failed";
    case KVStore::FlushStateMutation::Insert:
        return "FlushStateMutation::Insert";
    case KVStore::FlushStateMutation::Update:
        return "FlushStateMutation::Update";
    }
    folly::assume_unreachable();
}

IORequest::IORequest(queued_item itm)
    : item(std::move(itm)),
      key(DiskDocKey(*item)),
      start(std::chrono::steady_clock::now()) {
}

IORequest::~IORequest() = default;

bool IORequest::isDelete() const {
    return item->isDeleted() && !item->isPending();
}

<<<<<<< HEAD
CompactionConfig::CompactionConfig(CompactionConfig&& other) {
    *this = std::move(other);
}

CompactionConfig& CompactionConfig::operator=(CompactionConfig&& other) {
    if (this != &other) {
        purge_before_ts = other.purge_before_ts;
        purge_before_seq = other.purge_before_seq;
        drop_deletes = other.drop_deletes;
        retain_erroneous_tombstones = other.retain_erroneous_tombstones;
        other.purge_before_ts = 0;
        other.purge_before_seq = 0;
        other.drop_deletes = false;
        other.retain_erroneous_tombstones = false;
    }
    return *this;
}

bool CompactionConfig::operator==(const CompactionConfig& other) const {
    return purge_before_ts == other.purge_before_ts &&
           purge_before_seq == other.purge_before_seq &&
           drop_deletes == other.drop_deletes &&
           retain_erroneous_tombstones == other.retain_erroneous_tombstones;
}

// Merge other into this.
// drop_deletes and retain_erroneous_tombstones are 'sticky' once true
// they should stay true for all subsequent merges.
// purge_before_ts and purge_before_seq should be the largest value out of
// the current and the input
void CompactionConfig::merge(const CompactionConfig& other) {
    retain_erroneous_tombstones =
            retain_erroneous_tombstones || other.retain_erroneous_tombstones;
    drop_deletes = drop_deletes || other.drop_deletes;
    purge_before_ts =
            std::max<uint64_t>(purge_before_ts, other.purge_before_ts);
    purge_before_seq =
            std::max<uint64_t>(purge_before_seq, other.purge_before_seq);
=======
bool KVStore::isDocumentPotentiallyCorruptedByMB52793(
        bool deleted, const MetaData& metadata) {
    // As per MB-52793, Deleted documents with a zero length value can
    // incorrectly end up with the datatype set to XATTR (when it should be
    // RAW_BYTES), if it was previously a deleted document /with/ a value of
    // system XATTRs.
    // To be able to fixup such documents we need to know more than just the
    // metadata, as the value size is stored as part of the value. As such;
    // return true if it meets all the criteria which metadata informs us of.
    return deleted && metadata.getDataType() == PROTOCOL_BINARY_DATATYPE_XATTR;
}

// MB-51373: Fix the datatype of invalid documents. Currently checks for
// datatype ! raw but no value, this invalid document has been seen in
// production deployments and reading them can lead to a restart
bool KVStore::checkAndFixKVStoreCreatedItem(Item& item) {
#if CB_DEVELOPMENT_ASSERTS
    if (item.isDeleted() &&
        item.getDataType() == PROTOCOL_BINARY_DATATYPE_XATTR) {
        // If we encounter a potential invalid doc (MB-51373) - Delete with
        // datatype XATTR, we should have its value to be able to verify it
        // is correct, or otherwise sanitise it.
        Expects(item.getValue());
    }
#endif
    if (item.isDeleted() &&
        item.getValue() &&
        item.getNBytes() == 0 &&
        item.getDataType() != PROTOCOL_BINARY_RAW_BYTES) {
        std::stringstream ss;
        ss << item;
        EP_LOG_WARN(
                "KVStore::checkAndFixKVStoreCreatedItem: {} correcting invalid "
                "datatype {}",
                item.getVBucketId(),
                cb::UserDataView(ss.str()).getSanitizedValue());
        item.setDataType(PROTOCOL_BINARY_RAW_BYTES);
        return true;
    }
    return false;
>>>>>>> ad47f53b
}<|MERGE_RESOLUTION|>--- conflicted
+++ resolved
@@ -38,12 +38,9 @@
 
 #include <platform/dirutils.h>
 #include <statistics/cbstat_collector.h>
+#include <utilities/logtags.h>
 #include <sys/stat.h>
-<<<<<<< HEAD
 #include <sys/types.h>
-=======
-#include <utilities/logtags.h>
->>>>>>> ad47f53b
 
 ScanContext::ScanContext(
         Vbid vbid,
@@ -618,7 +615,6 @@
     return item->isDeleted() && !item->isPending();
 }
 
-<<<<<<< HEAD
 CompactionConfig::CompactionConfig(CompactionConfig&& other) {
     *this = std::move(other);
 }
@@ -657,9 +653,10 @@
             std::max<uint64_t>(purge_before_ts, other.purge_before_ts);
     purge_before_seq =
             std::max<uint64_t>(purge_before_seq, other.purge_before_seq);
-=======
+}
+
 bool KVStore::isDocumentPotentiallyCorruptedByMB52793(
-        bool deleted, const MetaData& metadata) {
+        bool deleted, protocol_binary_datatype_t datatype) {
     // As per MB-52793, Deleted documents with a zero length value can
     // incorrectly end up with the datatype set to XATTR (when it should be
     // RAW_BYTES), if it was previously a deleted document /with/ a value of
@@ -667,7 +664,7 @@
     // To be able to fixup such documents we need to know more than just the
     // metadata, as the value size is stored as part of the value. As such;
     // return true if it meets all the criteria which metadata informs us of.
-    return deleted && metadata.getDataType() == PROTOCOL_BINARY_DATATYPE_XATTR;
+    return deleted && datatype == PROTOCOL_BINARY_DATATYPE_XATTR;
 }
 
 // MB-51373: Fix the datatype of invalid documents. Currently checks for
@@ -680,7 +677,7 @@
         // If we encounter a potential invalid doc (MB-51373) - Delete with
         // datatype XATTR, we should have its value to be able to verify it
         // is correct, or otherwise sanitise it.
-        Expects(item.getValue());
+        Expects(bool(item.getValue()));
     }
 #endif
     if (item.isDeleted() &&
@@ -698,5 +695,4 @@
         return true;
     }
     return false;
->>>>>>> ad47f53b
 }