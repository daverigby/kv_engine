/* -*- Mode: C++; tab-width: 4; c-basic-offset: 4; indent-tabs-mode: nil -*- */
/*
 *     Copyright 2017-Present Couchbase, Inc.
 *
 *   Use of this software is governed by the Business Source License included
 *   in the file licenses/BSL-Couchbase.txt.  As of the Change Date specified
 *   in that file, in accordance with the Business Source License, use of this
 *   software will be governed by the Apache License, Version 2.0, included in
 *   the file licenses/APL2.txt.
 */

#pragma once

#include "collections/manifest.h"
#include "collections/shared_metadata_table.h"

#include <folly/Synchronized.h>
#include <memcached/engine.h>
#include <memcached/engine_error.h>
#include <testing_hook.h>
#include <memory>
#include <mutex>

class EPBucket;
class EventuallyPersistentEngine;
class StatCollector;
class BucketStatCollector;
class KVBucket;
class VBucket;

namespace Collections {

/**
 * Copy of per-collection stats which may be expensive to collect repeatedly
 * (e.g., may require vbucket visiting). After collecting the stats once
 * (see Collections::Manager::getPerCollectionStats) they can be used to
 * format stats for multiple collections or scopes.
 */
class CachedStats {
public:
    /**
     * @param colMemUsed a map of collection to mem_used, object takes ownership
     * @param accumulatedStats a map of collection to AccumulatedStats, object
     * takes ownership
     */
    CachedStats(std::unordered_map<CollectionID, size_t>&& colMemUsed,
                std::unordered_map<CollectionID, AccumulatedStats>&&
                        accumulatedStats);
    /**
     * Add stats for a single collection.
     * @param scopeName the name of the collections scope
     * @param collection The entry object
     * @param collector stat collector to which stats will be added
     */
    void addStatsForCollection(std::string_view scopeName,
                               const CollectionEntry& collection,
                               const BucketStatCollector& collector);

    /**
     * Add stats for a single scope, by aggregating over all collections in the
     * scope.
     * @param sid ID of the scope generating stats for
     * @param scopeName Name of the scope
     * @param scopeCollections All collections in the scope
     * @param collector stat collector to which stats will be added
     */
    void addStatsForScope(
            ScopeID sid,
            std::string_view scopeName,
            const std::vector<Collections::CollectionEntry>& scopeCollections,
            const BucketStatCollector& collector);

private:
    /**
     * Add stats aggregated over a number of collections.
     *
     * @param cids collections to aggregate over
     * @param collector collector to add stats to. Should be a scope or
     * collection collector.
     */
    void addAggregatedCollectionStats(const std::vector<CollectionID>& cids,
                                      const StatCollector& collector);
    std::unordered_map<CollectionID, size_t> colMemUsed;
    std::unordered_map<CollectionID, AccumulatedStats> accumulatedStats;
};

/**
 * Collections::Manager provides some bucket level management functions
 * such as the code which enables the MCBP set_collections command.
 */
class Manager {
public:
    Manager();

    /**
     * Update the bucket with the latest JSON collections manifest.
     *
     * For persistent buckets, this will store the manifest first and then use
     * IO complete success to perform the apply the new manifest. Ephemeral
     * buckets the update is 'immediate'.
     *
     * Note that a mutex ensures that this update method works serially, no
     * concurrent admin updates allowed.
     *
     * @param bucket the bucket receiving a set-collections command.
     * @param manifest the json manifest form a set-collections command.
     * @returns engine_error indicating why the update failed.
     */
    cb::engine_error update(KVBucket& bucket,
                            std::string_view manifest,
<<<<<<< HEAD
                            const CookieIface* cookie);
=======
                            const void* cookie);
>>>>>>> 68c02e75

    /**
     * Function used to provide a status when any update PersistManifestTask
     * completes.
     * @param engine The task's engine
     * @param cookie Cookie of the command that triggered the task
     * @param status The final status of the task execution
     */
    void updatePersistManifestTaskDone(EventuallyPersistentEngine& engine,
<<<<<<< HEAD
                                       const CookieIface* cookie,
=======
                                       const void* cookie,
>>>>>>> 68c02e75
                                       cb::engine_errc status);

    /**
     * Retrieve the current manifest
     * @param isVisible function for determining what parts of the manifest the
     *        caller is allowed to see.
     * @return pair with status and if success JSON object of the current
     *         manifest
     */
    std::pair<cb::mcbp::Status, nlohmann::json> getManifest(
            const Collections::IsVisibleFunction& isVisible) const;

    /**
     * Lookup collection id from path
     *
     * @throws cb::engine_error
     * @return EngineErrorGetCollectionIDResult which is status, manifest-uid
     *  and collection-cid
     */
    cb::EngineErrorGetCollectionIDResult getCollectionID(
            std::string_view path) const;

    /**
     * Lookup scope id from path
     *
     * @throws cb::engine_error
     * @return EngineErrorGetScopeIDResult which is status, manifest-uid
     *  and scope-id
     */
    cb::EngineErrorGetScopeIDResult getScopeID(std::string_view path) const;

    /**
     * Lookup scope id from DocKey
     *
     * @return optional scope-ID initialised if the lookup was successful
     */
    std::pair<uint64_t, std::optional<ScopeID>> getScopeID(CollectionID) const;
<<<<<<< HEAD

    /**
     * Method to check if a ScopeID is valid
     * @param sid scoped id to validate
     * @return cb::EngineErrorGetScopeIDResult containing the status of success
     * with the sid and manifest uid if the scope exists otherwise the status
     * will be unknown_scope and the manifest uid will also be set.
     */
    cb::EngineErrorGetScopeIDResult isScopeIDValid(ScopeID sid) const;

    /**
=======

    /**
     * Method to check if a ScopeID is valid
     * @param sid scoped id to validate
     * @return cb::EngineErrorGetScopeIDResult containing the status of success
     * with the sid and manifest uid if the scope exists otherwise the status
     * will be unknown_scope and the manifest uid will also be set.
     */
    cb::EngineErrorGetScopeIDResult isScopeIDValid(ScopeID sid) const;

    /**
     * Method to check if the vbucket needs collection state updating from the
     * current manifest
     * @param vb Vbucket to check
     * @return true if the VB will need updating to the current manifest
     */
    bool needsUpdating(const VBucket& vb) const;

    /**
>>>>>>> 68c02e75
     * Update the vbucket's manifest with the current Manifest. This is a no-op
     * if they are equal.
     * The Manager is locked to prevent current changing whilst this update
     * occurs.
     */
    void maybeUpdate(VBucket& vb) const;

    /**
     * Do 'add_stat' calls for the bucket to retrieve summary collection stats
     */
    void addCollectionStats(KVBucket& bucket,
                            const BucketStatCollector& collector) const;

    /**
     * Do 'add_stat' calls for the bucket to retrieve summary scope stats
     */
    void addScopeStats(KVBucket& bucket,
                       const BucketStatCollector& collector) const;

    /**
     * Called from bucket warmup - see if we have a manifest to resume from
     *
     * @return false if the manifest was found but cannot be loaded (e.g.
     * corruption or system error)
     */
    bool warmupLoadManifest(const std::string& dbpath);

    /**
     * Perform actions for a completed warmup - currently check if any
     * collections are 'deleting' and require erasing retriggering.
     */
    void warmupCompleted(EPBucket& bucket) const;

    /**
     * For development, log as much collections stuff as we can
     */
    void logAll(KVBucket& bucket) const;

    /**
     * Write to std::cerr this
     */
    void dump() const;

    /**
     * Added for testing, get a reference to the 'locked' manifest
     */
    folly::Synchronized<Manifest>& getCurrentManifest() {
        return currentManifest;
    }

    /**
     * When vbuckets create a collection (from new manifest of over DCP) all
     * names are shared (so we don't store per vbucket copies).
     *
     * This method gets shared "handle" for the given collection name.
     * @param cid Collection the metadata belongs to
     * @param view The view of the metadata to use in lookup
     */
    SingleThreadedRCPtr<const VB::CollectionSharedMetaData>
    createOrReferenceMeta(CollectionID cid,
                          const VB::CollectionSharedMetaDataView& view);

    /**
     * When vbuckets drop a collection (from new manifest of over DCP) or the
     * vbucket is deleted( VB::Manifest destructs) the vbucket must dereference
     * all names it previously retrieved from createOrReferenceMeta
     *
     * @param cid Collection the name belongs to
     * @param meta Reference to the meta that was originally given out by
     *        createOrReferenceMeta.
     */
    void dereferenceMeta(
            CollectionID cid,
            SingleThreadedRCPtr<const VB::CollectionSharedMetaData>&& meta);

    /**
     * When vbuckets create a scope (from new manifest of over DCP) all
     * names are shared (so we don't store per vbucket copies).
     *
     * This method gets shared "handle" for the given scope name.
     * @param sid Scope the meta belongs to
     * @param view The view of the metadata to use in lookup
     */
    SingleThreadedRCPtr<const VB::ScopeSharedMetaData> createOrReferenceMeta(
            ScopeID sid, const VB::ScopeSharedMetaDataView& view);

    /**
     * When vbuckets drop a scope (from new manifest of over DCP) or the
     * vbucket is deleted( VB::Manifest destructs) the vbucket must dereference
     * all names it previously retrieved from createOrReferenceMeta
     *
     * @param sid Scope the name belongs to
     * @param meta Reference to the meta that was originally given out by
     *        createOrReferenceMeta.
     */
    void dereferenceMeta(
            ScopeID sid,
            SingleThreadedRCPtr<const VB::ScopeSharedMetaData>&& meta);

    /**
     * Perform the gathering of collection stats for the bucket.
     */
    static cb::EngineErrorGetCollectionIDResult doCollectionStats(
            KVBucket& bucket,
            const BucketStatCollector& collector,
            const std::string& statKey);

    /**
     * Perform the gathering of scope stats for the bucket.
     */
    static cb::EngineErrorGetScopeIDResult doScopeStats(
            KVBucket& bucket,
            const BucketStatCollector& collector,
            const std::string& statKey);

    static cb::engine_errc doPrometheusCollectionStats(
            KVBucket& bucket, const BucketStatCollector& collector);

private:
    /**
     * Apply newManifest to all active vbuckets
     * @return uninitialized if success, else the vbid which triggered failure.
     */
    std::optional<Vbid> updateAllVBuckets(KVBucket& bucket,
                                          const Manifest& newManifest);

    /**
     * This method handles the IO complete path and allows ::update to
     * correctly call applyNewManifest
     */
    cb::engine_error updateFromIOComplete(KVBucket& bucket,
                                          std::unique_ptr<Manifest> newManifest,
<<<<<<< HEAD
                                          const CookieIface* cookie);
=======
                                          const void* cookie);
>>>>>>> 68c02e75

    /**
     * Final stage of the manifest update is to roll the new manifest out to
     * the active vbuckets.
     *
     * @param bucket The bucket to work on
     * @param current The locked, current manifest (which will be replaced)
     * @param newManifest The new manifest to apply
     */
    cb::engine_error applyNewManifest(
            KVBucket& bucket,
            folly::Synchronized<Manifest>::UpgradeLockedPtr& current,
            std::unique_ptr<Manifest> newManifest);

    /**
     * Get a copy of stats which are relevant at a per-collection level.
     * The copied stats can then be used to format stats for one or more
     * collections (e.g., when aggregating over a scope) without repeatedly
     * aggregating over CoreStores/vBuckets.
     *
     * The stats collected here are either tracked per-collection, or are
     * tracked per-collection per-vbucket but can be meaningfully aggregated
     * across vbuckets. e.g., high seqnos are not meaningful outside the context
     * of the vbucket, but memory usage can easily be summed.
     * @param bucket bucket to collect stats for
     * @return copy of the stats to use to format stats for a request
     */
    static CachedStats getPerCollectionStats(KVBucket& bucket);

    /**
     * Get a copy of the stats for the given collections. This requires
     * vbucket visiting to accumulate various counters. The returned CachedStats
     * object stores the accumulated values for active vbuckets for all of the
     * collections specified.
     *
     * @param collections Collection entries to to collect stats for
     * @param bucket bucket to collect stats for
     * @return copy of the stats to use to format stats for a request
     */
    static CachedStats getPerCollectionStats(
            const std::vector<CollectionEntry>& collections, KVBucket& bucket);

    /**
     * validate the path is correctly formed for get_collection_id.
     *
     * A correctly formed path has exactly 1 separator.
     *
     * path components are not validated here as the path is not broken into
     * scope/collection components.
     * @returns true if path is correctly formed, false is not
     */
    static bool validateGetCollectionIDPath(std::string_view path);

    /**
     * validate the path is correctly formed for get_scope_id.
     *
     * A correctly formed path has 0 or 1 separator.
     *
     * path components are not validated here as the path is not broken into
     * scope/collection components
     * @returns true if path is correctly formed, false is not
     */
    static bool validateGetScopeIDPath(std::string_view path);

    // handler for "collection-details"
    static cb::EngineErrorGetCollectionIDResult doCollectionDetailStats(
            KVBucket& bucket,
            const BucketStatCollector& collector,
            std::optional<std::string> arg);

    // handler for "collections"
    static cb::EngineErrorGetCollectionIDResult doAllCollectionsStats(
            KVBucket& bucket, const BucketStatCollector& collector);

    // handler for "collections name" or "collections byid id"
    static cb::EngineErrorGetCollectionIDResult doOneCollectionStats(
            KVBucket& bucket,
            const BucketStatCollector& collector,
            const std::string& arg,
            const std::string& statKey);

    // handler for "scope-details"
    static cb::EngineErrorGetScopeIDResult doScopeDetailStats(
            KVBucket& bucket,
            const BucketStatCollector& collector,
            std::optional<std::string> arg);

    // handler for "scopes"
    static cb::EngineErrorGetScopeIDResult doAllScopesStats(
            KVBucket& bucket, const BucketStatCollector& collector);

    // handler for "scopes name" or "scopes byid id"
    static cb::EngineErrorGetScopeIDResult doOneScopeStats(
            KVBucket& bucket,
            const BucketStatCollector& collector,
            const std::string& arg,
            const std::string& statKey);

    friend std::ostream& operator<<(std::ostream& os, const Manager& manager);

    /**
     * All of the currently known collection names for a CollectionID, which
     * vbuckets refer back to.
     * This is Synchronized because multiple connections/threads can be updating
     * the data.
     */
    using CollectionsSharedMetaDataTable =
            SharedMetaDataTable<CollectionID,
                                const VB::CollectionSharedMetaData>;
    folly::Synchronized<CollectionsSharedMetaDataTable> collectionSMT;

    /**
     * All of the currently known collection names for a ScopeID, which
     * vbuckets refer back to.
     * This is Synchronized because multiple connections/threads can be updating
     * the data.
     */
    using ScopesSharedMetaDataTable =
            SharedMetaDataTable<ScopeID, const VB::ScopeSharedMetaData>;
    folly::Synchronized<ScopesSharedMetaDataTable> scopeSMT;

    /// Store the most recent (current) manifest received - this default
    /// constructs as the 'epoch' Manifest
    folly::Synchronized<Manifest> currentManifest;

    /// Serialise updates to the manifest (set_collections core)
<<<<<<< HEAD
    folly::Synchronized<const CookieIface*> updateInProgress{nullptr};
=======
    folly::Synchronized<const void*> updateInProgress{nullptr};
>>>>>>> 68c02e75
};

std::ostream& operator<<(std::ostream& os, const Manager& manager);
} // namespace Collections<|MERGE_RESOLUTION|>--- conflicted
+++ resolved
@@ -108,11 +108,7 @@
      */
     cb::engine_error update(KVBucket& bucket,
                             std::string_view manifest,
-<<<<<<< HEAD
                             const CookieIface* cookie);
-=======
-                            const void* cookie);
->>>>>>> 68c02e75
 
     /**
      * Function used to provide a status when any update PersistManifestTask
@@ -122,11 +118,7 @@
      * @param status The final status of the task execution
      */
     void updatePersistManifestTaskDone(EventuallyPersistentEngine& engine,
-<<<<<<< HEAD
                                        const CookieIface* cookie,
-=======
-                                       const void* cookie,
->>>>>>> 68c02e75
                                        cb::engine_errc status);
 
     /**
@@ -164,7 +156,6 @@
      * @return optional scope-ID initialised if the lookup was successful
      */
     std::pair<uint64_t, std::optional<ScopeID>> getScopeID(CollectionID) const;
-<<<<<<< HEAD
 
     /**
      * Method to check if a ScopeID is valid
@@ -176,18 +167,6 @@
     cb::EngineErrorGetScopeIDResult isScopeIDValid(ScopeID sid) const;
 
     /**
-=======
-
-    /**
-     * Method to check if a ScopeID is valid
-     * @param sid scoped id to validate
-     * @return cb::EngineErrorGetScopeIDResult containing the status of success
-     * with the sid and manifest uid if the scope exists otherwise the status
-     * will be unknown_scope and the manifest uid will also be set.
-     */
-    cb::EngineErrorGetScopeIDResult isScopeIDValid(ScopeID sid) const;
-
-    /**
      * Method to check if the vbucket needs collection state updating from the
      * current manifest
      * @param vb Vbucket to check
@@ -196,7 +175,6 @@
     bool needsUpdating(const VBucket& vb) const;
 
     /**
->>>>>>> 68c02e75
      * Update the vbucket's manifest with the current Manifest. This is a no-op
      * if they are equal.
      * The Manager is locked to prevent current changing whilst this update
@@ -329,11 +307,7 @@
      */
     cb::engine_error updateFromIOComplete(KVBucket& bucket,
                                           std::unique_ptr<Manifest> newManifest,
-<<<<<<< HEAD
                                           const CookieIface* cookie);
-=======
-                                          const void* cookie);
->>>>>>> 68c02e75
 
     /**
      * Final stage of the manifest update is to roll the new manifest out to
@@ -460,11 +434,7 @@
     folly::Synchronized<Manifest> currentManifest;
 
     /// Serialise updates to the manifest (set_collections core)
-<<<<<<< HEAD
     folly::Synchronized<const CookieIface*> updateInProgress{nullptr};
-=======
-    folly::Synchronized<const void*> updateInProgress{nullptr};
->>>>>>> 68c02e75
 };
 
 std::ostream& operator<<(std::ostream& os, const Manager& manager);
