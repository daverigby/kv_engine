/* -*- MODE: C++; tab-width: 4; c-basic-offset: 4; indent-tabs-mode: nil -*- */
/*
 *     Copyright 2018 Couchbase, Inc
 *
 *   Licensed under the Apache License, Version 2.0 (the "License");
 *   you may not use this file except in compliance with the License.
 *   You may obtain a copy of the License at
 *
 *       http://www.apache.org/licenses/LICENSE-2.0
 *
 *   Unless required by applicable law or agreed to in writing, software
 *   distributed under the License is distributed on an "AS IS" BASIS,
 *   WITHOUT WARRANTIES OR CONDITIONS OF ANY KIND, either express or implied.
 *   See the License for the specific language governing permissions and
 *   limitations under the License.
 */

#include "config.h"

#include "custom_rotating_file_sink.h"

#include "logger.h"
#include "logger_config.h"

#include <memcached/engine.h>
#include <spdlog/async.h>
#include <spdlog/async_logger.h>
#include <spdlog/sinks/ansicolor_sink.h>
#include <spdlog/sinks/dist_sink.h>
#include <spdlog/sinks/null_sink.h>
#include <spdlog/sinks/stdout_color_sinks.h>
#include <spdlog/sinks/stdout_sinks.h>
#include <chrono>
#include <cstdio>
static const std::string logger_name{"spdlog_file_logger"};

/**
 * Custom log pattern which the loggers will use.
 * This pattern is duplicated for some test cases. If you need to update it,
 * please also update in all relevant places.
 * TODO: Remove the duplication in the future, by (maybe) moving
 *       the const to a header file.
 */
<<<<<<< HEAD
static const std::string log_pattern{"%^%Y-%m-%dT%T.%fZ %l %v%$"};
=======
static const std::string log_pattern{"%Y-%m-%dT%T.%f%z %l %v"};

spdlog::level::level_enum cb::logger::convertToSpdSeverity(
        EXTENSION_LOG_LEVEL sev) {
    using namespace spdlog::level;
    switch (sev) {
    case EXTENSION_LOG_DEBUG:
        return level_enum::debug;
    case EXTENSION_LOG_INFO:
        return level_enum::info;
    case EXTENSION_LOG_NOTICE:
        return level_enum::info;
    case EXTENSION_LOG_WARNING:
        return level_enum::warn;
    case EXTENSION_LOG_FATAL:
        return level_enum::critical;
    }
    throw std::invalid_argument("Unknown severity level");
}
>>>>>>> 67016c3b

/**
 * Instances of spdlog (async) file logger.
 * The files logger requires a rotating file sink which is manually configured
 * from the parsed settings.
 * The loggers act as a handle to the sinks. They do the processing of log
 * messages and send them to the sinks, which do the actual writing (to file,
 * to stream etc.) or further processing.
 */
static std::shared_ptr<spdlog::logger> file_logger;

LOGGER_PUBLIC_API
void cb::logger::flush() {
    if (file_logger) {
        file_logger->flush();
    }
}

LOGGER_PUBLIC_API
void cb::logger::shutdown() {
    flush();
    file_logger.reset();
    spdlog::drop_all();
}

LOGGER_PUBLIC_API
const bool cb::logger::isInitialized() {
    return file_logger != nullptr;
}

/**
 * Initialises the loggers. Called if the logger configuration is
 * specified in a separate settings object.
 */
boost::optional<std::string> cb::logger::initialize(
        const Config& logger_settings) {
    auto fname = logger_settings.filename;
    auto buffersz = logger_settings.buffersize;
    auto cyclesz = logger_settings.cyclesize;

    if (getenv("CB_MAXIMIZE_LOGGER_CYCLE_SIZE") != nullptr) {
        cyclesz = 1024 * 1024 * 1024; // use up to 1 GB log file size
    }

    if (getenv("CB_MAXIMIZE_LOGGER_BUFFER_SIZE") != nullptr) {
        buffersz = 8 * 1024 * 1024; // use an 8MB log buffer
    }

    try {
        // Initialise the loggers.
        //
        // The structure is as follows:
        //
        // file_logger = sends log messages to sink
        //   |__dist_sink_mt = Distribute log messages to multiple sinks
        //       |     |__custom_rotating_file_sink_mt = adds opening & closing
        //       |                                       hooks to the file
        //       |__ (color)__stderr_sink_mt = Send log messages to console
        //
        // When a new log message is being submitted to the file_logger it
        // is subject to the log level specified on the file_logger. If it
        // is to be included it is passed down to the dist_sink which will
        // evaluate if the message should be passed on based on its log level.
        // It'll then try to pass the message to the file sink and the
        // console sink and they will evaluate if the message should be
        // logged or not. This means that we should set the file sink
        // loglevel to TRACE so that all messages which goes all the way
        // will end up in the file. Due to the fact that ns_server can't
        // keep up with the rate we might produce log we want the console
        // sink to drop everything below WARNING (unless we're running
        // unit tests (through testapp).
        //
        // When the user change the verbosity level we'll modify the
        // level for the file_logger object causing it to allow more
        // messages to go down to the various sinks.

        auto sink = std::make_shared<spdlog::sinks::dist_sink_mt>();
        sink->set_level(spdlog::level::trace);

        if (!fname.empty()) {
            auto fsink = std::make_shared<custom_rotating_file_sink_mt>(
                    fname, cyclesz, log_pattern);
            fsink->set_level(spdlog::level::trace);
            sink->add_sink(fsink);
        }

        if (logger_settings.console) {
            auto stderrsink =
                    std::make_shared<spdlog::sinks::stderr_color_sink_mt>();

            // Set the formatting pattern of this sink
            stderrsink->set_pattern(log_pattern);
            if (logger_settings.unit_test) {
                stderrsink->set_level(spdlog::level::trace);
            } else {
                stderrsink->set_level(spdlog::level::warn);
            }
            sink->add_sink(stderrsink);
        }

        spdlog::drop(logger_name);

        if (logger_settings.unit_test) {
            file_logger = std::make_shared<spdlog::logger>(logger_name, sink);
        } else {
            // Create the default thread pool for async logging
            spdlog::init_thread_pool(buffersz, 1);

            // Get the thread pool so that we can actually construct the
            // object with already created sinks...
            auto tp = spdlog::thread_pool();
            file_logger = std::make_shared<spdlog::async_logger>(
                    logger_name,
                    sink,
                    tp,
                    spdlog::async_overflow_policy::block);
        }

        file_logger->set_pattern(log_pattern);
        file_logger->set_level(logger_settings.log_level);

        // Set the flushing interval policy
        spdlog::flush_every(std::chrono::seconds(1));

        spdlog::register_logger(file_logger);
    } catch (const spdlog::spdlog_ex& ex) {
        std::string msg =
                std::string{"Log initialization failed: "} + ex.what();
        return boost::optional<std::string>{msg};
    }
    return {};
}

spdlog::logger* cb::logger::get() {
    return file_logger.get();
}

void cb::logger::reset() {
    spdlog::drop(logger_name);
    file_logger.reset();
}

void cb::logger::createBlackholeLogger() {
    // delete if already exists
    spdlog::drop(logger_name);

    file_logger = std::make_shared<spdlog::logger>(
            logger_name, std::make_shared<spdlog::sinks::null_sink_mt>());

    file_logger->set_level(spdlog::level::off);
    file_logger->set_pattern(log_pattern);

    spdlog::register_logger(file_logger);
}

void cb::logger::createConsoleLogger() {
    // delete if already exists
    spdlog::drop(logger_name);

    auto stderrsink =
            std::make_shared<spdlog::sinks::ansicolor_stderr_sink_mt>();

    file_logger = std::make_shared<spdlog::logger>(logger_name, stderrsink);
    file_logger->set_level(spdlog::level::info);
    file_logger->set_pattern(log_pattern);

    spdlog::register_logger(file_logger);
}<|MERGE_RESOLUTION|>--- conflicted
+++ resolved
@@ -41,29 +41,7 @@
  * TODO: Remove the duplication in the future, by (maybe) moving
  *       the const to a header file.
  */
-<<<<<<< HEAD
-static const std::string log_pattern{"%^%Y-%m-%dT%T.%fZ %l %v%$"};
-=======
-static const std::string log_pattern{"%Y-%m-%dT%T.%f%z %l %v"};
-
-spdlog::level::level_enum cb::logger::convertToSpdSeverity(
-        EXTENSION_LOG_LEVEL sev) {
-    using namespace spdlog::level;
-    switch (sev) {
-    case EXTENSION_LOG_DEBUG:
-        return level_enum::debug;
-    case EXTENSION_LOG_INFO:
-        return level_enum::info;
-    case EXTENSION_LOG_NOTICE:
-        return level_enum::info;
-    case EXTENSION_LOG_WARNING:
-        return level_enum::warn;
-    case EXTENSION_LOG_FATAL:
-        return level_enum::critical;
-    }
-    throw std::invalid_argument("Unknown severity level");
-}
->>>>>>> 67016c3b
+static const std::string log_pattern{"%^%Y-%m-%dT%T.%f%z %l %v%$"};
 
 /**
  * Instances of spdlog (async) file logger.
