/* -*- Mode: C++; tab-width: 4; c-basic-offset: 4; indent-tabs-mode: nil -*- */
#include "config.h"
#include "vbucket.hh"
#include "checkpoint.hh"
#include "ep_engine.h"

/**
 * A listener class to update checkpoint related configs at runtime.
 */
class CheckpointConfigChangeListener : public ValueChangedListener {
public:
    CheckpointConfigChangeListener(CheckpointConfig &c) : config(c) { }
    virtual ~CheckpointConfigChangeListener() { }

    virtual void sizeValueChanged(const std::string &key, size_t value) {
        if (key.compare("chk_period") == 0) {
            config.setCheckpointPeriod(value);
        } else if (key.compare("chk_max_items") == 0) {
            config.setCheckpointMaxItems(value);
        } else if (key.compare("max_checkpoints") == 0) {
            config.setMaxCheckpoints(value);
        }
    }

    virtual void booleanValueChanged(const std::string &key, bool value) {
        if (key.compare("inconsistent_slave_chk") == 0) {
            config.allowInconsistentSlaveCheckpoint(value);
        } else if (key.compare("item_num_based_new_chk") == 0) {
            config.allowItemNumBasedNewCheckpoint(value);
        }
    }

private:
    CheckpointConfig &config;
};

void Checkpoint::setState(checkpoint_state state) {
    checkpointState = state;
}

void Checkpoint::popBackCheckpointEndItem() {
    if (toWrite.size() > 0 && toWrite.back()->getOperation() == queue_op_checkpoint_end) {
        toWrite.pop_back();
    }
}

uint64_t Checkpoint::getCasForKey(const std::string &key) {
    uint64_t cas = 0;
    checkpoint_index::iterator it = keyIndex.find(key);
    if (it != keyIndex.end()) {
        std::list<queued_item>::iterator currPos = it->second.position;
        cas = (*(currPos))->getCas();
    }
    return cas;
}

queue_dirty_t Checkpoint::queueDirty(const queued_item &qi, CheckpointManager *checkpointManager) {
    assert (checkpointState == opened);

    uint64_t newMutationId = checkpointManager->nextMutationId();
    queue_dirty_t rv;

    checkpoint_index::iterator it = keyIndex.find(qi->getKey());
    // Check if this checkpoint already had an item for the same key.
    if (it != keyIndex.end()) {
        std::list<queued_item>::iterator currPos = it->second.position;
        uint64_t currMutationId = it->second.mutation_id;

        if (*(checkpointManager->persistenceCursor.currentCheckpoint) == this) {
            // If the existing item is in the left-hand side of the item pointed by the
            // persistence cursor, decrease the persistence cursor's offset by 1.
            const std::string &key = (*(checkpointManager->persistenceCursor.currentPos))->getKey();
            checkpoint_index::iterator ita = keyIndex.find(key);
            if (ita != keyIndex.end()) {
                uint64_t mutationId = ita->second.mutation_id;
                if (currMutationId <= mutationId) {
                    checkpointManager->decrPersistenceCursorOffset(1);
                }
            }
            // If the persistence cursor points to the existing item for the same key,
            // shift the cursor left by 1.
            if (checkpointManager->persistenceCursor.currentPos == currPos) {
                checkpointManager->decrPersistenceCursorPos_UNLOCKED();
            }
        }

        std::map<const std::string, CheckpointCursor>::iterator map_it;
        for (map_it = checkpointManager->tapCursors.begin();
             map_it != checkpointManager->tapCursors.end(); map_it++) {

            if (*(map_it->second.currentCheckpoint) == this) {
                const std::string &key = (*(map_it->second.currentPos))->getKey();
                checkpoint_index::iterator ita = keyIndex.find(key);
                if (ita != keyIndex.end()) {
                    uint64_t mutationId = ita->second.mutation_id;
                    if (currMutationId <= mutationId) {
                        --(map_it->second.offset);
                    }
                }
                // If an TAP cursor points to the existing item for the same key, shift it left by 1
                if (map_it->second.currentPos == currPos) {
                    --(map_it->second.currentPos);
                }
            }
        }
        // Copy the queued time of the existing item to the new one.
        qi->setQueuedTime((*currPos)->getQueuedTime());
        // Remove the existing item for the same key from the list.
        toWrite.erase(currPos);
        rv = EXISTING_ITEM;
    } else {
        if (qi->getKey().size() > 0) {
            ++numItems;
        }
        rv = NEW_ITEM;
    }
    // Push the new item into the list
    toWrite.push_back(qi);

    if (qi->getKey().size() > 0) {
        std::list<queued_item>::iterator last = toWrite.end();
        // --last is okay as the list is not empty now.
        index_entry entry = {--last, newMutationId};
        // Set the index of the key to the new item that is pushed back into the list.
        keyIndex[qi->getKey()] = entry;
        if (rv == NEW_ITEM) {
            size_t newEntrySize = qi->getKey().size() + sizeof(index_entry) + sizeof(queued_item);
            memOverhead += newEntrySize;
            stats.memOverhead.incr(newEntrySize);
            assert(stats.memOverhead.get() < GIGANTOR);
        }
    }
    return rv;
}

<<<<<<< HEAD
=======
Atomic<rel_time_t> CheckpointManager::checkpointPeriod = DEFAULT_CHECKPOINT_PERIOD;
Atomic<size_t> CheckpointManager::checkpointMaxItems = DEFAULT_CHECKPOINT_ITEMS;
Atomic<size_t> CheckpointManager::maxCheckpoints = DEFAULT_MAX_CHECKPOINTS;
bool CheckpointManager::inconsistentSlaveCheckpoint = false;
bool CheckpointManager::keepClosedCheckpoints = false;

>>>>>>> fb162156
CheckpointManager::~CheckpointManager() {
    LockHolder lh(queueLock);
    std::list<Checkpoint*>::iterator it = checkpointList.begin();
    while(it != checkpointList.end()) {
        delete *it;
        ++it;
    }
}

uint64_t CheckpointManager::getOpenCheckpointId_UNLOCKED() {
    if (checkpointList.size() == 0) {
        return 0;
    }

    uint64_t id = checkpointList.back()->getId();
    return checkpointList.back()->getState() == opened ? id : id + 1;
}

void CheckpointManager::setOpenCheckpointId_UNLOCKED(uint64_t id) {
    if (checkpointList.size() > 0) {
        checkpointList.back()->setId(id);
        // Update the checkpoint_start item with the new Id.
        queued_item qi = createCheckpointItem(id, vbucketId, queue_op_checkpoint_start);
        std::list<queued_item>::iterator it = ++(checkpointList.back()->begin());
        *it = qi;
    }
}

bool CheckpointManager::addNewCheckpoint_UNLOCKED(uint64_t id) {
    // This is just for making sure that the current checkpoint should be closed.
    if (checkpointList.size() > 0 && checkpointList.back()->getState() == opened) {
        closeOpenCheckpoint_UNLOCKED(checkpointList.back()->getId());
    }

    Checkpoint *checkpoint = new Checkpoint(stats, id, opened);
    // Add a dummy item into the new checkpoint, so that any cursor referring to the actual first
    // item in this new checkpoint can be safely shifted left by 1 if the first item is removed
    // and pushed into the tail.
    queued_item dummyItem(new QueuedItem("", 0xffff, queue_op_empty));
    checkpoint->queueDirty(dummyItem, this);

    // This item represents the start of the new checkpoint and is also sent to the slave node.
    queued_item qi = createCheckpointItem(id, vbucketId, queue_op_checkpoint_start);
    checkpoint->queueDirty(qi, this);
    ++numItems;
    checkpointList.push_back(checkpoint);
    return true;
}

bool CheckpointManager::addNewCheckpoint(uint64_t id) {
    LockHolder lh(queueLock);
    return addNewCheckpoint_UNLOCKED(id);
}

bool CheckpointManager::closeOpenCheckpoint_UNLOCKED(uint64_t id) {
    if (checkpointList.size() == 0) {
        return false;
    }
    if (id != checkpointList.back()->getId() || checkpointList.back()->getState() == closed) {
        return true;
    }

    // This item represents the end of the current open checkpoint and is sent to the slave node.
    queued_item qi = createCheckpointItem(id, vbucketId, queue_op_checkpoint_end);
    checkpointList.back()->queueDirty(qi, this);
    ++numItems;
    checkpointList.back()->setState(closed);
    return true;
}

bool CheckpointManager::closeOpenCheckpoint(uint64_t id) {
    LockHolder lh(queueLock);
    return closeOpenCheckpoint_UNLOCKED(id);
}

void CheckpointManager::registerPersistenceCursor() {
    LockHolder lh(queueLock);
    assert(checkpointList.size() > 0);
    persistenceCursor.currentCheckpoint = checkpointList.begin();
    persistenceCursor.currentPos = checkpointList.front()->begin();
    checkpointList.front()->registerCursorName(persistenceCursor.name);
}

protocol_binary_response_status CheckpointManager::startOnlineUpdate() {
    LockHolder lh(queueLock);
    assert(checkpointList.size() > 0);

    if (doOnlineUpdate) {
        return PROTOCOL_BINARY_RESPONSE_NOT_SUPPORTED;
    }

    // close the current checkpoint and create a new checkpoint
    checkOpenCheckpoint_UNLOCKED(true, true);

    // This item represents the start of online update and is also sent to the slave node..
    queued_item dummyItem(new QueuedItem("", vbucketId, queue_op_online_update_start));
    checkpointList.back()->queueDirty(dummyItem, this);
    ++numItems;

    onlineUpdateCursor.currentCheckpoint = checkpointList.end();
    --(onlineUpdateCursor.currentCheckpoint);

    onlineUpdateCursor.currentPos = checkpointList.back()->begin();
    (*(onlineUpdateCursor.currentCheckpoint))->registerCursorName(onlineUpdateCursor.name);

    doOnlineUpdate = true;
    return PROTOCOL_BINARY_RESPONSE_SUCCESS;
}

protocol_binary_response_status CheckpointManager::stopOnlineUpdate() {
    LockHolder lh(queueLock);

    if ( !doOnlineUpdate ) {
        return PROTOCOL_BINARY_RESPONSE_NOT_SUPPORTED;
    }

    // This item represents the end of online update and is also sent to the slave node..
    queued_item dummyItem(new QueuedItem("", vbucketId, queue_op_online_update_end));
    checkpointList.back()->queueDirty(dummyItem, this);
    ++numItems;

    //close the current checkpoint and create a new checkpoint
    checkOpenCheckpoint_UNLOCKED(true, true);

    (*(onlineUpdateCursor.currentCheckpoint))->removeCursorName(onlineUpdateCursor.name);

    // Adjust for onlineupdate start and end items
    numItems -= 2;
    decrPersistenceCursorOffset(2);
    std::map<const std::string, CheckpointCursor>::iterator map_it = tapCursors.begin();
    for (; map_it != tapCursors.end(); ++map_it) {
        map_it->second.offset -= 2;
    }

    doOnlineUpdate = false;
    return PROTOCOL_BINARY_RESPONSE_SUCCESS;
}

protocol_binary_response_status CheckpointManager::beginHotReload() {
    LockHolder lh(queueLock);

    if (!doOnlineUpdate) {
         getLogger()->log(EXTENSION_LOG_DEBUG, NULL,
                          "Not in online update phase, just return.");
         return PROTOCOL_BINARY_RESPONSE_NOT_SUPPORTED;
    }
    if (doHotReload) {
        getLogger()->log(EXTENSION_LOG_DEBUG, NULL,
                         "In online update revert phase already, just return.");
        return PROTOCOL_BINARY_RESPONSE_NOT_SUPPORTED;
    }

    doHotReload = true;

    assert(persistenceCursor.currentCheckpoint == onlineUpdateCursor.currentCheckpoint);

    // This item represents the end of online update and is also sent to the slave node..
    queued_item dummyItem(new QueuedItem("", vbucketId, queue_op_online_update_revert));
    checkpointList.back()->queueDirty(dummyItem, this);
    ++numItems;

    //close the current checkpoint and create a new checkpoint
    checkOpenCheckpoint_UNLOCKED(true, true);

    //Update persistence cursor due to hotReload
    (*(persistenceCursor.currentCheckpoint))->removeCursorName(persistenceCursor.name);
    persistenceCursor.currentCheckpoint = --(checkpointList.end());
    persistenceCursor.currentPos = checkpointList.back()->begin();

    (*(persistenceCursor.currentCheckpoint))->registerCursorName(persistenceCursor.name);

    return PROTOCOL_BINARY_RESPONSE_SUCCESS;
}

protocol_binary_response_status CheckpointManager::endHotReload(uint64_t total)  {
    LockHolder lh(queueLock);

    if (!doHotReload) {
        return PROTOCOL_BINARY_RESPONSE_NOT_SUPPORTED;
    }

    persistenceCursor.offset += total-1;    // Should ignore the first dummy item

    (*(onlineUpdateCursor.currentCheckpoint))->removeCursorName(onlineUpdateCursor.name);
    doHotReload = false;
    doOnlineUpdate = false;

    // Adjust for onlineupdate start and end items
    numItems -= 2;
    decrPersistenceCursorOffset(2);
    std::map<const std::string, CheckpointCursor>::iterator map_it = tapCursors.begin();
    for (; map_it != tapCursors.end(); ++map_it) {
        map_it->second.offset -= 2;
    }

    return PROTOCOL_BINARY_RESPONSE_SUCCESS;
}

bool CheckpointManager::registerTAPCursor(const std::string &name, uint64_t checkpointId,
                                          bool closedCheckpointOnly, bool alwaysFromBeginning) {
    LockHolder lh(queueLock);
    assert(checkpointList.size() > 0);

    bool found = false;
    std::list<Checkpoint*>::iterator it = checkpointList.begin();
    for (; it != checkpointList.end(); it++) {
        if (checkpointId == (*it)->getId()) {
            found = true;
            break;
        }
    }

    // If the tap cursor exists, remove its name from the checkpoint that is
    // currently referenced by the tap cursor.
    std::map<const std::string, CheckpointCursor>::iterator map_it = tapCursors.find(name);
    if (map_it != tapCursors.end()) {
        (*(map_it->second.currentCheckpoint))->removeCursorName(name);
    }

    if (!found) {
        // If the checkpoint to start with is not found, set the TAP cursor to the current
        // open checkpoint. This case requires the full materialization through backfill.
        it = --(checkpointList.end());
        CheckpointCursor cursor(name, it, (*it)->begin(),
                            numItems - ((*it)->getNumItems() + 1), // 1 is for checkpoint start item
                            closedCheckpointOnly);
        tapCursors[name] = cursor;
        (*it)->registerCursorName(name);
    } else {
        size_t offset = 0;
        std::list<queued_item>::iterator curr;
        if (!alwaysFromBeginning &&
            map_it != tapCursors.end() &&
            (*(map_it->second.currentCheckpoint))->getId() == (*it)->getId()) {
            // If the cursor is currently in the checkpoint to start with, simply start from
            // its current position.
            curr = map_it->second.currentPos;
            offset = map_it->second.offset;
        } else {
            // Set the cursor's position to the begining of the checkpoint to start with
            curr = (*it)->begin();
            std::list<Checkpoint*>::iterator pos = checkpointList.begin();
            for (; pos != it; ++pos) {
                offset += (*pos)->getNumItems() + 2; // 2 is for checkpoint start and end items.
            }
        }

        CheckpointCursor cursor(name, it, curr, offset, closedCheckpointOnly);
        tapCursors[name] = cursor;
        // Register the tap cursor's name to the checkpoint.
        (*it)->registerCursorName(name);
    }

    return found;
}

bool CheckpointManager::removeTAPCursor(const std::string &name) {
    LockHolder lh(queueLock);
    std::map<const std::string, CheckpointCursor>::iterator it = tapCursors.find(name);
    if (it == tapCursors.end()) {
        return false;
    }

    // We can simply remove the cursor's name from the checkpoint to which it currently belongs,
    // by calling
    // (*(it->second.currentCheckpoint))->removeCursorName(name);
    // However, we just want to do more sanity checks by looking at each checkpoint. This won't
    // cause much overhead because the max number of checkpoints allowed per vbucket is small.
    std::list<Checkpoint*>::iterator cit = checkpointList.begin();
    for (; cit != checkpointList.end(); cit++) {
        (*cit)->removeCursorName(name);
    }

    tapCursors.erase(it);
    return true;
}

uint64_t CheckpointManager::getCheckpointIdForTAPCursor(const std::string &name) {
    LockHolder lh(queueLock);
    std::map<const std::string, CheckpointCursor>::iterator it = tapCursors.find(name);
    if (it == tapCursors.end()) {
        return 0;
    }

    return (*(it->second.currentCheckpoint))->getId();
}

size_t CheckpointManager::getNumOfTAPCursors() {
    LockHolder lh(queueLock);
    return tapCursors.size();
}

size_t CheckpointManager::getNumCheckpoints() {
    LockHolder lh(queueLock);
    return checkpointList.size();
}

bool CheckpointManager::isCheckpointCreationForHighMemUsage(const RCPtr<VBucket> &vbucket) {
    bool forceCreation = false;
    double current = static_cast<double>(stats.currentSize.get() + stats.memOverhead.get());
    // pesistence and tap cursors are all currently in the open checkpoint?
    bool allCursorsInOpenCheckpoint =
        (1 + tapCursors.size()) == checkpointList.back()->getNumberOfCursors() ? true : false;

    if (current > stats.mem_high_wat &&
        allCursorsInOpenCheckpoint &&
        (checkpointList.back()->getNumItems() >= MIN_CHECKPOINT_ITEMS ||
         checkpointList.back()->getNumItems() == vbucket->ht.getNumItems())) {
        forceCreation = true;
    }
    return forceCreation;
}

size_t CheckpointManager::removeClosedUnrefCheckpoints(const RCPtr<VBucket> &vbucket,
                                                       bool &newOpenCheckpointCreated) {

    // This function is executed periodically by the non-IO dispatcher.
    LockHolder lh(queueLock);
    assert(vbucket);
    uint64_t oldCheckpointId = 0;
<<<<<<< HEAD
    if (vbucket->getState() == vbucket_state_active &&
        !checkpointConfig.isInconsistentSlaveCheckpoint() &&
        checkpointList.size() < checkpointConfig.getMaxCheckpoints()) {
=======
    bool canCreateNewCheckpoint = false;
    if (checkpointList.size() < maxCheckpoints ||
        (checkpointList.size() == maxCheckpoints &&
         checkpointList.front()->getNumberOfCursors() == 0)) {
        canCreateNewCheckpoint = true;
    }
    if (vbucket->getState() == vbucket_state_active && !inconsistentSlaveCheckpoint &&
        canCreateNewCheckpoint) {
>>>>>>> fb162156

        bool forceCreation = isCheckpointCreationForHighMemUsage(vbucket);
        // Check if this master active vbucket needs to create a new open checkpoint.
        oldCheckpointId = checkOpenCheckpoint_UNLOCKED(forceCreation, true);
    }
    newOpenCheckpointCreated = oldCheckpointId > 0 ? true : false;
    if (oldCheckpointId > 0) {
        // If the persistence cursor reached to the end of the old open checkpoint, move it to
        // the new open checkpoint.
        if ((*(persistenceCursor.currentCheckpoint))->getId() == oldCheckpointId) {
            if (++(persistenceCursor.currentPos) ==
                (*(persistenceCursor.currentCheckpoint))->end()) {
                moveCursorToNextCheckpoint(persistenceCursor);
            } else {
                --(persistenceCursor.currentPos);
            }
        }
        // If any of TAP cursors reached to the end of the old open checkpoint, move them to
        // the new open checkpoint.
        std::map<const std::string, CheckpointCursor>::iterator tap_it = tapCursors.begin();
        for (; tap_it != tapCursors.end(); ++tap_it) {
            CheckpointCursor &cursor = tap_it->second;
            if ((*(cursor.currentCheckpoint))->getId() == oldCheckpointId) {
                if (++(cursor.currentPos) == (*(cursor.currentCheckpoint))->end()) {
                    moveCursorToNextCheckpoint(cursor);
                } else {
                    --(cursor.currentPos);
                }
            }
        }
    }

    if (keepClosedCheckpoints) {
        double current = static_cast<double>(stats.currentSize.get() + stats.memOverhead.get());
        if (current < stats.mem_high_wat && checkpointList.size() <= maxCheckpoints) {
            return 0;
        }
    }

    size_t numUnrefItems = 0;
    std::list<Checkpoint*> unrefCheckpointList;
    std::list<Checkpoint*>::iterator it = checkpointList.begin();
    for (; it != checkpointList.end(); it++) {
        removeInvalidCursorsOnCheckpoint(*it);
        if ((*it)->getNumberOfCursors() > 0) {
            break;
        } else {
            numUnrefItems += (*it)->getNumItems() + 2; // 2 is for checkpoint start and end items.
            if (keepClosedCheckpoints) {
                // Remove only one unreferenced closed checkpoint from memory at a time
                // if we want to keep as many closed checkpoints as possible.
                ++it;
                break;
            }
        }
    }
    if (numUnrefItems > 0) {
        numItems -= numUnrefItems;
        decrPersistenceCursorOffset(numUnrefItems);
        std::map<const std::string, CheckpointCursor>::iterator map_it = tapCursors.begin();
        for (; map_it != tapCursors.end(); ++map_it) {
            map_it->second.offset -= numUnrefItems;
        }
    }
    unrefCheckpointList.splice(unrefCheckpointList.begin(), checkpointList,
                               checkpointList.begin(), it);
    lh.unlock();

    std::list<Checkpoint*>::iterator chkpoint_it = unrefCheckpointList.begin();
    for (; chkpoint_it != unrefCheckpointList.end(); chkpoint_it++) {
        delete *chkpoint_it;
    }

    return numUnrefItems;
}

<<<<<<< HEAD
bool CheckpointManager::queueDirty(const queued_item &qi, const RCPtr<VBucket> &vbucket) {
=======
void CheckpointManager::removeInvalidCursorsOnCheckpoint(Checkpoint *pCheckpoint) {
    std::list<std::string> invalidCursorNames;
    const std::set<std::string> &cursors = pCheckpoint->getCursorNameList();
    std::set<std::string>::const_iterator cit = cursors.begin();
    for (; cit != cursors.end(); ++cit) {
        // Check it with persistence cursor
        if ((*cit).compare(persistenceCursor.name) == 0) {
            if (pCheckpoint != *(persistenceCursor.currentCheckpoint)) {
                invalidCursorNames.push_back(*cit);
            }
        } else if ((*cit).compare(onlineUpdateCursor.name) == 0) { // OnlineUpdate cursor
            if (pCheckpoint != *(onlineUpdateCursor.currentCheckpoint)) {
                invalidCursorNames.push_back(*cit);
            }
        } else { // Check it with tap cursors
            std::map<const std::string, CheckpointCursor>::iterator mit = tapCursors.find(*cit);
            if (mit == tapCursors.end() || pCheckpoint != *(mit->second.currentCheckpoint)) {
                invalidCursorNames.push_back(*cit);
            }
        }
    }

    std::list<std::string>::iterator it = invalidCursorNames.begin();
    for (; it != invalidCursorNames.end(); ++it) {
        pCheckpoint->removeCursorName(*it);
    }
}

bool CheckpointManager::queueDirty(const queued_item &item, const RCPtr<VBucket> &vbucket) {
>>>>>>> fb162156
    LockHolder lh(queueLock);
    if (vbucket->getState() != vbucket_state_active &&
        checkpointList.back()->getState() == closed) {
        // Replica vbucket might receive items from the master even if the current open checkpoint
        // has been already closed, because some items from the backfill with an invalid token
        // are on the wire even after that backfill thread is closed. Simply ignore those items.
        return false;
    }

    // The current open checkpoint should be always the last one in the checkpoint list.
    assert(checkpointList.back()->getState() == opened);
    size_t numItemsBefore = getNumItemsForPersistence_UNLOCKED();
    if (checkpointList.back()->queueDirty(qi, this) == NEW_ITEM) {
        ++numItems;
    }
    size_t numItemsAfter = getNumItemsForPersistence_UNLOCKED();

    assert(vbucket);
<<<<<<< HEAD
    if (vbucket->getState() == vbucket_state_active &&
        !checkpointConfig.isInconsistentSlaveCheckpoint() &&
        checkpointList.size() < checkpointConfig.getMaxCheckpoints()) {
=======
    bool canCreateNewCheckpoint = false;
    if (checkpointList.size() < maxCheckpoints ||
        (checkpointList.size() == maxCheckpoints &&
         checkpointList.front()->getNumberOfCursors() == 0)) {
        canCreateNewCheckpoint = true;
    }
    if (vbucket->getState() == vbucket_state_active && !inconsistentSlaveCheckpoint &&
        canCreateNewCheckpoint) {
>>>>>>> fb162156
        // Only the master active vbucket can create a next open checkpoint.
        checkOpenCheckpoint_UNLOCKED(false, true);
    }
    // Note that the creation of a new checkpoint on the replica vbucket will be controlled by TAP
    // mutation messages from the active vbucket, which contain the checkpoint Ids.

    return (numItemsAfter - numItemsBefore) > 0 ? true : false;
}

uint64_t CheckpointManager::getAllItemsFromCurrentPosition(CheckpointCursor &cursor,
                                                           uint64_t barrier,
                                                           std::vector<queued_item> &items) {
    while (true) {
        if ( barrier > 0 )  {
            if ((*(cursor.currentCheckpoint))->getId() >= barrier) {
                break;
            }
        }
        while (++(cursor.currentPos) != (*(cursor.currentCheckpoint))->end()) {
            items.push_back(*(cursor.currentPos));
        }
        if ((*(cursor.currentCheckpoint))->getState() == closed) {
            if (!moveCursorToNextCheckpoint(cursor)) {
                --(cursor.currentPos);
                break;
            }
        } else { // The cursor is currently in the open checkpoint and reached to
                 // the end() of the open checkpoint.
            --(cursor.currentPos);
            break;
        }
    }

    uint64_t checkpointId = 0;
    // Get the last closed checkpoint Id.
    if(checkpointList.size() > 0) {
        uint64_t id = (*(cursor.currentCheckpoint))->getId();
        checkpointId = id > 0 ? id - 1 : 0;
    }

    return checkpointId;
}

uint64_t CheckpointManager::getAllItemsForPersistence(std::vector<queued_item> &items) {
    LockHolder lh(queueLock);
    uint64_t checkpointId;
    if (doOnlineUpdate) {
        // Get all the items up to the start of the onlineUpdate cursor.
        uint64_t barrier = (*(onlineUpdateCursor.currentCheckpoint))->getId();
        checkpointId = getAllItemsFromCurrentPosition(persistenceCursor, barrier, items);
        persistenceCursor.offset += items.size();
    } else {
        // Get all the items up to the end of the current open checkpoint.
        checkpointId = getAllItemsFromCurrentPosition(persistenceCursor, 0, items);
        persistenceCursor.offset = numItems;
    }
    return checkpointId;
}

uint64_t CheckpointManager::getAllItemsForTAPConnection(const std::string &name,
                                                    std::vector<queued_item> &items) {
    LockHolder lh(queueLock);
    std::map<const std::string, CheckpointCursor>::iterator it = tapCursors.find(name);
    if (it == tapCursors.end()) {
        getLogger()->log(EXTENSION_LOG_DEBUG, NULL,
                         "The cursor for TAP connection \"%s\" is not found in the checkpoint.\n",
                         name.c_str());
        return 0;
    }
    uint64_t checkpointId = getAllItemsFromCurrentPosition(it->second, 0, items);
    it->second.offset = numItems;
    return checkpointId;
}

uint64_t CheckpointManager::getAllItemsForOnlineUpdate(std::vector<queued_item> &items) {
    LockHolder lh(queueLock);
    uint64_t checkpointId = 0;
    if (doOnlineUpdate) {
        // Get all the items up to the end of the current open checkpoint
        checkpointId = getAllItemsFromCurrentPosition(onlineUpdateCursor, 0, items);
        onlineUpdateCursor.offset += items.size();
    }

    return checkpointId;
}

queued_item CheckpointManager::nextItem(const std::string &name, bool &isLastMutationItem) {
    LockHolder lh(queueLock);
    isLastMutationItem = false;
    std::map<const std::string, CheckpointCursor>::iterator it = tapCursors.find(name);
    if (it == tapCursors.end()) {
        getLogger()->log(EXTENSION_LOG_DEBUG, NULL,
                         "The cursor for TAP connection \"%s\" is not found in the checkpoint.\n",
                         name.c_str());
        queued_item qi(new QueuedItem("", 0xffff, queue_op_empty));
        return qi;
    }
    if (checkpointList.back()->getId() == 0) {
        getLogger()->log(EXTENSION_LOG_DEBUG, NULL,
                         "VBucket %d CheckpointManager: Wait for backfill completion...\n",
                         vbucketId);
        queued_item qi(new QueuedItem("", 0xffff, queue_op_empty));
        return qi;
    }

    CheckpointCursor &cursor = it->second;
    if ((*(it->second.currentCheckpoint))->getState() == closed) {
        return nextItemFromClosedCheckpoint(cursor, isLastMutationItem);
    } else {
        return nextItemFromOpenedCheckpoint(cursor, isLastMutationItem);
    }
}

queued_item CheckpointManager::nextItemFromClosedCheckpoint(CheckpointCursor &cursor,
                                                            bool &isLastMutationItem) {
    ++(cursor.currentPos);
    if (cursor.currentPos != (*(cursor.currentCheckpoint))->end()) {
        ++(cursor.offset);
        isLastMutationItem = isLastMutationItemInCheckpoint(cursor);
        return *(cursor.currentPos);
    } else {
        if (!moveCursorToNextCheckpoint(cursor)) {
            --(cursor.currentPos);
            queued_item qi(new QueuedItem("", 0xffff, queue_op_empty));
            return qi;
        }
        if ((*(cursor.currentCheckpoint))->getState() == closed) { // the close checkpoint.
            ++(cursor.currentPos); // Move the cursor to point to the actual first item.
            ++(cursor.offset);
            isLastMutationItem = isLastMutationItemInCheckpoint(cursor);
            return *(cursor.currentPos);
        } else { // the open checkpoint.
            return nextItemFromOpenedCheckpoint(cursor, isLastMutationItem);
        }
    }
}

queued_item CheckpointManager::nextItemFromOpenedCheckpoint(CheckpointCursor &cursor,
                                                            bool &isLastMutationItem) {
    if (cursor.closedCheckpointOnly) {
        queued_item qi(new QueuedItem("", vbucketId, queue_op_empty));
        return qi;
    }

    ++(cursor.currentPos);
    if (cursor.currentPos != (*(cursor.currentCheckpoint))->end()) {
        ++(cursor.offset);
        isLastMutationItem = isLastMutationItemInCheckpoint(cursor);
        return *(cursor.currentPos);
    } else {
        --(cursor.currentPos);
        queued_item qi(new QueuedItem("", 0xffff, queue_op_empty));
        return qi;
    }
}

void CheckpointManager::clear(vbucket_state_t vbState) {
    LockHolder lh(queueLock);
    std::list<Checkpoint*>::iterator it = checkpointList.begin();
    // Remove all the checkpoints.
    while(it != checkpointList.end()) {
        delete *it;
        ++it;
    }
    checkpointList.clear();
    numItems = 0;
    mutationCounter = 0;

    uint64_t checkpointId = vbState == vbucket_state_active ? 1 : 0;
    // Add a new open checkpoint.
    addNewCheckpoint_UNLOCKED(checkpointId);

    // Reset the persistence cursor.
    persistenceCursor.currentCheckpoint = checkpointList.begin();
    persistenceCursor.currentPos = checkpointList.front()->begin();
    persistenceCursor.offset = 0;
    checkpointList.front()->registerCursorName(persistenceCursor.name);

    // Reset all the TAP cursors.
    std::map<const std::string, CheckpointCursor>::iterator cit = tapCursors.begin();
    for (; cit != tapCursors.end(); ++cit) {
        cit->second.currentCheckpoint = checkpointList.begin();
        cit->second.currentPos = checkpointList.front()->begin();
        cit->second.offset = 0;
        checkpointList.front()->registerCursorName(cit->second.name);
    }
}

bool CheckpointManager::moveCursorToNextCheckpoint(CheckpointCursor &cursor) {
    if ((*(cursor.currentCheckpoint))->getState() == opened) {
        return false;
    } else if ((*(cursor.currentCheckpoint))->getState() == closed) {
        std::list<Checkpoint*>::iterator currCheckpoint = cursor.currentCheckpoint;
        if (++currCheckpoint == checkpointList.end()) {
            return false;
        }
    }

    // Remove the cursor's name from its current checkpoint.
    (*(cursor.currentCheckpoint))->removeCursorName(cursor.name);
    // Move the cursor to the next checkpoint.
    ++(cursor.currentCheckpoint);
    cursor.currentPos = (*(cursor.currentCheckpoint))->begin();
    // Register the cursor's name to its new current checkpoint.
    (*(cursor.currentCheckpoint))->registerCursorName(cursor.name);
    return true;
}

uint64_t CheckpointManager::checkOpenCheckpoint_UNLOCKED(bool forceCreation, bool timeBound) {
    int checkpointId = 0;
    timeBound = timeBound &&
                (ep_real_time() - checkpointList.back()->getCreationTime()) >=
                checkpointConfig.getCheckpointPeriod();
    // Create the new open checkpoint if any of the following conditions is satisfied:
    // (1) force creation due to online update or high memory usage
    // (2) current checkpoint is reached to the max number of items allowed.
    // (3) time elapsed since the creation of the current checkpoint is greater than the threshold
    if (forceCreation ||
        (checkpointConfig.isItemNumBasedNewCheckpoint() &&
         checkpointList.back()->getNumItems() >= checkpointConfig.getCheckpointMaxItems()) ||
        (checkpointList.back()->getNumItems() > 0 && timeBound)) {

        checkpointId = checkpointList.back()->getId();
        closeOpenCheckpoint_UNLOCKED(checkpointId);
        addNewCheckpoint_UNLOCKED(checkpointId + 1);
    }
    return checkpointId;
}

bool CheckpointManager::isKeyResidentInCheckpoints(const std::string &key, uint64_t cas) {
    LockHolder lh(queueLock);

    std::list<Checkpoint*>::iterator it = checkpointList.begin();
    // Find the first checkpoint that is referenced by any cursor.
    for (; it != checkpointList.end(); ++it) {
        if ((*it)->getNumberOfCursors() > 0) {
            break;
        }
    }

    uint64_t cas_from_checkpoint;
    bool found = false;
    // Check if a given key with its CAS value exists in any subsequent checkpoints.
    for (; it != checkpointList.end(); ++it) {
        cas_from_checkpoint = (*it)->getCasForKey(key);
        if (cas == cas_from_checkpoint) {
            found = true;
            break;
        } else if (cas < cas_from_checkpoint) {
            break; // if a key's CAS value is less than the one from the checkpoint, we do not
                   // have to look at any following checkpoints.
        }
    }

    lh.unlock();
    return found;
}

size_t CheckpointManager::getNumItemsForTAPConnection(const std::string &name) {
    LockHolder lh(queueLock);
    size_t remains = 0;
    std::map<const std::string, CheckpointCursor>::iterator it = tapCursors.find(name);
    if (it != tapCursors.end()) {
        remains = (numItems >= it->second.offset) ? numItems - it->second.offset : 0;
    }
    return remains;
}

void CheckpointManager::decrTapCursorFromCheckpointEnd(const std::string &name) {
    LockHolder lh(queueLock);
    std::map<const std::string, CheckpointCursor>::iterator it = tapCursors.find(name);
    if (it != tapCursors.end() &&
        (*(it->second.currentPos))->getOperation() == queue_op_checkpoint_end) {
        --(it->second.offset);
        --(it->second.currentPos);
    }
}

bool CheckpointManager::isLastMutationItemInCheckpoint(CheckpointCursor &cursor) {
    std::list<queued_item>::iterator it = cursor.currentPos;
    ++it;
    if (it == (*(cursor.currentCheckpoint))->end() ||
        (*it)->getOperation() == queue_op_checkpoint_end) {
        return true;
    }
    return false;
}

bool CheckpointManager::checkAndAddNewCheckpoint(uint64_t id, bool &pCursorRepositioned) {
    LockHolder lh(queueLock);

    // Ignore CHECKPOINT_START message with ID 0 as 0 is reserved for representing backfill.
    if (id == 0) {
        pCursorRepositioned = false;
        return true;
    }
    // If the replica receives a checkpoint start message right after backfill completion,
    // simply set the current open checkpoint id to the one received from the active vbucket.
    if (checkpointList.back()->getId() == 0) {
        setOpenCheckpointId_UNLOCKED(id);
        pCursorRepositioned = id > 0 ? true : false;
        return true;
    }

    std::list<Checkpoint*>::iterator it = checkpointList.begin();
    // Check if a checkpoint exists with ID >= id.
    while (it != checkpointList.end()) {
        if (id <= (*it)->getId()) {
            break;
        }
        ++it;
    }

    if (it == checkpointList.end()) {
        if (checkpointList.back()->getState() == opened) {
            closeOpenCheckpoint_UNLOCKED(checkpointList.back()->getId());
        }
        pCursorRepositioned = false;
        return addNewCheckpoint_UNLOCKED(id);
    } else {
        bool ret = true;
        bool persistenceCursorReposition = false;
        std::set<std::string> tapClients;
        std::list<Checkpoint*>::iterator curr = it;
        for (; curr != checkpointList.end(); ++curr) {
            if (*(persistenceCursor.currentCheckpoint) == *curr) {
                persistenceCursorReposition = true;
            }
            std::map<const std::string, CheckpointCursor>::iterator map_it = tapCursors.begin();
            for (; map_it != tapCursors.end(); ++map_it) {
                if (*(map_it->second.currentCheckpoint) == *curr) {
                    tapClients.insert(map_it->first);
                }
            }
            if ((*curr)->getState() == closed) {
                numItems -= ((*curr)->getNumItems() + 2); // 2 is for checkpoint start and end items.
            } else if ((*curr)->getState() == opened) {
                numItems -= ((*curr)->getNumItems() + 1); // 1 is for checkpoint start.
            }
            delete *curr;
        }
        checkpointList.erase(it, checkpointList.end());

        ret = addNewCheckpoint_UNLOCKED(id);
        if (ret) {
            if (checkpointList.back()->getState() == closed) {
                checkpointList.back()->popBackCheckpointEndItem();
                checkpointList.back()->setState(opened);
            }
            if (persistenceCursorReposition) {
                persistenceCursor.currentCheckpoint = --(checkpointList.end());
                persistenceCursor.currentPos = checkpointList.back()->begin();
                persistenceCursor.offset = numItems - 1;
                checkpointList.back()->registerCursorName(persistenceCursor.name);
            }
            std::set<std::string>::iterator set_it = tapClients.begin();
            for (; set_it != tapClients.end(); ++set_it) {
                std::map<const std::string, CheckpointCursor>::iterator map_it =
                    tapCursors.find(*set_it);
                map_it->second.currentCheckpoint = --(checkpointList.end());
                map_it->second.currentPos = checkpointList.back()->begin();
                map_it->second.offset = numItems - 1;
                checkpointList.back()->registerCursorName(map_it->second.name);
            }
        }

        pCursorRepositioned = persistenceCursorReposition;
        return ret;
    }
}

bool CheckpointManager::hasNext(const std::string &name) {
    LockHolder lh(queueLock);
    std::map<const std::string, CheckpointCursor>::iterator it = tapCursors.find(name);
    if (it == tapCursors.end() || getOpenCheckpointId_UNLOCKED() == 0) {
        return false;
    }

    bool hasMore = true;
    std::list<queued_item>::iterator curr = it->second.currentPos;
    ++curr;
    if (curr == (*(it->second.currentCheckpoint))->end() &&
        (*(it->second.currentCheckpoint))->getState() == opened) {
        hasMore = false;
    }
    return hasMore;
}

queued_item CheckpointManager::createCheckpointItem(uint64_t id,
                                                    uint16_t vbid,
                                                    enum queue_operation checkpoint_op) {
    assert(checkpoint_op == queue_op_checkpoint_start || checkpoint_op == queue_op_checkpoint_end);
    uint64_t cid = htonll(id);
    RCPtr<Blob> vblob(Blob::New((const char*)&cid, sizeof(cid)));
    queued_item qi(new QueuedItem("", vblob, vbid, checkpoint_op));
    return qi;
}

bool CheckpointManager::hasNextForPersistence() {
    LockHolder lh(queueLock);
    bool hasMore = true;
    std::list<queued_item>::iterator curr = persistenceCursor.currentPos;
    ++curr;
    if (curr == (*(persistenceCursor.currentCheckpoint))->end() &&
        (*(persistenceCursor.currentCheckpoint))->getState() == opened) {
        hasMore = false;
    }
    return hasMore;
}

<<<<<<< HEAD
void CheckpointConfig::addConfigChangeListener(EventuallyPersistentEngine &engine) {
    Configuration &configuration = engine.getConfiguration();
    configuration.addValueChangedListener("chk_period",
                              new CheckpointConfigChangeListener(engine.getCheckpointConfig()));
    configuration.addValueChangedListener("chk_max_items",
                              new CheckpointConfigChangeListener(engine.getCheckpointConfig()));
    configuration.addValueChangedListener("max_checkpoints",
                              new CheckpointConfigChangeListener(engine.getCheckpointConfig()));
    configuration.addValueChangedListener("inconsistent_slave_chk",
                              new CheckpointConfigChangeListener(engine.getCheckpointConfig()));
    configuration.addValueChangedListener("item_num_based_new_chk",
                              new CheckpointConfigChangeListener(engine.getCheckpointConfig()));
}

CheckpointConfig::CheckpointConfig(EventuallyPersistentEngine &e) {
    Configuration &config = e.getConfiguration();
    checkpointPeriod = config.getChkPeriod();
    checkpointMaxItems = config.getChkMaxItems();
    maxCheckpoints = config.getMaxCheckpoints();
    inconsistentSlaveCheckpoint = config.isInconsistentSlaveChk();
    itemNumBasedNewCheckpoint = config.isItemNumBasedNewChk();
=======
void CheckpointManager::initializeCheckpointConfig(size_t checkpoint_period,
                                                   size_t checkpoint_max_items,
                                                   size_t max_checkpoints,
                                                   bool allow_inconsistency,
                                                   bool keep_closed_checkpoints) {
    if (!validateCheckpointMaxItemsParam(checkpoint_max_items) ||
        !validateCheckpointPeriodParam(checkpoint_period) ||
        !validateMaxCheckpointsParam(max_checkpoints)) {
        return;
    }
    checkpointPeriod = checkpoint_period;
    checkpointMaxItems = checkpoint_max_items;
    maxCheckpoints = max_checkpoints;
    inconsistentSlaveCheckpoint = allow_inconsistency;
    keepClosedCheckpoints = keep_closed_checkpoints;
>>>>>>> fb162156
}

bool CheckpointConfig::validateCheckpointMaxItemsParam(size_t checkpoint_max_items) {
    if (checkpoint_max_items < MIN_CHECKPOINT_ITEMS ||
        checkpoint_max_items > MAX_CHECKPOINT_ITEMS) {
        std::stringstream ss;
        ss << "New checkpoint_max_items param value " << checkpoint_max_items
           << " is not ranged between the min allowed value " << MIN_CHECKPOINT_ITEMS
           << " and max value " << MAX_CHECKPOINT_ITEMS;
        getLogger()->log(EXTENSION_LOG_WARNING, NULL, ss.str().c_str());
        return false;
    }
    return true;
}

bool CheckpointConfig::validateCheckpointPeriodParam(size_t checkpoint_period) {
    if (checkpoint_period < MIN_CHECKPOINT_PERIOD ||
        checkpoint_period > MAX_CHECKPOINT_PERIOD) {
        std::stringstream ss;
        ss << "New checkpoint_period param value " << checkpoint_period
           << " is not ranged between the min allowed value " << MIN_CHECKPOINT_PERIOD
           << " and max value " << MAX_CHECKPOINT_PERIOD;
        getLogger()->log(EXTENSION_LOG_WARNING, NULL, ss.str().c_str());
        return false;
    }
    return true;
}

bool CheckpointConfig::validateMaxCheckpointsParam(size_t max_checkpoints) {
    if (max_checkpoints < DEFAULT_MAX_CHECKPOINTS ||
        max_checkpoints > MAX_CHECKPOINTS_UPPER_BOUND) {
        std::stringstream ss;
        ss << "New max_checkpoints param value " << max_checkpoints
           << " is not ranged between the min allowed value " << DEFAULT_MAX_CHECKPOINTS
           << " and max value " << MAX_CHECKPOINTS_UPPER_BOUND;
        getLogger()->log(EXTENSION_LOG_WARNING, NULL, ss.str().c_str());
        return false;
    }
    return true;
}

void CheckpointConfig::setCheckpointPeriod(size_t value) {
    if (!validateCheckpointPeriodParam(value)) {
        value = DEFAULT_CHECKPOINT_PERIOD;
    }
    checkpointPeriod = static_cast<rel_time_t>(value);
}

void CheckpointConfig::setCheckpointMaxItems(size_t value) {
    if (!validateCheckpointMaxItemsParam(value)) {
        value = DEFAULT_CHECKPOINT_ITEMS;
    }
    checkpointMaxItems = value;
}

void CheckpointConfig::setMaxCheckpoints(size_t value) {
    if (!validateMaxCheckpointsParam(value)) {
        value = DEFAULT_MAX_CHECKPOINTS;
    }
    maxCheckpoints = value;
}<|MERGE_RESOLUTION|>--- conflicted
+++ resolved
@@ -27,6 +27,8 @@
             config.allowInconsistentSlaveCheckpoint(value);
         } else if (key.compare("item_num_based_new_chk") == 0) {
             config.allowItemNumBasedNewCheckpoint(value);
+        } else if (key.compare("keep_closed_chks") == 0) {
+            config.allowKeepClosedCheckpoints(value);
         }
     }
 
@@ -133,15 +135,6 @@
     return rv;
 }
 
-<<<<<<< HEAD
-=======
-Atomic<rel_time_t> CheckpointManager::checkpointPeriod = DEFAULT_CHECKPOINT_PERIOD;
-Atomic<size_t> CheckpointManager::checkpointMaxItems = DEFAULT_CHECKPOINT_ITEMS;
-Atomic<size_t> CheckpointManager::maxCheckpoints = DEFAULT_MAX_CHECKPOINTS;
-bool CheckpointManager::inconsistentSlaveCheckpoint = false;
-bool CheckpointManager::keepClosedCheckpoints = false;
-
->>>>>>> fb162156
 CheckpointManager::~CheckpointManager() {
     LockHolder lh(queueLock);
     std::list<Checkpoint*>::iterator it = checkpointList.begin();
@@ -462,20 +455,15 @@
     LockHolder lh(queueLock);
     assert(vbucket);
     uint64_t oldCheckpointId = 0;
-<<<<<<< HEAD
+    bool canCreateNewCheckpoint = false;
+    if (checkpointList.size() < checkpointConfig.getMaxCheckpoints() ||
+        (checkpointList.size() == checkpointConfig.getMaxCheckpoints() &&
+         checkpointList.front()->getNumberOfCursors() == 0)) {
+        canCreateNewCheckpoint = true;
+    }
     if (vbucket->getState() == vbucket_state_active &&
         !checkpointConfig.isInconsistentSlaveCheckpoint() &&
-        checkpointList.size() < checkpointConfig.getMaxCheckpoints()) {
-=======
-    bool canCreateNewCheckpoint = false;
-    if (checkpointList.size() < maxCheckpoints ||
-        (checkpointList.size() == maxCheckpoints &&
-         checkpointList.front()->getNumberOfCursors() == 0)) {
-        canCreateNewCheckpoint = true;
-    }
-    if (vbucket->getState() == vbucket_state_active && !inconsistentSlaveCheckpoint &&
         canCreateNewCheckpoint) {
->>>>>>> fb162156
 
         bool forceCreation = isCheckpointCreationForHighMemUsage(vbucket);
         // Check if this master active vbucket needs to create a new open checkpoint.
@@ -508,9 +496,10 @@
         }
     }
 
-    if (keepClosedCheckpoints) {
+    if (checkpointConfig.canKeepClosedCheckpoints()) {
         double current = static_cast<double>(stats.currentSize.get() + stats.memOverhead.get());
-        if (current < stats.mem_high_wat && checkpointList.size() <= maxCheckpoints) {
+        if (current < stats.mem_high_wat &&
+            checkpointList.size() <= checkpointConfig.getMaxCheckpoints()) {
             return 0;
         }
     }
@@ -524,7 +513,7 @@
             break;
         } else {
             numUnrefItems += (*it)->getNumItems() + 2; // 2 is for checkpoint start and end items.
-            if (keepClosedCheckpoints) {
+            if (checkpointConfig.canKeepClosedCheckpoints()) {
                 // Remove only one unreferenced closed checkpoint from memory at a time
                 // if we want to keep as many closed checkpoints as possible.
                 ++it;
@@ -552,9 +541,6 @@
     return numUnrefItems;
 }
 
-<<<<<<< HEAD
-bool CheckpointManager::queueDirty(const queued_item &qi, const RCPtr<VBucket> &vbucket) {
-=======
 void CheckpointManager::removeInvalidCursorsOnCheckpoint(Checkpoint *pCheckpoint) {
     std::list<std::string> invalidCursorNames;
     const std::set<std::string> &cursors = pCheckpoint->getCursorNameList();
@@ -583,8 +569,7 @@
     }
 }
 
-bool CheckpointManager::queueDirty(const queued_item &item, const RCPtr<VBucket> &vbucket) {
->>>>>>> fb162156
+bool CheckpointManager::queueDirty(const queued_item &qi, const RCPtr<VBucket> &vbucket) {
     LockHolder lh(queueLock);
     if (vbucket->getState() != vbucket_state_active &&
         checkpointList.back()->getState() == closed) {
@@ -603,20 +588,15 @@
     size_t numItemsAfter = getNumItemsForPersistence_UNLOCKED();
 
     assert(vbucket);
-<<<<<<< HEAD
+    bool canCreateNewCheckpoint = false;
+    if (checkpointList.size() < checkpointConfig.getMaxCheckpoints() ||
+        (checkpointList.size() == checkpointConfig.getMaxCheckpoints() &&
+         checkpointList.front()->getNumberOfCursors() == 0)) {
+        canCreateNewCheckpoint = true;
+    }
     if (vbucket->getState() == vbucket_state_active &&
         !checkpointConfig.isInconsistentSlaveCheckpoint() &&
-        checkpointList.size() < checkpointConfig.getMaxCheckpoints()) {
-=======
-    bool canCreateNewCheckpoint = false;
-    if (checkpointList.size() < maxCheckpoints ||
-        (checkpointList.size() == maxCheckpoints &&
-         checkpointList.front()->getNumberOfCursors() == 0)) {
-        canCreateNewCheckpoint = true;
-    }
-    if (vbucket->getState() == vbucket_state_active && !inconsistentSlaveCheckpoint &&
         canCreateNewCheckpoint) {
->>>>>>> fb162156
         // Only the master active vbucket can create a next open checkpoint.
         checkOpenCheckpoint_UNLOCKED(false, true);
     }
@@ -1027,7 +1007,6 @@
     return hasMore;
 }
 
-<<<<<<< HEAD
 void CheckpointConfig::addConfigChangeListener(EventuallyPersistentEngine &engine) {
     Configuration &configuration = engine.getConfiguration();
     configuration.addValueChangedListener("chk_period",
@@ -1040,6 +1019,8 @@
                               new CheckpointConfigChangeListener(engine.getCheckpointConfig()));
     configuration.addValueChangedListener("item_num_based_new_chk",
                               new CheckpointConfigChangeListener(engine.getCheckpointConfig()));
+    configuration.addValueChangedListener("keep_closed_chks",
+                              new CheckpointConfigChangeListener(engine.getCheckpointConfig()));
 }
 
 CheckpointConfig::CheckpointConfig(EventuallyPersistentEngine &e) {
@@ -1049,23 +1030,7 @@
     maxCheckpoints = config.getMaxCheckpoints();
     inconsistentSlaveCheckpoint = config.isInconsistentSlaveChk();
     itemNumBasedNewCheckpoint = config.isItemNumBasedNewChk();
-=======
-void CheckpointManager::initializeCheckpointConfig(size_t checkpoint_period,
-                                                   size_t checkpoint_max_items,
-                                                   size_t max_checkpoints,
-                                                   bool allow_inconsistency,
-                                                   bool keep_closed_checkpoints) {
-    if (!validateCheckpointMaxItemsParam(checkpoint_max_items) ||
-        !validateCheckpointPeriodParam(checkpoint_period) ||
-        !validateMaxCheckpointsParam(max_checkpoints)) {
-        return;
-    }
-    checkpointPeriod = checkpoint_period;
-    checkpointMaxItems = checkpoint_max_items;
-    maxCheckpoints = max_checkpoints;
-    inconsistentSlaveCheckpoint = allow_inconsistency;
-    keepClosedCheckpoints = keep_closed_checkpoints;
->>>>>>> fb162156
+    keepClosedCheckpoints = config.isKeepClosedChks();
 }
 
 bool CheckpointConfig::validateCheckpointMaxItemsParam(size_t checkpoint_max_items) {
