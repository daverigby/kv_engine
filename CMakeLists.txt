PROJECT(EventuallyPersistentEngine)
CMAKE_MINIMUM_REQUIRED(VERSION 2.8)

IF (${CMAKE_MAJOR_VERSION} GREATER 2)
    CMAKE_POLICY(SET CMP0042 NEW)
ENDIF (${CMAKE_MAJOR_VERSION} GREATER 2)

INCLUDE(CheckFunctionExists)
INCLUDE(CheckIncludeFileCXX)
INCLUDE(CheckIncludeFiles)
INCLUDE(CheckLibraryExists)
INCLUDE(CheckSymbolExists)
INCLUDE(CheckTypeSize)

INCLUDE_DIRECTORIES(BEFORE ${CMAKE_INSTALL_PREFIX}/include
                           ${CMAKE_CURRENT_SOURCE_DIR}/include
                           ${CMAKE_CURRENT_SOURCE_DIR}
                           ${CMAKE_CURRENT_SOURCE_DIR}/src
                           ${CMAKE_CURRENT_BINARY_DIR}/src
                           ${SNAPPY_INCLUDE_DIR}
                           ${Platform_SOURCE_DIR}/include
                           ${Memcached_SOURCE_DIR}
                           ${Memcached_SOURCE_DIR}/include
                           ${Couchstore_SOURCE_DIR}/include
                           ${CMAKE_CURRENT_BINARY_DIR})

INCLUDE_DIRECTORIES(AFTER
                    ${gtest_SOURCE_DIR}/include)

CHECK_INCLUDE_FILES("arpa/inet.h" HAVE_ARPA_INET_H)
CHECK_INCLUDE_FILES("unistd.h" HAVE_UNISTD_H)
CHECK_INCLUDE_FILES("netdb.h" HAVE_NETDB_H)
CHECK_INCLUDE_FILES("mach/mach_time.h" HAVE_MACH_MACH_TIME_H)
CHECK_INCLUDE_FILES("poll.h" HAVE_POLL_H)
CHECK_INCLUDE_FILES("sysexits.h" HAVE_SYSEXITS_H)
CHECK_INCLUDE_FILES("unistd.h" HAVE_UNISTD_H)
CHECK_INCLUDE_FILES("sched.h" HAVE_SCHED_H)
CHECK_INCLUDE_FILES("sys/socket.h" HAVE_SYS_SOCKET_H)
CHECK_INCLUDE_FILES("sys/time.h" HAVE_SYS_TIME_H)
CHECK_INCLUDE_FILES("netinet/in.h" HAVE_NETINET_IN_H)
CHECK_INCLUDE_FILES("netinet/tcp.h" HAVE_NETINET_TCP_H)
CHECK_INCLUDE_FILE_CXX("tr1/memory" HAVE_TR1_MEMORY)
CHECK_INCLUDE_FILE_CXX("tr1/unordered_map" HAVE_TR1_UNORDERED_MAP)
CHECK_INCLUDE_FILE_CXX("unordered_map" HAVE_UNORDERED_MAP)
CHECK_INCLUDE_FILE_CXX("atomic" HAVE_ATOMIC)
CHECK_INCLUDE_FILE_CXX("thread" HAVE_THREAD)

CHECK_FUNCTION_EXISTS(clock_gettime HAVE_CLOCK_GETTIME)
CHECK_FUNCTION_EXISTS(mach_absolute_time HAVE_MACH_ABSOLUTE_TIME)
CHECK_FUNCTION_EXISTS(gettimeofday HAVE_GETTIMEOFDAY)
CHECK_FUNCTION_EXISTS(getopt_long HAVE_GETOPT_LONG)

# ---- uncomment the lines below ONLY for dev/debugging ---
#if ("${CMAKE_C_COMPILER_ID}" STREQUAL "Clang")
#    set(CMAKE_CXX_FLAGS "${CMAKE_CXX_FLAGS} -g -O0")
#elseif ("${CMAKE_CXX_COMPILER_ID}" STREQUAL "GNU")
#    set(CMAKE_CXX_FLAGS "${CMAKE_CXX_FLAGS} -g -O0")
#endif()

IF (EXISTS ${CMAKE_CURRENT_SOURCE_DIR}/.git)
   EXECUTE_PROCESS(COMMAND git rev-parse HEAD
                   WORKING_DIRECTORY ${CMAKE_CURRENT_SOURCE_DIR}
                   OUTPUT_VARIABLE EP_ENGINE_VERSION
                   OUTPUT_STRIP_TRAILING_WHITESPACE)
   IF (EP_ENGINE_VERSION STREQUAL "" OR EP_ENGINE_VERSION STREQUAL "HEAD")
     MESSAGE (FATAL_ERROR "Failed to determine commit SHA!")
   ENDIF (EP_ENGINE_VERSION STREQUAL "" OR EP_ENGINE_VERSION STREQUAL "HEAD")
ELSE (EXISTS ${CMAKE_CURRENT_SOURCE_DIR}/.git)
   SET(EP_ENGINE_VERSION "unknown")
ENDIF (EXISTS ${CMAKE_CURRENT_SOURCE_DIR}/.git)

CONFIGURE_FILE (${CMAKE_CURRENT_SOURCE_DIR}/src/config.cmake.h
                ${CMAKE_CURRENT_BINARY_DIR}/src/config.h)

# Generate the python wrappers
CONFIGURE_FILE (${CMAKE_CURRENT_SOURCE_DIR}/wrapper/wrapper
                ${CMAKE_CURRENT_BINARY_DIR}/wrapper/cbepctl)
CONFIGURE_FILE (${CMAKE_CURRENT_SOURCE_DIR}/wrapper/wrapper
                ${CMAKE_CURRENT_BINARY_DIR}/wrapper/cbstats)
CONFIGURE_FILE (${CMAKE_CURRENT_SOURCE_DIR}/wrapper/wrapper
                ${CMAKE_CURRENT_BINARY_DIR}/wrapper/cbcompact)
CONFIGURE_FILE (${CMAKE_CURRENT_SOURCE_DIR}/wrapper/wrapper
                ${CMAKE_CURRENT_BINARY_DIR}/wrapper/cbvdiff)
CONFIGURE_FILE (${CMAKE_CURRENT_SOURCE_DIR}/wrapper/wrapper
                ${CMAKE_CURRENT_BINARY_DIR}/wrapper/cbvbucketctl)

IF (WIN32)
   INCLUDE_DIRECTORIES(AFTER ${CMAKE_SOURCE_DIR}/platform/include/win32)
ENDIF (WIN32)

ADD_EXECUTABLE(gencode tools/gencode.cc)
TARGET_LINK_LIBRARIES(gencode cJSON platform)

ADD_EXECUTABLE(genconfig tools/genconfig.cc)
TARGET_LINK_LIBRARIES(genconfig cJSON platform)

ADD_CUSTOM_COMMAND(OUTPUT ${CMAKE_CURRENT_BINARY_DIR}/src/stats-info.c
                          ${CMAKE_CURRENT_BINARY_DIR}/src/stats-info.h
                  COMMAND
                     gencode -j ${CMAKE_CURRENT_SOURCE_DIR}/docs/stats.json -h ${CMAKE_CURRENT_BINARY_DIR}/src/stats-info.h -c ${CMAKE_CURRENT_BINARY_DIR}/src/stats-info.c -f get_stats_info
                  DEPENDS
                        docs/stats.json
                        gencode
                  COMMENT "Generating code for stats info")

ADD_CUSTOM_COMMAND(OUTPUT
                     ${CMAKE_CURRENT_BINARY_DIR}/src/generated_configuration.cc
                     ${CMAKE_CURRENT_BINARY_DIR}/src/generated_configuration.h
                  COMMAND
                     genconfig ${CMAKE_CURRENT_SOURCE_DIR}/configuration.json
                  DEPENDS
                        configuration.json
                        genconfig
                  COMMENT "Generating code for configuration class")

SET(KVSTORE_SOURCE src/crc32.c src/kvstore.cc src/mutation_log.cc)
SET(COUCH_KVSTORE_SOURCE src/couch-kvstore/couch-kvstore.cc
            src/couch-kvstore/couch-fs-stats.cc)
SET(OBJECTREGISTRY_SOURCE src/objectregistry.cc)
SET(CONFIG_SOURCE src/configuration.cc
  ${CMAKE_CURRENT_BINARY_DIR}/src/generated_configuration.cc)

ADD_LIBRARY(ep SHARED
            src/access_scanner.cc src/atomic.cc src/backfill.cc
            src/bgfetcher.cc src/bloomfilter.cc src/checkpoint.cc
            src/checkpoint_remover.cc src/conflict_resolution.cc
            src/dcp-backfill-manager.cc src/dcp-backfill.cc
            src/dcp-consumer.cc src/dcp-producer.cc
            src/dcp-stream.cc src/dcp-response.cc
            src/defragmenter.cc
            src/defragmenter_visitor.cc
            src/ep.cc src/ep_engine.cc src/ep_time.c
            src/executorpool.cc src/ext_meta_parser.cc
            src/failover-table.cc src/flusher.cc src/htresizer.cc
            src/item.cc src/item_pager.cc src/kvshard.cc
            src/memory_tracker.cc src/murmurhash3.cc
            src/mutex.cc
            src/executorthread.cc
            src/sizes.cc
            ${CMAKE_CURRENT_BINARY_DIR}/src/stats-info.c
            src/stored-value.cc src/tapconnection.cc src/connmap.cc
            src/tapthrottle.cc src/tasks.cc
            src/taskqueue.cc src/vbucket.cc
            src/vbucketmap.cc src/warmup.cc
            ${KVSTORE_SOURCE} ${COUCH_KVSTORE_SOURCE}
            ${OBJECTREGISTRY_SOURCE} ${CONFIG_SOURCE})

SET_TARGET_PROPERTIES(ep PROPERTIES PREFIX "")
TARGET_LINK_LIBRARIES(ep cJSON JSON_checker couchstore dirutils platform ${LIBEVENT_LIBRARIES})

<<<<<<< HEAD
IF (APPLE)
    SET(MEMORY_TRACKING_SRCS ${Memcached_SOURCE_DIR}/daemon/alloc_hooks.c
                             ${Memcached_SOURCE_DIR}/daemon/darwin_zone.c)
ELSE (APPLE)
    SET(MEMORY_TRACKING_SRCS ${Memcached_SOURCE_DIR}/daemon/alloc_hooks.c)
ENDIF (APPLE)

IF (MEMORY_ALLOCATOR)
    INCLUDE_DIRECTORIES(AFTER ${MALLOC_INCLUDE_DIR})
ELSE (MEMORY_ALLOCATOR)
    SET(MALLOC_LIBRARIES "")
ENDIF (MEMORY_ALLOCATOR)

ADD_EXECUTABLE(ep-engine_stream_test
  tests/module_tests/stream_test.cc
=======
# Single executable containing all class-level unit tests involving
# EventuallyPersistentEngine driven by GoogleTest.
# (We end up compiling most of the src/ files of ep-engine for these unit tests,
# so simpler / quicker just to link them into a single executable).
ADD_EXECUTABLE(ep-engine_ep_unit_tests
  tests/mock/mock_dcp.cc
  tests/module_tests/ep_unit_tests_main.cc
  tests/module_tests/dcp_test.cc
  tests/module_tests/evp_engine_test.cc
  tests/module_tests/evp_store_test.cc
  tests/module_tests/evp_store_single_threaded_test.cc
>>>>>>> b77fd62a
  src/access_scanner.cc
  src/atomic.cc
  src/backfill.cc
  src/bgfetcher.cc
  src/bloomfilter.cc
  src/checkpoint.cc
  src/checkpoint_remover.cc
  src/conflict_resolution.cc
  src/connmap.cc
  src/dcp-backfill.cc
  src/dcp-backfill-manager.cc
  src/dcp-consumer.cc
  src/dcp-producer.cc
  src/dcp-response.cc
  src/dcp-stream.cc
  src/defragmenter.cc
  src/defragmenter_visitor.cc
  src/ep.cc
  src/ep_engine.cc
  src/ep_time.c
  src/executorpool.cc
  src/executorthread.cc
  src/ext_meta_parser.cc
  src/failover-table.cc
  src/flusher.cc
  src/htresizer.cc
  src/item.cc
  src/item_pager.cc
  src/kvshard.cc
  src/memory_tracker.cc
  src/murmurhash3.cc
  src/mutation_log.cc
  src/mutex.cc
  src/objectregistry.cc
  src/tapconnection.cc
  src/stored-value.cc
  src/tapthrottle.cc
  src/tasks.cc
  src/taskqueue.cc
  src/vbucket.cc
  src/vbucketmap.cc
  src/warmup.cc
  ${CMAKE_CURRENT_BINARY_DIR}/src/stats-info.c
  ${CONFIG_SOURCE}
  ${KVSTORE_SOURCE}
  ${COUCH_KVSTORE_SOURCE}
  ${MEMORY_TRACKING_SRCS}
  ${Memcached_SOURCE_DIR}/programs/engine_testapp/mock_server.c)
<<<<<<< HEAD
TARGET_LINK_LIBRARIES(ep-engine_stream_test couchstore cJSON dirutils JSON_checker mcd_util platform ${MALLOC_LIBRARIES})
=======
TARGET_LINK_LIBRARIES(ep-engine_ep_unit_tests couchstore cJSON dirutils gtest JSON_checker mcd_util platform)
>>>>>>> b77fd62a

ADD_EXECUTABLE(ep-engine_atomic_ptr_test
  tests/module_tests/atomic_ptr_test.cc
  src/atomic.cc
  src/testlogger.cc
  src/mutex.cc)
TARGET_LINK_LIBRARIES(ep-engine_atomic_ptr_test platform)

ADD_EXECUTABLE(ep-engine_atomic_test
  tests/module_tests/atomic_test.cc
  src/testlogger.cc
  src/mutex.cc)
TARGET_LINK_LIBRARIES(ep-engine_atomic_test platform)

ADD_EXECUTABLE(ep-engine_checkpoint_test
  tests/module_tests/checkpoint_test.cc
  src/bloomfilter.cc src/murmurhash3.cc
  src/checkpoint.cc src/failover-table.cc
  src/testlogger.cc src/stored-value.cc
  src/atomic.cc src/mutex.cc
  tests/module_tests/test_memory_tracker.cc
  src/item.cc src/vbucket.cc
  ${OBJECTREGISTRY_SOURCE} ${CONFIG_SOURCE})
TARGET_LINK_LIBRARIES(ep-engine_checkpoint_test ${SNAPPY_LIBRARIES} cJSON platform)

ADD_EXECUTABLE(ep-engine_chunk_creation_test
  tests/module_tests/chunk_creation_test.cc)
TARGET_LINK_LIBRARIES(ep-engine_chunk_creation_test platform)

ADD_EXECUTABLE(ep-engine_hash_table_test
  tests/module_tests/hash_table_test.cc src/item.cc
  src/stored-value.cc
  src/testlogger.cc src/atomic.cc src/mutex.cc
  tests/module_tests/test_memory_tracker.cc
  ${OBJECTREGISTRY_SOURCE} ${CONFIG_SOURCE})
TARGET_LINK_LIBRARIES(ep-engine_hash_table_test ${SNAPPY_LIBRARIES} platform)

ADD_EXECUTABLE(ep-engine_histo_test tests/module_tests/histo_test.cc)
TARGET_LINK_LIBRARIES(ep-engine_histo_test platform)
ADD_EXECUTABLE(ep-engine_hrtime_test tests/module_tests/hrtime_test.cc)
TARGET_LINK_LIBRARIES(ep-engine_hrtime_test platform)

ADD_EXECUTABLE(ep-engine_misc_test tests/module_tests/misc_test.cc)
TARGET_LINK_LIBRARIES(ep-engine_misc_test platform)
ADD_EXECUTABLE(ep-engine_mutex_test
  tests/module_tests/mutex_test.cc src/testlogger.cc src/mutex.cc)
TARGET_LINK_LIBRARIES(ep-engine_mutex_test platform)

ADD_EXECUTABLE(ep-engine_ringbuffer_test tests/module_tests/ringbuffer_test.cc)
TARGET_LINK_LIBRARIES(ep-engine_ringbuffer_test platform)

ADD_EXECUTABLE(ep-engine_failover_table_test tests/module_tests/failover_table_test.cc
                        src/failover-table.cc src/mutex.cc src/testlogger.cc
                        tests/module_tests/test_memory_tracker.cc
                        ${OBJECTREGISTRY_SOURCE} ${CONFIG_SOURCE})
TARGET_LINK_LIBRARIES(ep-engine_failover_table_test cJSON platform)

ADD_EXECUTABLE(ep-engine_kvstore_test
  tests/module_tests/kvstore_test.cc
  src/access_scanner.cc
  src/atomic.cc
  src/backfill.cc
  src/bgfetcher.cc
  src/bloomfilter.cc
  src/checkpoint.cc
  src/checkpoint_remover.cc
  src/conflict_resolution.cc
  src/connmap.cc
  src/dcp-backfill.cc
  src/dcp-backfill-manager.cc
  src/dcp-consumer.cc
  src/dcp-producer.cc
  src/dcp-response.cc
  src/dcp-stream.cc
  src/defragmenter.cc
  src/defragmenter_visitor.cc
  src/ep.cc
  src/ep_engine.cc
  src/ep_time.c
  src/executorpool.cc
  src/executorthread.cc
  src/ext_meta_parser.cc
  src/failover-table.cc
  src/flusher.cc
  src/htresizer.cc
  src/item.cc
  src/item_pager.cc
  src/kvshard.cc
  src/memory_tracker.cc
  src/murmurhash3.cc
  src/mutation_log.cc
  src/mutex.cc
  src/objectregistry.cc
  src/tapconnection.cc
  src/stored-value.cc
  src/tapthrottle.cc
  src/tasks.cc
  src/taskqueue.cc
  src/vbucket.cc
  src/vbucketmap.cc
  src/warmup.cc
  ${CMAKE_CURRENT_BINARY_DIR}/src/stats-info.c
  ${OBJECTREGISTRY_SOURCE}
  ${KVSTORE_SOURCE}
  ${COUCH_KVSTORE_SOURCE}
  ${CONFIG_SOURCE})
TARGET_LINK_LIBRARIES(ep-engine_kvstore_test
                      gmock gtest cJSON JSON_checker
                      couchstore dirutils platform)

ADD_TEST(ep-engine_atomic_ptr_test ep-engine_atomic_ptr_test)
ADD_TEST(ep-engine_atomic_test ep-engine_atomic_test)
ADD_TEST(ep-engine_checkpoint_test ep-engine_checkpoint_test)
ADD_TEST(ep-engine_chunk_creation_test ep-engine_chunk_creation_test)
ADD_TEST(ep-engine_ep_unit_tests ep-engine_ep_unit_tests)
ADD_TEST(ep-engine_failover_table_test ep-engine_failover_table_test)
ADD_TEST(ep-engine_hash_table_test ep-engine_hash_table_test)
ADD_TEST(ep-engine_histo_test ep-engine_histo_test)
ADD_TEST(ep-engine_hrtime_test ep-engine_hrtime_test)
ADD_TEST(ep-engine_misc_test ep-engine_misc_test)
ADD_TEST(ep-engine_mutex_test ep-engine_mutex_test)
ADD_TEST(ep-engine_ringbuffer_test ep-engine_ringbuffer_test)
<<<<<<< HEAD
ADD_TEST(ep-engine_stream_test ep-engine_stream_test)
ADD_TEST(ep-engine_kvstore_test ep-engine_kvstore_test)
=======
>>>>>>> b77fd62a

ADD_LIBRARY(timing_tests SHARED tests/module_tests/timing_tests.cc)
SET_TARGET_PROPERTIES(timing_tests PROPERTIES PREFIX "")
TARGET_LINK_LIBRARIES(timing_tests platform)

ADD_EXECUTABLE(ep-engine_sizes src/sizes.cc src/mutex.h src/mutex.cc src/testlogger.cc
              ${OBJECTREGISTRY_SOURCE} ${CONFIG_SOURCE})
TARGET_LINK_LIBRARIES(ep-engine_sizes platform)

ADD_EXECUTABLE(ep-engine_defragmenter_test
               tests/module_tests/defragmenter_test.cc
               src/bloomfilter.cc
               src/checkpoint.cc
               src/configuration.cc
               src/defragmenter_visitor.cc
               src/ep_time.c
               src/generated_configuration.cc
               src/failover-table.cc
               src/item.cc
               src/murmurhash3.cc
               src/mutex.cc
               src/stored-value.cc
               src/testlogger.cc
               src/vbucket.cc
               ${OBJECTREGISTRY_SOURCE})
TARGET_LINK_LIBRARIES(ep-engine_defragmenter_test cJSON platform ${SNAPPY_LIBRARIES})

ADD_LIBRARY(ep_testsuite SHARED
   tests/ep_testsuite.cc
   src/atomic.cc src/mutex.cc
   src/item.cc src/testlogger.cc
   src/ep_time.c src/ext_meta_parser.cc
   tests/mock/mock_dcp.cc
   tests/ep_test_apis.cc ${OBJECTREGISTRY_SOURCE} ${CONFIG_SOURCE})
SET_TARGET_PROPERTIES(ep_testsuite PROPERTIES PREFIX "")
TARGET_LINK_LIBRARIES(ep_testsuite couchstore dirutils JSON_checker platform
                      ${LIBEVENT_LIBRARIES} ${SNAPPY_LIBRARIES})


#ADD_CUSTOM_COMMAND(OUTPUT
#                     ${CMAKE_CURRENT_BINARY_DIR}/generated_suite_0.c
#                     ${CMAKE_CURRENT_BINARY_DIR}/generated_suite_1.c
#                     ${CMAKE_CURRENT_BINARY_DIR}/generated_suite_2.c
#                     ${CMAKE_CURRENT_BINARY_DIR}/generated_suite_3.c
#                     ${CMAKE_CURRENT_BINARY_DIR}/generated_suite_4.c
#                     ${CMAKE_CURRENT_BINARY_DIR}/generated_suite_5.c
#                     ${CMAKE_CURRENT_BINARY_DIR}/generated_suite_6.c
#                     ${CMAKE_CURRENT_BINARY_DIR}/generated_suite_7.c
#                     ${CMAKE_CURRENT_BINARY_DIR}/generated_suite_8.c
#                     ${CMAKE_CURRENT_BINARY_DIR}/generated_suite_9.c
#                  COMMAND
#                     ${PYTHON_EXECUTABLE} tests/module_tests/gen_engine_test.py
#                  DEPENDS
#                        tests/module_tests/gen_engine_test.py
#                        tests/module_tests/breakdancer.py
#                  COMMENT "Generating testsuite")
#
#ADD_LIBRARY(generated_testsuite SHARED
#            tests/suite_stubs.c
#            ${CMAKE_CURRENT_BINARY_DIR}/generated_suite_0.c
#            ${CMAKE_CURRENT_BINARY_DIR}/generated_suite_1.c
#            ${CMAKE_CURRENT_BINARY_DIR}/generated_suite_2.c
#            ${CMAKE_CURRENT_BINARY_DIR}/generated_suite_3.c
#            ${CMAKE_CURRENT_BINARY_DIR}/generated_suite_4.c
#            ${CMAKE_CURRENT_BINARY_DIR}/generated_suite_5.c
#            ${CMAKE_CURRENT_BINARY_DIR}/generated_suite_6.c
#            ${CMAKE_CURRENT_BINARY_DIR}/generated_suite_7.c
#            ${CMAKE_CURRENT_BINARY_DIR}/generated_suite_8.c
#            ${CMAKE_CURRENT_BINARY_DIR}/generated_suite_9.c)

#SET_TARGET_PROPERTIES(generated_testsuite PROPERTIES PREFIX "")

INSTALL(PROGRAMS
        ${CMAKE_CURRENT_BINARY_DIR}/wrapper/cbepctl
        ${CMAKE_CURRENT_BINARY_DIR}/wrapper/cbstats
        ${CMAKE_CURRENT_BINARY_DIR}/wrapper/cbcompact
        ${CMAKE_CURRENT_BINARY_DIR}/wrapper/cbvdiff
        ${CMAKE_CURRENT_BINARY_DIR}/wrapper/cbvbucketctl
        management/cbanalyze-core
        DESTINATION bin)

INSTALL(PROGRAMS
        management/cbepctl
        management/cbstats
        management/cbcompact
        management/cbvdiff
        management/cbvbucketctl
        DESTINATION lib/python)

INSTALL(FILES
        management/clitool.py
        management/mc_bin_client.py
        management/mc_bin_server.py
        management/memcacheConstants.py
        management/tap.py
        management/tap_example.py
        DESTINATION lib/python)

INSTALL(TARGETS ep
        RUNTIME DESTINATION lib/memcached
        LIBRARY DESTINATION lib/memcached
        ARCHIVE DESTINATION lib/memcached)

ADD_CUSTOM_TARGET(engine-tests
                  COMMAND ${CMAKE_BINARY_DIR}/memcached/engine_testapp -E ep.so -T ep_testsuite.so -e "flushall_enabled=true;ht_size=13;ht_locks=7"
                  VERBATIM)

ADD_TEST(ep-engine-engine-tests ${CMAKE_BINARY_DIR}/memcached/engine_testapp -E ep.so -T ep_testsuite.so -e "flushall_enabled=true;ht_size=13;ht_locks=7" )
# ADD_TEST(ep-engine-breakdancer-engine-tests ${CMAKE_BINARY_DIR}/memcached/engine_testapp -E ep.so -T generated_testsuite.so -e 'flushall_enabled=true;ht_size=13;ht_locks=7;backend=couchdb')

ADD_CUSTOM_TARGET(test-valgrind
                  COMMAND valgrind --log-file=valgrind.log
                                   --tool=Memcheck
                                   --num-callers=50
                                   --error-limit=yes
                                   --track-origins=yes
                                   --malloc-fill=55
                                   --free-fill=aa
                                   --dsymutil=yes -q
                                   ${CMAKE_BINARY_DIR}/memcached/engine_testapp
                                         -E ep.so
                                         -T ep_testsuite.so
                                         -e "flushall_enabled=true;ht_size=13;ht_locks=7"
                  DEPENDS
                        ${CMAKE_BINARY_DIR}/memcached/engine_testapp
                        ep
                        ep_testsuite
                  VERBATIM)<|MERGE_RESOLUTION|>--- conflicted
+++ resolved
@@ -23,9 +23,6 @@
                            ${Memcached_SOURCE_DIR}/include
                            ${Couchstore_SOURCE_DIR}/include
                            ${CMAKE_CURRENT_BINARY_DIR})
-
-INCLUDE_DIRECTORIES(AFTER
-                    ${gtest_SOURCE_DIR}/include)
 
 CHECK_INCLUDE_FILES("arpa/inet.h" HAVE_ARPA_INET_H)
 CHECK_INCLUDE_FILES("unistd.h" HAVE_UNISTD_H)
@@ -148,7 +145,6 @@
 SET_TARGET_PROPERTIES(ep PROPERTIES PREFIX "")
 TARGET_LINK_LIBRARIES(ep cJSON JSON_checker couchstore dirutils platform ${LIBEVENT_LIBRARIES})
 
-<<<<<<< HEAD
 IF (APPLE)
     SET(MEMORY_TRACKING_SRCS ${Memcached_SOURCE_DIR}/daemon/alloc_hooks.c
                              ${Memcached_SOURCE_DIR}/daemon/darwin_zone.c)
@@ -162,9 +158,6 @@
     SET(MALLOC_LIBRARIES "")
 ENDIF (MEMORY_ALLOCATOR)
 
-ADD_EXECUTABLE(ep-engine_stream_test
-  tests/module_tests/stream_test.cc
-=======
 # Single executable containing all class-level unit tests involving
 # EventuallyPersistentEngine driven by GoogleTest.
 # (We end up compiling most of the src/ files of ep-engine for these unit tests,
@@ -176,7 +169,6 @@
   tests/module_tests/evp_engine_test.cc
   tests/module_tests/evp_store_test.cc
   tests/module_tests/evp_store_single_threaded_test.cc
->>>>>>> b77fd62a
   src/access_scanner.cc
   src/atomic.cc
   src/backfill.cc
@@ -225,11 +217,7 @@
   ${COUCH_KVSTORE_SOURCE}
   ${MEMORY_TRACKING_SRCS}
   ${Memcached_SOURCE_DIR}/programs/engine_testapp/mock_server.c)
-<<<<<<< HEAD
-TARGET_LINK_LIBRARIES(ep-engine_stream_test couchstore cJSON dirutils JSON_checker mcd_util platform ${MALLOC_LIBRARIES})
-=======
-TARGET_LINK_LIBRARIES(ep-engine_ep_unit_tests couchstore cJSON dirutils gtest JSON_checker mcd_util platform)
->>>>>>> b77fd62a
+TARGET_LINK_LIBRARIES(ep-engine_ep_unit_tests couchstore cJSON dirutils gtest JSON_checker mcd_util platform ${MALLOC_LIBRARIES})
 
 ADD_EXECUTABLE(ep-engine_atomic_ptr_test
   tests/module_tests/atomic_ptr_test.cc
@@ -352,11 +340,7 @@
 ADD_TEST(ep-engine_misc_test ep-engine_misc_test)
 ADD_TEST(ep-engine_mutex_test ep-engine_mutex_test)
 ADD_TEST(ep-engine_ringbuffer_test ep-engine_ringbuffer_test)
-<<<<<<< HEAD
-ADD_TEST(ep-engine_stream_test ep-engine_stream_test)
 ADD_TEST(ep-engine_kvstore_test ep-engine_kvstore_test)
-=======
->>>>>>> b77fd62a
 
 ADD_LIBRARY(timing_tests SHARED tests/module_tests/timing_tests.cc)
 SET_TARGET_PROPERTIES(timing_tests PROPERTIES PREFIX "")
