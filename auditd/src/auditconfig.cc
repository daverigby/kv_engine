/*
 *     Copyright 2015-Present Couchbase, Inc.
 *
 *   Use of this software is governed by the Business Source License included
 *   in the file licenses/BSL-Couchbase.txt.  As of the Change Date specified
 *   in that file, in accordance with the Business Source License, use of this
 *   software will be governed by the Apache License, Version 2.0, included in
 *   the file licenses/APL2.txt.
 */

#include "auditconfig.h"
#include <gsl/gsl-lite.hpp>
#include <nlohmann/json.hpp>
#include <platform/dirutils.h>
#include <platform/strerror.h>
#include <utilities/json_utilities.h>
#include <algorithm>
#include <cstdio>
#include <cstring>
#include <iostream>
#include <system_error>

AuditConfig::AuditConfig(const nlohmann::json& json) {
    set_version(json.at("version"));
    set_rotate_size(json.at("rotate_size"));
    set_rotate_interval(json.at("rotate_interval"));
    set_auditd_enabled(json.at("auditd_enabled"));
    set_buffered(json.value("buffered", true));
    set_log_directory(json.at("log_path"));
    set_descriptors_path(json.at("descriptors_path"));
    set_sync(json.at("sync"));

    // The disabled list is depreciated in version 2
    if (get_version() == 1) {
        set_disabled(json.at("disabled"));
    }
    if (get_version() == 2) {
        set_filtering_enabled(json.at("filtering_enabled"));
        set_uuid(json.at("uuid"));
        auto duids = json.at("disabled_userids");
        if (duids.is_array()) {
            set_disabled_userids(duids);
        } else {
            std::stringstream ss;
            ss << "AuditConfig::AuditConfig 'disabled_userids' should "
                  "be array, but got: '"
               << duids.type_name() << "'";
            throw std::invalid_argument(ss.str());
        }
        // event_states is optional so if not defined will not throw an
        // exception.
        if (json.find("event_states") != json.end()) {
            set_event_states(json.at("event_states"));
        }
    }

    std::map<std::string, int> tags;
    tags["version"] = 1;
    tags["rotate_size"] = 1;
    tags["rotate_interval"] = 1;
    tags["auditd_enabled"] = 1;
    tags["buffered"] = 1;
    tags["log_path"] = 1;
    tags["descriptors_path"] = 1;
    tags["sync"] = 1;
    // The disabled list is depreciated in version 2 - if defined will
    // just be ignored.
    tags["disabled"] = 1;
    if (get_version() == 2) {
        tags["filtering_enabled"] = 1;
        tags["uuid"] = 1;
        tags["disabled_userids"] = 1;
        tags["event_states"] = 1;
    }

    for (auto it = json.begin(); it != json.end(); ++it) {
        if (tags.find(it.key()) == tags.end()) {
            std::stringstream ss;
            ss << "AuditConfig::AuditConfig(): Error: Unknown token \""
               << it.key() << "\"" << std::endl;
            throw std::invalid_argument(ss.str());
        }
    }
}

bool AuditConfig::is_auditd_enabled() const {
    return auditd_enabled;
}

void AuditConfig::set_auditd_enabled(bool value) {
    auditd_enabled = value;
}

void AuditConfig::set_rotate_size(size_t size) {
    if (size > max_rotate_file_size) {
        std::stringstream ss;
        ss << "AuditConfig::set_rotate_size(): Rotation size " << size
           << " is too big. Legal range is [0, " << max_rotate_file_size << "]";
        throw std::invalid_argument(ss.str());
    }
    rotate_size = size;
}

size_t AuditConfig::get_rotate_size() const {
    return rotate_size;
}

void AuditConfig::set_rotate_interval(uint32_t interval) {
    if (interval != 0 && (interval > max_file_rotation_time ||
                          interval < min_file_rotation_time)) {
        std::stringstream ss;
        ss << "AuditConfig::set_rotate_interval(): Rotation interval "
           << interval << " is outside the legal range ["
           << min_file_rotation_time << ", " << max_file_rotation_time << "]";
        throw std::invalid_argument(ss.str());
    }

    rotate_interval = interval;
}

uint32_t AuditConfig::get_rotate_interval() const {
    return rotate_interval;
}

void AuditConfig::set_buffered(bool enable) {
    buffered = enable;
}

bool AuditConfig::is_buffered() const {
    return buffered;
}

<<<<<<< HEAD
void AuditConfig::set_log_directory(std::string directory) {
    sanitize_path(directory);
    try {
        cb::io::mkdirp(directory);
    } catch (const std::runtime_error& error) {
        std::stringstream ss;
        ss << "AuditConfig::set_log_directory(): Failed to create log "
              "directory \""
           << directory << "\": " << error.what();
        throw std::runtime_error(ss.str());
    }

    log_path.swap(directory);
=======
void AuditConfig::set_log_directory(const std::string &directory) {
    std::lock_guard<std::mutex> guard(log_path_mutex);
    /* Sanitize path */
    log_path = directory;
    sanitize_path(log_path);
>>>>>>> 15cd7bf2
}

std::string AuditConfig::get_log_directory() const {
    return *log_path.lock();
}

void AuditConfig::set_descriptors_path(std::string directory) {
    sanitize_path(directory);
    std::string fname;
    if (cb::io::isDirectory(directory)) {
        fname = directory + cb::io::DirectorySeparator + "audit_events.json";
    } else {
        fname = directory;
    }

    auto* fp = fopen(fname.c_str(), "r");
    if (!fp) {
        std::stringstream ss;
        ss << "AuditConfig::set_descriptors_path(): Failed to open \""
           << fname.c_str() << "\"" << cb_strerror();
        throw std::system_error(errno, std::system_category(), ss.str());
    }
    fclose(fp);

    descriptors_path.swap(directory);
}

std::string AuditConfig::get_descriptors_path() const {
    return *descriptors_path.lock();
}

void AuditConfig::set_version(uint32_t ver) {
    if ((ver != 1) && (ver != 2))  {
           std::stringstream ss;
           ss << "AuditConfig::set_version(): version " << ver
              << " is not supported";
           throw std::invalid_argument(ss.str());
       }
    version = ver;
}

uint32_t AuditConfig::get_version() const {
    return version;
}

bool AuditConfig::is_event_sync(uint32_t id) {
    return sync.withLock([id](auto& vec) {
        return std::find(vec.begin(), vec.end(), id) != vec.end();
    });
}

bool AuditConfig::is_event_disabled(uint32_t id) {
    return disabled.withLock([id](auto& vec) {
        return std::find(vec.begin(), vec.end(), id) != vec.end();
    });
}

AuditConfig::EventState AuditConfig::get_event_state(uint32_t id) const {
    return event_states.withLock([id](auto& map) -> EventState {
        const auto it = map.find(id);
        if (it == map.end()) {
            // If event state is not defined (as either enabled or disabled)
            // then return undefined.
            return EventState::undefined;
        }
        return it->second;
    });
}

bool AuditConfig::is_event_filtered(
        const std::pair<std::string, std::string>& userid) const {
    return disabled_userids.withLock([&userid](auto& vec) {
        return std::find(vec.begin(), vec.end(), userid) != vec.end();
    });
}

void AuditConfig::set_filtering_enabled(bool value) {
    filtering_enabled = value;
}

bool AuditConfig::is_filtering_enabled() const {
    return filtering_enabled;
}

void AuditConfig::sanitize_path(std::string &path) {
    path = cb::io::sanitizePath(path);
    if (path.length() > 1 && path.back() == cb::io::DirectorySeparator) {
        path.resize(path.length() - 1);
    }
}

void AuditConfig::set_uuid(std::string _uuid) {
    uuid.swap(_uuid);
}

std::string AuditConfig::get_uuid() const {
    return *uuid.lock();
}

void AuditConfig::add_array(std::vector<uint32_t>& vec,
                            const nlohmann::json& json,
                            const char* name) {
    vec.clear();

    for (const auto& elem : json) {
        if (elem.is_number()) {
            vec.push_back(gsl::narrow<uint32_t>(elem));
        } else {
            std::stringstream ss;
            ss << "Incorrect type (" << elem.type_name() << ") for element in "
               << name << " array. Expected numbers";
            throw std::runtime_error(ss.str());
        }
    }
}

void AuditConfig::add_event_states_object(
        std::unordered_map<uint32_t, EventState>& eventStates,
        const nlohmann::json& object,
        const char* name) {
    eventStates.clear();
    for (auto it = object.begin(); it != object.end(); ++it) {
        std::string event(it.key());
        std::string state{cb::jsonGet<std::string>(it)};
        EventState estate{EventState::undefined};
        if (state == "enabled") {
            estate = EventState::enabled;
        } else if (state == "disabled") {
            estate = EventState::disabled;
        }
        // add to the eventStates map
        eventStates[std::stoi(event)] = estate;
    }
}

void AuditConfig::add_pair_string_array(
        std::vector<std::pair<std::string, std::string>>& vec,
        const nlohmann::json& array,
        const char* name) {
    vec.clear();

    for (auto& elem : array) {
        if (!elem.is_object()) {
            std::stringstream ss;
            ss << "Incorrect type (" << elem.type_name() << ") for element in "
               << name << " array. Expected objects";
            throw std::invalid_argument(ss.str());
        }
        std::string source;
        std::string domain;

        if (elem.find("source") != elem.end()) {
            auto s = elem.at("source");
            if (!s.is_string()) {
                throw std::invalid_argument(
                        "Incorrect type for source. Should be string.");
            }
            source = s.get<std::string>();
        }

        if (elem.find("domain") != elem.end()) {
            auto d = elem.at("domain");
            if (!d.is_string()) {
                throw std::invalid_argument(
                        "Incorrect type for domain. Should be string.");
            }
            domain = d.get<std::string>();
        }

        if (!source.empty() || !domain.empty()) {
            std::string user;

            if (elem.find("user") != elem.end()) {
                auto u = elem.at("user");
                if (!u.is_string()) {
                    throw std::invalid_argument(
                            "Incorrect type for user. Should be string.");
                }
                user = u.get<std::string>();
            }

            if (!user.empty()) {
                // Have a source/domain and user so build the pair and add to
                // the vector
                auto sourceValueString = (!source.empty()) ? source : domain;
                const auto& userid = std::make_pair(sourceValueString, user);
                vec.push_back(userid);
            }
        }
    }
}

void AuditConfig::set_sync(const nlohmann::json& array) {
    sync.withLock([this, &array](auto& vec) { add_array(vec, array, "sync"); });
}

void AuditConfig::set_disabled(const nlohmann::json& array) {
    disabled.withLock(
            [this, &array](auto& vec) { add_array(vec, array, "disabled"); });
}

void AuditConfig::set_disabled_userids(const nlohmann::json& array) {
    disabled_userids.withLock([this, &array](auto& vec) {
        add_pair_string_array(vec, array, "disabled_userids");
    });
}

void AuditConfig::set_event_states(const nlohmann::json& object) {
    event_states.withLock([this, &object](auto& map) {
        add_event_states_object(map, object, "event_states");
    });
}

nlohmann::json AuditConfig::to_json() const {
    nlohmann::json ret;
    ret["version"] = get_version();
    ret["auditd_enabled"] = is_auditd_enabled();
    ret["rotate_size"] = get_rotate_size();
    ret["rotate_interval"] = get_rotate_interval();
    ret["buffered"] = is_buffered();
    ret["log_path"] = get_log_directory();
    ret["descriptors_path"] = get_descriptors_path();
    ret["filtering_enabled"] = is_filtering_enabled();
    ret["uuid"] = get_uuid();

    sync.withLock([&ret](auto& vec) { ret["sync"] = vec; });
    disabled.withLock([&ret](auto& vec) { ret["disabled"] = vec; });

    auto array = nlohmann::json::array();
    disabled_userids.withLock([&array](auto& vec) {
        for (const auto& v : vec) {
            nlohmann::json userIdRoot;
            userIdRoot["domain"] = v.first;
            userIdRoot["user"] = v.second;
            array.push_back(userIdRoot);
        }
    });
    ret["disabled_userids"] = array;

    nlohmann::json object;
    event_states.withLock([&object](auto& map) {
        for (const auto& v : map) {
            std::string event = std::to_string(v.first);
            EventState estate = v.second;
            std::string state;
            switch (estate) {
            case EventState::enabled: {
                state = "enabled";
                break;
            }
            case EventState::disabled: {
                state = "disabled";
                break;
            }
            case EventState::undefined: {
                throw std::logic_error(
                        "AuditConfig::to_json - EventState:undefined should "
                        "not be found in the event_states list");
            }
            }
            object[event] = state;
        }
    });
    ret["event_states"] = object;

    return ret;
}

void AuditConfig::initialize_config(const nlohmann::json& json) {
    AuditConfig other(json);

    auditd_enabled = other.auditd_enabled;
    rotate_interval = other.rotate_interval;
    rotate_size = other.rotate_size;
    buffered = other.buffered;
    filtering_enabled = other.filtering_enabled;
    log_path.swap(other.log_path);
    descriptors_path.swap(other.descriptors_path);
    sync.swap(other.sync);
    disabled.swap(other.disabled);
    disabled_userids.swap(other.disabled_userids);
    event_states.swap(other.event_states);
    uuid.swap(other.uuid);

    version = other.version;
}<|MERGE_RESOLUTION|>--- conflicted
+++ resolved
@@ -130,27 +130,9 @@
     return buffered;
 }
 
-<<<<<<< HEAD
 void AuditConfig::set_log_directory(std::string directory) {
     sanitize_path(directory);
-    try {
-        cb::io::mkdirp(directory);
-    } catch (const std::runtime_error& error) {
-        std::stringstream ss;
-        ss << "AuditConfig::set_log_directory(): Failed to create log "
-              "directory \""
-           << directory << "\": " << error.what();
-        throw std::runtime_error(ss.str());
-    }
-
     log_path.swap(directory);
-=======
-void AuditConfig::set_log_directory(const std::string &directory) {
-    std::lock_guard<std::mutex> guard(log_path_mutex);
-    /* Sanitize path */
-    log_path = directory;
-    sanitize_path(log_path);
->>>>>>> 15cd7bf2
 }
 
 std::string AuditConfig::get_log_directory() const {
