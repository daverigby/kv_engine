--- conflicted
+++ resolved
@@ -1961,11 +1961,7 @@
             }
 
             bool meta = false;
-<<<<<<< HEAD
-            ItemMetaData itemMeta(cas, 1, flags, exptime);
-=======
             ItemMetaData itemMeta(cas, DEFAULT_REV_SEQ_NUM, flags, exptime);
->>>>>>> f6b583f3
 
             if (nengine == TapEngineSpecific::sizeRevSeqno) {
                 TapEngineSpecific::readSpecificData(tap_event, engine_specific, nengine,
