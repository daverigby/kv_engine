--- conflicted
+++ resolved
@@ -98,12 +98,6 @@
     assert(tid.get());
     size_t num_fetched_items = 0;
 
-<<<<<<< HEAD
-        LOG(EXTENSION_LOG_DEBUG, "BgFetcher: total_num_items2fetch = %d "
-            "total_num_fetched_items = %d totaL_num_requeued_items = %d",
-            total_num_items2fetch, total_num_fetched_items,
-            total_num_requeued_items);
-=======
     const VBucketMap &vbMap = store->getVBuckets();
     size_t numVbuckets = vbMap.getSize();
     for (size_t vbid = 0; vbid < numVbuckets; vbid++) {
@@ -114,7 +108,6 @@
             num_fetched_items += items2fetch.size();
             items2fetch.clear();
         }
->>>>>>> dff392d6
     }
 
     size_t remains = stats.numRemainingBgJobs.decr(num_fetched_items);
