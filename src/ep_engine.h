/* -*- Mode: C++; tab-width: 4; c-basic-offset: 4; indent-tabs-mode: nil -*- */
/*
 *     Copyright 2013 Couchbase, Inc
 *
 *   Licensed under the Apache License, Version 2.0 (the "License");
 *   you may not use this file except in compliance with the License.
 *   You may obtain a copy of the License at
 *
 *       http://www.apache.org/licenses/LICENSE-2.0
 *
 *   Unless required by applicable law or agreed to in writing, software
 *   distributed under the License is distributed on an "AS IS" BASIS,
 *   WITHOUT WARRANTIES OR CONDITIONS OF ANY KIND, either express or implied.
 *   See the License for the specific language governing permissions and
 *   limitations under the License.
 */

#ifndef SRC_EP_ENGINE_H_
#define SRC_EP_ENGINE_H_ 1

#include "config.h"

#include <errno.h>

#include <algorithm>
#include <cstdio>
#include <limits>
#include <list>
#include <map>
#include <sstream>
#include <string>

#include "configuration.h"
#include "dispatcher.h"
#include "ep.h"
#include "ep-engine/command_ids.h"
<<<<<<< HEAD
#include "flusher.h"
#include "item_pager.h"
#include "kvstore.h"
#include "locks.h"
#include "tapconnection.h"
#include "tapconnmap.h"
#include "tapthrottle.h"
=======

#include "tapconnmap.hh"
#include "tapconnection.hh"
#include "tapthrottle.hh"
#include "configuration.hh"
#include "workload.h"
>>>>>>> 92481c3e

extern "C" {
    EXPORT_FUNCTION
    ENGINE_ERROR_CODE create_instance(uint64_t interface,
                                      GET_SERVER_API get_server_api,
                                      ENGINE_HANDLE **handle);
    void *EvpNotifyPendingConns(void*arg);

    EXPORT_FUNCTION
    ENGINE_ERROR_CODE getLocked(EventuallyPersistentEngine *e,
            protocol_binary_request_header *request,
            const void *cookie,
            Item **item,
            const char **msg,
            size_t *msg_size,
            protocol_binary_response_status *res);
}

/* We're using notify_io_complete from ptr_fun, but that func
 * got a "C" linkage that ptr_fun doesn't like... just
 * cast it away with this typedef ;)
 */
typedef void (*NOTIFY_IO_COMPLETE_T)(const void *cookie,
                                     ENGINE_ERROR_CODE status);


// Forward decl
class EventuallyPersistentEngine;
class TapConnMap;

/**
 * Vbucket visitor that counts active vbuckets.
 */
class VBucketCountVisitor : public VBucketVisitor {
public:
    VBucketCountVisitor(vbucket_state_t state) : desired_state(state), numItems(0),
                                                 numTempItems(0),nonResident(0),
                                                 numVbucket(0), htMemory(0),
                                                 htItemMemory(0), htCacheSize(0),
                                                 numEjects(0), numExpiredItems(0),
                                                 metaDataMemory(0), opsCreate(0),
                                                 opsUpdate(0), opsDelete(0),
                                                 opsReject(0), queueSize(0),
                                                 queueMemory(0), queueAge(0),
                                                 queueFill(0), queueDrain(0),
                                                 pendingWrites(0),
                                                 chkPersistRemaining(0)
    { }

    bool visitBucket(RCPtr<VBucket> &vb);

    void visit(StoredValue* v) {
        (void)v;
        assert(false); // this does not happen
    }

    vbucket_state_t getVBucketState() { return desired_state; }

    size_t getNumItems() { return numItems; }

    size_t getNumTempItems() { return numTempItems; }

    size_t getNonResident() { return nonResident; }

    size_t getVBucketNumber() { return numVbucket; }

    size_t getMemResidentPer() {
        size_t numResident = numItems - nonResident;
        return (numItems != 0) ? (size_t) (numResident *100.0) / (numItems) : 0;
    }

    size_t getEjects() { return numEjects; }

    size_t getExpired() { return numExpiredItems; }

    size_t getMetaDataMemory() { return metaDataMemory; }

    size_t getHashtableMemory() { return htMemory; }

    size_t getItemMemory() { return htItemMemory; }
    size_t getCacheSize() { return htCacheSize; }

    size_t getOpsCreate() { return opsCreate; }
    size_t getOpsUpdate() { return opsUpdate; }
    size_t getOpsDelete() { return opsDelete; }
    size_t getOpsReject() { return opsReject; }

    size_t getQueueSize() { return queueSize; }
    size_t getQueueMemory() { return queueMemory; }
    size_t getQueueFill() { return queueFill; }
    size_t getQueueDrain() { return queueDrain; }
    uint64_t getAge() { return queueAge; }
    size_t getPendingWrites() { return pendingWrites; }
    size_t getChkPersistRemaining() { return chkPersistRemaining; }

private:
    vbucket_state_t desired_state;

    size_t numItems;
    size_t numTempItems;
    size_t nonResident;
    size_t numVbucket;
    size_t htMemory;
    size_t htItemMemory;
    size_t htCacheSize;
    size_t numEjects;
    size_t numExpiredItems;
    size_t metaDataMemory;

    size_t opsCreate;
    size_t opsUpdate;
    size_t opsDelete;
    size_t opsReject;

    size_t queueSize;
    size_t queueMemory;
    uint64_t queueAge;
    size_t queueFill;
    size_t queueDrain;
    size_t pendingWrites;
    size_t chkPersistRemaining;
};

/**
 * memcached engine interface to the EventuallyPersistentStore.
 */
class EventuallyPersistentEngine : public ENGINE_HANDLE_V1 {
    friend class LookupCallback;
public:
    ENGINE_ERROR_CODE initialize(const char* config);
    void destroy(bool force);

    ENGINE_ERROR_CODE itemAllocate(const void* cookie,
                                   item** itm,
                                   const void* key,
                                   const size_t nkey,
                                   const size_t nbytes,
                                   const int flags,
                                   const rel_time_t exptime)
    {
        (void)cookie;
        if (nbytes > maxItemSize) {
            return ENGINE_E2BIG;
        }

        time_t expiretime = (exptime == 0) ? 0 : ep_abs_time(ep_reltime(exptime));

        *itm = new Item(key, nkey, nbytes, flags, expiretime);
        if (*itm == NULL) {
            return memoryCondition();
        } else {
            stats.itemAllocSizeHisto.add(nbytes);
            return ENGINE_SUCCESS;
        }
    }

    ENGINE_ERROR_CODE itemDelete(const void* cookie,
                                 const void* key,
                                 const size_t nkey,
                                 uint64_t* cas,
                                 uint16_t vbucket)
    {
        std::string k(static_cast<const char*>(key), nkey);
        return itemDelete(cookie, k, cas, vbucket);
    }

    ENGINE_ERROR_CODE itemDelete(const void* cookie,
                                 const std::string &key,
                                 uint64_t* cas,
                                 uint16_t vbucket)
    {
        ItemMetaData itemMeta;
        ENGINE_ERROR_CODE ret = epstore->deleteItem(key, cas,
                                                    vbucket, cookie,
                                                    false, // not force
                                                    false, // not use metadata
                                                    false,
                                                    &itemMeta);

        if (ret == ENGINE_KEY_ENOENT || ret == ENGINE_NOT_MY_VBUCKET) {
            if (isDegradedMode()) {
                return ENGINE_TMPFAIL;
            }
        }
        return ret;
    }


    void itemRelease(const void* cookie, item *itm)
    {
        (void)cookie;
        delete (Item*)itm;
    }

    ENGINE_ERROR_CODE get(const void* cookie,
                          item** itm,
                          const void* key,
                          const int nkey,
                          uint16_t vbucket)
    {
        BlockTimer timer(&stats.getCmdHisto);
        std::string k(static_cast<const char*>(key), nkey);

        GetValue gv(epstore->get(k, vbucket, cookie, serverApi->core));
        ENGINE_ERROR_CODE ret = gv.getStatus();

        if (ret == ENGINE_SUCCESS) {
            *itm = gv.getValue();
        } else if (ret == ENGINE_KEY_ENOENT || ret == ENGINE_NOT_MY_VBUCKET) {
            if (isDegradedMode()) {
                return ENGINE_TMPFAIL;
            }
        }

        return ret;
    }

    const char* getName() {
        return name.c_str();
    }

    ENGINE_ERROR_CODE getStats(const void* cookie,
                               const char* stat_key,
                               int nkey,
                               ADD_STAT add_stat);

    void resetStats() {
        stats.reset();
        if (epstore) {
            epstore->resetUnderlyingStats();
        }
    }

    ENGINE_ERROR_CODE store(const void *cookie,
                            item* itm,
                            uint64_t *cas,
                            ENGINE_STORE_OPERATION operation,
                            uint16_t vbucket);

    ENGINE_ERROR_CODE arithmetic(const void* cookie,
                                 const void* key,
                                 const int nkey,
                                 const bool increment,
                                 const bool create,
                                 const uint64_t delta,
                                 const uint64_t initial,
                                 const rel_time_t exptime,
                                 uint64_t *cas,
                                 uint64_t *result,
                                 uint16_t vbucket)
    {
        BlockTimer timer(&stats.arithCmdHisto);
        item *it = NULL;

        rel_time_t expiretime = (exptime == 0 ||
                                 exptime == 0xffffffff) ?
            0 : ep_abs_time(ep_reltime(exptime));

        ENGINE_ERROR_CODE ret = get(cookie, &it, key, nkey, vbucket);
        if (ret == ENGINE_SUCCESS) {
            Item *itm = static_cast<Item*>(it);
            char *endptr = NULL;
            char data[24];
            size_t len = std::min(static_cast<uint32_t>(sizeof(data) - 1),
                                  itm->getNBytes());
            data[len] = 0;
            memcpy(data, itm->getData(), len);
            uint64_t val = strtoull(data, &endptr, 10);
            if (itm->getCas() == (uint64_t) -1) {
                // item is locked, can't perform arithmetic operation
                delete itm;
                return ENGINE_TMPFAIL;
            }
            if ((errno != ERANGE) && (isspace(*endptr)
                                      || (*endptr == '\0' && endptr != data))) {
                if (increment) {
                    val += delta;
                } else {
                    if (delta > val) {
                        val = 0;
                    } else {
                        val -= delta;
                    }
                }

                std::stringstream vals;
                vals << val;
                size_t nb = vals.str().length();
                *result = val;
                Item *nit = new Item(key, (uint16_t)nkey, itm->getFlags(),
                                     itm->getExptime(), vals.str().c_str(), nb);
                nit->setCas(itm->getCas());
                ret = store(cookie, nit, cas, OPERATION_CAS, vbucket);
                delete nit;
            } else {
                ret = ENGINE_EINVAL;
            }

            delete itm;
        } else if (ret == ENGINE_NOT_MY_VBUCKET) {
            return isDegradedMode() ? ENGINE_TMPFAIL: ret;
        } else if (ret == ENGINE_KEY_ENOENT) {
            if (isDegradedMode()) {
                return ENGINE_TMPFAIL;
            }
            if (create) {
                std::stringstream vals;
                vals << initial;
                size_t nb = vals.str().length();
                *result = initial;
                Item *itm = new Item(key, (uint16_t)nkey, 0, expiretime,
                                     vals.str().c_str(), nb);
                ret = store(cookie, itm, cas, OPERATION_ADD, vbucket);
                delete itm;
            }
        }

        /* We had a race condition.. just call ourself recursively to retry */
        if (ret == ENGINE_KEY_EEXISTS) {
            return arithmetic(cookie, key, nkey, increment, create, delta,
                              initial, expiretime, cas, result, vbucket);
        }

        return ret;
    }



    ENGINE_ERROR_CODE flush(const void *cookie, time_t when);

    tap_event_t walkTapQueue(const void *cookie, item **itm, void **es,
                             uint16_t *nes, uint8_t *ttl, uint16_t *flags,
                             uint32_t *seqno, uint16_t *vbucket);

    bool createTapQueue(const void *cookie,
                        std::string &client,
                        uint32_t flags,
                        const void *userdata,
                        size_t nuserdata);

    ENGINE_ERROR_CODE tapNotify(const void *cookie,
                                void *engine_specific,
                                uint16_t nengine,
                                uint8_t ttl,
                                uint16_t tap_flags,
                                tap_event_t tap_event,
                                uint32_t tap_seqno,
                                const void *key,
                                size_t nkey,
                                uint32_t flags,
                                uint32_t exptime,
                                uint64_t cas,
                                const void *data,
                                size_t ndata,
                                uint16_t vbucket);

    ENGINE_ERROR_CODE touch(const void* cookie,
                            protocol_binary_request_header *request,
                            ADD_RESPONSE response);

    ENGINE_ERROR_CODE getMeta(const void* cookie,
                              protocol_binary_request_get_meta *request,
                              ADD_RESPONSE response);
    ENGINE_ERROR_CODE setWithMeta(const void* cookie,
                                  protocol_binary_request_set_with_meta *request,
                                  ADD_RESPONSE response);
    ENGINE_ERROR_CODE deleteWithMeta(const void* cookie,
                                     protocol_binary_request_delete_with_meta *request,
                                     ADD_RESPONSE response);

    ENGINE_ERROR_CODE returnMeta(const void* cookie,
                                 protocol_binary_request_return_meta *request,
                                 ADD_RESPONSE response);

    /**
     * Visit the objects and add them to the tap connecitons queue.
     * @todo this code should honor the backfill time!
     */
    void queueBackfill(const VBucketFilter &backfillVBFilter, TapProducer *tc);

    void notifyIOComplete(const void *cookie, ENGINE_ERROR_CODE status) {
        if (cookie == NULL) {
            LOG(EXTENSION_LOG_WARNING, "Tried to signal a NULL cookie!");
        } else {
            BlockTimer bt(&stats.notifyIOHisto);
            EventuallyPersistentEngine *epe = ObjectRegistry::onSwitchThread(NULL, true);
            serverApi->cookie->notify_io_complete(cookie, status);
            ObjectRegistry::onSwitchThread(epe);
        }
    }

    ENGINE_ERROR_CODE reserveCookie(const void *cookie);
    ENGINE_ERROR_CODE releaseCookie(const void *cookie);

    void storeEngineSpecific(const void *cookie, void *engine_data);
    void *getEngineSpecific(const void *cookie);

    void registerEngineCallback(ENGINE_EVENT_TYPE type,
                                EVENT_CALLBACK cb, const void *cb_data);

    template <typename T>
    void notifyIOComplete(T cookies, ENGINE_ERROR_CODE status) {
        EventuallyPersistentEngine *epe = ObjectRegistry::onSwitchThread(NULL, true);
        std::for_each(cookies.begin(), cookies.end(),
                      std::bind2nd(std::ptr_fun((NOTIFY_IO_COMPLETE_T)serverApi->cookie->notify_io_complete),
                                   status));
        ObjectRegistry::onSwitchThread(epe);
    }

    void handleDisconnect(const void *cookie) {
        tapConnMap->disconnect(cookie, static_cast<int>(configuration.getTapKeepalive()));
    }

    protocol_binary_response_status stopFlusher(const char **msg, size_t *msg_size) {
        (void) msg_size;
        protocol_binary_response_status rv = PROTOCOL_BINARY_RESPONSE_SUCCESS;
        *msg = NULL;
        if (!epstore->pauseFlusher()) {
            LOG(EXTENSION_LOG_INFO, "Unable to stop flusher");
            *msg = "Flusher not running.";
            rv = PROTOCOL_BINARY_RESPONSE_EINVAL;
        }
        return rv;
    }

    protocol_binary_response_status startFlusher(const char **msg, size_t *msg_size) {
        (void) msg_size;
        protocol_binary_response_status rv = PROTOCOL_BINARY_RESPONSE_SUCCESS;
        *msg = NULL;
        if (!epstore->resumeFlusher()) {
            LOG(EXTENSION_LOG_INFO, "Unable to start flusher");
            *msg = "Flusher not shut down.";
            rv = PROTOCOL_BINARY_RESPONSE_EINVAL;
        }
        return rv;
    }

    ENGINE_ERROR_CODE deleteVBucket(uint16_t vbid, const void* c = NULL) {
        return epstore->deleteVBucket(vbid, c);
    }

    bool resetVBucket(uint16_t vbid) {
        return epstore->resetVBucket(vbid);
    }

    void setTapKeepAlive(uint32_t to) {
        configuration.setTapKeepalive((size_t)to);
    }

    void setFlushAll(bool enabled) {
        flushAllEnabled = enabled;
    }

    protocol_binary_response_status evictKey(const std::string &key,
                                             uint16_t vbucket,
                                             const char **msg,
                                             size_t *msg_size) {
        return epstore->evictKey(key, vbucket, msg, msg_size);
    }

    bool getLocked(const std::string &key,
                   uint16_t vbucket,
                   Callback<GetValue> &cb,
                   rel_time_t currentTime,
                   uint32_t lockTimeout,
                   const void *cookie) {
        return epstore->getLocked(key, vbucket, cb, currentTime, lockTimeout, cookie);
    }

    ENGINE_ERROR_CODE unlockKey(const std::string &key,
                                uint16_t vbucket,
                                uint64_t cas,
                                rel_time_t currentTime) {
        return epstore->unlockKey(key, vbucket, cas, currentTime);
    }

    ENGINE_ERROR_CODE observe(const void* cookie,
                              protocol_binary_request_header *request,
                              ADD_RESPONSE response);

    RCPtr<VBucket> getVBucket(uint16_t vbucket) {
        return epstore->getVBucket(vbucket);
    }

    ENGINE_ERROR_CODE setVBucketState(uint16_t vbid, vbucket_state_t to) {
        return epstore->setVBucketState(vbid, to);
    }

    ~EventuallyPersistentEngine() {
        delete epstore;
        delete workload;
        delete tapConnMap;
        delete tapConfig;
        delete checkpointConfig;
        delete tapThrottle;
    }

    engine_info *getInfo() {
        return &info.info;
    }

    EPStats &getEpStats() {
        return stats;
    }

    EventuallyPersistentStore* getEpStore() { return epstore; }

    TapConnMap &getTapConnMap() { return *tapConnMap; }

    TapConfig &getTapConfig() { return *tapConfig; }

    TapThrottle &getTapThrottle() { return *tapThrottle; }

    CheckpointConfig &getCheckpointConfig() { return *checkpointConfig; }

    SERVER_HANDLE_V1* getServerApi() { return serverApi; }

    Configuration &getConfiguration() {
        return configuration;
    }

    void notifyNotificationThread(void);

    ENGINE_ERROR_CODE deregisterTapClient(const void* cookie,
                                          protocol_binary_request_header *request,
                                          ADD_RESPONSE response);

    ENGINE_ERROR_CODE handleCheckpointCmds(const void* cookie,
                                           protocol_binary_request_header *request,
                                           ADD_RESPONSE response);

    ENGINE_ERROR_CODE resetReplicationChain(const void* cookie,
                                            protocol_binary_request_header *request,
                                            ADD_RESPONSE response);

    ENGINE_ERROR_CODE changeTapVBFilter(const void* cookie,
                                        protocol_binary_request_header *request,
                                        ADD_RESPONSE response);

    ENGINE_ERROR_CODE handleTrafficControlCmd(const void* cookie,
                                              protocol_binary_request_header *request,
                                              ADD_RESPONSE response);

    size_t getGetlDefaultTimeout() const {
        return getlDefaultTimeout;
    }

    size_t getGetlMaxTimeout() const {
        return getlMaxTimeout;
    }

    bool isDegradedMode() const {
        return !stats.warmupComplete.get() || !trafficEnabled.get();
    }

    bool stillWarmingUp() const {
        return !stats.warmupComplete.get();
    }

    WorkLoadPolicy &getWorkLoadPolicy(void) {
        return *workload;
    }

protected:
    friend class EpEngineValueChangeListener;

    void setMaxItemSize(size_t value) {
        maxItemSize = value;
    }

    void setGetlDefaultTimeout(size_t value) {
        getlDefaultTimeout = value;
    }

    void setGetlMaxTimeout(size_t value) {
        getlMaxTimeout = value;
    }

private:
    EventuallyPersistentEngine(GET_SERVER_API get_server_api);
    friend ENGINE_ERROR_CODE create_instance(uint64_t interface,
                                             GET_SERVER_API get_server_api,
                                             ENGINE_HANDLE **handle);
    tap_event_t doWalkTapQueue(const void *cookie, item **itm, void **es,
                               uint16_t *nes, uint8_t *ttl, uint16_t *flags,
                               uint32_t *seqno, uint16_t *vbucket,
                               TapProducer *c, bool &retry);

    ENGINE_ERROR_CODE processTapAck(const void *cookie,
                                    uint32_t seqno,
                                    uint16_t status,
                                    const std::string &msg);

    /**
     * Report the state of a memory condition when out of memory.
     *
     * @return ETMPFAIL if we think we can recover without interaction,
     *         else ENOMEM
     */
    ENGINE_ERROR_CODE memoryCondition() {
        // Do we think it's possible we could free something?
        bool haveEvidenceWeCanFreeMemory(stats.getMaxDataSize() > stats.memOverhead);
        if (haveEvidenceWeCanFreeMemory) {
            // Look for more evidence by seeing if we have resident items.
            VBucketCountVisitor countVisitor(vbucket_state_active);
            epstore->visit(countVisitor);

            haveEvidenceWeCanFreeMemory = countVisitor.getNonResident() <
                                          countVisitor.getNumItems();
        }
        if (haveEvidenceWeCanFreeMemory) {
            ++stats.tmp_oom_errors;
            return ENGINE_TMPFAIL;
        } else {
            ++stats.oom_errors;
            return ENGINE_ENOMEM;
        }
    }

    friend void *EvpNotifyPendingConns(void*arg);
    void notifyPendingConnections(void);

    friend class BackFillVisitor;
    friend class TapBGFetchCallback;
    friend class TapConnMap;
    friend class EventuallyPersistentStore;

    bool enableTraffic(bool enable) {
        return trafficEnabled.cas(!enable, enable);
    }

    void startEngineThreads(void);
    void stopEngineThreads(void) {
        if (startedEngineThreads) {
            {
                LockHolder lh(stats.shutdown.mutex);
                stats.shutdown.isShutdown = true;
                tapConnMap->notify();
            }
            pthread_join(notifyThreadId, NULL);
        }
    }


    bool dbAccess(void) {
        bool ret = true;
        std::string dbname = configuration.getDbname();
        if (access(dbname.c_str(), F_OK) == -1) {
            // file does not exist.. let's try to create it..
            FILE *fp = fopen(dbname.c_str(), "w");
            if (fp == NULL) {
                ret= false;
            } else {
                fclose(fp);
                std::remove(dbname.c_str());
            }
        } else if (access(dbname.c_str(), R_OK) == -1 || access(dbname.c_str(), W_OK) == -1) {
            ret = false;
        }

        return ret;
    }

    ENGINE_ERROR_CODE doEngineStats(const void *cookie, ADD_STAT add_stat);
    ENGINE_ERROR_CODE doKlogStats(const void *cookie, ADD_STAT add_stat);
    ENGINE_ERROR_CODE doMemoryStats(const void *cookie, ADD_STAT add_stat);
    ENGINE_ERROR_CODE doVBucketStats(const void *cookie, ADD_STAT add_stat,
                                     bool prevStateRequested,
                                     bool details);
    ENGINE_ERROR_CODE doHashStats(const void *cookie, ADD_STAT add_stat);
    ENGINE_ERROR_CODE doCheckpointStats(const void *cookie, ADD_STAT add_stat,
                                        const char* stat_key, int nkey);
    ENGINE_ERROR_CODE doTapStats(const void *cookie, ADD_STAT add_stat);
    ENGINE_ERROR_CODE doTapAggStats(const void *cookie, ADD_STAT add_stat,
                                    const char *sep, size_t nsep);
    ENGINE_ERROR_CODE doTimingStats(const void *cookie, ADD_STAT add_stat);
    ENGINE_ERROR_CODE doDispatcherStats(const void *cookie, ADD_STAT add_stat);
    ENGINE_ERROR_CODE doKeyStats(const void *cookie, ADD_STAT add_stat,
                                 uint16_t vbid, std::string &key, bool validate=false);
    ENGINE_ERROR_CODE doTapVbTakeoverStats(const void *cookie,
                                           ADD_STAT add_stat,
                                           std::string& key,
                                           uint16_t vbid);
    ENGINE_ERROR_CODE doWorkloadStats(const void *cookie, ADD_STAT add_stat);

    void addLookupResult(const void *cookie, Item *result) {
        LockHolder lh(lookupMutex);
        std::map<const void*, Item*>::iterator it = lookups.find(cookie);
        if (it != lookups.end()) {
            if (it->second != NULL) {
                LOG(EXTENSION_LOG_DEBUG,
                    "Cleaning up old lookup result for '%s'",
                    it->second->getKey().c_str());
                delete it->second;
            } else {
                LOG(EXTENSION_LOG_DEBUG, "Cleaning up old null lookup result");
            }
            lookups.erase(it);
        }
        lookups[cookie] = result;
    }

    bool fetchLookupResult(const void *cookie, Item **itm) {
        // This will return *and erase* the lookup result for a connection.
        // You look it up, you own it.
        LockHolder lh(lookupMutex);
        std::map<const void*, Item*>::iterator it = lookups.find(cookie);
        if (it != lookups.end()) {
            *itm = it->second;
            lookups.erase(it);
            return true;
        } else {
            return false;
        }
    }

    // Get the current tap connection for this cookie.
    // If this method returns NULL, you should return TAP_DISCONNECT
    TapProducer* getTapProducer(const void *cookie);

    SERVER_HANDLE_V1 *serverApi;
    EventuallyPersistentStore *epstore;
    WorkLoadPolicy *workload;
    TapThrottle *tapThrottle;
    std::map<const void*, Item*> lookups;
    Mutex lookupMutex;
    pthread_t notifyThreadId;
    bool startedEngineThreads;
    GET_SERVER_API getServerApiFunc;
    union {
        engine_info info;
        char buffer[sizeof(engine_info) + 10 * sizeof(feature_info) ];
    } info;

    TapConnMap *tapConnMap;
    TapConfig *tapConfig;
    CheckpointConfig *checkpointConfig;
    Mutex tapMutex;
    std::string name;
    size_t maxItemSize;
    size_t getlDefaultTimeout;
    size_t getlMaxTimeout;
    EPStats stats;
    Configuration configuration;
    Atomic<bool> trafficEnabled;

    bool flushAllEnabled;
    // a unique system generated token initialized at each time
    // ep_engine starts up.
    time_t startupTime;
};

#endif  // SRC_EP_ENGINE_H_<|MERGE_RESOLUTION|>--- conflicted
+++ resolved
@@ -34,7 +34,6 @@
 #include "dispatcher.h"
 #include "ep.h"
 #include "ep-engine/command_ids.h"
-<<<<<<< HEAD
 #include "flusher.h"
 #include "item_pager.h"
 #include "kvstore.h"
@@ -42,14 +41,7 @@
 #include "tapconnection.h"
 #include "tapconnmap.h"
 #include "tapthrottle.h"
-=======
-
-#include "tapconnmap.hh"
-#include "tapconnection.hh"
-#include "tapthrottle.hh"
-#include "configuration.hh"
 #include "workload.h"
->>>>>>> 92481c3e
 
 extern "C" {
     EXPORT_FUNCTION
