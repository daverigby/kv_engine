--- conflicted
+++ resolved
@@ -189,19 +189,11 @@
 
 void TapConnMap::addFlushEvent() {
     LockHolder lh(notifySync);
-<<<<<<< HEAD
-    std::list<TapConnection*>::iterator iter;
-    for (iter = all.begin(); iter != all.end(); ++iter) {
-        TapProducer *tc = dynamic_cast<TapProducer*>(*iter);
-        if (tc && !tc->dumpQueue) {
-            tc->flush();
-=======
     std::list<connection_t>::iterator iter;
     for (iter = all.begin(); iter != all.end(); iter++) {
         TapProducer *tp = dynamic_cast<TapProducer*>((*iter).get());
         if (tp && !tp->dumpQueue) {
             tp->flush();
->>>>>>> 92481c3e
         }
     }
 }
