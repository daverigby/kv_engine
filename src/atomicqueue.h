--- conflicted
+++ resolved
@@ -18,10 +18,9 @@
 #ifndef SRC_ATOMICQUEUE_H_
 #define SRC_ATOMICQUEUE_H_ 1
 
-#include <queue>
-
 #ifdef _MSC_VER
 
+#include <queue>
 #include <thread>
 #include <mutex>
 
@@ -53,20 +52,14 @@
         return queue.empty();
     }
 
-<<<<<<< HEAD
-=======
     /**
      * Return the number of queued items.
      */
->>>>>>> 36d77288
     size_t size() {
         std::lock_guard<std::mutex> lock(mutex);
         return queue.size();
     }
-<<<<<<< HEAD
 
-=======
->>>>>>> 36d77288
 private:
     std::queue<T> queue;
     std::mutex mutex;
