/* -*- Mode: C++; tab-width: 4; c-basic-offset: 4; indent-tabs-mode: nil -*- */
/*
 *     Copyright 2010 NorthScale, Inc.
 *
 *   Licensed under the Apache License, Version 2.0 (the "License");
 *   you may not use this file except in compliance with the License.
 *   You may obtain a copy of the License at
 *
 *       http://www.apache.org/licenses/LICENSE-2.0
 *
 *   Unless required by applicable law or agreed to in writing, software
 *   distributed under the License is distributed on an "AS IS" BASIS,
 *   WITHOUT WARRANTIES OR CONDITIONS OF ANY KIND, either express or implied.
 *   See the License for the specific language governing permissions and
 *   limitations under the License.
 */

#include "config.h"

#include <stdlib.h>

#include <algorithm>
#include <list>
#include <map>
#include <vector>

#include "flusher.h"

bool FlusherStepper::callback(Dispatcher &d, TaskId &t) {
    return flusher->step(d, t);
}

bool Flusher::stop(bool isForceShutdown) {
    forceShutdownReceived = isForceShutdown;
    enum flusher_state to = forceShutdownReceived ? stopped : stopping;
    return transition_state(to);
}

void Flusher::wait(void) {
    hrtime_t startt(gethrtime());
    while (_state != stopped) {
        usleep(1000);
    }
    hrtime_t endt(gethrtime());
    if ((endt - startt) > 1000) {
        LOG(EXTENSION_LOG_WARNING,  "Had to wait %s for shutdown\n",
            hrtime2text(endt - startt).c_str());
    }
}

bool Flusher::pause(void) {
    return transition_state(pausing);
}

bool Flusher::resume(void) {
    return transition_state(running);
}

static bool validTransition(enum flusher_state from,
                            enum flusher_state to)
{
    // we may go to stopping from all of the stats except stopped
    if (to == stopping) {
        return from != stopped;
    }

    switch (from) {
    case initializing:
        return (to == running);
    case running:
        return (to == pausing);
    case pausing:
        return (to == paused || to == running);
    case paused:
        return (to == running);
    case stopping:
        return (to == stopped);
    case stopped:
        return false;
    }
    // THis should be impossible (unless someone added new states)
    abort();
}

const char * Flusher::stateName(enum flusher_state st) const {
    static const char * const stateNames[] = {
        "initializing", "running", "pausing", "paused", "stopping", "stopped"
    };
    assert(st >= initializing && st <= stopped);
    return stateNames[st];
}

bool Flusher::transition_state(enum flusher_state to) {

    LOG(EXTENSION_LOG_DEBUG, "Attempting transition from %s to %s",
        stateName(_state), stateName(to));

    if (!forceShutdownReceived && !validTransition(_state, to)) {
        LOG(EXTENSION_LOG_WARNING, "Invalid transitioning from %s to %s",
            stateName(_state), stateName(to));
        return false;
    }

    LOG(EXTENSION_LOG_DEBUG, "Transitioning from %s to %s",
        stateName(_state), stateName(to));

    _state = to;
    //Reschedule the task
    LockHolder lh(taskMutex);
    assert(task.get());
    dispatcher->cancel(task);
    schedule_UNLOCKED();
    return true;
}

const char * Flusher::stateName() const {
    return stateName(_state);
}

enum flusher_state Flusher::state() const {
    return _state;
}

void Flusher::initialize(TaskId &tid) {
    assert(task.get() == tid.get());
    LOG(EXTENSION_LOG_DEBUG, "Initializing flusher");
    transition_state(running);
}

void Flusher::schedule_UNLOCKED() {
    dispatcher->schedule(shared_ptr<FlusherStepper>(new FlusherStepper(this)),
                         &task, Priority::FlusherPriority);
    assert(task.get());
}

void Flusher::start(void) {
    LockHolder lh(taskMutex);
    schedule_UNLOCKED();
}

void Flusher::wake(void) {
    LockHolder lh(taskMutex);
    assert(task.get());
    dispatcher->wake(task);
}

bool Flusher::step(Dispatcher &d, TaskId &tid) {
    try {
        switch (_state) {
        case initializing:
            initialize(tid);
            return true;
        case paused:
            return false;
        case pausing:
            transition_state(paused);
            return false;
        case running:
            {
                doFlush();
                if (_state == running) {
                    double tosleep = computeMinSleepTime();
                    if (tosleep > 0) {
                        d.snooze(tid, tosleep);
                    }
                    return true;
                } else {
                    return false;
                }
            }
        case stopping:
            {
                std::stringstream ss;
                ss << "Shutting down flusher (Write of all dirty items)"
                   << std::endl;
                LOG(EXTENSION_LOG_DEBUG, "%s", ss.str().c_str());
            }
            completeFlush();
            LOG(EXTENSION_LOG_DEBUG, "Flusher stopped");
            transition_state(stopped);
            return false;
        case stopped:
            return false;
        default:
            LOG(EXTENSION_LOG_WARNING, "Unexpected state in flusher: %s",
                stateName());
            assert(false);
        }
    } catch(std::runtime_error &e) {
        std::stringstream ss;
        ss << "Exception in flusher loop: " << e.what() << std::endl;
        LOG(EXTENSION_LOG_WARNING, "%s", ss.str().c_str());
        assert(false);
    }

    // We should _NEVER_ get here (unless you compile with -DNDEBUG causing
    // the assertions to be removed.. It's a bug, so we should abort and
    // create a coredump
    abort();
}

void Flusher::completeFlush() {
    while(store->stats.diskQueueSize.get() != 0) {
        doFlush();
    }
}

double Flusher::computeMinSleepTime() {
    if (store->stats.diskQueueSize.get() > 0 ||
        store->stats.highPriorityChks.get() > 0) {
        minSleepTime = DEFAULT_MIN_SLEEP_TIME;
        return 0;
    }
    minSleepTime *= 2;
    return std::min(minSleepTime, 1.0);
}

<<<<<<< HEAD
int Flusher::doFlush() {

    // On a fresh entry, flushQueue is null and we need to build one.
    if (!flushQueue) {
        flushRv = 0;
        flushQueue = store->beginFlush();
        if (flushQueue) {
            getLogger()->log(EXTENSION_LOG_DEBUG, NULL,
                             "Beginning a write queue flush.\n");
            flushStart = ep_current_time();
            flushPhase = 1;
            nextVbid = flushQueue->empty() ? 0 : flushQueue->begin()->first;
        }
    }

    // Now do the every pass thing.
    if (flushQueue) {
        int n = store->flushOutgoingQueue(flushQueue, flushPhase, nextVbid);
        if (_state == pausing) {
            transition_state(paused);
        }
        flushRv = std::min(n, flushRv);

        if (store->outgoingQueueEmpty()) {
            store->completeFlush(flushStart);
            getLogger()->log(EXTENSION_LOG_INFO, NULL,
                             "Completed a flush, age of oldest item was %ds\n",
                             flushRv);
            flushQueue = NULL;
        }
=======
void Flusher::doFlush() {
    uint16_t nextVb = getNextVb();
    if (nextVb != NO_VBUCKETS_INSTANTIATED || store->diskFlushAll) {
        store->flushVBucket(nextVb);
>>>>>>> 76a92cb3
    }
}

uint16_t Flusher::getNextVb() {
    if (lpVbs.empty()) {
        std::vector<int> vbs = store->getVBuckets().getBucketsSortedByState();
        std::vector<int>::iterator itr = vbs.begin();
        for (; itr != vbs.end(); ++itr) {
            lpVbs.push(static_cast<uint16_t>(*itr));
        }
    }

    if (!doHighPriority && store->stats.highPriorityChks.get() > 0 &&
        hpVbs.empty()) {
        std::vector<int> vbs = store->getVBuckets().getBuckets();
        std::vector<int>::iterator itr = vbs.begin();
        for (; itr != vbs.end(); ++itr) {
            RCPtr<VBucket> vb = store->getVBucket(*itr);
            if (vb && vb->getHighPriorityChkSize() > 0) {
                hpVbs.push(static_cast<uint16_t>(*itr));
            }
        }
        numHighPriority = vbs.size();
        doHighPriority = true;
    }

    if (hpVbs.empty() && lpVbs.empty()) {
        LOG(EXTENSION_LOG_INFO, "Trying to flush but no vbucket exist");
        return NO_VBUCKETS_INSTANTIATED;
    } else if (!hpVbs.empty()) {
        uint16_t vbid = hpVbs.front();
        hpVbs.pop();
        return vbid;
    } else {
        if (doHighPriority && --numHighPriority < 0) {
            doHighPriority = false;
        }
        uint16_t vbid = lpVbs.front();
        lpVbs.pop();
        return vbid;
    }
}<|MERGE_RESOLUTION|>--- conflicted
+++ resolved
@@ -215,43 +215,10 @@
     return std::min(minSleepTime, 1.0);
 }
 
-<<<<<<< HEAD
-int Flusher::doFlush() {
-
-    // On a fresh entry, flushQueue is null and we need to build one.
-    if (!flushQueue) {
-        flushRv = 0;
-        flushQueue = store->beginFlush();
-        if (flushQueue) {
-            getLogger()->log(EXTENSION_LOG_DEBUG, NULL,
-                             "Beginning a write queue flush.\n");
-            flushStart = ep_current_time();
-            flushPhase = 1;
-            nextVbid = flushQueue->empty() ? 0 : flushQueue->begin()->first;
-        }
-    }
-
-    // Now do the every pass thing.
-    if (flushQueue) {
-        int n = store->flushOutgoingQueue(flushQueue, flushPhase, nextVbid);
-        if (_state == pausing) {
-            transition_state(paused);
-        }
-        flushRv = std::min(n, flushRv);
-
-        if (store->outgoingQueueEmpty()) {
-            store->completeFlush(flushStart);
-            getLogger()->log(EXTENSION_LOG_INFO, NULL,
-                             "Completed a flush, age of oldest item was %ds\n",
-                             flushRv);
-            flushQueue = NULL;
-        }
-=======
 void Flusher::doFlush() {
     uint16_t nextVb = getNextVb();
     if (nextVb != NO_VBUCKETS_INSTANTIATED || store->diskFlushAll) {
         store->flushVBucket(nextVb);
->>>>>>> 76a92cb3
     }
 }
 
