/* -*- Mode: C++; tab-width: 4; c-basic-offset: 4; indent-tabs-mode: nil -*- */
/*
 *     Copyright 2010 Couchbase, Inc
 *
 *   Licensed under the Apache License, Version 2.0 (the "License");
 *   you may not use this file except in compliance with the License.
 *   You may obtain a copy of the License at
 *
 *       http://www.apache.org/licenses/LICENSE-2.0
 *
 *   Unless required by applicable law or agreed to in writing, software
 *   distributed under the License is distributed on an "AS IS" BASIS,
 *   WITHOUT WARRANTIES OR CONDITIONS OF ANY KIND, either express or implied.
 *   See the License for the specific language governing permissions and
 *   limitations under the License.
 */

#include "config.h"

#include <cassert>
#include <limits>
#include <string>

#include "stored-value.h"

#ifndef DEFAULT_HT_SIZE
#define DEFAULT_HT_SIZE 1531
#endif

size_t HashTable::defaultNumBuckets = DEFAULT_HT_SIZE;
size_t HashTable::defaultNumLocks = 193;
double StoredValue::mutation_mem_threshold = 0.9;
const int64_t StoredValue::state_cleared = -1;
const int64_t StoredValue::state_pending = -2;
const int64_t StoredValue::state_deleted_key = -3;
const int64_t StoredValue::state_non_existent_key = -4;
const int64_t StoredValue::state_temp_init = -5;

static ssize_t prime_size_table[] = {
    3, 7, 13, 23, 47, 97, 193, 383, 769, 1531, 3067, 6143, 12289, 24571, 49157,
    98299, 196613, 393209, 786433, 1572869, 3145721, 6291449, 12582917,
    25165813, 50331653, 100663291, 201326611, 402653189, 805306357,
    1610612741, -1
};

bool StoredValue::ejectValue(EPStats &stats, HashTable &ht) {
    if (eligibleForEviction()) {
        reduceCacheSize(ht, value->length());
        markNotResident();
        value = NULL;

        ++stats.numValueEjects;
        ++ht.numNonResidentItems;
        ++ht.numEjects;
        return true;
    }
    ++stats.numFailedEjects;
    return false;
}

void StoredValue::referenced() {
    if (nru > MIN_NRU_VALUE) {
        --nru;
    }
}

void StoredValue::setNRUValue(uint8_t nru_val) {
    if (nru_val <= MAX_NRU_VALUE) {
        nru = nru_val;
    }
}

uint8_t StoredValue::incrNRUValue() {
    uint8_t ret = MAX_NRU_VALUE;
    if (nru < MAX_NRU_VALUE) {
        ret = ++nru;
    }
    return ret;
}

uint8_t StoredValue::getNRUValue() {
    return nru;
}

bool StoredValue::unlocked_restoreValue(Item *itm, HashTable &ht) {
    // If cas == we loaded the object from our meta file, but
    // we didn't know the size of the object.. Don't report
    // this as an unexpected size change.
    if (getCas() == 0) {
        cas = itm->getCas();
        flags = itm->getFlags();
        exptime = itm->getExptime();
        revSeqno = itm->getSeqno();
        setValue(*itm, ht, true);
        if (!isResident()) {
            --ht.numNonResidentItems;
        }
        markClean();
        return true;
    }

    if (!isResident()) {
        deleted = false;
        value = itm->getValue();
        increaseCacheSize(ht, value->length());
        --ht.numNonResidentItems;
        return true;
    }
    return false;
}

mutation_type_t HashTable::insert(Item &itm, bool eject, bool partial) {
    assert(isActive());
    if (!StoredValue::hasAvailableSpace(stats, itm)) {
        return NOMEM;
    }

    if (itm.getCas() == static_cast<uint64_t>(-1)) {
        if (partial) {
            itm.setCas(0);
        } else {
            itm.setCas(Item::nextCas());
        }
    }

    int bucket_num(0);
    LockHolder lh = getLockedBucket(itm.getKey(), &bucket_num);
    StoredValue *v = unlocked_find(itm.getKey(), bucket_num, true, false);

    if (v == NULL) {
        v = valFact(itm, values[bucket_num], *this);
        v->markClean();
        if (partial) {
            v->markNotResident();
            ++numNonResidentItems;
        }
        values[bucket_num] = v;
        ++numItems;
    } else {
        if (partial) {
            // We don't have a better error code ;)
            return INVALID_CAS;
        }

        // Verify that the CAS isn't changed
        if (v->getCas() != itm.getCas()) {
            if (v->getCas() == 0) {
                v->cas = itm.getCas();
                v->flags = itm.getFlags();
                v->exptime = itm.getExptime();
                v->revSeqno = itm.getSeqno();
            } else {
                return INVALID_CAS;
            }
        }
        if (!v->isResident() && !v->isDeleted()) {
            --numNonResidentItems;
        }
        v->setValue(const_cast<Item&>(itm), *this, true);
    }

    v->markClean();

    if (eject && !partial) {
        v->ejectValue(stats, *this);
    }

    return NOT_FOUND;

}

bool StoredValue::unlocked_restoreMeta(Item *itm, ENGINE_ERROR_CODE status) {
<<<<<<< HEAD
    assert(state_deleted_key != getBySeqno() &&
           state_non_existent_key != getBySeqno());
=======
    if (state_temp_init != getId()) {
        return true;
    }

>>>>>>> c55f5ede
    switch(status) {
    case ENGINE_SUCCESS:
        assert(0 == itm->getValue()->length());
        setRevSeqno(itm->getSeqno());
        setCas(itm->getCas());
        flags = itm->getFlags();
        setExptime(itm->getExptime());
        setStoredValueState(state_deleted_key);
        return true;
    case ENGINE_KEY_ENOENT:
        setStoredValueState(state_non_existent_key);
        return true;
    default:
        LOG(EXTENSION_LOG_WARNING,
            "The underlying storage returned error %d for get_meta\n", status);
        return false;
    }
}

static inline size_t getDefault(size_t x, size_t d) {
    return x == 0 ? d : x;
}

size_t HashTable::getNumBuckets(size_t n) {
    return getDefault(n, defaultNumBuckets);
}

size_t HashTable::getNumLocks(size_t n) {
    return getDefault(n, defaultNumLocks);
}

/**
 * Set the default number of hashtable buckets.
 */
void HashTable::setDefaultNumBuckets(size_t to) {
    if (to != 0) {
        defaultNumBuckets = to;
    }
}

/**
 * Set the default number of hashtable locks.
 */
void HashTable::setDefaultNumLocks(size_t to) {
    if (to != 0) {
        defaultNumLocks = to;
    }
}

HashTableStatVisitor HashTable::clear(bool deactivate) {
    HashTableStatVisitor rv;

    if (!deactivate) {
        // If not deactivating, assert we're already active.
        assert(isActive());
    }
    MultiLockHolder mlh(mutexes, n_locks);
    if (deactivate) {
        setActiveState(false);
    }
    for (int i = 0; i < (int)size; i++) {
        while (values[i]) {
            StoredValue *v = values[i];
            rv.visit(v);
            values[i] = v->next;
            delete v;
        }
    }

    stats.currentSize.decr(rv.memSize - rv.valSize);
    assert(stats.currentSize.get() < GIGANTOR);

    numItems.set(0);
    numTempItems.set(0);
    numNonResidentItems.set(0);
    memSize.set(0);
    cacheSize.set(0);

    return rv;
}

void HashTable::resize(size_t newSize) {
    assert(isActive());

    // Due to the way hashing works, we can't fit anything larger than
    // an int.
    if (newSize > static_cast<size_t>(std::numeric_limits<int>::max())) {
        return;
    }

    // Don't resize to the same size, either.
    if (newSize == size) {
        return;
    }

    MultiLockHolder mlh(mutexes, n_locks);
    if (visitors.get() > 0) {
        // Do not allow a resize while any visitors are actually
        // processing.  The next attempt will have to pick it up.  New
        // visitors cannot start doing meaningful work (we own all
        // locks at this point).
        return;
    }

    // Get a place for the new items.
    StoredValue **newValues = static_cast<StoredValue**>(calloc(newSize,
                                                                sizeof(StoredValue*)));
    // If we can't allocate memory, don't move stuff around.
    if (!newValues) {
        return;
    }

    stats.memOverhead.decr(memorySize());
    ++numResizes;

    // Set the new size so all the hashy stuff works.
    size_t oldSize = size;
    size = newSize;
    ep_sync_synchronize();

    // Move existing records into the new space.
    for (size_t i = 0; i < oldSize; i++) {
        while (values[i]) {
            StoredValue *v = values[i];
            values[i] = v->next;

            int newBucket = getBucketForHash(hash(v->getKeyBytes(), v->getKeyLen()));
            v->next = newValues[newBucket];
            newValues[newBucket] = v;
        }
    }

    // values still points to the old (now empty) table.
    free(values);
    values = newValues;

    stats.memOverhead.incr(memorySize());
    assert(stats.memOverhead.get() < GIGANTOR);
}

static size_t distance(size_t a, size_t b) {
    return std::max(a, b) - std::min(a, b);
}

static size_t nearest(size_t n, size_t a, size_t b) {
    return (distance(n, a) < distance(b, n)) ? a : b;
}

static bool isCurrently(size_t size, ssize_t a, ssize_t b) {
    ssize_t current(static_cast<ssize_t>(size));
    return (current == a || current == b);
}

void HashTable::resize() {
    size_t ni = getNumItems();
    int i(0);
    size_t new_size(0);

    // Figure out where in the prime table we are.
    ssize_t target(static_cast<ssize_t>(ni));
    for (i = 0; prime_size_table[i] > 0 && prime_size_table[i] < target; ++i) {
        // Just looking...
    }

    if (prime_size_table[i] == -1) {
        // We're at the end, take the biggest
        new_size = prime_size_table[i-1];
    } else if (prime_size_table[i] < static_cast<ssize_t>(defaultNumBuckets)) {
        // Was going to be smaller than the configured ht_size.
        new_size = defaultNumBuckets;
    } else if (isCurrently(size, prime_size_table[i-1], prime_size_table[i])) {
        // If one of the candidate sizes is the current size, maintain
        // the current size in order to remain stable.
        new_size = size;
    } else {
        // Somewhere in the middle, use the one we're closer to.
        new_size = nearest(ni, prime_size_table[i-1], prime_size_table[i]);
    }

    resize(new_size);
}

void HashTable::visit(HashTableVisitor &visitor) {
    if ((numItems.get() + numTempItems.get()) == 0 || !isActive()) {
        return;
    }
    VisitorTracker vt(&visitors);
    bool aborted = !visitor.shouldContinue();
    size_t visited = 0;
    for (int l = 0; isActive() && !aborted && l < static_cast<int>(n_locks); l++) {
        LockHolder lh(mutexes[l]);
        for (int i = l; i < static_cast<int>(size); i+= n_locks) {
            assert(l == mutexForBucket(i));
            StoredValue *v = values[i];
            assert(v == NULL || i == getBucketForHash(hash(v->getKeyBytes(),
                                                           v->getKeyLen())));
            while (v) {
                visitor.visit(v);
                v = v->next;
            }
            ++visited;
        }
        lh.unlock();
        aborted = !visitor.shouldContinue();
    }
    assert(aborted || visited == size);
}

void HashTable::visitDepth(HashTableDepthVisitor &visitor) {
    if (numItems.get() == 0 || !isActive()) {
        return;
    }
    size_t visited = 0;
    VisitorTracker vt(&visitors);

    for (int l = 0; l < static_cast<int>(n_locks); l++) {
        LockHolder lh(mutexes[l]);
        for (int i = l; i < static_cast<int>(size); i+= n_locks) {
            size_t depth = 0;
            StoredValue *p = values[i];
            assert(p == NULL || i == getBucketForHash(hash(p->getKeyBytes(),
                                                           p->getKeyLen())));
            size_t mem(0);
            while (p) {
                depth++;
                mem += p->size();
                p = p->next;
            }
            visitor.visit(i, depth, mem);
            ++visited;
        }
    }

    assert(visited == size);
}

add_type_t HashTable::unlocked_add(int &bucket_num,
                                   const Item &val,
                                   bool isDirty,
                                   bool storeVal) {
    StoredValue *v = unlocked_find(val.getKey(), bucket_num,
                                   true, false);
    add_type_t rv = ADD_SUCCESS;
    if (v && !v->isDeleted() && !v->isExpired(ep_real_time())) {
        rv = ADD_EXISTS;
    } else {
        Item &itm = const_cast<Item&>(val);
        itm.setCas();
        if (!StoredValue::hasAvailableSpace(stats, itm)) {
            return ADD_NOMEM;
        }
        if (v) {
            rv = (v->isDeleted() || v->isExpired(ep_real_time())) ? ADD_UNDEL : ADD_SUCCESS;
            v->setValue(itm, *this, false);
            if (isDirty) {
                v->markDirty();
            } else {
                v->markClean();
            }
        } else {
            v = valFact(itm, values[bucket_num], *this, isDirty);
            values[bucket_num] = v;

            if (v->isTempItem()) {
                ++numTempItems;
            } else {
                ++numItems;
            }

            /**
             * Possibly, this item is being recreated. Conservatively assign
             * it a seqno that is greater than the greatest seqno of all
             * deleted items seen so far.
             */
            uint64_t seqno = getMaxDeletedRevSeqno() + 1;
            v->setRevSeqno(seqno);
            itm.setSeqno(seqno);
        }
        if (!storeVal) {
            v->ejectValue(stats, *this);
        }
        if (v->isTempItem()) {
            v->resetValue();
            v->setNRUValue(MAX_NRU_VALUE);
        }
    }

    return rv;
}

add_type_t HashTable::unlocked_addTempDeletedItem(int &bucket_num,
                                                  const std::string &key) {

    assert(isActive());
    Item itm(key.c_str(), key.length(), (size_t)0, (uint32_t)0, (time_t)0,
             0, StoredValue::state_temp_init);

    // if a temp item for a possibly deleted, set it non-resident by resetting
    // the value cuz normally a new item added is considered resident which does
    // not apply for temp item.

    return unlocked_add(bucket_num, itm,
                        false,  // isDirty
                        true);   // storeVal
}

void StoredValue::setMutationMemoryThreshold(double memThreshold) {
    if (memThreshold > 0.0 && memThreshold <= 1.0) {
        mutation_mem_threshold = memThreshold;
    }
}

void StoredValue::increaseCacheSize(HashTable &ht, size_t by) {
    ht.cacheSize.incr(by);
    assert(ht.cacheSize.get() < GIGANTOR);
    ht.memSize.incr(by);
    assert(ht.memSize.get() < GIGANTOR);
}

void StoredValue::reduceCacheSize(HashTable &ht, size_t by) {
    ht.cacheSize.decr(by);
    assert(ht.cacheSize.get() < GIGANTOR);
    ht.memSize.decr(by);
    assert(ht.memSize.get() < GIGANTOR);
}

void StoredValue::increaseMetaDataSize(HashTable &ht, EPStats &st, size_t by) {
    ht.metaDataMemory.incr(by);
    assert(ht.metaDataMemory.get() < GIGANTOR);
    st.currentSize.incr(by);
    assert(st.currentSize.get() < GIGANTOR);
}

void StoredValue::reduceMetaDataSize(HashTable &ht, EPStats &st, size_t by) {
    ht.metaDataMemory.decr(by);
    assert(ht.metaDataMemory.get() < GIGANTOR);
    st.currentSize.decr(by);
    assert(st.currentSize.get() < GIGANTOR);
}

/**
 * Is there enough space for this thing?
 */
bool StoredValue::hasAvailableSpace(EPStats &st, const Item &itm) {
    double newSize = static_cast<double>(st.getTotalMemoryUsed() +
                                         sizeof(StoredValue) + itm.getNKey());
    double maxSize=  static_cast<double>(st.getMaxDataSize()) * mutation_mem_threshold;
    return newSize <= maxSize;
}

Item* StoredValue::toItem(bool lck, uint16_t vbucket) const {
    return new Item(getKey(), getFlags(), getExptime(),
                    value,
                    lck ? static_cast<uint64_t>(-1) : getCas(),
                    bySeqno, vbucket, getRevSeqno());
}<|MERGE_RESOLUTION|>--- conflicted
+++ resolved
@@ -170,15 +170,10 @@
 }
 
 bool StoredValue::unlocked_restoreMeta(Item *itm, ENGINE_ERROR_CODE status) {
-<<<<<<< HEAD
-    assert(state_deleted_key != getBySeqno() &&
-           state_non_existent_key != getBySeqno());
-=======
-    if (state_temp_init != getId()) {
+    if (state_temp_init != getBySeqno()) {
         return true;
     }
 
->>>>>>> c55f5ede
     switch(status) {
     case ENGINE_SUCCESS:
         assert(0 == itm->getValue()->length());
