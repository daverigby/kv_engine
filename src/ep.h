/* -*- Mode: C++; tab-width: 4; c-basic-offset: 4; indent-tabs-mode: nil -*- */
/*
 *     Copyright 2010 Couchbase, Inc
 *
 *   Licensed under the Apache License, Version 2.0 (the "License");
 *   you may not use this file except in compliance with the License.
 *   You may obtain a copy of the License at
 *
 *       http://www.apache.org/licenses/LICENSE-2.0
 *
 *   Unless required by applicable law or agreed to in writing, software
 *   distributed under the License is distributed on an "AS IS" BASIS,
 *   WITHOUT WARRANTIES OR CONDITIONS OF ANY KIND, either express or implied.
 *   See the License for the specific language governing permissions and
 *   limitations under the License.
 */

#ifndef SRC_EP_H_
#define SRC_EP_H_ 1

#include "config.h"

#include "executorpool.h"
#include "stored-value.h"
#include "task_type.h"
#include "vbucket.h"
#include "vbucketmap.h"
#include "utility.h"

class ExtendedMetaData;

/**
 * vbucket-aware hashtable visitor.
 */
class VBucketVisitor : public HashTableVisitor {
public:

    VBucketVisitor() : HashTableVisitor() { }

    VBucketVisitor(const VBucketFilter &filter) :
        HashTableVisitor(), vBucketFilter(filter) { }

    /**
     * Begin visiting a bucket.
     *
     * @param vb the vbucket we are beginning to visit
     *
     * @return true iff we want to walk the hashtable in this vbucket
     */
    virtual bool visitBucket(RCPtr<VBucket> &vb) {
        if (vBucketFilter(vb->getId())) {
            currentBucket = vb;
            return true;
        }
        return false;
    }

    // This is unused in all implementations so far.
    void visit(StoredValue* v) {
        (void)v;
        abort();
    }

    const VBucketFilter &getVBucketFilter() {
        return vBucketFilter;
    }

    /**
     * Called after all vbuckets have been visited.
     */
    virtual void complete() { }

    /**
     * Return true if visiting vbuckets should be paused temporarily.
     */
    virtual bool pauseVisitor() {
        return false;
    }

protected:
    VBucketFilter vBucketFilter;
    RCPtr<VBucket> currentBucket;
};

// Forward declaration
class BGFetchCallback;
class ConflictResolution;
class DefragmenterTask;
class EventuallyPersistentStore;
class Flusher;
class MutationLog;
class PauseResumeEPStoreVisitor;
class PersistenceCallback;
class Warmup;

/**
 * VBucket visitor callback adaptor.
 */
class VBCBAdaptor : public GlobalTask {
public:

    VBCBAdaptor(EventuallyPersistentStore *s,
                std::shared_ptr<VBucketVisitor> v, const char *l, const Priority &p,
                double sleep=0);

    std::string getDescription() {
        std::stringstream rv;
        rv << label << " on vb " << currentvb.load();
        return rv.str();
    }

    bool run(void);

private:
    std::queue<uint16_t>        vbList;
    EventuallyPersistentStore  *store;
    std::shared_ptr<VBucketVisitor>  visitor;
    const char                 *label;
    double                      sleepTime;
    AtomicValue<uint16_t>       currentvb;

    DISALLOW_COPY_AND_ASSIGN(VBCBAdaptor);
};


/**
 * Vbucket visitor task for a generic scheduler.
 */
class VBucketVisitorTask : public GlobalTask {
public:

    VBucketVisitorTask(EventuallyPersistentStore *s,
                       std::shared_ptr<VBucketVisitor> v, uint16_t sh,
                       const char *l, double sleep=0, bool shutdown=true);

    std::string getDescription() {
        std::stringstream rv;
        rv << label << " on vb " << currentvb;
        return rv.str();
    }

    bool run();

private:
    std::queue<uint16_t>         vbList;
    EventuallyPersistentStore   *store;
    std::shared_ptr<VBucketVisitor>   visitor;
    const char                  *label;
    double                       sleepTime;
    uint16_t                     currentvb;
    uint16_t                     shardID;
};

const uint16_t EP_PRIMARY_SHARD = 0;
class KVShard;

typedef std::pair<uint16_t, ExTask> CompTaskEntry;

/**
 * The following will be used to identify
 * the source of an item's expiration.
 */
enum exp_type_t {
    EXP_BY_PAGER,
    EXP_BY_COMPACTOR,
    EXP_BY_ACCESS
};

/**
 * The following options can be specified
 * for retrieving an item for get calls
 */
enum get_options_t {
    NONE             = 0x0000,  //no option
    TRACK_STATISTICS = 0x0001,  //whether statistics need to be tracked or not
    QUEUE_BG_FETCH   = 0x0002,  //whether a background fetch needs to be queued
    HONOR_STATES     = 0x0004,  //whether a retrieval should depend on the state
                                //of the vbucket
    TRACK_REFERENCE  = 0x0008,  //whether NRU bit needs to be set for the item
    DELETE_TEMP      = 0x0010   //whether temporary items need to be deleted
};

/**
 * Manager of all interaction with the persistence.
 */
class EventuallyPersistentStore {
public:

    /**
     * Represents a position within the epStore, used when visiting items.
     *
     * Currently opaque (and constant), clients can pass them around but
     * cannot reposition the iterator.
     */
    class Position {
    public:
        bool operator==(const Position& other) const {
            return (vbucket_id == other.vbucket_id);
        }

    private:
        Position(uint16_t vbucket_id_) : vbucket_id(vbucket_id_) {}

        uint16_t vbucket_id;

        friend class EventuallyPersistentStore;
        friend std::ostream& operator<<(std::ostream& os, const Position& pos);
    };

    EventuallyPersistentStore(EventuallyPersistentEngine &theEngine);
    ~EventuallyPersistentStore();

    bool initialize();

    /**
     * Set an item in the store.
     * @param item the item to set
     * @param cookie the cookie representing the client to store the item
     * @param force override access to the vbucket even if the state of the
     *              vbucket would deny mutations.
     * @param nru the nru bit value for the item
     * @return the result of the store operation
     */
    ENGINE_ERROR_CODE set(const Item &item,
                          const void *cookie,
                          bool force = false,
                          uint8_t nru = 0xff);

    /**
     * Add an item in the store.
     * @param item the item to add
     * @param cookie the cookie representing the client to store the item
     * @return the result of the operation
     */
    ENGINE_ERROR_CODE add(const Item &item, const void *cookie);

    /**
     * Replace an item in the store.
     * @param item the item to replace
     * @param cookie the cookie representing the client to store the item
     * @return the result of the operation
     */
    ENGINE_ERROR_CODE replace(const Item &item, const void *cookie);

    /**
     * Add an TAP backfill item into its corresponding vbucket
     * @param item the item to be added
     * @param nru the nru bit for the item
     * @param genBySeqno whether or not to generate sequence number
     * @return the result of the operation
     */
    ENGINE_ERROR_CODE addTAPBackfillItem(const Item &item, uint8_t nru = 0xff,
                                         bool genBySeqno = true,
                                         ExtendedMetaData *emd = NULL);

    /**
     * Retrieve a value.
     *
     * @param key     the key to fetch
     * @param vbucket the vbucket from which to retrieve the key
<<<<<<< HEAD
     * @param cookie  the connection cookie
     * @param options options specified for retrieval
=======
     * @param cookie the connection cookie
     * @param queueBG if true, automatically queue a background fetch if necessary
     * @param honorStates if false, fetch a result regardless of state
     * @param trackReference true if we want to set the nru bit for the item
     * @param deleteTempItem true if temporary items need to be deleted
     * @param hideLockedCAS if true, hide (report as -1) the CAS of locked items.
>>>>>>> 00e5bf1b
     *
     * @return a GetValue representing the result of the request
     */
    GetValue get(const std::string &key, uint16_t vbucket,
<<<<<<< HEAD
                 const void *cookie,
                 get_options_t options = static_cast<get_options_t>(
                                                        QUEUE_BG_FETCH |
                                                        HONOR_STATES |
                                                        TRACK_REFERENCE |
                                                        DELETE_TEMP)) {
        return getInternal(key, vbucket, cookie, vbucket_state_active,
                           options);
=======
                 const void *cookie, bool queueBG=true,
                 bool honorStates=true, bool trackReference=true,
                 bool deleteTempItem=true,
                 bool hideLockedCAS=true) {
        return getInternal(key, vbucket, cookie, queueBG, honorStates,
                           vbucket_state_active, trackReference,
                           deleteTempItem, hideLockedCAS);
>>>>>>> 00e5bf1b
    }

    GetValue getRandomKey(void);

    /**
     * Retrieve a value from a vbucket in replica state.
     *
     * @param key     the key to fetch
     * @param vbucket the vbucket from which to retrieve the key
     * @param cookie  the connection cookie
     * @param options options specified for retrieval
     *
     * @return a GetValue representing the result of the request
     */
    GetValue getReplica(const std::string &key, uint16_t vbucket,
                        const void *cookie,
                        get_options_t options = static_cast<get_options_t>(
                                                        QUEUE_BG_FETCH |
                                                        HONOR_STATES |
                                                        TRACK_REFERENCE |
                                                        DELETE_TEMP)) {
        return getInternal(key, vbucket, cookie, vbucket_state_replica,
                           options);
    }


    /**
     * Retrieve the meta data for an item
     *
     * @parapm key the key to get the meta data for
     * @param vbucket the vbucket from which to retrieve the key
     * @param cookie the connection cookie
     * @param metadata where to store the meta informaion
     * @param deleted specifies whether or not the key is deleted
     * @param confResMode specifies the Conflict Resolution mode for the item
     * @param trackReference true if we want to set the nru bit for the item
     */
    ENGINE_ERROR_CODE getMetaData(const std::string &key,
                                  uint16_t vbucket,
                                  const void *cookie,
                                  ItemMetaData &metadata,
                                  uint32_t &deleted,
                                  uint8_t &confResMode,
                                  bool trackReference = false);

    /**
     * Set an item in the store.
     * @param item the item to set
     * @param cas value to match
     * @param seqno sequence number of mutation
     * @param cookie the cookie representing the client to store the item
     * @param force override vbucket states
     * @param allowExisting set to false if you want set to fail if the
     *                      item exists already
     * @param nru the nru bit for the item
     * @param genBySeqno whether or not to generate sequence number
     * @param emd ExtendedMetaData class object that contains any ext meta
     * @param isReplication set to true if we are to use replication
     *                      throttle threshold
     *
     * @return the result of the store operation
     */
    ENGINE_ERROR_CODE setWithMeta(const Item &item,
                                  uint64_t cas,
                                  uint64_t *seqno,
                                  const void *cookie,
                                  bool force,
                                  bool allowExisting,
                                  uint8_t nru = 0xff,
                                  bool genBySeqno = true,
                                  ExtendedMetaData *emd = NULL,
                                  bool isReplication = false);

    /**
     * Retrieve a value, but update its TTL first
     *
     * @param key the key to fetch
     * @param vbucket the vbucket from which to retrieve the key
     * @param cookie the connection cookie
     * @param exptime the new expiry time for the object
     *
     * @return a GetValue representing the result of the request
     */
    GetValue getAndUpdateTtl(const std::string &key, uint16_t vbucket,
                             const void *cookie, time_t exptime);

    /**
     * Retrieve an item from the disk for vkey stats
     *
     * @param key the key to fetch
     * @param vbucket the vbucket from which to retrieve the key
     * @param cookie the connection cookie
     * @param cb callback to return an item fetched from the disk
     *
     * @return a status resulting form executing the method
     */
    ENGINE_ERROR_CODE statsVKey(const std::string &key,
                                uint16_t vbucket,
                                const void *cookie);

    void completeStatsVKey(const void* cookie, std::string &key, uint16_t vbid,
                           uint64_t bySeqNum);

    protocol_binary_response_status evictKey(const std::string &key,
                                             uint16_t vbucket,
                                             const char **msg,
                                             size_t *msg_size,
                                             bool force=false);

    /**
     * delete an item in the store.
     * @param key the key of the item
     * @param cas the CAS ID for a CASed delete (0 to override)
     * @param vbucket the vbucket for the key
     * @param cookie the cookie representing the client
     * @param force override access to the vbucket even if the state of the
     *              vbucket would deny mutations.
     * @param itemMeta the pointer to the metadata memory.
     * @param tapBackfill true if an item deletion is from TAP backfill stream
     *
     * (deleteWithMeta)
     * @param genBySeqno whether or not to generate sequence number
     * @param emd ExtendedMetaData class object that contains any ext meta
     * @param isReplication set to true if we are to use replication
     *                      throttle threshold
     *
     * @return the result of the delete operation
     */
    ENGINE_ERROR_CODE deleteItem(const std::string &key,
                                 uint64_t* cas,
                                 uint16_t vbucket,
                                 const void *cookie,
                                 bool force,
                                 ItemMetaData *itemMeta,
                                 mutation_descr_t *mutInfo,
                                 bool tapBackfill=false);

    ENGINE_ERROR_CODE deleteWithMeta(const std::string &key,
                                     uint64_t* cas,
                                     uint64_t* seqno,
                                     uint16_t vbucket,
                                     const void *cookie,
                                     bool force,
                                     ItemMetaData *itemMeta,
                                     bool tapBackfill=false,
                                     bool genBySeqno=true,
                                     uint64_t bySeqno=0,
                                     ExtendedMetaData *emd = NULL,
                                     bool isReplication=false);

    void reset();

    /**
     * Set the background fetch delay.
     *
     * This exists for debugging and testing purposes.  It
     * artificially injects delays into background fetches that are
     * performed when the user requests an item whose value is not
     * currently resident.
     *
     * @param to how long to delay before performing a bg fetch
     */
    void setBGFetchDelay(uint32_t to) {
        bgFetchDelay = to;
    }

    double getBGFetchDelay(void) { return (double)bgFetchDelay; }

    void stopFlusher(void);

    bool startFlusher(void);

    bool pauseFlusher(void);
    bool resumeFlusher(void);
    void wakeUpFlusher(void);

    bool startBgFetcher(void);
    void stopBgFetcher(void);

    /**
     * Takes a snapshot of the current stats and persists them to disk.
     */
    void snapshotStats(void);

    /**
     * Enqueue a background fetch for a key.
     *
     * @param key the key to be bg fetched
     * @param vbucket the vbucket in which the key lives
     * @param cookie the cookie of the requestor
     * @param type whether the fetch is for a non-resident value or metadata of
     *             a (possibly) deleted item
     */
    void bgFetch(const std::string &key,
                 uint16_t vbucket,
                 const void *cookie,
                 bool isMeta = false);

    /**
     * Complete a background fetch of a non resident value or metadata.
     *
     * @param key the key that was fetched
     * @param vbucket the vbucket in which the key lived
     * @param cookie the cookie of the requestor
     * @param init the timestamp of when the request came in
     * @param type whether the fetch is for a non-resident value or metadata of
     *             a (possibly) deleted item
     */
    void completeBGFetch(const std::string &key,
                         uint16_t vbucket,
                         const void *cookie,
                         hrtime_t init,
                         bool isMeta);
    /**
     * Complete a batch of background fetch of a non resident value or metadata.
     *
     * @param vbId the vbucket in which the requested key lived
     * @param fetchedItems vector of completed background feches containing key,
     *                     value, client cookies
     * @param start the time when the background fetch was started
     *
     */
    void completeBGFetchMulti(uint16_t vbId,
                              std::vector<bgfetched_item_t> &fetchedItems,
                              hrtime_t start);

    /**
     * Helper function to update stats after completion of a background fetch
     * for either the value of metadata of a key.
     *
     * @param init the time of epstore's initialization
     * @param start the time when the background fetch was started
     * @param stop the time when the background fetch completed
     */
    void updateBGStats(const hrtime_t init,
                       const hrtime_t start,
                       const hrtime_t stop);

    RCPtr<VBucket> getVBucket(uint16_t vbid) {
        return vbMap.getBucket(vbid);
    }

    uint64_t getLastPersistedCheckpointId(uint16_t vb) {
        return vbMap.getPersistenceCheckpointId(vb);
    }

    uint64_t getLastPersistedSeqno(uint16_t vb) {
        return vbMap.getPersistenceSeqno(vb);
    }

    void snapshotVBuckets(const Priority &priority, uint16_t shardId);

    /* transfer should be set to true *only* if this vbucket is becoming master
     * as the result of the previous master cleanly handing off control. */
    ENGINE_ERROR_CODE setVBucketState(uint16_t vbid, vbucket_state_t state,
                                      bool transfer, bool notify_dcp = true);

    /**
     * Physically deletes a VBucket from disk. This function should only
     * be called on a VBucket that has already been logically deleted.
     *
     * @param vbid vbucket id
     * @param cookie The connection that requested the deletion
     */
    bool completeVBucketDeletion(uint16_t vbid, const void* cookie);

    /**
     * Deletes a vbucket
     *
     * @param vbid The vbucket to delete.
     * @param c The cookie for this connection.
     *          Used in synchronous bucket deletes
     *          to notify the connection of operation completion.
     */
    ENGINE_ERROR_CODE deleteVBucket(uint16_t vbid, const void* c = NULL);

    /**
     * Check for the existence of a vbucket in the case of couchstore
     * or shard in the case of forestdb. Note that this function will be
     * deprecated once forestdb is the only backend supported
     *
     * @param db_file_id vbucketid for couchstore or shard id in the
     *                   case of forestdb
     */
    ENGINE_ERROR_CODE checkForDBExistence(uint16_t db_file_id);

    /**
     * Triggers compaction of a vbucket
     *
     * @param c The context for compaction of a DB file
     * @param ck cookie used to notify connection of operation completion
     */
    ENGINE_ERROR_CODE compactDB(compaction_ctx c, const void *ck);

    /**
     * Callback to do the compaction of a vbucket
     *
     * @param ctx Context for couchstore compaction hooks
     * @param ck cookie used to notify connection of operation completion
     */
    bool doCompact(compaction_ctx *ctx, const void *ck);

    /**
     * Remove completed compaction tasks or wake snoozed tasks
     *
     * @param db_file_id vbucket id for couchstore or shard id in the
     *                   case of forestdb
     */
    void updateCompactionTasks(uint16_t db_file_id);

    /**
     * Reset a given vbucket from memory and disk. This differs from vbucket deletion in that
     * it does not delete the vbucket instance from memory hash table.
     */
    bool resetVBucket(uint16_t vbid);

    /**
     * Run a vBucket visitor, visiting all items. Synchronous.
     */
    void visit(VBucketVisitor &visitor);

    /**
     * Run a vbucket visitor with separate jobs per vbucket.
     *
     * Note that this is asynchronous.
     */
    size_t visit(std::shared_ptr<VBucketVisitor> visitor, const char *lbl,
               task_type_t taskGroup, const Priority &prio,
               double sleepTime=0) {
        return ExecutorPool::get()->schedule(new VBCBAdaptor(this, visitor,
                                             lbl, prio, sleepTime), taskGroup);
    }

    /**
     * Visit the items in this epStore, starting the iteration from the
     * given startPosition and allowing the visit to be paused at any point.
     *
     * During visitation, the visitor object can request that the visit
     * is stopped after the current item. The position passed to the
     * visitor can then be used to restart visiting at the *APPROXIMATE*
     * same position as it paused.
     * This is approximate as various locks are released when the
     * function returns, so any changes to the underlying epStore may cause
     * the visiting to restart at the slightly different place.
     *
     * As a consequence, *DO NOT USE THIS METHOD* if you need to guarantee
     * that all items are visited!
     *
     * @param visitor The visitor object.
     * @return The final epStore position visited; equal to
     *         EventuallyPersistentStore::end() if all items were visited
     *         otherwise the position to resume from.
     */
    Position pauseResumeVisit(PauseResumeEPStoreVisitor& visitor,
                              Position& start_pos);


    /**
     * Return a position at the start of the epStore.
     */
    Position startPosition() const;

    /**
     * Return a position at the end of the epStore. Has similar semantics
     * as STL end() (i.e. one past the last element).
     */
    Position endPosition() const;

    const Flusher* getFlusher(uint16_t shardId);

    Warmup* getWarmup(void) const;

    ENGINE_ERROR_CODE getKeyStats(const std::string &key, uint16_t vbucket,
                                  const void* cookie, key_stats &kstats,
                                  bool bgfetch, bool wantsDeleted=false);

    std::string validateKey(const std::string &key,  uint16_t vbucket,
                            Item &diskItem);

    GetValue getLocked(const std::string &key, uint16_t vbucket,
                       rel_time_t currentTime, uint32_t lockTimeout,
                       const void *cookie);

    ENGINE_ERROR_CODE unlockKey(const std::string &key,
                                uint16_t vbucket,
                                uint64_t cas,
                                rel_time_t currentTime);


    KVStore* getRWUnderlying(uint16_t vbId) {
        return vbMap.getShardByVbId(vbId)->getRWUnderlying();
    }

    KVStore* getRWUnderlyingByShard(size_t shardId) {
        return vbMap.shards[shardId]->getRWUnderlying();
    }

    KVStore* getROUnderlyingByShard(size_t shardId) {
        return vbMap.shards[shardId]->getROUnderlying();
    }

    KVStore* getROUnderlying(uint16_t vbId) {
        return vbMap.getShardByVbId(vbId)->getROUnderlying();
    }

    void deleteExpiredItem(uint16_t, std::string &, time_t, uint64_t,
                           exp_type_t);
    void deleteExpiredItems(std::list<std::pair<uint16_t, std::string> > &,
                            exp_type_t);


    /**
     * Get the memoized storage properties from the DB.kv
     */
    const StorageProperties getStorageProperties() const {
        return *storageProperties;
    }

    /**
     * schedule a vb_state snapshot task for all the shards.
     */
    bool scheduleVBSnapshot(const Priority &priority);

    /**
     * schedule a vb_state snapshot task for a given shard.
     */
    void scheduleVBSnapshot(const Priority &priority, uint16_t shardId,
                            bool force = false);

    /**
     * Schedule a vbstate persistence task for a given vbucket.
     */
    void scheduleVBStatePersist(const Priority &priority, uint16_t vbid,
                                bool force = false);

    /**
     * Persist a vbucket's state.
     */
    bool persistVBState(const Priority &priority, uint16_t vbid);

    const VBucketMap &getVBuckets() {
        return vbMap;
    }

    EventuallyPersistentEngine& getEPEngine() {
        return engine;
    }

    size_t getExpiryPagerSleeptime(void) {
        LockHolder lh(expiryPager.mutex);
        return expiryPager.sleeptime;
    }

    size_t getTransactionTimePerItem() {
        return lastTransTimePerItem.load();
    }

    bool isFlushAllScheduled() {
        return diskFlushAll.load();
    }

    bool scheduleFlushAllTask(const void* cookie, time_t when);

    void setFlushAllComplete();

    void setBackfillMemoryThreshold(double threshold);

    void setExpiryPagerSleeptime(size_t val);
    void setExpiryPagerTasktime(ssize_t val);
    void enableExpiryPager();
    void disableExpiryPager();

    void enableAccessScannerTask();
    void disableAccessScannerTask();
    void setAccessScannerSleeptime(size_t val, bool useStartTime);
    void resetAccessScannerStartTime();

    void resetAccessScannerTasktime() {
        accessScanner.lastTaskRuntime = gethrtime();
    }

    void setAllBloomFilters(bool to);

    float getBfiltersResidencyThreshold() {
        return bfilterResidencyThreshold;
    }

    void setBfiltersResidencyThreshold(float to) {
        bfilterResidencyThreshold = to;
    }

    bool isMetaDataResident(RCPtr<VBucket> &vb, const std::string &key);

    void incExpirationStat(RCPtr<VBucket> &vb, exp_type_t source) {
        switch (source) {
        case EXP_BY_PAGER:
            ++stats.expired_pager;
            break;
        case EXP_BY_COMPACTOR:
            ++stats.expired_compactor;
            break;
        case EXP_BY_ACCESS:
            ++stats.expired_access;
            break;
        }
        ++vb->numExpiredItems;
    }

    void logQTime(type_id_t taskType, hrtime_t enqTime) {
        stats.schedulingHisto[taskType].add(enqTime);
    }

    void logRunTime(type_id_t taskType, hrtime_t runTime) {
        stats.taskRuntimeHisto[taskType].add(runTime);
    }

    bool multiBGFetchEnabled() {
        return storageProperties->hasEfficientGet();
    }

    void updateCachedResidentRatio(size_t activePerc, size_t replicaPerc) {
        cachedResidentRatio.activeRatio.store(activePerc);
        cachedResidentRatio.replicaRatio.store(replicaPerc);
    }

    bool isWarmingUp();

    bool maybeEnableTraffic(void);

    /**
     * Checks the memory consumption.
     * To be used by backfill tasks (tap & dcp).
     */
    bool isMemoryUsageTooHigh();

    /**
     * Flushes all items waiting for persistence in a given vbucket
     * @param vbid The id of the vbucket to flush
     * @return The number of items flushed
     */
    int flushVBucket(uint16_t vbid);

    void commit(uint16_t shardId);

    void addKVStoreStats(ADD_STAT add_stat, const void* cookie);

    void addKVStoreTimingStats(ADD_STAT add_stat, const void* cookie);

    /* Given a named KVStore statistic, return the value of that statistic,
     * accumulated across any shards.
     *
     * @param name The name of the statistic
     * @param[out] value The value of the statistic.
     * @return True if the statistic was successfully returned via {value},
     *              else false.
     */
    bool getKVStoreStat(const char* name, size_t& value);

    void resetUnderlyingStats(void);
    KVStore *getOneROUnderlying(void);
    KVStore *getOneRWUnderlying(void);

    item_eviction_policy_t getItemEvictionPolicy(void) const {
        return eviction_policy;
    }

    ENGINE_ERROR_CODE rollback(uint16_t vbid, uint64_t rollbackSeqno);

    void wakeUpItemPager() {
        if (itmpTask->getState() == TASK_SNOOZED) {
            ExecutorPool::get()->wake(itmpTask->getId());
        }
    }

    void wakeUpCheckpointRemover() {
        if (chkTask->getState() == TASK_SNOOZED) {
            ExecutorPool::get()->wake(chkTask->getId());
        }
    }

    void runDefragmenterTask();

    void runAccessScannerTask();

    void runVbStatePersistTask(int vbid);

    void setCompactionWriteQueueCap(size_t to) {
        compactionWriteQueueCap = to;
    }

    void setCompactionExpMemThreshold(size_t to) {
        compactionExpMemThreshold = static_cast<double>(to) / 100.0;
    }

    bool compactionCanExpireItems() {
        // Process expired items only if memory usage is lesser than
        // compaction_exp_mem_threshold and disk queue is small
        // enough (marked by replication_throttle_queue_cap)

        bool isMemoryUsageOk = (stats.getTotalMemoryUsed() <
                          (stats.getMaxDataSize() * compactionExpMemThreshold));

        size_t queueSize = stats.diskQueueSize.load();
        bool isQueueSizeOk = ((stats.replicationThrottleWriteQueueCap == -1) ||
             (queueSize < static_cast<size_t>(stats.replicationThrottleWriteQueueCap)));

        return (isMemoryUsageOk && isQueueSizeOk);
    }

    void setCursorDroppingLowerUpperThresholds(size_t maxSize);

    bool isAccessScannerEnabled() {
        LockHolder lh(accessScanner.mutex);
        return accessScanner.enabled;
    }

    bool isExpPagerEnabled() {
        LockHolder lh(expiryPager.mutex);
        return expiryPager.enabled;
    }

protected:
    // During the warmup phase we might want to enable external traffic
    // at a given point in time.. The LoadStorageKvPairCallback will be
    // triggered whenever we want to check if we could enable traffic..
    friend class LoadStorageKVPairCallback;

    // Methods called during warmup
    std::vector<vbucket_state *> loadVBucketState();

    void warmupCompleted();
    void stopWarmup(void);

private:

    void scheduleVBDeletion(RCPtr<VBucket> &vb,
                            const void* cookie,
                            double delay = 0);

    /* Queue an item for persistence and replication
     *
     * The caller of this function must hold the lock of the hash table
     * partition that contains the StoredValue being Queued.
     *
     * @param vb the vbucket that contains the dirty item
     * @param v the dirty item
     * @param plh the pointer to the hash table partition lock for the dirty item
     *        Note that the lock is released inside this function
     * @param seqno sequence number of the mutation
     * @param tapBackfill if the item is from backfill replication
     * @param notifyReplicator whether or not to notify the replicator
     * @param genBySeqno whether or not to generate sequence number
     * @param setConflictMode set the conflict resolution mode
     */
    void queueDirty(RCPtr<VBucket> &vb,
                    StoredValue* v,
                    LockHolder *plh,
                    uint64_t *seqno,
                    bool tapBackfill = false,
                    bool notifyReplicator = true,
                    bool genBySeqno = true,
                    bool setConflictMode = true);

    /**
     * Retrieve a StoredValue and invoke a method on it.
     *
     * Note that because of complications with void/non-void methods
     * and potentially missing StoredValues along with the way I
     * actually intend to use this, I don't return any values from
     * this.
     *
     * @param key the item's key to retrieve
     * @param vbid the vbucket containing the item
     * @param f the method to invoke on the item
     *
     * @return true if the object was found and method was invoked
     */
    bool invokeOnLockedStoredValue(const std::string &key, uint16_t vbid,
                                   void (StoredValue::* f)()) {
        RCPtr<VBucket> vb = getVBucket(vbid);
        if (!vb) {
            return false;
        }

        int bucket_num(0);
        LockHolder lh = vb->ht.getLockedBucket(key, &bucket_num);
        StoredValue *v = vb->ht.unlocked_find(key, bucket_num, true);

        if (v) {
            std::mem_fun(f)(v);
        }
        return v != NULL;
    }

    void flushOneDeleteAll(void);
    PersistenceCallback* flushOneDelOrSet(const queued_item &qi,
                                          RCPtr<VBucket> &vb);

    StoredValue *fetchValidValue(RCPtr<VBucket> &vb, const std::string &key,
                                 int bucket_num, bool wantsDeleted=false,
                                 bool trackReference=true, bool queueExpired=true);

    GetValue getInternal(const std::string &key, uint16_t vbucket,
                         const void *cookie,
                         vbucket_state_t allowedState,
<<<<<<< HEAD
                         get_options_t options = TRACK_REFERENCE);
=======
                         bool trackReference=true,
                         bool deleteTempItem=true,
                         bool hideLockedCAS=true);
>>>>>>> 00e5bf1b

    ENGINE_ERROR_CODE addTempItemForBgFetch(LockHolder &lock, int bucket_num,
                                            const std::string &key, RCPtr<VBucket> &vb,
                                            const void *cookie, bool metadataOnly,
                                            bool isReplication = false);

    uint16_t getCommitInterval(uint16_t shardId);

    uint16_t decrCommitInterval(uint16_t shardId);

    friend class Warmup;
    friend class Flusher;
    friend class BGFetchCallback;
    friend class VKeyStatBGFetchCallback;
    friend class PersistenceCallback;
    friend class Deleter;
    friend class VBCBAdaptor;
    friend class VBucketVisitorTask;
    friend class ItemPager;
    friend class PagingVisitor;

    EventuallyPersistentEngine     &engine;
    EPStats                        &stats;
    StorageProperties              *storageProperties;
    Warmup                         *warmupTask;
    ConflictResolution             *conflictResolver;
    VBucketMap                      vbMap;
    ExTask                          itmpTask;
    ExTask                          chkTask;
    float                           bfilterResidencyThreshold;
    ExTask                          defragmenterTask;

    size_t                          compactionWriteQueueCap;
    float                           compactionExpMemThreshold;

    /* Array of mutexes for each vbucket
     * Used by flush operations: flushVB, deleteVB, compactVB, snapshotVB */
    Mutex                          *vb_mutexes;
    AtomicValue<bool>              *schedule_vbstate_persist;
    std::vector<MutationLog*>       accessLog;

    AtomicValue<size_t> bgFetchQueue;

    AtomicValue<bool> diskFlushAll;
    struct FlushAllTaskCtx {
        FlushAllTaskCtx(): delayFlushAll(true), cookie(NULL) {}
        AtomicValue<bool> delayFlushAll;
        const void* cookie;
    } flushAllTaskCtx;

    Mutex vbsetMutex;
    uint32_t bgFetchDelay;
    double backfillMemoryThreshold;
    struct ExpiryPagerDelta {
        ExpiryPagerDelta() : sleeptime(0), task(0), enabled(true) {}
        Mutex mutex;
        size_t sleeptime;
        size_t task;
        bool enabled;
    } expiryPager;
    struct ALogTask {
        ALogTask() : sleeptime(0), task(0), lastTaskRuntime(gethrtime()),
                     enabled(true) {}
        Mutex mutex;
        size_t sleeptime;
        size_t task;
        hrtime_t lastTaskRuntime;
        bool enabled;
    } accessScanner;
    struct ResidentRatio {
        AtomicValue<size_t> activeRatio;
        AtomicValue<size_t> replicaRatio;
    } cachedResidentRatio;
    size_t statsSnapshotTaskId;
    AtomicValue<size_t> lastTransTimePerItem;
    item_eviction_policy_t eviction_policy;

    Mutex compactionLock;
    std::list<CompTaskEntry> compactionTasks;

    DISALLOW_COPY_AND_ASSIGN(EventuallyPersistentStore);
};

/**
 * Base class for visiting an epStore with pause/resume support.
 */
class PauseResumeEPStoreVisitor {
public:
    virtual ~PauseResumeEPStoreVisitor() {}

    /**
     * Visit a hashtable within an epStore.
     *
     * @param vbucket_id ID of the vbucket being visited.
     * @param ht a reference to the hashtable.
     * @return True if visiting should continue, otherwise false.
     */
    virtual bool visit(uint16_t vbucket_id, HashTable& ht) = 0;
};

#endif  // SRC_EP_H_<|MERGE_RESOLUTION|>--- conflicted
+++ resolved
@@ -177,7 +177,9 @@
     HONOR_STATES     = 0x0004,  //whether a retrieval should depend on the state
                                 //of the vbucket
     TRACK_REFERENCE  = 0x0008,  //whether NRU bit needs to be set for the item
-    DELETE_TEMP      = 0x0010   //whether temporary items need to be deleted
+    DELETE_TEMP      = 0x0010,  //whether temporary items need to be deleted
+    HIDE_LOCKED_CAS  = 0x0020   //whether locked items should have their CAS
+                                //hidden (return -1).
 };
 
 /**
@@ -258,39 +260,21 @@
      *
      * @param key     the key to fetch
      * @param vbucket the vbucket from which to retrieve the key
-<<<<<<< HEAD
      * @param cookie  the connection cookie
      * @param options options specified for retrieval
-=======
-     * @param cookie the connection cookie
-     * @param queueBG if true, automatically queue a background fetch if necessary
-     * @param honorStates if false, fetch a result regardless of state
-     * @param trackReference true if we want to set the nru bit for the item
-     * @param deleteTempItem true if temporary items need to be deleted
-     * @param hideLockedCAS if true, hide (report as -1) the CAS of locked items.
->>>>>>> 00e5bf1b
      *
      * @return a GetValue representing the result of the request
      */
     GetValue get(const std::string &key, uint16_t vbucket,
-<<<<<<< HEAD
                  const void *cookie,
                  get_options_t options = static_cast<get_options_t>(
                                                         QUEUE_BG_FETCH |
                                                         HONOR_STATES |
                                                         TRACK_REFERENCE |
-                                                        DELETE_TEMP)) {
+                                                        DELETE_TEMP |
+                                                        HIDE_LOCKED_CAS)) {
         return getInternal(key, vbucket, cookie, vbucket_state_active,
                            options);
-=======
-                 const void *cookie, bool queueBG=true,
-                 bool honorStates=true, bool trackReference=true,
-                 bool deleteTempItem=true,
-                 bool hideLockedCAS=true) {
-        return getInternal(key, vbucket, cookie, queueBG, honorStates,
-                           vbucket_state_active, trackReference,
-                           deleteTempItem, hideLockedCAS);
->>>>>>> 00e5bf1b
     }
 
     GetValue getRandomKey(void);
@@ -311,7 +295,8 @@
                                                         QUEUE_BG_FETCH |
                                                         HONOR_STATES |
                                                         TRACK_REFERENCE |
-                                                        DELETE_TEMP)) {
+                                                        DELETE_TEMP |
+                                                        HIDE_LOCKED_CAS)) {
         return getInternal(key, vbucket, cookie, vbucket_state_replica,
                            options);
     }
@@ -996,13 +981,7 @@
     GetValue getInternal(const std::string &key, uint16_t vbucket,
                          const void *cookie,
                          vbucket_state_t allowedState,
-<<<<<<< HEAD
                          get_options_t options = TRACK_REFERENCE);
-=======
-                         bool trackReference=true,
-                         bool deleteTempItem=true,
-                         bool hideLockedCAS=true);
->>>>>>> 00e5bf1b
 
     ENGINE_ERROR_CODE addTempItemForBgFetch(LockHolder &lock, int bucket_num,
                                             const std::string &key, RCPtr<VBucket> &vb,
