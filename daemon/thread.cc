/*
 * Portions Copyright (c) 2010-Present Couchbase
 * Portions Copyright (c) 2008 Danga Interactive
 *
 * Use of this software is governed by the Apache License, Version 2.0 and
 * BSD 3 Clause included in the files licenses/APL2.txt and
 * licenses/BSD-3-Clause-Danga-Interactive.txt
 */
/*
 * Thread management for memcached.
 */
#include "buckets.h"
#include "connection.h"
#include "connections.h"
#include "cookie.h"
#include "front_end_thread.h"
#include "listening_port.h"
#include "log_macros.h"
#include "mcaudit.h"
#include "memcached.h"
#include "settings.h"
#include "stats.h"
#include "tracing.h"
#include <hdrhistogram/hdrhistogram.h>
#include <json/syntax_validator.h>
#include <memcached/tracer.h>
#include <openssl/conf.h>
#include <phosphor/phosphor.h>
#include <platform/histogram.h>
#include <platform/scope_timer.h>
#include <platform/socket.h>
#include <platform/strerror.h>
#include <xattr/utils.h>
#include <atomic>
#include <condition_variable>
#include <cstdlib>
#include <cstring>
#ifndef WIN32
#include <netinet/tcp.h> // For TCP_NODELAY etc
#endif
#include <mutex>
#include <queue>

/* An item in the connection queue. */
FrontEndThread::ConnectionQueue::~ConnectionQueue() {
    connections.withLock([](auto& c) {
        for (auto& entry : c) {
            safe_close(entry.sock);
        }
    });
}

void FrontEndThread::ConnectionQueue::push(
        SOCKET sock, std::shared_ptr<ListeningPort> descr) {
    connections.lock()->emplace_back(Entry{sock, std::move(descr)});
}

void FrontEndThread::ConnectionQueue::swap(std::vector<Entry>& other) {
    connections.lock()->swap(other);
}

/*
 * Each libevent instance has a wakeup pipe, which other threads
 * can use to signal that they've put a new connection on its queue.
 */
static std::vector<FrontEndThread> threads;
std::vector<Hdr1sfMicroSecHistogram> scheduler_info;

/*
 * Number of worker threads that have finished setting themselves up.
 */
static size_t init_count = 0;
static std::mutex init_mutex;
static std::condition_variable init_cond;

/*
 * Creates a worker thread.
 */
static void create_worker(void (*func)(void*),
                          void* arg,
                          std::thread& thread,
                          std::string name) {
    thread = create_thread([arg, func]() { func(arg); }, std::move(name));
}

void FrontEndThread::maybeRegisterThrottleableDcpConnection(
        Connection& connection) {
    if (!connection.isUnthrottled()) {
        dcp_connections.emplace_back(connection);
    }
}

void FrontEndThread::removeThrottleableDcpConnection(Connection& connection) {
    for (auto iter = dcp_connections.begin(); iter != dcp_connections.end();
         ++iter) {
        if (&iter->get() == &connection) {
            dcp_connections.erase(iter);
            return;
        }
    }
}

void FrontEndThread::iterateThrottleableDcpConnections(
        std::function<void(Connection&)> callback) {
    for (auto& c : dcp_connections) {
        callback(c);
    }
}

void FrontEndThread::forEach(std::function<void(FrontEndThread&)> callback,
                             bool wait) {
    for (auto& thr : threads) {
        if (wait) {
            thr.eventBase.runInEventBaseThreadAndWait([&callback, &thr]() {
                TRACE_LOCKGUARD_TIMED(thr.mutex,
                                      "mutex",
                                      "forEach::threadLock",
                                      SlowMutexThreshold);
                callback(thr);
            });
        } else {
            thr.eventBase.runInEventBaseThread([callback, &thr]() {
                TRACE_LOCKGUARD_TIMED(thr.mutex,
                                      "mutex",
                                      "forEach::threadLock",
                                      SlowMutexThreshold);
                callback(thr);
            });
        }
    }
}

/****************************** LIBEVENT THREADS *****************************/

void iterate_all_connections(std::function<void(Connection&)> callback) {
    for (auto& thr : threads) {
        thr.eventBase.runInEventBaseThreadAndWait([&callback, &thr]() {
            TRACE_LOCKGUARD_TIMED(thr.mutex,
                                  "mutex",
                                  "iterate_all_connections::threadLock",
                                  SlowMutexThreshold);
            iterate_thread_connections(&thr, callback);
        });
    }
}

/// Worker thread: main event loop
static void worker_libevent(void *arg) {
    auto& me = *reinterpret_cast<FrontEndThread*>(arg);

    // Any per-thread setup can happen here; thread_init() will block until
    // all threads have finished initializing.
    {
        std::lock_guard<std::mutex> guard(init_mutex);
        me.running = true;
        init_count++;
        init_cond.notify_all();
    }

    me.eventBase.loopForever();
    me.running = false;
}

void FrontEndThread::dispatch_new_connections() {
    std::vector<ConnectionQueue::Entry> connections;
    new_conn_queue.swap(connections);

    for (auto& entry : connections) {
        const bool system = entry.descr->system;
        if (conn_new(entry.sock, *this, std::move(entry.descr)) == nullptr) {
            if (system) {
                --stats.system_conns;
            }
            safe_close(entry.sock);
        }
    }
}

void notifyIoComplete(Cookie& cookie, cb::engine_errc status) {
    auto& thr = cookie.getConnection().getThread();
    thr.eventBase.runInEventBaseThreadAlwaysEnqueue([&cookie, status]() {
        TRACE_LOCKGUARD_TIMED(cookie.getConnection().getThread().mutex,
                              "mutex",
                              "notifyIoComplete",
                              SlowMutexThreshold);
        cookie.getConnection().processNotifiedCookie(cookie, status);
    });
}

void scheduleDcpStep(Cookie& cookie) {
    auto& connection = cookie.getConnection();
    if (!connection.isDCP()) {
        LOG_ERROR(
                "scheduleDcpStep: Must only be called with a DCP "
                "connection: {}",
                connection.to_json().dump());
        throw std::logic_error(
                "scheduleDcpStep(): Provided cookie is not bound to a "
                "connection set up for DCP");
    }

    if (cookie.getRefcount() == 0) {
        LOG_ERROR(
                "scheduleDcpStep: DCP connection did not reserve the "
                "cookie: {}",
                cookie.getConnection().to_json().dump());
        throw std::logic_error("scheduleDcpStep: cookie must be reserved!");
    }

    connection.getThread().eventBase.runInEventBaseThreadAlwaysEnqueue(
            [&connection]() {
                TRACE_LOCKGUARD_TIMED(connection.getThread().mutex,
                                      "mutex",
                                      "scheduleDcpStep",
                                      SlowMutexThreshold);
                connection.triggerCallback();
            });
}

void FrontEndThread::dispatch(SOCKET sfd,
                              std::shared_ptr<ListeningPort> descr) {
    // Which thread we assigned a connection to most recently.
    static std::atomic<size_t> last_thread = 0;
    size_t tid = (last_thread + 1) % Settings::instance().getNumWorkerThreads();
    auto& thread = threads[tid];
    last_thread = tid;

    try {
        thread.new_conn_queue.push(sfd, std::move(descr));
        thread.eventBase.runInEventBaseThread([&thread]() {
            if (is_memcached_shutting_down()) {
                if (signal_idle_clients(thread, false) == 0) {
                    LOG_INFO("Stopping worker thread {}", thread.index);
                    thread.eventBase.terminateLoopSoon();
                    return;
                }
            }
            thread.dispatch_new_connections();
        });
    } catch (const std::bad_alloc& e) {
        LOG_WARNING("dispatch_conn_new: Failed to dispatch new connection: {}",
                    e.what());

        if (descr->system) {
            --stats.system_conns;
        }
        safe_close(sfd);
    }
}

FrontEndThread::FrontEndThread() : validator(cb::json::SyntaxValidator::New()) {
}

FrontEndThread::~FrontEndThread() = default;

bool FrontEndThread::isValidJson(Cookie& cookie, std::string_view view) {
    // Record how long JSON checking takes to both Tracer and bucket-level
    // histogram.
    using namespace cb::tracing;
    ScopeTimer2<HdrMicroSecStopwatch, SpanStopwatch> timer(
            std::forward_as_tuple(
                    cookie.getConnection().getBucket().jsonValidateTimes),
            std::forward_as_tuple(cookie, Code::JsonValidate));
    return validator->validate(view);
}

bool FrontEndThread::isXattrBlobValid(std::string_view view) {
    return cb::xattr::validate(*validator, view);
}

/******************************* GLOBAL STATS ******************************/

void threadlocal_stats_reset(std::vector<thread_stats>& thread_stats) {
    for (auto& ii : thread_stats) {
        ii.reset();
    }
}

void worker_threads_init() {
    const auto nthr = Settings::instance().getNumWorkerThreads();

    scheduler_info.resize(nthr);

    try {
        threads = std::vector<FrontEndThread>(nthr);
    } catch (const std::bad_alloc&) {
        FATAL_ERROR(EXIT_FAILURE, "Can't allocate thread descriptors");
    }

    for (size_t ii = 0; ii < nthr; ii++) {
        threads[ii].index = ii;
    }

    /* Create threads after we've done all the libevent setup. */
    for (auto& thread : threads) {
        create_worker(worker_libevent,
                      &thread,
                      thread.thread,
                      fmt::format("mc:worker_{:02d}", uint64_t(thread.index)));
    }

    // Wait for all the threads to set themselves up before returning.
    std::unique_lock<std::mutex> lock(init_mutex);
    init_cond.wait(lock, [&nthr] { return !(init_count < nthr); });
}

void threads_shutdown() {
    // Notify all of the threads and let them shut down
    for (auto& thread : threads) {
        thread.eventBase.runInEventBaseThread([&thread]() {
            if (signal_idle_clients(thread, false) == 0) {
                LOG_INFO("Stopping worker thread {}", thread.index);
                thread.eventBase.terminateLoopSoon();
                return;
            }
        });
    }

    // Wait for all of them to complete
    for (auto& thread : threads) {
        // When using bufferevents we need to run a few iterations here.
        // Calling signalIfIdle won't run the event immediately, but when
        // the control goes back to libevent. That means that some of the
        // connections could be "stuck" for another round in the event loop.
        while (thread.running) {
            thread.eventBase.runInEventBaseThread([&thread]() {
                if (signal_idle_clients(thread, false) == 0) {
                    LOG_INFO("Stopping worker thread {}", thread.index);
                    thread.eventBase.terminateLoopSoon();
                    return;
                }
            });
            std::this_thread::sleep_for(std::chrono::microseconds(250));
        }
        thread.thread.join();
    }
    threads.clear();
<<<<<<< HEAD
=======
}

FrontEndThread::~FrontEndThread() = default;

bool FrontEndThread::is_audit_event_filtered_out(
        uint32_t id, const cb::rbac::UserIdent& user) {
    if (!auditEventFilter || !auditEventFilter->isValid()) {
        auditEventFilter = create_audit_event_filter();
        if (!auditEventFilter) {
            // failed to create a filter, let the daemon filter
            return false;
        }
    }
    return auditEventFilter->isFilteredOut(id, user);
>>>>>>> 3f9b21f2
}<|MERGE_RESOLUTION|>--- conflicted
+++ resolved
@@ -335,11 +335,7 @@
         thread.thread.join();
     }
     threads.clear();
-<<<<<<< HEAD
-=======
-}
-
-FrontEndThread::~FrontEndThread() = default;
+}
 
 bool FrontEndThread::is_audit_event_filtered_out(
         uint32_t id, const cb::rbac::UserIdent& user) {
@@ -351,5 +347,4 @@
         }
     }
     return auditEventFilter->isFilteredOut(id, user);
->>>>>>> 3f9b21f2
 }