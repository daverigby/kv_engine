/* -*- Mode: C++; tab-width: 4; c-basic-offset: 4; indent-tabs-mode: nil -*- */
/*
 *     Copyright 2017 Couchbase, Inc
 *
 *   Licensed under the Apache License, Version 2.0 (the "License");
 *   you may not use this file except in compliance with the License.
 *   You may obtain a copy of the License at
 *
 *       http://www.apache.org/licenses/LICENSE-2.0
 *
 *   Unless required by applicable law or agreed to in writing, software
 *   distributed under the License is distributed on an "AS IS" BASIS,
 *   WITHOUT WARRANTIES OR CONDITIONS OF ANY KIND, either express or implied.
 *   See the License for the specific language governing permissions and
 *   limitations under the License.
 */
#include "mcaudit.h"

#include "buckets.h"
#include "connection.h"
#include "cookie.h"
#include "debug_helpers.h"
#include "log_macros.h"
#include "logger/logger.h"
#include "memcached.h"
#include "memcached_audit_events.h"
#include "runtime.h"
#include "settings.h"

#include <memcached/audit_interface.h>
#include <memcached/isotime.h>
#include <platform/string_hex.h>

#include <folly/Synchronized.h>
#include <nlohmann/json.hpp>

#include <sstream>

static folly::Synchronized<cb::audit::UniqueAuditPtr> auditHandle;

static std::atomic_bool audit_enabled{false};

static const int First = MEMCACHED_AUDIT_OPENED_DCP_CONNECTION;
static const int Last = MEMCACHED_AUDIT_SELECT_BUCKET;

static std::array<std::atomic_bool, Last - First + 1> events;

static bool isEnabled(uint32_t id) {
    if (!audit_enabled.load(std::memory_order_consume)) {
        // Global switch is off.. All events are disabled
        return false;
    }

    if (id >= First && id <= Last) {
        // This is one of ours
        return events[id - First].load(std::memory_order_consume);
    }

    // we don't have information about this id... let the underlying event
    // framework deal with it
    return true;
}

void setEnabled(uint32_t id, bool enable) {
    bool expected = !enable;

    if (id == 0) {
        if (audit_enabled.compare_exchange_strong(expected, enable)) {
            LOG_INFO("Audit changed from: {} to: {}",
                     !enable ? "enabled" : "disabled",
                     enable ? "enabled" : "disabled");
        }
    }

    if (id >= First && id <= Last) {
        if (events[id - First].compare_exchange_strong(expected, enable)) {
            LOG_INFO("Audit descriptor {} changed from: {} to: {}",
                     id,
                     expected ? "enabled" : "disabled",
                     enable ? "enabled" : "disabled");
        }
    }
}

/**
 * Create the typical memcached audit object. It consists of a
 * timestamp, the socket endpoints and the creds. Then each audit event
 * may add event-specific content.
 *
 * @param c the connection object
 * @return the json object containing the basic information
 */
static nlohmann::json create_memcached_audit_object(
        const Connection& c, const std::optional<cb::rbac::UserIdent>& euid) {
    nlohmann::json root;

    root["timestamp"] = ISOTime::generatetimestamp();
<<<<<<< HEAD
    root["peername"] = c.getPeername();
    root["sockname"] = c.getSockname();
    root["real_userid"] = c.getUser().to_json();

    if (euid) {
        root["effective_userid"] = euid->to_json();
    }
=======
    root["remote"] = nlohmann::json::parse(c.getPeername());
    root["local"] = nlohmann::json::parse(c.getSockname());
    root["real_userid"]["domain"] = to_string(c.getDomain());
    root["real_userid"]["user"] = c.getUsername();
>>>>>>> b222b469

    return root;
}

/**
 * Convert the JSON object to text and send it to the audit framework
 *
 * @param id the audit identifier
 * @param event the payload of the audit description
 * @param warn what to log if we're failing to put the audit event
 */
static void do_audit(uint32_t id,
                     const nlohmann::json& event,
                     const char* warn) {
    auto text = event.dump();
    auditHandle.withRLock([id, warn, &text](auto& handle) {
        if (handle) {
            if (!handle->put_event(id, text)) {
                LOG_WARNING("{}: {}", warn, text);
            }
        }
    });
}

void audit_auth_failure(const Connection& c, const char* reason) {
    if (!isEnabled(MEMCACHED_AUDIT_AUTHENTICATION_FAILED)) {
        return;
    }
    auto root = create_memcached_audit_object(c, {});
    root["reason"] = reason;

    do_audit(MEMCACHED_AUDIT_AUTHENTICATION_FAILED,
             root,
             "Failed to send AUTH FAILED audit event");
}

void audit_auth_success(const Connection& c) {
    if (!isEnabled(MEMCACHED_AUDIT_AUTHENTICATION_SUCCEEDED)) {
        return;
    }
    auto root = create_memcached_audit_object(c, {});
    do_audit(MEMCACHED_AUDIT_AUTHENTICATION_SUCCEEDED,
             root,
             "Failed to send AUTH SUCCESS audit event");
}

void audit_bucket_selection(const Connection& c) {
    if (!isEnabled(MEMCACHED_AUDIT_SELECT_BUCKET)) {
        return;
    }
    const auto& bucket = c.getBucket();
    // Don't audit that we're jumping into the "no bucket"
    if (bucket.type != BucketType::NoBucket) {
        auto root = create_memcached_audit_object(c, {});
        root["bucket"] = c.getBucket().name;
        do_audit(MEMCACHED_AUDIT_SELECT_BUCKET,
                 root,
                 "Failed to send SELECT BUCKET audit event");
    }
}

void audit_bucket_flush(const Connection& c, const char* bucket) {
    if (!isEnabled(MEMCACHED_AUDIT_EXTERNAL_MEMCACHED_BUCKET_FLUSH)) {
        return;
    }
    auto root = create_memcached_audit_object(c, {});
    root["bucket"] = bucket;

    do_audit(MEMCACHED_AUDIT_EXTERNAL_MEMCACHED_BUCKET_FLUSH,
             root,
             "Failed to send EXTERNAL_MEMCACHED_BUCKET_FLUSH audit event");
}

void audit_dcp_open(const Connection& c) {
    if (!isEnabled(MEMCACHED_AUDIT_OPENED_DCP_CONNECTION)) {
        return;
    }
    if (c.isInternal()) {
        LOG_INFO("Open DCP stream with admin credentials");
    } else {
        auto root = create_memcached_audit_object(c, {});
        root["bucket"] = c.getBucket().name;

        do_audit(MEMCACHED_AUDIT_OPENED_DCP_CONNECTION,
                 root,
                 "Failed to send DCP open connection "
                 "audit event to audit daemon");
    }
}

void audit_set_privilege_debug_mode(const Connection& c, bool enable) {
    if (!isEnabled(MEMCACHED_AUDIT_PRIVILEGE_DEBUG_CONFIGURED)) {
        return;
    }
    auto root = create_memcached_audit_object(c, {});
    root["enable"] = enable;
    do_audit(MEMCACHED_AUDIT_PRIVILEGE_DEBUG_CONFIGURED,
             root,
             "Failed to send modifications in privilege debug state "
             "audit event to audit daemon");
}

void audit_privilege_debug(const Connection& c,
                           const std::string& command,
                           const std::string& bucket,
                           const std::string& privilege,
                           const std::string& context) {
    if (!isEnabled(MEMCACHED_AUDIT_PRIVILEGE_DEBUG)) {
        return;
    }
    auto root = create_memcached_audit_object(c, {});
    root["command"] = command;
    root["bucket"] = bucket;
    root["privilege"] = privilege;
    root["context"] = context;

    do_audit(MEMCACHED_AUDIT_PRIVILEGE_DEBUG,
             root,
             "Failed to send privilege debug audit event to audit daemon");
}

void audit_command_access_failed(const Cookie& cookie) {
    if (!isEnabled(MEMCACHED_AUDIT_COMMAND_ACCESS_FAILURE)) {
        return;
    }
    const auto& connection = cookie.getConnection();
    auto root = create_memcached_audit_object(connection,
                                              cookie.getEffectiveUser());
    char buffer[256];
    memset(buffer, 0, sizeof(buffer));
    const auto packet = cookie.getPacket();
    // Deliberately ignore failure of bytes_to_output_string
    // We'll either have a partial string or no string.
    bytes_to_output_string(buffer,
                           sizeof(buffer),
                           connection.getId(),
                           true,
                           "Access to command is not allowed:",
                           reinterpret_cast<const char*>(packet.data()),
                           packet.size());
    root["packet"] = buffer;
    do_audit(MEMCACHED_AUDIT_COMMAND_ACCESS_FAILURE, root, buffer);
}

void audit_invalid_packet(const Connection& c, cb::const_byte_buffer packet) {
    if (!isEnabled(MEMCACHED_AUDIT_INVALID_PACKET)) {
        return;
    }
    auto root = create_memcached_audit_object(c, {});
    std::stringstream ss;
    std::string trunc;
    const cb::const_byte_buffer::size_type max_dump_size = 256;
    if (packet.size() > max_dump_size) {
        trunc = " [truncated " + std::to_string(packet.size() - max_dump_size) +
                " bytes]";
        packet = {packet.data(), max_dump_size};
    }
    ss << "Invalid packet: " << cb::to_hex(packet) << trunc;
    const auto message = ss.str();
    root["packet"] = message.c_str() + strlen("Invalid packet: ");
    do_audit(MEMCACHED_AUDIT_INVALID_PACKET, root, message.c_str());
}

bool mc_audit_event(uint32_t audit_eventid, cb::const_byte_buffer payload) {
    if (!audit_enabled) {
        return true;
    }

    std::string_view buffer{reinterpret_cast<const char*>(payload.data()),
                            payload.size()};
    return auditHandle.withRLock([audit_eventid, buffer](auto& handle) {
        if (!handle) {
            return false;
        }
        return handle->put_event(audit_eventid, buffer);
    });
}

namespace cb::audit {

void addSessionTerminated(const Connection& c) {
    if (!isEnabled(MEMCACHED_AUDIT_SESSION_TERMINATED) ||
        !c.isAuthenticated()) {
        return;
    }
    auto root = create_memcached_audit_object(c, {});
    const auto& reason = c.getTerminationReason();
    if (!reason.empty()) {
        root["reason_for_termination"] = reason;
    }

    do_audit(MEMCACHED_AUDIT_SESSION_TERMINATED,
             root,
             "Failed to audit session terminated");
}

namespace document {

void add(const Cookie& cookie, Operation operation) {
    uint32_t id = 0;
    switch (operation) {
    case Operation::Read:
        id = MEMCACHED_AUDIT_DOCUMENT_READ;
        break;
    case Operation::Lock:
        id = MEMCACHED_AUDIT_DOCUMENT_LOCKED;
        break;
    case Operation::Modify:
        id = MEMCACHED_AUDIT_DOCUMENT_MODIFY;
        break;
    case Operation::Delete:
        id = MEMCACHED_AUDIT_DOCUMENT_DELETE;
        break;
    }

    if (id == 0) {
        throw std::invalid_argument(
                "cb::audit::document::add: Invalid operation");
    }

    if (!isEnabled(id)) {
        return;
    }

    const auto& connection = cookie.getConnection();
    auto root = create_memcached_audit_object(connection,
                                              cookie.getEffectiveUser());
    root["bucket"] = connection.getBucket().name;
    root["key"] = cookie.getPrintableRequestKey();

    switch (operation) {
    case Operation::Read:
        do_audit(MEMCACHED_AUDIT_DOCUMENT_READ,
                 root,
                 "Failed to send document read audit event to audit daemon");
        break;
    case Operation::Lock:
        do_audit(MEMCACHED_AUDIT_DOCUMENT_LOCKED,
                 root,
                 "Failed to send document locked audit event to audit daemon");
        break;
    case Operation::Modify:
        do_audit(MEMCACHED_AUDIT_DOCUMENT_MODIFY,
                 root,
                 "Failed to send document modify audit event to audit daemon");
        break;
    case Operation::Delete:
        do_audit(MEMCACHED_AUDIT_DOCUMENT_DELETE,
                 root,
                 "Failed to send document delete audit event to audit daemon");
        break;
    }
}

} // namespace cb::audit::document
} // namespace cb::audit

static void event_state_listener(uint32_t id, bool enabled) {
    setEnabled(id, enabled);
}

void initialize_audit() {
    /* Start the audit daemon */
    auto audit = cb::audit::create_audit_daemon(
            Settings::instance().getAuditFile(), get_server_api()->cookie);
    if (!audit) {
        FATAL_ERROR(EXIT_FAILURE, "FATAL: Failed to start audit daemon");
    }
    audit->add_event_state_listener(event_state_listener);
    audit->notify_all_event_states();
    *auditHandle.wlock() = std::move(audit);
}

void shutdown_audit() {
    auditHandle.wlock()->reset();
}

ENGINE_ERROR_CODE reconfigure_audit(Cookie& cookie) {
    return auditHandle.withRLock([&cookie](auto& handle) {
        if (!handle) {
            return ENGINE_FAILED;
        }
        if (handle->configure_auditdaemon(Settings::instance().getAuditFile(),
                                          static_cast<void*>(&cookie))) {
            return ENGINE_EWOULDBLOCK;
        }
        return ENGINE_FAILED;
    });
}

void stats_audit(const AddStatFn& add_stats, Cookie& cookie) {
    auditHandle.withRLock([&add_stats, &cookie](auto& handle) {
        if (handle) {
            handle->stats(add_stats, &cookie);
        }
    });
}<|MERGE_RESOLUTION|>--- conflicted
+++ resolved
@@ -95,20 +95,13 @@
     nlohmann::json root;
 
     root["timestamp"] = ISOTime::generatetimestamp();
-<<<<<<< HEAD
-    root["peername"] = c.getPeername();
-    root["sockname"] = c.getSockname();
+    root["remote"] = nlohmann::json::parse(c.getPeername());
+    root["local"] = nlohmann::json::parse(c.getSockname());
     root["real_userid"] = c.getUser().to_json();
 
     if (euid) {
         root["effective_userid"] = euid->to_json();
     }
-=======
-    root["remote"] = nlohmann::json::parse(c.getPeername());
-    root["local"] = nlohmann::json::parse(c.getSockname());
-    root["real_userid"]["domain"] = to_string(c.getDomain());
-    root["real_userid"]["user"] = c.getUsername();
->>>>>>> b222b469
 
     return root;
 }
