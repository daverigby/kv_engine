/* -*- Mode: C++; tab-width: 4; c-basic-offset: 4; indent-tabs-mode: nil -*- */
/*
 *     Copyright 2015 Couchbase, Inc.
 *
 *   Licensed under the Apache License, Version 2.0 (the "License");
 *   you may not use this file except in compliance with the License.
 *   You may obtain a copy of the License at
 *
 *       http://www.apache.org/licenses/LICENSE-2.0
 *
 *   Unless required by applicable law or agreed to in writing, software
 *   distributed under the License is distributed on an "AS IS" BASIS,
 *   WITHOUT WARRANTIES OR CONDITIONS OF ANY KIND, either express or implied.
 *   See the License for the specific language governing permissions and
 *   limitations under the License.
 */
#include "connection.h"

#include "buckets.h"
#include "connections.h"
#include "cookie.h"
#include "external_auth_manager_thread.h"
#include "front_end_thread.h"
#include "listening_port.h"
#include "mc_time.h"
#include "mcaudit.h"
#include "memcached.h"
#include "protocol/mcbp/engine_wrapper.h"
#include "runtime.h"
#include "sendbuffer.h"
#include "server_event.h"
#include "settings.h"
#include "ssl_utils.h"
#include "tracing.h"

#include <event2/bufferevent.h>
#include <event2/bufferevent_ssl.h>
#include <logger/logger.h>
#include <mcbp/codec/dcp_snapshot_marker.h>
#include <mcbp/mcbp.h>
#include <mcbp/protocol/framebuilder.h>
#include <mcbp/protocol/header.h>
#include <memcached/durability_spec.h>
#include <nlohmann/json.hpp>
#include <phosphor/phosphor.h>
#include <platform/checked_snprintf.h>
#include <platform/socket.h>
#include <platform/strerror.h>
#include <platform/string_hex.h>
#include <platform/timeutils.h>
#include <utilities/logtags.h>
#include <gsl/gsl>

#include <exception>
#ifndef WIN32
#include <netinet/tcp.h> // For TCP_NODELAY etc
#endif

std::string to_string(Connection::Priority priority) {
    switch (priority) {
    case Connection::Priority::High:
        return "High";
    case Connection::Priority::Medium:
        return "Medium";
    case Connection::Priority::Low:
        return "Low";
    }
    throw std::invalid_argument("No such priority: " +
                                std::to_string(int(priority)));
}

void Connection::shutdown() {
    state = State::closing;
}

bool Connection::setTcpNoDelay(bool enable) {
    if (socketDescriptor == INVALID_SOCKET) {
        // Our unit test run without a connected socket (and there is
        // no point of running setsockopt on an invalid socket and
        // get the error message from there).. But we don't want them
        // (the unit tests) to flood the console with error messages
        // that setsockopt failed
        return false;
    }

    const int flags = enable ? 1 : 0;
    int error = cb::net::setsockopt(socketDescriptor,
                                    IPPROTO_TCP,
                                    TCP_NODELAY,
                                    reinterpret_cast<const void*>(&flags),
                                    sizeof(flags));

    if (error != 0) {
        std::string errmsg = cb_strerror(cb::net::get_socket_error());
        LOG_WARNING("setsockopt(TCP_NODELAY): {}", errmsg);
        nodelay = false;
        return false;
    } else {
        nodelay = enable;
    }

    return true;
}

nlohmann::json Connection::toJSON() const {
    nlohmann::json ret;

    ret["connection"] = cb::to_hex(uint64_t(this));

    if (socketDescriptor == INVALID_SOCKET) {
        ret["socket"] = "disconnected";
        return ret;
    }

    ret["socket"] = socketDescriptor;
    ret["yields"] = yields.load();
    ret["protocol"] = "memcached";
    ret["peername"] = getPeername().c_str();
    ret["sockname"] = getSockname().c_str();
    ret["parent_port"] = parent_port;
    ret["bucket_index"] = getBucketIndex();
    ret["internal"] = isInternal();

    if (authenticated) {
        if (internal) {
            // We want to be able to map these connections, and given
            // that it is internal we don't reveal any user data
            ret["user"]["name"] = user.name;
        } else {
            ret["user"]["name"] = cb::tagUserData(user.name);
        }
        ret["user"]["domain"] = to_string(user.domain);
    }

    ret["refcount"] = refcount;

    nlohmann::json features = nlohmann::json::array();
    if (isSupportsMutationExtras()) {
        features.push_back("mutation extras");
    }
    if (isXerrorSupport()) {
        features.push_back("xerror");
    }
    if (nodelay) {
        features.push_back("tcp nodelay");
    }
    if (allowUnorderedExecution()) {
        features.push_back("unordered execution");
    }
    if (tracingEnabled) {
        features.push_back("tracing");
    }

    if (isCollectionsSupported()) {
        features.push_back("collections");
    }

    if (isDuplexSupported()) {
        features.push_back("duplex");
    }

    if (isClustermapChangeNotificationSupported()) {
        features.push_back("CCN");
    }

    ret["features"] = features;

    ret["thread"] = getThread().index;
    ret["priority"] = to_string(priority);

    if (clustermap_revno == -2) {
        ret["clustermap_revno"] = "unknown";
    } else {
        ret["clustermap_revno"] = clustermap_revno;
    }

    ret["total_cpu_time"] = std::to_string(total_cpu_time.count());
    ret["min_sched_time"] = std::to_string(min_sched_time.count());
    ret["max_sched_time"] = std::to_string(max_sched_time.count());

    nlohmann::json arr = nlohmann::json::array();
    for (const auto& c : cookies) {
        arr.push_back(c->toJSON());
    }
    ret["cookies"] = arr;

    if (agentName.front() != '\0') {
        ret["agent_name"] = std::string(agentName.data());
    }
    if (connectionId.front() != '\0') {
        ret["connection_id"] = std::string(connectionId.data());
    }

    ret["sasl_enabled"] = saslAuthEnabled;
    ret["dcp"] = isDCP();
    ret["dcp_xattr_aware"] = isDcpXattrAware();
    ret["dcp_deleted_user_xattr"] = isDcpDeletedUserXattr();
    ret["dcp_no_value"] = isDcpNoValue();
    ret["max_reqs_per_event"] = max_reqs_per_event;
    ret["nevents"] = numEvents;

    switch (state) {
    case State::running:
        ret["state"] = "running";
    case State::closing:
        ret["state"] = "closing";
    case State::pending_close:
        ret["state"] = "pending close";
    case State::immediate_close:
        ret["state"] = "immediate close";
    }

    ret["ssl"] = ssl;
    ret["total_recv"] = totalRecv;
    ret["total_send"] = totalSend;

    ret["datatype"] = mcbp::datatype::to_string(datatypeFilter.getRaw());

    ret["sendqueue"]["size"] = sendQueueInfo.size;
    ret["sendqueue"]["last"] = sendQueueInfo.last.time_since_epoch().count();
    ret["sendqueue"]["term"] = sendQueueInfo.term;

    return ret;
}

void Connection::setDCP(bool enable) {
    dcp = enable;
}

void Connection::restartAuthentication() {
    if (authenticated && user.domain == cb::sasl::Domain::External) {
        externalAuthManager->logoff(user.name);
    }
    sasl_conn.reset();
    setInternal(false);
    authenticated = false;
    user = cb::rbac::UserIdent{"", cb::rbac::Domain::Local};
}

cb::engine_errc Connection::dropPrivilege(cb::rbac::Privilege privilege) {
    privilegeContext.dropPrivilege(privilege);
    return cb::engine_errc::success;
}

cb::rbac::PrivilegeContext Connection::getPrivilegeContext() {
    if (privilegeContext.isStale()) {
        try {
            privilegeContext = cb::rbac::createContext(user, getBucket().name);
        } catch (const cb::rbac::NoSuchBucketException&) {
            // Remove all access to the bucket
            privilegeContext = cb::rbac::createContext(user, "");
            LOG_INFO(
                    "{}: RBAC: Connection::refreshPrivilegeContext() {} No "
                    "access to bucket [{}]. new privilege set: {}",
                    getId(),
                    getDescription(),
                    getBucket().name,
                    privilegeContext.to_string());
        } catch (const cb::rbac::NoSuchUserException&) {
            // Remove all access to the bucket
            privilegeContext = cb::rbac::PrivilegeContext{user.domain};
            if (isAuthenticated()) {
                LOG_INFO(
                        "{}: RBAC: Connection::refreshPrivilegeContext() {} No "
                        "RBAC definition for the user.",
                        getId(),
                        getDescription());
            }
        }
    }

    return privilegeContext;
}

Bucket& Connection::getBucket() const {
    return all_buckets[getBucketIndex()];
}

EngineIface& Connection::getBucketEngine() const {
    return getBucket().getEngine();
}

ENGINE_ERROR_CODE Connection::remapErrorCode(ENGINE_ERROR_CODE code) {
    if (xerror_support) {
        return code;
    }

    // Check our whitelist
    switch (code) {
    case ENGINE_SUCCESS: // FALLTHROUGH
    case ENGINE_KEY_ENOENT: // FALLTHROUGH
    case ENGINE_KEY_EEXISTS: // FALLTHROUGH
    case ENGINE_ENOMEM: // FALLTHROUGH
    case ENGINE_NOT_STORED: // FALLTHROUGH
    case ENGINE_EINVAL: // FALLTHROUGH
    case ENGINE_ENOTSUP: // FALLTHROUGH
    case ENGINE_EWOULDBLOCK: // FALLTHROUGH
    case ENGINE_E2BIG: // FALLTHROUGH
    case ENGINE_DISCONNECT: // FALLTHROUGH
    case ENGINE_NOT_MY_VBUCKET: // FALLTHROUGH
    case ENGINE_TMPFAIL: // FALLTHROUGH
    case ENGINE_ERANGE: // FALLTHROUGH
    case ENGINE_ROLLBACK: // FALLTHROUGH
    case ENGINE_EBUSY: // FALLTHROUGH
    case ENGINE_DELTA_BADVAL: // FALLTHROUGH
    case ENGINE_PREDICATE_FAILED:
    case ENGINE_FAILED:
        return code;

    case ENGINE_LOCKED:
        return ENGINE_KEY_EEXISTS;
    case ENGINE_LOCKED_TMPFAIL:
        return ENGINE_TMPFAIL;
    case ENGINE_UNKNOWN_COLLECTION:
    case ENGINE_UNKNOWN_SCOPE:
    case ENGINE_COLLECTIONS_MANIFEST_IS_AHEAD:
        return isCollectionsSupported() ? code : ENGINE_EINVAL;

    case ENGINE_EACCESS:break;
    case ENGINE_NO_BUCKET:break;
    case ENGINE_AUTH_STALE:break;
    case ENGINE_DURABILITY_INVALID_LEVEL:
    case ENGINE_DURABILITY_IMPOSSIBLE:
    case ENGINE_SYNC_WRITE_PENDING:
        break;
    case ENGINE_SYNC_WRITE_IN_PROGRESS:
    case ENGINE_SYNC_WRITE_RECOMMIT_IN_PROGRESS:
        // we can return tmpfail to old clients and have them retry the
        // operation
        return ENGINE_TMPFAIL;
    case ENGINE_SYNC_WRITE_AMBIGUOUS:
    case ENGINE_DCP_STREAMID_INVALID:
        break;
    }

    // Seems like the rest of the components in our system isn't
    // prepared to receive access denied or authentincation stale.
    // For now we should just disconnect them
    auto errc = cb::make_error_condition(cb::engine_errc(code));
    LOG_WARNING(
            "{} - Client {} not aware of extended error code ({}). "
            "Disconnecting",
            getId(),
            getDescription().c_str(),
            errc.message().c_str());
    setTerminationReason("XError not enabled on client");

    return ENGINE_DISCONNECT;
}

void Connection::resetUsernameCache() {
    if (sasl_conn.isInitialized()) {
        user = {sasl_conn.getUsername(), sasl_conn.getDomain()};
    } else {
        user = {"unknown", cb::sasl::Domain::Local};
    }

    updateDescription();
}

void Connection::updateDescription() {
    description.assign("[ " + getPeername() + " - " + getSockname());
    if (authenticated) {
        description += " (";
        if (isInternal()) {
            description += "System, ";
        }
        description += cb::tagUserData(user.name);

        if (user.domain == cb::sasl::Domain::External) {
            description += " (LDAP)";
        }
        description += ")";
    } else {
        description += " (not authenticated)";
    }
    description += " ]";
}

void Connection::setBucketIndex(int index) {
    bucketIndex.store(index, std::memory_order_release);

    // Update the privilege context. If a problem occurs within the RBAC
    // module we'll assign an empty privilege context to the connection.
    try {
        if (authenticated) {
            // The user have logged in, so we should create a context
            // representing the users context in the desired bucket.
            privilegeContext =
                    cb::rbac::createContext(user, all_buckets[index].name);
        } else if (is_default_bucket_enabled() &&
                   strcmp("default", all_buckets[index].name) == 0) {
            // We've just connected to the _default_ bucket, _AND_ the client
            // is unknown.
            // Personally I think the "default bucket" concept is a really
            // really bad idea, but we need to be backwards compatible for
            // a while... lets look up a profile named "default" and
            // assign that. It should only contain access to the default
            // bucket.
            privilegeContext = cb::rbac::createContext({"default", user.domain},
                                                       all_buckets[index].name);
        } else {
            // The user has not authenticated, and this isn't for the
            // "default bucket". Assign an empty profile which won't give
            // you any privileges.
            privilegeContext = cb::rbac::PrivilegeContext{user.domain};
        }
    } catch (const cb::rbac::Exception&) {
        privilegeContext = cb::rbac::PrivilegeContext{user.domain};
    }

    if (index == 0) {
        // If we're connected to the no bucket we should return
        // no bucket instead of EACCESS. Lets give the connection all
        // possible bucket privileges
        privilegeContext.setBucketPrivileges();
    }
}

void Connection::addCpuTime(std::chrono::nanoseconds ns) {
    total_cpu_time += ns;
    min_sched_time = std::min(min_sched_time, ns);
    max_sched_time = std::max(min_sched_time, ns);
}

void Connection::enqueueServerEvent(std::unique_ptr<ServerEvent> event) {
    server_events.push(std::move(event));
}

void Connection::shutdownIfSendQueueStuck(
        std::chrono::steady_clock::time_point now) {
    auto currentSendBufferSize = getSendQueueSize();
    if (currentSendBufferSize == 0) {
        // The current buffer is empty!
        sendQueueInfo.size = currentSendBufferSize;
        return;
    }

    if (sendQueueInfo.size != currentSendBufferSize) {
        // The current buffer have a different size than the last
        // time we checked.. record the new size
        sendQueueInfo.size = currentSendBufferSize;
        sendQueueInfo.last = now;
        return;
    }

    // We've seen that some clients isn't draining their socket fast
    // enough causing data to back up in the send pipe. We don't want
    // to disconnect those clients too fast as that may generate more
    // work on the server if they just reconnect and start a large
    // task which consume a lot of resources on the server to fill the
    // pipe again. During bucket deletion we want to disconnect the
    // clients relatively fast.
    const auto limit = (getBucket().state == Bucket::State::Ready)
                               ? std::chrono::seconds(29)
                               : std::chrono::seconds(1);
    if ((now - sendQueueInfo.last) > limit) {
        LOG_WARNING(
                "{}: send buffer stuck at {} for ~{} seconds. Shutting "
                "down connection {}",
                getId(),
                sendQueueInfo.size,
                std::chrono::duration_cast<std::chrono::seconds>(
                        now - sendQueueInfo.last)
                        .count(),
                getDescription());

        // We've not had any progress on the socket for "n" secs
        // Forcibly shut down the connection!
        sendQueueInfo.term = true;
        setTerminationReason("Failed to send data to client");
        shutdown();
    }
}

bool Connection::processAllReadyCookies() {
    // Look at the existing commands and check possibly execute them
    bool active = false;
    auto iter = cookies.begin();
    // Iterate over all of the cookies and try to execute them
    // (and nuke the entries as they complete so that we may start
    // new ones)
    while (iter != cookies.end()) {
        auto& cookie = *iter;

        if (cookie->empty()) {
            ++iter;
            continue;
        }

        if (cookie->isEwouldblock()) {
            // This cookie is waiting for an engine notification.
            // Look at the next one
            ++iter;
            active = true;
            continue;
        }

        if (active && !cookie->mayReorder()) {
            // we've got active commands, and this command can't be
            // reordered... stop executing!
            break;
        }

        if (cookie->execute()) {
            // The command executed successfully
            if (iter == cookies.begin() || cookie->getRefcount()) {
                cookie->reset();
                ++iter;
            } else {
                iter = cookies.erase(iter);
            }
        } else {
            ++iter;
            active = true;
        }

        if (--numEvents == 0) {
            // We've used out time slice
            break;
        }
    }

    return active;
}

void Connection::executeCommandPipeline() {
    numEvents = max_reqs_per_event;
    const auto maxActiveCommands =
            Settings::instance().getMaxConcurrentCommandsPerConnection();

    bool active = processAllReadyCookies();

    // We might add more commands to the queue
    if (is_bucket_dying(*this)) {
        // we need to shut down the bucket
        return;
    }

    const auto maxSendQueueSize = Settings::instance().getMaxSendQueueSize();
    if (!active || cookies.back()->mayReorder()) {
        // Only look at new commands if we don't have any active commands
        // or the active command allows for reordering.
        auto input = bufferevent_get_input(bev.get());
        bool stop = (getSendQueueSize() >= maxSendQueueSize);
        while (!stop && cookies.size() < maxActiveCommands &&
               isPacketAvailable() && numEvents > 0) {
            if (!cookies.back()->empty()) {
                // Create a new entry if we can't reuse the last entry
                cookies.emplace_back(std::make_unique<Cookie>(*this));
            }

            auto& cookie = *cookies.back();
            cookie.initialize(getPacket(), isTracingEnabled());
            auto drainSize = cookie.getPacket().size();

            const auto status = cookie.validate();
            if (status == cb::mcbp::Status::Success) {
                // We may only start execute the packet if:
                //  * We don't have any ongoing commands
                //  * We have an ongoing command and this command allows
                //    for reorder
                if ((!active || cookie.mayReorder()) && cookie.execute()) {
                    // Command executed successfully, reset the cookie to allow
                    // it to be reused
                    cookie.reset();
                    // Check that we're not reserving too much memory for
                    // this client...
                    stop = (getSendQueueSize() >= maxSendQueueSize);
                } else {
                    active = true;
                    // We need to block so we need to preserve the request
                    // as we'll drain the data from the buffer)
                    cookie.preserveRequest();
                    if (!cookie.mayReorder()) {
                        // Don't add commands as we need the last one to
                        // complete
                        stop = true;
                    }
                }
                --numEvents;
            } else {
                // Packet validation failed
                cookie.sendResponse(status);
                cookie.reset();
            }

            if (evbuffer_drain(input, drainSize) == -1) {
                throw std::runtime_error(
                        "Connection::executeCommandsCallback(): Failed to "
                        "drain buffer");
            }

            totalRecv += drainSize;
        }
    }

    // Do we have any server-side messages to send?
    processServerEvents();

    if (numEvents == 0) {
        yields++;
        // Update the aggregated stat
        get_thread_stats(this)->conn_yields++;
    }

    // We have to make sure that we drain the send queue back to a "normal"
    // size if it grows too big. At the same time we don't want to signal
    // the thread to be run again if we've got a pending notification for
    // the thread (an active command running which is waiting for the engine)
    // If the last command in the pipeline may be reordered we can add more
    if ((getSendQueueSize() < maxSendQueueSize) &&
        (!active || (cookies.back()->mayReorder() &&
                     cookies.size() < maxActiveCommands))) {
        enableReadEvent();
        if ((!active || numEvents == 0) && isPacketAvailable()) {
            triggerCallback();
        }
    } else {
        disableReadEvent();
    }
}

bool Connection::executeCommandsCallback() {
    using std::chrono::duration_cast;
    using std::chrono::microseconds;
    using std::chrono::nanoseconds;

    const auto start = std::chrono::steady_clock::now();

    shutdownIfSendQueueStuck(start);
    if (state == State::running) {
        try {
            // continue to run the state machine
            executeCommandPipeline();
        } catch (const std::exception& e) {
            setTerminationReason(std::string("Received exception: ") + e.what());
            shutdown();

            try {
                auto array = nlohmann::json::array();
                for (const auto& c : cookies) {
                    if (c && !c->empty()) {
                        array.push_back(c->toJSON());
                    }
                }
                LOG_WARNING(
                        "{}: exception occurred in runloop during packet "
                        "execution. Closing connection: {}. Cookies: {}",
                        getId(),
                        e.what(),
                        array.dump());
            } catch (const std::bad_alloc&) {
                LOG_WARNING(
                        "{}: exception occurred in runloop during packet "
                        "execution. Closing connection: {}",
                        getId(),
                        e.what());
            }
        }
    }

    if (isDCP() && state == State::running) {
        if (cookies.empty()) {
            throw std::runtime_error(
                    "Connection::executeCommandsCallback(): no cookies "
                    "available!");
        }
        if (cookies.front()->empty()) {
            // make sure we reset the privilege context
            cookies.front()->reset();
            const auto maxSendQueueSize =
                    Settings::instance().getMaxSendQueueSize();
            bool more = (getSendQueueSize() < maxSendQueueSize);
            while (more) {
                const auto ret = getBucket().getDcpIface()->step(
                        static_cast<const void*>(cookies.front().get()), this);
                switch (remapErrorCode(ret)) {
                case ENGINE_SUCCESS:
                    more = (getSendQueueSize() < maxSendQueueSize);
                    break;
                case ENGINE_EWOULDBLOCK:
                    more = false;
                    break;
                default:
                    LOG_WARNING(
                            R"({}: step returned {} - closing connection {})",
                            getId(),
                            std::to_string(ret),
                            getDescription());
                    if (ret == ENGINE_DISCONNECT) {
                        setTerminationReason("Engine forced disconnect");
                    }
                    shutdown();
                    more = false;
                }
            }
        }
    }

    const auto stop = std::chrono::steady_clock::now();
    const auto ns = duration_cast<nanoseconds>(stop - start);
    scheduler_info[getThread().index].add(duration_cast<microseconds>(ns));
    addCpuTime(ns);

    if (state != State::running) {
        if (state == State::closing) {
            externalAuthManager->remove(*this);
            close();
        }

        if (state == State::pending_close) {
            close();
        }

        if (state == State::immediate_close) {
            disassociate_bucket(*this);

            // Do the final cleanup of the connection:
            thread.notification.remove(this);
            // remove from pending-io list
            {
                std::lock_guard<std::mutex> lock(thread.pending_io.mutex);
                thread.pending_io.map.erase(this);
            }

            // delete the object
            return false;
        }
    }
    return true;
}

void Connection::rw_callback(bufferevent*, void* ctx) {
    auto& instance = *reinterpret_cast<Connection*>(ctx);
    auto& thread = instance.getThread();

    TRACE_LOCKGUARD_TIMED(thread.mutex,
                          "mutex",
                          "Connection::rw_callback::threadLock",
                          SlowMutexThreshold);
    // Remove the connection from the list of pending io's (in case the
    // object was scheduled to run in the dispatcher before the
    // callback for the worker thread is executed.
    //
    {
        std::lock_guard<std::mutex> lock(thread.pending_io.mutex);
        auto iter = thread.pending_io.map.find(&instance);
        if (iter != thread.pending_io.map.end()) {
            for (const auto& pair : iter->second) {
                if (pair.first) {
                    pair.first->setAiostat(pair.second);
                    pair.first->setEwouldblock(false);
                }
            }
            thread.pending_io.map.erase(iter);
        }
    }

    // Remove the connection from the notification list if it's there
    thread.notification.remove(&instance);
    if (!instance.executeCommandsCallback()) {
        conn_destroy(&instance);
    }
}

void Connection::event_callback(bufferevent*, short event, void* ctx) {
    auto& instance = *reinterpret_cast<Connection*>(ctx);
    bool term = false;

    if ((event & BEV_EVENT_EOF) == BEV_EVENT_EOF) {
        LOG_DEBUG("{}: Connection::on_event: Socket EOF", instance.getId());
        instance.setTerminationReason("Client closed connection");
        term = true;
    }

    if ((event & BEV_EVENT_ERROR) == BEV_EVENT_ERROR) {
        LOG_INFO("{}: Connection::on_event: Socket error: {}",
                 instance.getId(),
                 evutil_socket_error_to_string(EVUTIL_SOCKET_ERROR()));
        instance.setTerminationReason("Network error");
        term = true;
    }

    if (term) {
        auto& thread = instance.getThread();
        TRACE_LOCKGUARD_TIMED(thread.mutex,
                              "mutex",
                              "Connection::event_callback::threadLock",
                              SlowMutexThreshold);

        // Remove the connection from the list of pending io's (in case the
        // object was scheduled to run in the dispatcher before the
        // callback for the worker thread is executed.
        //
        {
            std::lock_guard<std::mutex> lock(thread.pending_io.mutex);
            auto iter = thread.pending_io.map.find(&instance);
            if (iter != thread.pending_io.map.end()) {
                for (const auto& pair : iter->second) {
                    if (pair.first) {
                        pair.first->setAiostat(pair.second);
                        pair.first->setEwouldblock(false);
                    }
                }
                thread.pending_io.map.erase(iter);
            }
        }

        // Remove the connection from the notification list if it's there
        thread.notification.remove(&instance);

        if (instance.state == State::running) {
            instance.shutdown();
        }

        if (!instance.executeCommandsCallback()) {
            conn_destroy(&instance);
        }
    }
}

void Connection::ssl_read_callback(bufferevent* bev, void* ctx) {
    auto& instance = *reinterpret_cast<Connection*>(ctx);
    // Lets inspect the certificate before we'll do anything further
    auto* ssl_st = bufferevent_openssl_get_ssl(bev);
    cb::openssl::unique_x509_ptr cert(SSL_get_peer_certificate(ssl_st));
    auto certResult = Settings::instance().lookupUser(cert.get());
    bool disconnect = false;
    switch (certResult.first) {
    case cb::x509::Status::NoMatch:
    case cb::x509::Status::Error:
        disconnect = true;
        break;
    case cb::x509::Status::NotPresent:
        if (Settings::instance().getClientCertMode() ==
            cb::x509::Mode::Mandatory) {
            disconnect = true;
        } else if (is_default_bucket_enabled()) {
            associate_bucket(instance, "default");
        }
        break;
    case cb::x509::Status::Success:
        if (!instance.tryAuthFromSslCert(certResult.second)) {
            disconnect = true;
            // Don't print an error message... already logged
            certResult.second.clear();
        }
    }

    if (disconnect) {
        if (certResult.first == cb::x509::Status::NotPresent) {
            audit_auth_failure(instance,
                               "Client did not provide an X.509 certificate");
            instance.setTerminationReason("Client did not provide an X.509 certificate");
        } else {
            audit_auth_failure(
                    instance,
                    "Failed to use client provided X.509 certificate");
            instance.setTerminationReason("Failed to use client provided X.509 certificate");
        }
        instance.shutdown();
        if (!certResult.second.empty()) {
            LOG_WARNING(
                    "{}: conn_ssl_init: disconnection client due to error [{}]",
                    instance.getId(),
                    certResult.second);
        }
    } else {
        LOG_INFO("{}: Using SSL cipher:{}",
                 instance.getId(),
                 SSL_get_cipher_name(ssl_st));
    }

    // update the callback to call the normal read callback
    bufferevent_setcb(bev,
                      Connection::rw_callback,
                      Connection::rw_callback,
                      Connection::event_callback,
                      ctx);

    // and let's call it to make sure we step through the state machinery
    Connection::rw_callback(bev, ctx);
}

void Connection::setAuthenticated(bool authenticated_) {
    Connection::authenticated = authenticated_;
    if (authenticated_) {
        updateDescription();
        privilegeContext = cb::rbac::createContext(user, "");
    } else {
        resetUsernameCache();
        privilegeContext = cb::rbac::PrivilegeContext{user.domain};
    }
}

bool Connection::tryAuthFromSslCert(const std::string& userName) {
    user.name.assign(userName);
    user.domain = cb::sasl::Domain::Local;

    try {
        auto context = cb::rbac::createInitialContext(user);
        setAuthenticated(true);
        setInternal(context.second);
        audit_auth_success(*this);
        LOG_INFO(
                "{}: Client {} authenticated as '{}' via X509 "
                "certificate",
                getId(),
                getPeername(),
                cb::UserDataView(user.name));
        // Connections authenticated by using X.509 certificates should not
        // be able to use SASL to change it's identity.
        saslAuthEnabled = false;
    } catch (const cb::rbac::NoSuchUserException& e) {
        setAuthenticated(false);
        LOG_WARNING("{}: User [{}] is not defined as a user in Couchbase",
                    getId(),
                    cb::UserDataView(e.what()));
        return false;
    }
    return true;
}

void Connection::triggerCallback() {
    const auto opt = BEV_TRIG_IGNORE_WATERMARKS | BEV_TRIG_DEFER_CALLBACKS;
    bufferevent_trigger(bev.get(), EV_READ, opt);
}

bool Connection::dcpUseWriteBuffer(size_t size) const {
    return isSslEnabled() && size < thread.scratch_buffer.size();
}

void Connection::copyToOutputStream(std::string_view data) {
    if (data.empty()) {
        return;
    }

    if (bufferevent_write(bev.get(), data.data(), data.size()) == -1) {
        throw std::bad_alloc();
    }

    totalSend += data.size();
}

static void sendbuffer_cleanup_cb(const void*, size_t, void* extra) {
    delete reinterpret_cast<SendBuffer*>(extra);
}

void Connection::chainDataToOutputStream(std::unique_ptr<SendBuffer> buffer) {
    if (!buffer || buffer->getPayload().empty()) {
        throw std::logic_error(
                "McbpConnection::chainDataToOutputStream: buffer must be set");
    }

    auto data = buffer->getPayload();
    if (evbuffer_add_reference(bufferevent_get_output(bev.get()),
                               data.data(),
                               data.size(),
                               sendbuffer_cleanup_cb,
                               buffer.get()) == -1) {
        throw std::bad_alloc();
    }

    // Buffer successfully added to libevent and the callback
    // (sendbuffer_cleanup_cb) will free the memory.
    // Move the ownership of the buffer!
    (void)buffer.release();
    totalSend += data.size();
}

Connection::Connection(FrontEndThread& thr)
    : socketDescriptor(INVALID_SOCKET),
      connectedToSystemPort(false),
      base(nullptr),
      thread(thr),
<<<<<<< HEAD
      peername("unknown"),
      sockname("unknown"),
=======
      peername(R"({"ip":"unknown","port":0})"),
      sockname(R"({"ip":"unknown","port":0})"),
      stateMachine(*this),
>>>>>>> b222b469
      max_reqs_per_event(Settings::instance().getRequestsPerEventNotification(
              EventPriority::Default)),
      ssl(false) {
    updateDescription();
    cookies.emplace_back(std::make_unique<Cookie>(*this));
    setConnectionId(peername.c_str());
    stats.conn_structs++;
}

Connection::Connection(SOCKET sfd,
                       event_base* b,
                       const ListeningPort& ifc,
                       FrontEndThread& thr)
    : socketDescriptor(sfd),
      connectedToSystemPort(ifc.system),
      base(b),
      thread(thr),
      parent_port(ifc.port),
<<<<<<< HEAD
      peername(cb::net::getpeername(socketDescriptor)),
      sockname(cb::net::getsockname(socketDescriptor)),
=======
      peername(cb::net::getPeerNameAsJson(socketDescriptor).dump()),
      sockname(cb::net::getSockNameAsJson(socketDescriptor).dump()),
      stateMachine(*this),
>>>>>>> b222b469
      max_reqs_per_event(Settings::instance().getRequestsPerEventNotification(
              EventPriority::Default)),
      ssl(ifc.isSslPort()) {
    setTcpNoDelay(true);
    updateDescription();
    cookies.emplace_back(std::make_unique<Cookie>(*this));
    setConnectionId(peername.c_str());

    const auto options = BEV_OPT_THREADSAFE | BEV_OPT_UNLOCK_CALLBACKS |
                         BEV_OPT_CLOSE_ON_FREE | BEV_OPT_DEFER_CALLBACKS;
    if (ssl) {
        bev.reset(bufferevent_openssl_socket_new(
                base,
                sfd,
                createSslStructure(ifc).release(),
                BUFFEREVENT_SSL_ACCEPTING,
                options));
        bufferevent_setcb(bev.get(),
                          Connection::ssl_read_callback,
                          Connection::rw_callback,
                          Connection::event_callback,
                          static_cast<void*>(this));
    } else {
        bev.reset(bufferevent_socket_new(base, sfd, options));
        bufferevent_setcb(bev.get(),
                          Connection::rw_callback,
                          Connection::rw_callback,
                          Connection::event_callback,
                          static_cast<void*>(this));
    }

    bufferevent_enable(bev.get(), EV_READ);
    stats.conn_structs++;
}

Connection::~Connection() {
    cb::audit::addSessionTerminated(*this);

    if (connectedToSystemPort) {
        --stats.system_conns;
    }
    if (authenticated && user.domain == cb::sasl::Domain::External) {
        externalAuthManager->logoff(user.name);
    }

    if (bev) {
        bev.reset();
        stats.curr_conns.fetch_sub(1, std::memory_order_relaxed);
    }

    --stats.conn_structs;
}

void Connection::setTerminationReason(std::string reason) {
    if (terminationReason.empty()) {
        terminationReason = std::move(reason);
    } else {
        terminationReason.append(";");
        terminationReason.append(reason);
    }
}

void Connection::setAgentName(std::string_view name) {
    auto size = std::min(name.size(), agentName.size() - 1);
    std::copy(name.begin(), name.begin() + size, agentName.begin());
    agentName[size] = '\0';
}

void Connection::setConnectionId(std::string_view uuid) {
    auto size = std::min(uuid.size(), connectionId.size() - 1);
    std::copy(uuid.begin(), uuid.begin() + size, connectionId.begin());
    // the uuid string shall always be zero terminated
    connectionId[size] = '\0';
}

size_t Connection::getNumberOfCookies() const {
    size_t ret = 0;
    for (const auto& cookie : cookies) {
        if (cookie) {
            ++ret;
        }
    }

    return ret;
}

bool Connection::isPacketAvailable() const {
    auto* event = bev.get();
    auto* input = bufferevent_get_input(event);
    auto size = evbuffer_get_length(input);
    if (size < sizeof(cb::mcbp::Header)) {
        return false;
    }

    const auto* header = reinterpret_cast<const cb::mcbp::Header*>(
            evbuffer_pullup(input, sizeof(cb::mcbp::Header)));
    if (header == nullptr) {
        throw std::runtime_error(
                "Connection::isPacketAvailable(): Failed to reallocate event "
                "input buffer: " +
                std::to_string(sizeof(cb::mcbp::Header)));
    }

    if (!header->isValid()) {
        audit_invalid_packet(*this, getAvailableBytes());
        throw std::runtime_error(
                "Connection::isPacketAvailable(): Invalid packet header "
                "detected");
    }

    const auto framesize = sizeof(*header) + header->getBodylen();
    if (size >= framesize) {
        // We've got the entire buffer available.. make sure it is continuous
        if (evbuffer_pullup(input, framesize) == nullptr) {
            throw std::runtime_error(
                    "Connection::isPacketAvailable(): Failed to reallocate "
                    "event input buffer: " +
                    std::to_string(framesize));
        }
        return true;
    }

    // We don't have the entire frame available.. Are we receiving an
    // incredible big packet so that we want to disconnect the client?
    if (framesize > Settings::instance().getMaxPacketSize()) {
        throw std::runtime_error(
                "Connection::isPacketAvailable(): The packet size " +
                std::to_string(framesize) +
                " exceeds the max allowed packet size " +
                std::to_string(Settings::instance().getMaxPacketSize()));
    }

    return false;
}

const cb::mcbp::Header& Connection::getPacket() const {
    // Drain all of the data available in bufferevent into the
    // socket read buffer
    auto* event = bev.get();
    auto* input = bufferevent_get_input(event);
    auto nb = evbuffer_get_length(input);
    if (nb < sizeof(cb::mcbp::Header)) {
        throw std::runtime_error(
                "Connection::getPacket(): packet not available");
    }

    return *reinterpret_cast<const cb::mcbp::Header*>(
            evbuffer_pullup(input, sizeof(cb::mcbp::Header)));
}

cb::const_byte_buffer Connection::getAvailableBytes(size_t max) const {
    auto* input = bufferevent_get_input(bev.get());
    auto nb = std::min(evbuffer_get_length(input), max);
    return {evbuffer_pullup(input, nb), nb};
}

bool Connection::processServerEvents() {
    if (server_events.empty()) {
        return false;
    }

    const auto before = state;

    // We're waiting for the next command to arrive from the client
    // and we've got a server event to process. Let's start
    // processing the server events (which might toggle our state)
    if (server_events.front()->execute(*this)) {
        server_events.pop();
    }

    return state != before;
}

void Connection::close() {
    bool ewb = false;
    uint32_t rc = refcount;

    for (auto& cookie : cookies) {
        if (cookie) {
            rc += cookie->getRefcount();
            if (cookie->isEwouldblock()) {
                ewb = true;
                break;
            } else {
                cookie->reset();
            }
        }
    }

    if (state == State::closing) {
        // We don't want any network notifications anymore. Start by disabling
        // all read notifications (We may have data in the write buffers we
        // want to send. It seems like we don't immediately send the data over
        // the socket when writing to a bufferevent. it is scheduled to be sent
        // once we return from the dispatch function for the read event. If
        // we nuke the connection now, the error message we tried to send back
        // to the client won't be sent).
        disableReadEvent();
        cb::net::shutdown(socketDescriptor, SHUT_RD);
    }

    // Notify interested parties that the connection is currently being
    // disconnected
    propagateDisconnect();

    if (isDCP()) {
        // DCP channels work a bit different.. they use the refcount
        // to track if it has a reference in the engine
        ewb = false;
    }

    if (rc > 1 || ewb || havePendingData()) {
        state = State::pending_close;
    } else {
        state = State::immediate_close;
    }
}

void Connection::propagateDisconnect() const {
    for (auto& cookie : cookies) {
        if (cookie) {
            getBucket().getEngine().disconnect(cookie.get());
        }
    }
}

bool Connection::signalIfIdle() {
    for (const auto& c : cookies) {
        if (c && !c->empty() && c->isEwouldblock()) {
            return false;
        }
    }

    if (state != State::immediate_close) {
        thread.notification.push(this);
        notify_thread(thread);
        return true;
    }
    return false;
}

void Connection::setPriority(Connection::Priority priority_) {
    priority.store(priority_);
    switch (priority_) {
    case Priority::High:
        max_reqs_per_event =
                Settings::instance().getRequestsPerEventNotification(
                        EventPriority::High);
        return;
    case Priority::Medium:
        max_reqs_per_event =
                Settings::instance().getRequestsPerEventNotification(
                        EventPriority::Medium);
        return;
    case Priority::Low:
        max_reqs_per_event =
                Settings::instance().getRequestsPerEventNotification(
                        EventPriority::Low);
        return;
    }
    throw std::invalid_argument("Unknown priority: " +
                                std::to_string(int(priority_)));
}

bool Connection::selectedBucketIsXattrEnabled() const {
    // The unit tests call this method with no bucket
    if (bucketIndex == 0) {
        return Settings::instance().isXattrEnabled();
    }
    return Settings::instance().isXattrEnabled() &&
           getBucketEngine().isXattrEnabled();
}

void Connection::disableReadEvent() {
    if ((bufferevent_get_enabled(bev.get()) & EV_READ) == EV_READ) {
        if (bufferevent_disable(bev.get(), EV_READ) == -1) {
            throw std::runtime_error(
                    "McbpConnection::disableReadEvent: Failed to disable read "
                    "events");
        }
    }
}

void Connection::enableReadEvent() {
    if ((bufferevent_get_enabled(bev.get()) & EV_READ) == 0) {
        if (bufferevent_enable(bev.get(), EV_READ) == -1) {
            throw std::runtime_error(
                    "McbpConnection::enableReadEvent: Failed to enable read "
                    "events");
        }
    }
}

bool Connection::havePendingData() const {
    if (sendQueueInfo.term) {
        return false;
    }

    return getSendQueueSize() != 0;
}

size_t Connection::getSendQueueSize() const {
    return evbuffer_get_length(bufferevent_get_output(bev.get()));
}

void Connection::sendResponseHeaders(Cookie& cookie,
                                     cb::mcbp::Status status,
                                     std::string_view extras,
                                     std::string_view key,
                                     std::size_t value_len,
                                     uint8_t datatype) {
    static_assert(sizeof(FrontEndThread::scratch_buffer) >
                          (sizeof(cb::mcbp::Response) + 3),
                  "scratch buffer too small");
    const auto& request = cookie.getRequest();
    auto wbuf = cb::char_buffer{thread.scratch_buffer.data(),
                                thread.scratch_buffer.size()};
    auto& response = *reinterpret_cast<cb::mcbp::Response*>(wbuf.data());

    response.setOpcode(request.getClientOpcode());
    response.setExtlen(gsl::narrow_cast<uint8_t>(extras.size()));
    response.setDatatype(cb::mcbp::Datatype(datatype));
    response.setStatus(status);
    response.setOpaque(request.getOpaque());
    response.setCas(cookie.getCas());

    if (cookie.getConnection().isTracingEnabled() &&
        cookie.isTracingEnabled()) {
        // When tracing is enabled we'll be using the alternative
        // response header where we inject the framing header.
        // For now we'll just hard-code the adding of the bytes
        // for the tracing info.
        //
        // Moving forward we should get a builder for encoding the
        // framing header (but do that the next time we need to add
        // something so that we have a better understanding on how
        // we need to do that (it could be that we need to modify
        // an already existing section etc).
        response.setMagic(cb::mcbp::Magic::AltClientResponse);
        // The framing extras when we just include the tracing information
        // is 3 bytes. 1 byte with id and length, then the 2 bytes
        // containing the actual data.
        const uint8_t framing_extras_size = MCBP_TRACING_RESPONSE_SIZE;
        const uint8_t tracing_framing_id = 0x02;

        wbuf.data()[2] = framing_extras_size; // framing header extras 3 bytes
        wbuf.data()[3] = gsl::narrow_cast<uint8_t>(key.size());
        response.setBodylen(value_len + extras.size() + key.size() +
                            framing_extras_size);

        auto& tracer = cookie.getTracer();
        const auto val = htons(tracer.getEncodedMicros());
        auto* ptr = wbuf.data() + sizeof(cb::mcbp::Response);
        *ptr = tracing_framing_id;
        ptr++;
        memcpy(ptr, &val, sizeof(val));
        wbuf = {wbuf.data(), sizeof(cb::mcbp::Response) + framing_extras_size};
    } else {
        response.setMagic(cb::mcbp::Magic::ClientResponse);
        response.setKeylen(gsl::narrow_cast<uint16_t>(key.size()));
        response.setFramingExtraslen(0);
        response.setBodylen(value_len + extras.size() + key.size());
        wbuf = {wbuf.data(), sizeof(cb::mcbp::Response)};
    }

    if (Settings::instance().getVerbose() > 1) {
        auto* header = reinterpret_cast<const cb::mcbp::Header*>(wbuf.data());
        try {
            LOG_TRACE("<{} Sending: {}", getId(), header->toJSON(true).dump());
        } catch (const std::exception&) {
            // Failed.. do a raw dump instead
            LOG_TRACE("<{} Sending: {}",
                      getId(),
                      cb::to_hex({reinterpret_cast<const uint8_t*>(wbuf.data()),
                                  sizeof(cb::mcbp::Header)}));
        }
    }

    // if we can fit the key and extras in the scratch buffer lets copy them
    // in to avoid the extra mutex lock
    if ((wbuf.size() + extras.size() + key.size()) <
        thread.scratch_buffer.size()) {
        std::copy(extras.begin(), extras.end(), wbuf.end());
        wbuf = {wbuf.data(), wbuf.size() + extras.size()};
        std::copy(key.begin(), key.end(), wbuf.end());
        wbuf = {wbuf.data(), wbuf.size() + key.size()};
        copyToOutputStream({wbuf.data(), wbuf.size()});
    } else {
        // Copy the data to the output stream
        copyToOutputStream({wbuf.data(), wbuf.size()});
        copyToOutputStream(extras);
        copyToOutputStream(key);
    }
    ++getBucket().responseCounters[uint16_t(status)];
}

void Connection::sendResponse(Cookie& cookie,
                              cb::mcbp::Status status,
                              std::string_view extras,
                              std::string_view key,
                              std::string_view value,
                              uint8_t datatype,
                              std::unique_ptr<SendBuffer> sendbuffer) {
    sendResponseHeaders(cookie, status, extras, key, value.size(), datatype);
    if (sendbuffer) {
        if (sendbuffer->getPayload().size() != value.size()) {
            throw std::runtime_error(
                    "Connection::sendResponse: The sendbuffers payload must "
                    "match the value encoded in the response");
        }
        chainDataToOutputStream(std::move(sendbuffer));
    } else {
        cookie.getConnection().copyToOutputStream(value);
    }
}

ENGINE_ERROR_CODE Connection::add_packet_to_send_pipe(
        cb::const_byte_buffer packet) {
    try {
        copyToOutputStream(packet);
    } catch (const std::bad_alloc&) {
        return ENGINE_E2BIG;
    }

    return ENGINE_SUCCESS;
}

////////////////////////////////////////////////////////////////////////////
//                                                                        //
//                   DCP Message producer interface                       //
//                                                                        //
////////////////////////////////////////////////////////////////////////////

ENGINE_ERROR_CODE Connection::get_failover_log(uint32_t opaque, Vbid vbucket) {
    cb::mcbp::Request req = {};
    req.setMagic(cb::mcbp::Magic::ClientRequest);
    req.setOpcode(cb::mcbp::ClientOpcode::DcpGetFailoverLog);
    req.setOpaque(opaque);
    req.setVBucket(vbucket);

    return add_packet_to_send_pipe(req.getFrame());
}

ENGINE_ERROR_CODE Connection::stream_req(uint32_t opaque,
                                         Vbid vbucket,
                                         uint32_t flags,
                                         uint64_t start_seqno,
                                         uint64_t end_seqno,
                                         uint64_t vbucket_uuid,
                                         uint64_t snap_start_seqno,
                                         uint64_t snap_end_seqno,
                                         const std::string& request_value) {
    using Framebuilder = cb::mcbp::FrameBuilder<cb::mcbp::Request>;
    using cb::mcbp::Request;
    using cb::mcbp::request::DcpStreamReqPayload;

    auto size = sizeof(Request) + sizeof(DcpStreamReqPayload) +
                request_value.size();

    std::vector<uint8_t> buffer(size);

    Framebuilder builder({buffer.data(), buffer.size()});
    builder.setMagic(cb::mcbp::Magic::ClientRequest);
    builder.setOpcode(cb::mcbp::ClientOpcode::DcpStreamReq);
    builder.setOpaque(opaque);
    builder.setVBucket(vbucket);

    DcpStreamReqPayload payload;
    payload.setFlags(flags);
    payload.setStartSeqno(start_seqno);
    payload.setEndSeqno(end_seqno);
    payload.setVbucketUuid(vbucket_uuid);
    payload.setSnapStartSeqno(snap_start_seqno);
    payload.setSnapEndSeqno(snap_end_seqno);

    builder.setExtras(
            {reinterpret_cast<const uint8_t*>(&payload), sizeof(payload)});

    if (request_value.empty()) {
        builder.setValue(request_value);
    }

    return add_packet_to_send_pipe(builder.getFrame()->getFrame());
}

ENGINE_ERROR_CODE Connection::add_stream_rsp(uint32_t opaque,
                                             uint32_t dialogopaque,
                                             cb::mcbp::Status status) {
    cb::mcbp::response::DcpAddStreamPayload extras;
    extras.setOpaque(dialogopaque);
    cb::mcbp::ResponseBuilder builder(thread.getScratchBuffer());
    builder.setMagic(cb::mcbp::Magic::ClientResponse);
    builder.setOpcode(cb::mcbp::ClientOpcode::DcpAddStream);
    builder.setStatus(status);
    builder.setOpaque(opaque);
    builder.setExtras(extras.getBuffer());

    return add_packet_to_send_pipe(builder.getFrame()->getFrame());
}

ENGINE_ERROR_CODE Connection::marker_rsp(uint32_t opaque,
                                         cb::mcbp::Status status) {
    cb::mcbp::Response response{};
    response.setMagic(cb::mcbp::Magic::ClientResponse);
    response.setOpcode(cb::mcbp::ClientOpcode::DcpSnapshotMarker);
    response.setExtlen(0);
    response.setStatus(status);
    response.setBodylen(0);
    response.setOpaque(opaque);

    return add_packet_to_send_pipe(
            {reinterpret_cast<const uint8_t*>(&response), sizeof(response)});
}

ENGINE_ERROR_CODE Connection::set_vbucket_state_rsp(uint32_t opaque,
                                                    cb::mcbp::Status status) {
    cb::mcbp::ResponseBuilder builder(thread.getScratchBuffer());
    builder.setMagic(cb::mcbp::Magic::ClientResponse);
    builder.setOpcode(cb::mcbp::ClientOpcode::DcpSetVbucketState);
    builder.setStatus(status);
    builder.setOpaque(opaque);

    return add_packet_to_send_pipe(builder.getFrame()->getFrame());
}

ENGINE_ERROR_CODE Connection::stream_end(uint32_t opaque,
                                         Vbid vbucket,
                                         cb::mcbp::DcpStreamEndStatus status,
                                         cb::mcbp::DcpStreamId sid) {
    using Framebuilder = cb::mcbp::FrameBuilder<cb::mcbp::Request>;
    Framebuilder builder(thread.getScratchBuffer());
    builder.setMagic(sid ? cb::mcbp::Magic::AltClientRequest
                         : cb::mcbp::Magic::ClientRequest);
    builder.setOpcode(cb::mcbp::ClientOpcode::DcpStreamEnd);
    builder.setOpaque(opaque);
    builder.setVBucket(vbucket);

    cb::mcbp::request::DcpStreamEndPayload payload;
    payload.setStatus(status);

    builder.setExtras(
            {reinterpret_cast<const uint8_t*>(&payload), sizeof(payload)});

    if (sid) {
        cb::mcbp::DcpStreamIdFrameInfo framedSid(sid);
        builder.setFramingExtras(framedSid.getBuf());
    }

    return add_packet_to_send_pipe(builder.getFrame()->getFrame());
}

ENGINE_ERROR_CODE Connection::marker(uint32_t opaque,
                                     Vbid vbucket,
                                     uint64_t start_seqno,
                                     uint64_t end_seqno,
                                     uint32_t flags,
                                     std::optional<uint64_t> hcs,
                                     std::optional<uint64_t> mvs,
                                     std::optional<uint64_t> timestamp,
                                     cb::mcbp::DcpStreamId sid) {
    using Framebuilder = cb::mcbp::FrameBuilder<cb::mcbp::Request>;
    using cb::mcbp::Request;
    using cb::mcbp::request::DcpSnapshotMarkerV1Payload;
    using cb::mcbp::request::DcpSnapshotMarkerV2_1Value;
    using cb::mcbp::request::DcpSnapshotMarkerV2xPayload;

    // Allocate the buffer to be big enough for all cases, which will be the
    // v2.0 packet
    const auto size = sizeof(Request) + sizeof(cb::mcbp::DcpStreamIdFrameInfo) +
                      sizeof(DcpSnapshotMarkerV2xPayload) +
                      sizeof(DcpSnapshotMarkerV2_1Value);
    std::vector<uint8_t> buffer(size);

    Framebuilder builder({buffer.data(), buffer.size()});
    builder.setMagic(sid ? cb::mcbp::Magic::AltClientRequest
                         : cb::mcbp::Magic::ClientRequest);
    builder.setOpcode(cb::mcbp::ClientOpcode::DcpSnapshotMarker);
    builder.setOpaque(opaque);
    builder.setVBucket(vbucket);

    if (sid) {
        cb::mcbp::DcpStreamIdFrameInfo framedSid(sid);
        builder.setFramingExtras(framedSid.getBuf());
    }

    cb::mcbp::DcpSnapshotMarker marker(
            start_seqno, end_seqno, flags, hcs, mvs, timestamp);
    marker.encode(builder);

    return add_packet_to_send_pipe(builder.getFrame()->getFrame());
}

ENGINE_ERROR_CODE Connection::mutation(uint32_t opaque,
                                       cb::unique_item_ptr it,
                                       Vbid vbucket,
                                       uint64_t by_seqno,
                                       uint64_t rev_seqno,
                                       uint32_t lock_time,
                                       uint8_t nru,
                                       cb::mcbp::DcpStreamId sid) {
    item_info info;
    if (!bucket_get_item_info(*this, it.get(), &info)) {
        LOG_WARNING("{}: Failed to get item info", getId());
        return ENGINE_FAILED;
    }

    char* root = reinterpret_cast<char*>(info.value[0].iov_base);
    std::string_view value{root, info.value[0].iov_len};

    auto key = info.key;
    // The client doesn't support collections, so must not send an encoded key
    if (!isCollectionsSupported()) {
        key = key.makeDocKeyWithoutCollectionID();
    }

    cb::mcbp::request::DcpMutationPayload extras(
            by_seqno,
            rev_seqno,
            info.flags,
            gsl::narrow<uint32_t>(info.exptime),
            lock_time,
            nru);

    cb::mcbp::DcpStreamIdFrameInfo frameExtras(sid);

    const auto total = sizeof(extras) + key.size() + value.size() +
                       (sid ? sizeof(cb::mcbp::DcpStreamIdFrameInfo) : 0) +
                       sizeof(cb::mcbp::Request);
    if (dcpUseWriteBuffer(total)) {
        cb::mcbp::RequestBuilder builder(thread.getScratchBuffer());
        builder.setMagic(sid ? cb::mcbp::Magic::AltClientRequest
                             : cb::mcbp::Magic::ClientRequest);
        builder.setOpcode(cb::mcbp::ClientOpcode::DcpMutation);
        if (sid) {
            builder.setFramingExtras(frameExtras.getBuf());
        }
        builder.setExtras(extras.getBuffer());
        builder.setKey({key.data(), key.size()});
        builder.setValue(value);
        builder.setOpaque(opaque);
        builder.setVBucket(vbucket);
        builder.setCas(info.cas);
        builder.setDatatype(cb::mcbp::Datatype(info.datatype));

        copyToOutputStream(builder.getFrame()->getFrame());
        return ENGINE_SUCCESS;
    }

    cb::mcbp::Request req = {};
    req.setMagic(sid ? cb::mcbp::Magic::AltClientRequest
                     : cb::mcbp::Magic::ClientRequest);
    req.setOpcode(cb::mcbp::ClientOpcode::DcpMutation);
    req.setExtlen(gsl::narrow<uint8_t>(sizeof(extras)));
    req.setKeylen(gsl::narrow<uint16_t>(key.size()));
    req.setBodylen(gsl::narrow<uint32_t>(
            sizeof(extras) + key.size() + value.size() +
            (sid ? sizeof(cb::mcbp::DcpStreamIdFrameInfo) : 0)));
    req.setOpaque(opaque);
    req.setVBucket(vbucket);
    req.setCas(info.cas);
    req.setDatatype(cb::mcbp::Datatype(info.datatype));

    if (sid) {
        req.setFramingExtraslen(sizeof(cb::mcbp::DcpStreamIdFrameInfo));
    }

    try {
        // Add the header
        copyToOutputStream(
                {reinterpret_cast<const uint8_t*>(&req), sizeof(req)});
        if (sid) {
            copyToOutputStream(frameExtras.getBuf());
        }
        copyToOutputStream(extras.getBuffer());

        // Add the key
        copyToOutputStream({key.data(), key.size()});

        // Add the value
        if (!value.empty()) {
            if (value.size() > SendBuffer::MinimumDataSize) {
                auto sendbuffer = std::make_unique<ItemSendBuffer>(
                        std::move(it), value, getBucket());
                chainDataToOutputStream(std::move(sendbuffer));
            } else {
                copyToOutputStream(value);
            }
        }
    } catch (const std::bad_alloc&) {
        /// We might have written a partial message into the buffer so
        /// we need to disconnect the client
        return ENGINE_DISCONNECT;
    }

    return ENGINE_SUCCESS;
}

ENGINE_ERROR_CODE Connection::deletionInner(const item_info& info,
                                            cb::const_byte_buffer packet,
                                            const DocKey& key) {
    try {
        copyToOutputStream(packet);
        copyToOutputStream({key.data(), key.size()});
        copyToOutputStream(
                {reinterpret_cast<const char*>(info.value[0].iov_base),
                 info.nbytes});
    } catch (const std::bad_alloc&) {
        // We might have written a partial message into the buffer so
        // we need to disconnect the client
        return ENGINE_DISCONNECT;
    }

    return ENGINE_SUCCESS;
}

ENGINE_ERROR_CODE Connection::deletion(uint32_t opaque,
                                       cb::unique_item_ptr it,
                                       Vbid vbucket,
                                       uint64_t by_seqno,
                                       uint64_t rev_seqno,
                                       cb::mcbp::DcpStreamId sid) {
    item_info info;
    if (!bucket_get_item_info(*this, it.get(), &info)) {
        LOG_WARNING("{}: Connection::deletion: Failed to get item info",
                    getId());
        return ENGINE_FAILED;
    }

    auto key = info.key;
    if (!isCollectionsSupported()) {
        key = info.key.makeDocKeyWithoutCollectionID();
    }
    char* root = reinterpret_cast<char*>(info.value[0].iov_base);
    std::string_view value{root, info.value[0].iov_len};

    cb::mcbp::DcpStreamIdFrameInfo frameInfo(sid);
    cb::mcbp::request::DcpDeletionV1Payload extdata(by_seqno, rev_seqno);

    const auto total = sizeof(extdata) + key.size() + value.size() +
                       (sid ? sizeof(cb::mcbp::DcpStreamIdFrameInfo) : 0) +
                       sizeof(cb::mcbp::Request);

    if (dcpUseWriteBuffer(total)) {
        cb::mcbp::RequestBuilder builder(thread.getScratchBuffer());

        builder.setMagic(sid ? cb::mcbp::Magic::AltClientRequest
                             : cb::mcbp::Magic::ClientRequest);
        builder.setOpcode(cb::mcbp::ClientOpcode::DcpDeletion);
        if (sid) {
            builder.setFramingExtras(frameInfo.getBuf());
        }
        builder.setExtras(extdata.getBuffer());
        builder.setKey({key.data(), key.size()});
        builder.setValue(value);
        builder.setOpaque(opaque);
        builder.setVBucket(vbucket);
        builder.setCas(info.cas);
        builder.setDatatype(cb::mcbp::Datatype(info.datatype));

        copyToOutputStream(builder.getFrame()->getFrame());
        return ENGINE_SUCCESS;
    }

    using cb::mcbp::Request;
    using cb::mcbp::request::DcpDeletionV1Payload;
    std::array<uint8_t,
               sizeof(Request) + sizeof(DcpDeletionV1Payload) +
                       sizeof(cb::mcbp::DcpStreamIdFrameInfo)>
            blob;
    auto& req = *reinterpret_cast<Request*>(blob.data());
    req.setMagic(sid ? cb::mcbp::Magic::AltClientRequest
                     : cb::mcbp::Magic::ClientRequest);
    req.setOpcode(cb::mcbp::ClientOpcode::DcpDeletion);
    req.setExtlen(gsl::narrow<uint8_t>(sizeof(DcpDeletionV1Payload)));
    req.setKeylen(gsl::narrow<uint16_t>(key.size()));
    req.setBodylen(gsl::narrow<uint32_t>(
            sizeof(DcpDeletionV1Payload) + key.size() + info.nbytes +
            (sid ? sizeof(cb::mcbp::DcpStreamIdFrameInfo) : 0)));
    req.setOpaque(opaque);
    req.setVBucket(vbucket);
    req.setCas(info.cas);
    req.setDatatype(cb::mcbp::Datatype(info.datatype));

    auto* ptr = blob.data() + sizeof(Request);
    if (sid) {
        auto buf = frameInfo.getBuf();
        std::copy(buf.begin(), buf.end(), ptr);
        ptr += buf.size();
        req.setFramingExtraslen(buf.size());
    }

    std::copy(extdata.getBuffer().begin(), extdata.getBuffer().end(), ptr);
    cb::const_byte_buffer packetBuffer{
            blob.data(),
            sizeof(Request) + sizeof(DcpDeletionV1Payload) +
                    (sid ? sizeof(cb::mcbp::DcpStreamIdFrameInfo) : 0)};

    return deletionInner(info, packetBuffer, key);
}

ENGINE_ERROR_CODE Connection::deletion_v2(uint32_t opaque,
                                          cb::unique_item_ptr it,
                                          Vbid vbucket,
                                          uint64_t by_seqno,
                                          uint64_t rev_seqno,
                                          uint32_t delete_time,
                                          cb::mcbp::DcpStreamId sid) {
    item_info info;
    if (!bucket_get_item_info(*this, it.get(), &info)) {
        LOG_WARNING("{}: Connection::deletion_v2: Failed to get item info",
                    getId());
        return ENGINE_FAILED;
    }

    auto key = info.key;
    if (!isCollectionsSupported()) {
        key = info.key.makeDocKeyWithoutCollectionID();
    }

    cb::mcbp::request::DcpDeletionV2Payload extras(
            by_seqno, rev_seqno, delete_time);
    cb::mcbp::DcpStreamIdFrameInfo frameInfo(sid);
    char* root = reinterpret_cast<char*>(info.value[0].iov_base);
    std::string_view value{root, info.value[0].iov_len};

    const auto total = sizeof(extras) + key.size() + value.size() +
                       (sid ? sizeof(cb::mcbp::DcpStreamIdFrameInfo) : 0) +
                       sizeof(cb::mcbp::Request);

    if (dcpUseWriteBuffer(total)) {
        cb::mcbp::RequestBuilder builder(thread.getScratchBuffer());
        builder.setMagic(sid ? cb::mcbp::Magic::AltClientRequest
                             : cb::mcbp::Magic::ClientRequest);
        builder.setOpcode(cb::mcbp::ClientOpcode::DcpDeletion);
        if (sid) {
            builder.setFramingExtras(frameInfo.getBuf());
        }
        builder.setExtras(extras.getBuffer());
        builder.setKey({key.data(), key.size()});
        builder.setValue(value);
        builder.setOpaque(opaque);
        builder.setVBucket(vbucket);
        builder.setCas(info.cas);
        builder.setDatatype(cb::mcbp::Datatype(info.datatype));
        copyToOutputStream(builder.getFrame()->getFrame());
        return ENGINE_SUCCESS;
    }

    // Make blob big enough for either delete or expiry
    std::array<uint8_t,
               sizeof(cb::mcbp::Request) + sizeof(extras) + sizeof(frameInfo)>
            blob = {};
    const size_t payloadLen = sizeof(extras);
    const size_t frameInfoLen = sid ? sizeof(frameInfo) : 0;

    auto& req = *reinterpret_cast<cb::mcbp::Request*>(blob.data());
    req.setMagic(sid ? cb::mcbp::Magic::AltClientRequest
                     : cb::mcbp::Magic::ClientRequest);

    req.setOpcode(cb::mcbp::ClientOpcode::DcpDeletion);
    req.setExtlen(gsl::narrow<uint8_t>(payloadLen));
    req.setKeylen(gsl::narrow<uint16_t>(key.size()));
    req.setBodylen(gsl::narrow<uint32_t>(payloadLen +
                                         gsl::narrow<uint16_t>(key.size()) +
                                         info.nbytes + frameInfoLen));
    req.setOpaque(opaque);
    req.setVBucket(vbucket);
    req.setCas(info.cas);
    req.setDatatype(cb::mcbp::Datatype(info.datatype));
    auto size = sizeof(cb::mcbp::Request);
    auto* ptr = blob.data() + size;
    if (sid) {
        auto buf = frameInfo.getBuf();
        std::copy(buf.begin(), buf.end(), ptr);
        ptr += buf.size();
        size += buf.size();
    }

    auto buffer = extras.getBuffer();
    std::copy(buffer.begin(), buffer.end(), ptr);
    size += buffer.size();

    return deletionInner(info, {blob.data(), size}, key);
}

ENGINE_ERROR_CODE Connection::expiration(uint32_t opaque,
                                         cb::unique_item_ptr it,
                                         Vbid vbucket,
                                         uint64_t by_seqno,
                                         uint64_t rev_seqno,
                                         uint32_t delete_time,
                                         cb::mcbp::DcpStreamId sid) {
    item_info info;
    if (!bucket_get_item_info(*this, it.get(), &info)) {
        LOG_WARNING("{}: Connection::expiration: Failed to get item info",
                    getId());
        return ENGINE_FAILED;
    }

    auto key = info.key;
    if (!isCollectionsSupported()) {
        key = info.key.makeDocKeyWithoutCollectionID();
    }

    cb::mcbp::request::DcpExpirationPayload extras(
            by_seqno, rev_seqno, delete_time);
    cb::mcbp::DcpStreamIdFrameInfo frameInfo(sid);
    char* root = reinterpret_cast<char*>(info.value[0].iov_base);
    std::string_view value{root, info.value[0].iov_len};

    const auto total = sizeof(extras) + key.size() + value.size() +
                       (sid ? sizeof(cb::mcbp::DcpStreamIdFrameInfo) : 0) +
                       sizeof(cb::mcbp::Request);

    if (dcpUseWriteBuffer(total)) {
        cb::mcbp::RequestBuilder builder(thread.getScratchBuffer());
        builder.setMagic(sid ? cb::mcbp::Magic::AltClientRequest
                             : cb::mcbp::Magic::ClientRequest);
        builder.setOpcode(cb::mcbp::ClientOpcode::DcpExpiration);
        if (sid) {
            builder.setFramingExtras(frameInfo.getBuf());
        }
        builder.setExtras(extras.getBuffer());
        builder.setKey({key.data(), key.size()});
        builder.setValue(value);
        builder.setOpaque(opaque);
        builder.setVBucket(vbucket);
        builder.setCas(info.cas);
        builder.setDatatype(cb::mcbp::Datatype(info.datatype));
        copyToOutputStream(builder.getFrame()->getFrame());
        return ENGINE_SUCCESS;
    }

    // Make blob big enough for either delete or expiry
    std::array<uint8_t,
               sizeof(cb::mcbp::Request) + sizeof(extras) + sizeof(frameInfo)>
            blob = {};
    const size_t payloadLen = sizeof(extras);
    const size_t frameInfoLen = sid ? sizeof(frameInfo) : 0;

    auto& req = *reinterpret_cast<cb::mcbp::Request*>(blob.data());
    req.setMagic(sid ? cb::mcbp::Magic::AltClientRequest
                     : cb::mcbp::Magic::ClientRequest);

    req.setOpcode(cb::mcbp::ClientOpcode::DcpExpiration);
    req.setExtlen(gsl::narrow<uint8_t>(payloadLen));
    req.setKeylen(gsl::narrow<uint16_t>(key.size()));
    req.setBodylen(gsl::narrow<uint32_t>(payloadLen +
                                         gsl::narrow<uint16_t>(key.size()) +
                                         info.nbytes + frameInfoLen));
    req.setOpaque(opaque);
    req.setVBucket(vbucket);
    req.setCas(info.cas);
    req.setDatatype(cb::mcbp::Datatype(info.datatype));
    auto size = sizeof(cb::mcbp::Request);
    auto* ptr = blob.data() + size;
    if (sid) {
        auto buf = frameInfo.getBuf();
        std::copy(buf.begin(), buf.end(), ptr);
        ptr += buf.size();
        size += buf.size();
    }

    auto buffer = extras.getBuffer();
    std::copy(buffer.begin(), buffer.end(), ptr);
    size += buffer.size();

    return deletionInner(info, {blob.data(), size}, key);
}

ENGINE_ERROR_CODE Connection::set_vbucket_state(uint32_t opaque,
                                                Vbid vbucket,
                                                vbucket_state_t st) {
    if (!is_valid_vbucket_state_t(st)) {
        return ENGINE_EINVAL;
    }

    cb::mcbp::request::DcpSetVBucketState extras;
    extras.setState(static_cast<uint8_t>(st));
    cb::mcbp::RequestBuilder builder(thread.getScratchBuffer());
    builder.setMagic(cb::mcbp::Magic::ClientRequest);
    builder.setOpcode(cb::mcbp::ClientOpcode::DcpSetVbucketState);
    builder.setOpaque(opaque);
    builder.setVBucket(vbucket);
    builder.setExtras(extras.getBuffer());

    return add_packet_to_send_pipe(builder.getFrame()->getFrame());
}

ENGINE_ERROR_CODE Connection::noop(uint32_t opaque) {
    cb::mcbp::RequestBuilder builder(thread.getScratchBuffer());
    builder.setMagic(cb::mcbp::Magic::ClientRequest);
    builder.setOpcode(cb::mcbp::ClientOpcode::DcpNoop);
    builder.setOpaque(opaque);

    return add_packet_to_send_pipe(builder.getFrame()->getFrame());
}

ENGINE_ERROR_CODE Connection::buffer_acknowledgement(uint32_t opaque,
                                                     Vbid vbucket,
                                                     uint32_t buffer_bytes) {
    cb::mcbp::request::DcpBufferAckPayload extras;
    extras.setBufferBytes(buffer_bytes);
    cb::mcbp::RequestBuilder builder(thread.getScratchBuffer());
    builder.setMagic(cb::mcbp::Magic::ClientRequest);
    builder.setOpcode(cb::mcbp::ClientOpcode::DcpBufferAcknowledgement);
    builder.setOpaque(opaque);
    builder.setVBucket(vbucket);
    builder.setExtras(extras.getBuffer());

    return add_packet_to_send_pipe(builder.getFrame()->getFrame());
}

ENGINE_ERROR_CODE Connection::control(uint32_t opaque,
                                      std::string_view key,
                                      std::string_view value) {
    std::vector<uint8_t> buffer;
    buffer.resize(sizeof(cb::mcbp::Request) + key.size() + value.size());
    cb::mcbp::RequestBuilder builder({buffer.data(), buffer.size()});

    builder.setMagic(cb::mcbp::Magic::ClientRequest);
    builder.setOpcode(cb::mcbp::ClientOpcode::DcpControl);
    builder.setOpaque(opaque);
    builder.setKey({reinterpret_cast<const uint8_t*>(key.data()), key.size()});
    builder.setValue(
            {reinterpret_cast<const uint8_t*>(value.data()), value.size()});
    return add_packet_to_send_pipe(builder.getFrame()->getFrame());
}

ENGINE_ERROR_CODE Connection::system_event(uint32_t opaque,
                                           Vbid vbucket,
                                           mcbp::systemevent::id event,
                                           uint64_t bySeqno,
                                           mcbp::systemevent::version version,
                                           cb::const_byte_buffer key,
                                           cb::const_byte_buffer eventData,
                                           cb::mcbp::DcpStreamId sid) {
    cb::mcbp::request::DcpSystemEventPayload extras(bySeqno, event, version);
    std::vector<uint8_t> buffer;
    buffer.resize(sizeof(cb::mcbp::Request) + sizeof(extras) + key.size() +
                  eventData.size() + sizeof(cb::mcbp::DcpStreamIdFrameInfo));
    cb::mcbp::RequestBuilder builder({buffer.data(), buffer.size()});

    builder.setMagic(sid ? cb::mcbp::Magic::AltClientRequest
                         : cb::mcbp::Magic::ClientRequest);
    builder.setOpcode(cb::mcbp::ClientOpcode::DcpSystemEvent);
    builder.setOpaque(opaque);
    builder.setVBucket(vbucket);
    builder.setDatatype(cb::mcbp::Datatype::Raw);
    builder.setExtras(extras.getBuffer());
    if (sid) {
        cb::mcbp::DcpStreamIdFrameInfo framedSid(sid);
        builder.setFramingExtras(framedSid.getBuf());
    }
    builder.setKey(key);
    builder.setValue(eventData);

    return add_packet_to_send_pipe(builder.getFrame()->getFrame());
}

ENGINE_ERROR_CODE Connection::get_error_map(uint32_t opaque, uint16_t version) {
    cb::mcbp::request::GetErrmapPayload body;
    body.setVersion(version);
    cb::mcbp::RequestBuilder builder(thread.getScratchBuffer());
    builder.setMagic(cb::mcbp::Magic::ClientRequest);
    builder.setOpcode(cb::mcbp::ClientOpcode::GetErrorMap);
    builder.setOpaque(opaque);
    builder.setValue(body.getBuffer());

    return add_packet_to_send_pipe(builder.getFrame()->getFrame());
}

ENGINE_ERROR_CODE Connection::prepare(uint32_t opaque,
                                      cb::unique_item_ptr it,
                                      Vbid vbucket,
                                      uint64_t by_seqno,
                                      uint64_t rev_seqno,
                                      uint32_t lock_time,
                                      uint8_t nru,
                                      DocumentState document_state,
                                      cb::durability::Level level) {
    item_info info;
    if (!bucket_get_item_info(*this, it.get(), &info)) {
        LOG_WARNING("{}: Connection::prepare: Failed to get item info",
                    getId());
        return ENGINE_FAILED;
    }

    char* root = reinterpret_cast<char*>(info.value[0].iov_base);
    std::string_view buffer{root, info.value[0].iov_len};

    auto key = info.key;

    // The client doesn't support collections, so must not send an encoded key
    if (!isCollectionsSupported()) {
        key = key.makeDocKeyWithoutCollectionID();
    }

    cb::mcbp::request::DcpPreparePayload extras(
            by_seqno,
            rev_seqno,
            info.flags,
            gsl::narrow<uint32_t>(info.exptime),
            lock_time,
            nru);
    if (document_state == DocumentState::Deleted) {
        extras.setDeleted(uint8_t(1));
    }
    extras.setDurabilityLevel(level);

    size_t total = sizeof(extras) + key.size() + buffer.size() +
                   sizeof(cb::mcbp::Request);
    if (dcpUseWriteBuffer(total)) {
        // Format a local copy and send
        cb::mcbp::RequestBuilder builder(thread.getScratchBuffer());
        builder.setMagic(cb::mcbp::Magic::ClientRequest);
        builder.setOpcode(cb::mcbp::ClientOpcode::DcpPrepare);
        builder.setExtras(extras.getBuffer());
        builder.setKey({key.data(), key.size()});
        builder.setOpaque(opaque);
        builder.setVBucket(vbucket);
        builder.setCas(info.cas);
        builder.setDatatype(cb::mcbp::Datatype(info.datatype));
        builder.setValue(buffer);
        copyToOutputStream(builder.getFrame()->getFrame());
        return ENGINE_SUCCESS;
    }

    cb::mcbp::Request req = {};
    req.setMagic(cb::mcbp::Magic::ClientRequest);
    req.setOpcode(cb::mcbp::ClientOpcode::DcpPrepare);
    req.setExtlen(gsl::narrow<uint8_t>(sizeof(extras)));
    req.setKeylen(gsl::narrow<uint16_t>(key.size()));
    req.setBodylen(
            gsl::narrow<uint32_t>(sizeof(extras) + key.size() + buffer.size()));
    req.setOpaque(opaque);
    req.setVBucket(vbucket);
    req.setCas(info.cas);
    req.setDatatype(cb::mcbp::Datatype(info.datatype));

    try {
        // Add the header
        copyToOutputStream(
                {reinterpret_cast<const uint8_t*>(&req), sizeof(req)});
        copyToOutputStream(
                {reinterpret_cast<const uint8_t*>(&extras), sizeof(extras)});

        // Add the key
        copyToOutputStream({key.data(), key.size()});

        // Add the value
        if (!buffer.empty()) {
            if (buffer.size() > SendBuffer::MinimumDataSize) {
                auto sendbuffer = std::make_unique<ItemSendBuffer>(
                        std::move(it), buffer, getBucket());
                chainDataToOutputStream(std::move(sendbuffer));
            } else {
                copyToOutputStream(buffer);
            }
        }
    } catch (const std::bad_alloc&) {
        /// We might have written a partial message into the buffer so
        /// we need to disconnect the client
        return ENGINE_DISCONNECT;
    }

    return ENGINE_SUCCESS;
}

ENGINE_ERROR_CODE Connection::seqno_acknowledged(uint32_t opaque,
                                                 Vbid vbucket,
                                                 uint64_t prepared_seqno) {
    cb::mcbp::request::DcpSeqnoAcknowledgedPayload extras(prepared_seqno);
    cb::mcbp::RequestBuilder builder(thread.getScratchBuffer());
    builder.setMagic(cb::mcbp::Magic::ClientRequest);
    builder.setOpcode(cb::mcbp::ClientOpcode::DcpSeqnoAcknowledged);
    builder.setOpaque(opaque);
    builder.setVBucket(vbucket);
    builder.setExtras(extras.getBuffer());
    return add_packet_to_send_pipe(builder.getFrame()->getFrame());
}

ENGINE_ERROR_CODE Connection::commit(uint32_t opaque,
                                     Vbid vbucket,
                                     const DocKey& key_,
                                     uint64_t prepare_seqno,
                                     uint64_t commit_seqno) {
    cb::mcbp::request::DcpCommitPayload extras(prepare_seqno, commit_seqno);
    auto key = key_;
    if (!isCollectionsSupported()) {
        // The client doesn't support collections, don't send an encoded key
        key = key.makeDocKeyWithoutCollectionID();
    }
    const size_t totalBytes =
            sizeof(cb::mcbp::Request) + sizeof(extras) + key.size();
    std::vector<uint8_t> buffer(totalBytes);
    cb::mcbp::RequestBuilder builder({buffer.data(), buffer.size()});
    builder.setMagic(cb::mcbp::Magic::ClientRequest);
    builder.setOpcode(cb::mcbp::ClientOpcode::DcpCommit);
    builder.setOpaque(opaque);
    builder.setVBucket(vbucket);
    builder.setExtras(extras.getBuffer());
    builder.setKey(std::string_view(key));
    return add_packet_to_send_pipe(builder.getFrame()->getFrame());
}

ENGINE_ERROR_CODE Connection::abort(uint32_t opaque,
                                    Vbid vbucket,
                                    const DocKey& key_,
                                    uint64_t prepared_seqno,
                                    uint64_t abort_seqno) {
    cb::mcbp::request::DcpAbortPayload extras(prepared_seqno, abort_seqno);
    auto key = key_;
    if (!isCollectionsSupported()) {
        // The client doesn't support collections, don't send an encoded key
        key = key.makeDocKeyWithoutCollectionID();
    }
    const size_t totalBytes =
            sizeof(cb::mcbp::Request) + sizeof(extras) + key.size();
    std::vector<uint8_t> buffer(totalBytes);
    cb::mcbp::RequestBuilder builder({buffer.data(), buffer.size()});
    builder.setMagic(cb::mcbp::Magic::ClientRequest);
    builder.setOpcode(cb::mcbp::ClientOpcode::DcpAbort);
    builder.setOpaque(opaque);
    builder.setVBucket(vbucket);
    builder.setExtras(extras.getBuffer());
    builder.setKey(std::string_view(key));
    return add_packet_to_send_pipe(builder.getFrame()->getFrame());
}

ENGINE_ERROR_CODE Connection::oso_snapshot(uint32_t opaque,
                                           Vbid vbucket,
                                           uint32_t flags,
                                           cb::mcbp::DcpStreamId sid) {
    cb::mcbp::request::DcpOsoSnapshotPayload extras(flags);
    const size_t totalBytes = sizeof(cb::mcbp::Request) + sizeof(extras) +
                              sizeof(cb::mcbp::DcpStreamIdFrameInfo);
    std::vector<uint8_t> buffer(totalBytes);
    cb::mcbp::RequestBuilder builder({buffer.data(), buffer.size()});
    builder.setMagic(sid ? cb::mcbp::Magic::AltClientRequest
                         : cb::mcbp::Magic::ClientRequest);
    builder.setOpcode(cb::mcbp::ClientOpcode::DcpOsoSnapshot);
    builder.setOpaque(opaque);
    builder.setVBucket(vbucket);
    builder.setExtras(extras.getBuffer());
    if (sid) {
        cb::mcbp::DcpStreamIdFrameInfo framedSid(sid);
        builder.setFramingExtras(framedSid.getBuf());
    }
    return add_packet_to_send_pipe(builder.getFrame()->getFrame());
}

ENGINE_ERROR_CODE Connection::seqno_advanced(uint32_t opaque,
                                             Vbid vbucket,
                                             uint64_t seqno,
                                             cb::mcbp::DcpStreamId sid) {
    cb::mcbp::request::DcpSeqnoAdvancedPayload extras(seqno);
    const size_t totalBytes = sizeof(cb::mcbp::Request) + sizeof(extras) +
                              sizeof(cb::mcbp::DcpStreamIdFrameInfo);
    std::vector<uint8_t> buffer(totalBytes);
    cb::mcbp::RequestBuilder builder({buffer.data(), buffer.size()});
    builder.setMagic(sid ? cb::mcbp::Magic::AltClientRequest
                         : cb::mcbp::Magic::ClientRequest);
    builder.setOpcode(cb::mcbp::ClientOpcode::DcpSeqnoAdvanced);
    builder.setOpaque(opaque);
    builder.setVbucket(vbucket);
    builder.setExtras(extras.getBuffer());
    if (sid) {
        cb::mcbp::DcpStreamIdFrameInfo frameSid(sid);
        builder.setFramingExtras(frameSid.getBuf());
    }

    return add_packet_to_send_pipe(builder.getFrame()->getFrame());
}
////////////////////////////////////////////////////////////////////////////
//                                                                        //
//               End DCP Message producer interface                       //
//                                                                        //
////////////////////////////////////////////////////////////////////////////<|MERGE_RESOLUTION|>--- conflicted
+++ resolved
@@ -974,14 +974,8 @@
       connectedToSystemPort(false),
       base(nullptr),
       thread(thr),
-<<<<<<< HEAD
-      peername("unknown"),
-      sockname("unknown"),
-=======
       peername(R"({"ip":"unknown","port":0})"),
       sockname(R"({"ip":"unknown","port":0})"),
-      stateMachine(*this),
->>>>>>> b222b469
       max_reqs_per_event(Settings::instance().getRequestsPerEventNotification(
               EventPriority::Default)),
       ssl(false) {
@@ -1000,14 +994,8 @@
       base(b),
       thread(thr),
       parent_port(ifc.port),
-<<<<<<< HEAD
-      peername(cb::net::getpeername(socketDescriptor)),
-      sockname(cb::net::getsockname(socketDescriptor)),
-=======
       peername(cb::net::getPeerNameAsJson(socketDescriptor).dump()),
       sockname(cb::net::getSockNameAsJson(socketDescriptor).dump()),
-      stateMachine(*this),
->>>>>>> b222b469
       max_reqs_per_event(Settings::instance().getRequestsPerEventNotification(
               EventPriority::Default)),
       ssl(ifc.isSslPort()) {
