/* -*- Mode: C++; tab-width: 4; c-basic-offset: 4; indent-tabs-mode: nil -*- */
/*
 *     Copyright 2017 Couchbase, Inc.
 *
 *   Licensed under the Apache License, Version 2.0 (the "License");
 *   you may not use this file except in compliance with the License.
 *   You may obtain a copy of the License at
 *
 *       http://www.apache.org/licenses/LICENSE-2.0
 *
 *   Unless required by applicable law or agreed to in writing, software
 *   distributed under the License is distributed on an "AS IS" BASIS,
 *   WITHOUT WARRANTIES OR CONDITIONS OF ANY KIND, either express or implied.
 *   See the License for the specific language governing permissions and
 *   limitations under the License.
 */
#include "ssl_context.h"

#include "memcached.h"
#include "runtime.h"
#include "settings.h"
#include "ssl_utils.h"

#include <logger/logger.h>
#include <nlohmann/json.hpp>
#include <platform/socket.h>
#include <platform/strerror.h>
#include <utilities/logtags.h>

SslContext::~SslContext() {
    if (enabled) {
        disable();
    }
}

int SslContext::accept() {
    return SSL_accept(client);
}

int SslContext::getError(int errormask) const {
    return SSL_get_error(client, errormask);
}

int SslContext::read(void* buf, int num) {
    return SSL_read(client, buf, num);
}

int SslContext::write(const void* buf, int num) {
    return SSL_write(client, buf, num);
}

bool SslContext::havePendingInputData() {
    if (isEnabled()) {
        // Move any data in the memory buffer over to the ssl pipe
        drainInputSocketBuf();
        return SSL_pending(client) > 0;
    }
    return false;
}

bool SslContext::enable(const std::string& cert, const std::string& pkey) {
    const auto& settings = Settings::instance();
    ctx = SSL_CTX_new(SSLv23_server_method());
<<<<<<< HEAD
    SSL_CTX_set_options(ctx, settings.getSslProtocolMask());
=======
    SSL_CTX_set_mode(ctx,
                     SSL_MODE_ACCEPT_MOVING_WRITE_BUFFER |
                             SSL_MODE_ENABLE_PARTIAL_WRITE);
    set_ssl_ctx_protocol_mask(ctx);
>>>>>>> f2ca6c9b

    /* @todo don't read files, but use in-memory-copies */
    if (!SSL_CTX_use_certificate_chain_file(ctx, cert.c_str()) ||
        !SSL_CTX_use_PrivateKey_file(ctx, pkey.c_str(), SSL_FILETYPE_PEM)) {
        LOG_WARNING("Failed to use SSL cert {} and pkey {}",
                    cb::UserDataView(cert),
                    cb::UserDataView(pkey));
        return false;
    }

    try {
        set_ssl_ctx_ciphers(ctx,
                            settings.getSslCipherList(),
                            settings.getSslCipherSuites());
    } catch (const std::runtime_error& error) {
        LOG_WARNING("{}", error.what());
        return false;
    }

    int ssl_flags = 0;
    switch (settings.getClientCertMode()) {
    case cb::x509::Mode::Mandatory:
        ssl_flags |= SSL_VERIFY_FAIL_IF_NO_PEER_CERT;
    // FALLTHROUGH
    case cb::x509::Mode::Enabled: {
        ssl_flags |= SSL_VERIFY_PEER;
        STACK_OF(X509_NAME)* certNames = SSL_load_client_CA_file(cert.c_str());
        if (certNames == NULL) {
            LOG_WARNING("Failed to read SSL cert {}", cb::UserDataView(cert));
            return false;
        }
        SSL_CTX_set_client_CA_list(ctx, certNames);
        SSL_CTX_load_verify_locations(ctx, cert.c_str(), nullptr);
        SSL_CTX_set_verify(ctx, ssl_flags, nullptr);
        break;
    }
    case cb::x509::Mode::Disabled:
        break;
    }

    enabled = true;
    error = false;
    client = nullptr;

    try {
        inputPipe.ensureCapacity(settings.getBioDrainBufferSize());
        outputPipe.ensureCapacity(settings.getBioDrainBufferSize());
    } catch (const std::bad_alloc&) {
        return false;
    }

    BIO_new_bio_pair(&application,
                     Settings::instance().getBioDrainBufferSize(),
                     &network,
                     Settings::instance().getBioDrainBufferSize());

    client = SSL_new(ctx);
    SSL_set_bio(client, application, application);

    return true;
}

std::pair<cb::x509::Status, std::string> SslContext::getCertUserName() {
    cb::openssl::unique_x509_ptr cert(SSL_get_peer_certificate(client));
    return Settings::instance().lookupUser(cert.get());
}

void SslContext::disable() {
    if (network != nullptr) {
        BIO_free_all(network);
    }
    if (client != nullptr) {
        SSL_free(client);
    }
    error = false;
    if (ctx != nullptr) {
        SSL_CTX_free(ctx);
    }
    enabled = false;
}

bool SslContext::drainInputSocketBuf() {
    if (!inputPipe.empty()) {
        auto* bio = network;
        auto n =
                inputPipe.consume([bio](cb::const_byte_buffer data) -> ssize_t {
                    return BIO_write(
                            bio, data.data(), gsl::narrow<int>(data.size()));
                });

        if (n > 0) {
            // We did move some data
            return true;
        }
    }

    return false;
}

void SslContext::drainBioRecvPipe(SOCKET sfd) {
    bool stop;

    do {
        // Try to move data from our internal buffer to the SSL pipe
        stop = !drainInputSocketBuf();

        // If there is room in the input pipe (the internal buffer for read)
        // try to read out as much as possible from the socket
        if (!inputPipe.full()) {
            auto n = inputPipe.produce([sfd](cb::byte_buffer data) -> ssize_t {
                return cb::net::recv(sfd,
                                     reinterpret_cast<char*>(data.data()),
                                     data.size(),
                                     0);
            });
            if (n > 0) {
                totalRecv += n;
                // We did receive some data... move it into the BIO
                stop = false;
            } else {
                if (n == 0) {
                    error = true; /* read end shutdown */
                } else {
                    if (!cb::net::is_blocking(cb::net::get_socket_error())) {
                        error = true;
                    }
                }
            }
        }

        // As long as we moved some data (from the socket to our internal buffer
        // or from our internal buffer to the BIO) we should keep on moving
        // data.
    } while (!stop);

    // At this time there is:
    //   * either no more data to receive (everything is moved into the
    //     BIO object
    //   * The BIO object is full and the input pipe is:
    //       * full - there may be more data on the network
    //       * not full - there is no more data to read from the network
}

void SslContext::drainBioSendPipe(SOCKET sfd) {
    bool stop;

    do {
        stop = true;
        // Try to move data from our internal buffer to the socket
        if (!outputPipe.empty()) {
            auto n = outputPipe.consume(
                    [sfd](cb::const_byte_buffer data) -> ssize_t {
                        return cb::net::send(
                                sfd,
                                reinterpret_cast<const char*>(data.data()),
                                data.size(),
                                0);
                    });

            if (n > 0) {
                totalSend += n;
                // We did move some data
                stop = false;
            } else {
                if (n == -1) {
                    auto err = cb::net::get_socket_error();
                    if (!cb::net::is_blocking(err)) {
                        LOG_WARNING(
                                "Failed to write, and not due to blocking: {}",
                                cb_strerror(err));
                        error = true;
                    }
                }
                return;
            }
        }

        if (!outputPipe.full()) {
            auto* bio = network;
            auto n = outputPipe.produce([bio](cb::byte_buffer data) -> ssize_t {
                return BIO_read(
                        bio, data.data(), gsl::narrow<int>(data.size()));
            });

            if (n > 0) {
                // We did move data
                stop = false;
            }
        }
        // As long as we moved some data (from the internal buffer to the
        // socket or from the BIO to our internal buffer) we should keep on
        // moving data.
    } while (!stop);

    // At this time there is:
    //   * There is no more data to send
    //   * The socket buffer is full
}

void SslContext::dumpCipherList(uint32_t id) const {
    nlohmann::json array;

    int ii = 0;
    const char* cipher;
    while ((cipher = SSL_get_cipher_list(client, ii++)) != nullptr) {
        array.push_back(cipher);
    }

    LOG_DEBUG("{}: Using SSL ciphers: {}", id, array.dump());
}

nlohmann::json SslContext::toJSON() const {
    nlohmann::json obj;

    obj["enabled"] = enabled;
    if (enabled) {
        obj["connected"] = connected;
        obj["error"] = error;
        obj["total_recv"] = totalRecv;
        obj["total_send"] = totalSend;
    }

    return obj;
}

const char* SslContext::getCurrentCipherName() const {
    return SSL_get_cipher_name(client);
}<|MERGE_RESOLUTION|>--- conflicted
+++ resolved
@@ -61,14 +61,10 @@
 bool SslContext::enable(const std::string& cert, const std::string& pkey) {
     const auto& settings = Settings::instance();
     ctx = SSL_CTX_new(SSLv23_server_method());
-<<<<<<< HEAD
     SSL_CTX_set_options(ctx, settings.getSslProtocolMask());
-=======
     SSL_CTX_set_mode(ctx,
                      SSL_MODE_ACCEPT_MOVING_WRITE_BUFFER |
                              SSL_MODE_ENABLE_PARTIAL_WRITE);
-    set_ssl_ctx_protocol_mask(ctx);
->>>>>>> f2ca6c9b
 
     /* @todo don't read files, but use in-memory-copies */
     if (!SSL_CTX_use_certificate_chain_file(ctx, cert.c_str()) ||
