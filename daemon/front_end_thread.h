/*
 *     Copyright 2018-Present Couchbase, Inc.
 *
 *   Use of this software is governed by the Business Source License included
 *   in the file licenses/BSL-Couchbase.txt.  As of the Change Date specified
 *   in that file, in accordance with the Business Source License, use of this
 *   software will be governed by the Apache License, Version 2.0, included in
 *   the file licenses/APL2.txt.
 */

#pragma once

#include "auditd/src/audit_event_filter.h"
#include "ssl_utils.h"
#include <folly/Synchronized.h>
#include <folly/io/async/EventBase.h>
#include <memcached/engine_error.h>
#include <platform/platform_thread.h>
#include <platform/sized_buffer.h>
#include <platform/socket.h>
#include <subdoc/operations.h>
#include <array>
#include <atomic>
#include <memory>
#include <mutex>
#include <queue>
#include <unordered_map>
#include <vector>

namespace cb::json {
class SyntaxValidator;
}

class Cookie;
class Connection;
class ListeningPort;
struct thread_stats;

struct FrontEndThread {
    FrontEndThread();
    ~FrontEndThread();

    /// unique ID of this thread
    std::thread thread;

    /// The event base used by this thread
    folly::EventBase eventBase;

    /**
     * Dispatches a new connection to the worker thread by using round
     * robin.
     *
     * @param sfd the socket to use
     * @param descr The description of the port it is listening to
     */
    static void dispatch(SOCKET sfd, std::shared_ptr<ListeningPort> descr);

    /// Mutex to lock protect access to this object.
    std::mutex mutex;

    /// index of this thread in the threads array
    size_t index = 0;

    /**
     * Shared sub-document operation for all connections serviced by this
     * thread
     */
    Subdoc::Operation subdoc_op;

    /// Check to see if the data in view is valid JSON and update
    /// the bucket histogram (and cookie trace scope) with time spent
    /// for JSON validation
    bool isValidJson(Cookie& cookie, std::string_view view);

    bool isValidJson(Cookie& cookie, cb::const_byte_buffer view) {
        return isValidJson(
                cookie,
                {reinterpret_cast<const char*>(view.data()), view.size()});
    }

    /// Use the JSON SyntaxValidator to validate the XATTR blob
    bool isXattrBlobValid(std::string_view view);

    /// Is the thread running or not
    std::atomic_bool running{false};

    /// A temporary buffer the connections may utilize (never expect anything
    /// about the content of the buffer (expect it to be overwritten when your
    /// method returns) (It is currently big enough to keep a protocol
    /// header, frame extras, extras and key.. make sure that you don't
    /// change that or things will break)
    std::array<char, 2048> scratch_buffer;

    cb::char_buffer getScratchBuffer() const {
        return cb::char_buffer{const_cast<char*>(scratch_buffer.data()),
                               scratch_buffer.size()};
    }

<<<<<<< HEAD
    /**
     * Iterate over all of the front end threads and run the callback
     *
     * @param callback The callback method to call in the thread context
     * @param wait set to true if the calling method should block and wait
     *             for the execution to complete
     */
    static void forEach(std::function<void(FrontEndThread&)> callback,
                        bool wait = false);

    /**
     * Register the DCP connection bound to this front end thread to
     * the list of DCP connections to notify as part of each tick (note
     * only connections subjected to throttling will be recorded)
     *
     * @param connection The connection (must be bound to this thread)
     */
    void maybeRegisterThrottleableDcpConnection(Connection& connection);

    /**
     * Remove the DCP connection from the list of DCP connections to notify
     * as part of throttling ticks.
     *
     * @param connection The connection to remove
     */
    void removeThrottleableDcpConnection(Connection& connection);

    /**
     * Iterate over all registered DCP connections and call the provided
     * callback
     *
     * @param callback The callback to call for each connection
     */
    void iterateThrottleableDcpConnections(
            std::function<void(Connection&)> callback);
=======
    /// We have a bug where we can end up in a hang situation during shutdown
    /// and stuck in a tight loop logging (and flooding) the log files.
    /// While trying to solve that bug let's reduce the amount being logged
    /// so that we only log every 5 second (so that we can find the root cause
    /// of the problem)
    time_t shutdown_next_log = 0;
    /**
     * Check to see if the provided event should be filtered out for the
     * provided user.
     *
     * @param id The event to check
     * @param user The user to check
     * @return true if the event should be dropped, false if it should be
     *              submitted to the audit daemon.
     */
    bool is_audit_event_filtered_out(uint32_t id,
                                     const cb::rbac::UserIdent& user);
>>>>>>> 3f9b21f2

protected:
    void dispatch_new_connections();

    /**
     * The dispatcher accepts new clients and needs to dispatch them
     * to the worker threads. In order to do so we use the ConnectionQueue
     * where the dispatcher allocates the items and push on to the queue,
     * and the actual worker thread pop's the items off and start
     * serving them.
     */
    class ConnectionQueue {
    public:
        struct Entry {
            Entry(SOCKET sock, std::shared_ptr<ListeningPort> descr)
                : sock(sock), descr(std::move(descr)) {
            }
            SOCKET sock;
            std::shared_ptr<ListeningPort> descr;
        };
        ~ConnectionQueue();
        void push(SOCKET sock, std::shared_ptr<ListeningPort> descr);
        void swap(std::vector<Entry>& other);

    protected:
        folly::Synchronized<std::vector<Entry>, std::mutex> connections;
    } new_conn_queue;

<<<<<<< HEAD
    /// Shared validator used by all connections serviced by this thread
    /// when they need to validate a JSON document
    std::unique_ptr<cb::json::SyntaxValidator> validator;

    /// A list of all DCP connections bound this thread
    std::deque<std::reference_wrapper<Connection>> dcp_connections;
=======
    /// The audit event filter used by this thread
    std::unique_ptr<AuditEventFilter> auditEventFilter;
>>>>>>> 3f9b21f2
};

class Hdr1sfMicroSecHistogram;

extern std::vector<Hdr1sfMicroSecHistogram> scheduler_info;<|MERGE_RESOLUTION|>--- conflicted
+++ resolved
@@ -96,7 +96,6 @@
                                scratch_buffer.size()};
     }
 
-<<<<<<< HEAD
     /**
      * Iterate over all of the front end threads and run the callback
      *
@@ -132,13 +131,7 @@
      */
     void iterateThrottleableDcpConnections(
             std::function<void(Connection&)> callback);
-=======
-    /// We have a bug where we can end up in a hang situation during shutdown
-    /// and stuck in a tight loop logging (and flooding) the log files.
-    /// While trying to solve that bug let's reduce the amount being logged
-    /// so that we only log every 5 second (so that we can find the root cause
-    /// of the problem)
-    time_t shutdown_next_log = 0;
+
     /**
      * Check to see if the provided event should be filtered out for the
      * provided user.
@@ -150,7 +143,6 @@
      */
     bool is_audit_event_filtered_out(uint32_t id,
                                      const cb::rbac::UserIdent& user);
->>>>>>> 3f9b21f2
 
 protected:
     void dispatch_new_connections();
@@ -179,17 +171,15 @@
         folly::Synchronized<std::vector<Entry>, std::mutex> connections;
     } new_conn_queue;
 
-<<<<<<< HEAD
     /// Shared validator used by all connections serviced by this thread
     /// when they need to validate a JSON document
     std::unique_ptr<cb::json::SyntaxValidator> validator;
 
     /// A list of all DCP connections bound this thread
     std::deque<std::reference_wrapper<Connection>> dcp_connections;
-=======
+
     /// The audit event filter used by this thread
     std::unique_ptr<AuditEventFilter> auditEventFilter;
->>>>>>> 3f9b21f2
 };
 
 class Hdr1sfMicroSecHistogram;
