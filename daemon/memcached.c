--- conflicted
+++ resolved
@@ -6842,23 +6842,12 @@
          * response to arrive. Lets set up a _write_ notification,
          * since that'll most likely be true really soon.
          */
-        int block = (c->rbytes > 0);
+        int block = (c->read.bytes > 0);
 
         if (c->ssl.enabled) {
             char dummy;
             block |= SSL_peek(c->ssl.client, &dummy, 1);
         }
-<<<<<<< HEAD
-        STATS_NOKEY(c, conn_yields);
-        if (c->read.bytes > 0 || ssl_peek > 0) {
-            /* We have already read in data into the input buffer,
-               so libevent will most likely not signal read events
-               on the socket (unless more data is available. As a
-               hack we should just put in a request to write data,
-               because that should be possible ;-)
-            */
-=======
-
         /*
          * DCP and TAP connections is different from normal
          * connections in the way that they may not even get data from
@@ -6867,7 +6856,6 @@
         block |= c->dcp || (c->tap_iterator != NULL);
 
         if (block) {
->>>>>>> 4424e903
             if (!update_event(c, EV_WRITE | EV_PERSIST)) {
                 settings.extensions.logger->log(EXTENSION_LOG_WARNING,
                                                 c, "Couldn't update event");
