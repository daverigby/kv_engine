/* -*- Mode: C++; tab-width: 4; c-basic-offset: 4; indent-tabs-mode: nil -*- */
/*
 *  memcached - memory caching daemon
 *
 *       http://www.danga.com/memcached/
 *
 *  Copyright 2003 Danga Interactive, Inc.  All rights reserved.
 *
 *  Use and distribution licensed under the BSD license.  See
 *  the LICENSE file for full text.
 *
 *  Authors:
 *      Anatoly Vorobey <mellon@pobox.com>
 *      Brad Fitzpatrick <brad@danga.com>
 */

#include "memcached.h"
#include "alloc_hooks.h"
#include "buckets.h"
#include "cmdline.h"
#include "connections.h"
#include "cookie.h"
#include "debug_helpers.h"
#include "doc_pre_expiry.h"
#include "enginemap.h"
#include "executor.h"
#include "executorpool.h"
#include "external_auth_manager_thread.h"
#include "front_end_thread.h"
#include "ioctl.h"
#include "libevent_locking.h"
#include "listening_port.h"
#include "log_macros.h"
#include "logger/logger.h"
#include "mc_time.h"
#include "mcaudit.h"
#include "mcbp_executors.h"
#include "mcbp_topkeys.h"
#include "mcbp_validators.h"
#include "mcbpdestroybuckettask.h"
#include "memcached/audit_interface.h"
#include "memcached_openssl.h"
#include "network_interface.h"
#include "opentracing.h"
#include "parent_monitor.h"
#include "protocol/mcbp/engine_errc_2_mcbp.h"
#include "protocol/mcbp/engine_wrapper.h"
#include "runtime.h"
#include "server_socket.h"
#include "session_cas.h"
#include "settings.h"
#include "stats.h"
#include "topkeys.h"
#include "tracing.h"
#include "utilities/terminate_handler.h"

#include <cbsasl/logging.h>
#include <cbsasl/mechanism.h>
#include <event2/thread.h>
#include <mcbp/mcbp.h>
#include <memcached/rbac.h>
#include <memcached/server_bucket_iface.h>
#include <memcached/server_cookie_iface.h>
#include <memcached/server_core_iface.h>
#include <memcached/server_document_iface.h>
#include <memcached/server_log_iface.h>
#include <memcached/util.h>
#include <nlohmann/json.hpp>
#include <phosphor/phosphor.h>
#include <platform/cbassert.h>
#include <platform/dirutils.h>
#include <platform/interrupt.h>
#include <platform/socket.h>
#include <platform/strerror.h>
#include <platform/sysinfo.h>
#include <utilities/breakpad.h>
#include <gsl/gsl>

#include <cerrno>
#include <chrono>
#include <memory>
#include <thread>
#include <csignal>
#include <cstddef>
#include <cstdio>
#include <cstdlib>
#include <cstring>
#include <ctime>
#include <vector>

#if HAVE_LIBNUMA
#include <numa.h>
#endif
#ifdef WIN32
#include <Winbase.h> // For SetDllDirectory
#else
#include <netinet/tcp.h> // For TCP_NODELAY etc
#endif

/**
 * All of the buckets in couchbase is stored in this array.
 */
static std::mutex buckets_lock;
std::array<Bucket, cb::limits::TotalBuckets + 1> all_buckets;

void bucketsForEach(std::function<bool(Bucket&, void*)> fn, void *arg) {
    std::lock_guard<std::mutex> all_bucket_lock(buckets_lock);
    for (Bucket& bucket : all_buckets) {
        bool do_break = false;
        std::lock_guard<std::mutex> guard(bucket.mutex);
        if (bucket.state == Bucket::State::Ready) {
            if (!fn(bucket, arg)) {
                do_break = true;
            }
        }
        if (do_break) {
            break;
        }
    }
}

std::atomic<bool> memcached_shutdown;

std::unique_ptr<cb::ExecutorPool> executorPool;

/* Mutex for global stats */
std::mutex stats_mutex;

/// The maximum number of file handles we may have. During startup
/// we'll try to increase the allowed number of file handles to the
/// limit specified for the current user.
static size_t max_file_handles;

/*
 * forward declarations
 */
static void register_callback(EngineIface* eh,
                              ENGINE_EVENT_TYPE type,
                              EVENT_CALLBACK cb,
                              const void* cb_data);

static void create_listen_sockets();

/* stats */
static void stats_init();

/* defaults */
static void settings_init();

static bool server_socket(const std::string& tag,
                          const std::string& host,
                          in_port_t port,
                          bool system_port,
                          const std::string& sslkey,
                          const std::string& sslcert,
                          NetworkInterface::Protocol iv4,
                          NetworkInterface::Protocol iv6);

/** exported globals **/
struct stats stats;

/** file scope variables **/
std::vector<std::unique_ptr<ServerSocket>> listen_conn;
std::atomic_bool check_listen_conn;

static struct event_base *main_base;

static engine_event_handler_array_t engine_event_handlers;

/*
 * MB-12470 requests an easy way to see when (some of) the statistics
 * counters were reset. This functions grabs the current time and tries
 * to format it to the current timezone by using ctime_r/s (which adds
 * a newline at the end for some obscure reason which we'll need to
 * strip off).
 *
 * This function expects that the stats lock is held by the caller to get
 * a "sane" result (otherwise one thread may see a garbled version), but
 * no crash will occur since the buffer is big enough and always zero
 * terminated.
 */
char reset_stats_time[80];
static void set_stats_reset_time()
{
    time_t now = time(nullptr);
#ifdef WIN32
    ctime_s(reset_stats_time, sizeof(reset_stats_time), &now);
#else
    ctime_r(&now, reset_stats_time);
#endif
    char *ptr = strchr(reset_stats_time, '\n');
    if (ptr) {
        *ptr = '\0';
    }
}

void disassociate_bucket(Connection& connection) {
    Bucket& b = connection.getBucket();
    std::lock_guard<std::mutex> guard(b.mutex);
    b.clients--;

    connection.setBucketIndex(0);

    if (b.clients == 0 && b.state == Bucket::State::Destroying) {
        b.cond.notify_one();
    }
}

bool associate_bucket(Connection& connection, const char* name) {
    bool found = false;

    /* leave the current bucket */
    disassociate_bucket(connection);

    /* Try to associate with the named bucket */
    for (size_t ii = 1; ii < all_buckets.size() && !found; ++ii) {
        Bucket &b = all_buckets.at(ii);
        std::lock_guard<std::mutex> guard(b.mutex);
        if (b.state == Bucket::State::Ready && strcmp(b.name, name) == 0) {
            b.clients++;
            connection.setBucketIndex(gsl::narrow<int>(ii));
            audit_bucket_selection(connection);
            found = true;
        }
    }

    if (!found) {
        /* Bucket not found, connect to the "no-bucket" */
        Bucket &b = all_buckets.at(0);
        {
            std::lock_guard<std::mutex> guard(b.mutex);
            b.clients++;
        }
        connection.setBucketIndex(0);
    }

    return found;
}

void associate_initial_bucket(Connection& connection) {
    Bucket &b = all_buckets.at(0);
    {
        std::lock_guard<std::mutex> guard(b.mutex);
        b.clients++;
    }

    connection.setBucketIndex(0);

    if (is_default_bucket_enabled()) {
        associate_bucket(connection, "default");
    }
}

static void populate_log_level() {
    const auto val = Settings::instance().getLogLevel();

    // Log the verbosity value set by the user and not the log level as they
    // are inverted
    LOG_INFO("Changing logging level to {}", Settings::instance().getVerbose());
    cb::logger::setLogLevels(val);
}

/* Perform all callbacks of a given type for the given connection. */
void perform_callbacks(ENGINE_EVENT_TYPE type,
                       const void *data,
                       const void *void_cookie)
{
    switch (type) {
        /*
         * The following events operates on a connection which is passed in
         * as the cookie.
         */
    case ON_DISCONNECT: {
        const auto * cookie = reinterpret_cast<const Cookie *>(void_cookie);
        if (cookie == nullptr) {
            throw std::invalid_argument("perform_callbacks: cookie is nullptr");
        }
        const auto bucket_idx = cookie->getConnection().getBucketIndex();
        if (bucket_idx == -1) {
            throw std::logic_error(
                    "perform_callbacks: connection (which is " +
                    std::to_string(cookie->getConnection().getId()) +
                    ") cannot be "
                    "disconnected as it is not associated with a bucket");
        }

        for (auto& handler : all_buckets[bucket_idx].engine_event_handlers[type]) {
            handler.cb(void_cookie, ON_DISCONNECT, data, handler.cb_data);
        }
        break;
    }

    default:
        throw std::invalid_argument("perform_callbacks: type "
                "(which is " + std::to_string(type) +
                "is not a valid ENGINE_EVENT_TYPE");
    }
}

static void register_callback(EngineIface* eh,
                              ENGINE_EVENT_TYPE type,
                              EVENT_CALLBACK cb,
                              const void* cb_data) {
    size_t idx;
    switch (type) {
    /*
     * The following events operates on a connection which is passed in
     * as the cookie.
     */
    case ON_DISCONNECT:
        if (eh == nullptr) {
            throw std::invalid_argument("register_callback: 'eh' must be non-NULL");
        }
        for (idx = 0; idx < all_buckets.size(); ++idx) {
            if ((void*)eh == (void*)all_buckets[idx].getEngine()) {
                break;
            }
        }
        if (idx == all_buckets.size()) {
            throw std::invalid_argument("register_callback: eh (which is " +
                    std::to_string(reinterpret_cast<uintptr_t>(eh)) +
                    ") is not a engine associated with a bucket");
        }
        all_buckets[idx].engine_event_handlers[type].push_back({cb, cb_data});
        break;

    default:
        throw std::invalid_argument("register_callback: type (which is " +
                                    std::to_string(type) +
                                    ") is not a valid ENGINE_EVENT_TYPE");
    }
}

static void free_callbacks() {
    // free per-bucket callbacks.
    for (auto& bucket : all_buckets) {
        for (auto& type_vec : bucket.engine_event_handlers) {
            type_vec.clear();
        }
    }

    // free global callbacks
    for (auto& type_vec : engine_event_handlers) {
        type_vec.clear();
    }
}

static void stats_init() {
    set_stats_reset_time();
    stats.conn_structs.reset();
    stats.total_conns.reset();
    stats.daemon_conns.reset();
    stats.rejected_conns.reset();
    stats.curr_conns.store(0, std::memory_order_relaxed);
}

struct thread_stats* get_thread_stats(Connection* c) {
    cb_assert(c->getThread().index <
              (Settings::instance().getNumWorkerThreads() + 1));
    auto& independent_stats = all_buckets[c->getBucketIndex()].stats;
    return &independent_stats.at(c->getThread().index);
}

void stats_reset(Cookie& cookie) {
    {
        std::lock_guard<std::mutex> guard(stats_mutex);
        set_stats_reset_time();
    }
    stats.total_conns.reset();
    stats.rejected_conns.reset();
    threadlocal_stats_reset(cookie.getConnection().getBucket().stats);
    bucket_reset_stats(cookie);
}

static size_t get_number_of_worker_threads() {
    size_t ret = 0;
    char *override = getenv("MEMCACHED_NUM_CPUS");
    if (override) {
        try {
            ret = std::stoull(override);
        } catch (...) {
        }
    } else {
        // No override specified; determine worker thread count based
        // on the CPU count:
        //     <5 cores: create 4 workers.
        //    >5+ cores: create #CPUs * 7/8.
        ret = Couchbase::get_available_cpu_count();

        if (ret > 4) {
            ret = (ret * 7) / 8;
        }
        if (ret < 4) {
            ret = 4;
        }
    }

    if (ret == 0) {
        ret = 4;
    }

    return ret;
}

/// We might not support as many connections as requested if
/// we don't have enough file descriptors available
static void recalculate_max_connections() {
    const auto maxconn = Settings::instance().getMaxConnections();
    const auto system =
            (3 * (Settings::instance().getNumWorkerThreads() + 2)) + 1024;
    const uint64_t maxfiles = maxconn + system;

    if (max_file_handles < maxfiles) {
        const auto newmax = max_file_handles - system;
        Settings::instance().setMaxConnections(newmax, false);
        LOG_WARNING(
                "max_connections is set higher than the available number of "
                "file descriptors available. Reduce max_connections to: {}",
                newmax);

        if (newmax > Settings::instance().getSystemConnections()) {
            LOG_WARNING(
                    "system_connections:{} > max_connections:{}. Reduce "
                    "system_connections to {}",
                    Settings::instance().getSystemConnections(),
                    newmax,
                    newmax / 2);
            Settings::instance().setSystemConnections(newmax / 2);
        }
    }
}

static void breakpad_changed_listener(const std::string&, Settings &s) {
    cb::breakpad::initialize(s.getBreakpadSettings());
}

static void verbosity_changed_listener(const std::string&, Settings &s) {
    auto logger = cb::logger::get();
    if (logger) {
        logger->set_level(Settings::instance().getLogLevel());
    }

    // MB-33637: Make the verbosity change in the calling thread.
    // This should be a relatively quick operation as we only block if
    // we are registering or unregistering new loggers. It also prevents
    // a race condition on shutdown where we could attempt to log
    // something but the logger has already been destroyed.
    populate_log_level();
}

static void scramsha_fallback_salt_changed_listener(const std::string&,
                                                    Settings& s) {
    cb::sasl::server::set_scramsha_fallback_salt(s.getScramshaFallbackSalt());
}

static void opcode_attributes_override_changed_listener(const std::string&,
                                                        Settings& s) {
    try {
        cb::mcbp::sla::reconfigure(
                Settings::instance().getRoot(),
                nlohmann::json::parse(s.getOpcodeAttributesOverride()));
    } catch (const std::exception&) {
        cb::mcbp::sla::reconfigure(Settings::instance().getRoot());
    }
    LOG_INFO("SLA configuration changed to: {}",
             cb::mcbp::sla::to_json().dump());
}

static void interfaces_changed_listener(const std::string&, Settings &s) {
    check_listen_conn = true;
    notify_dispatcher();
}

#ifdef HAVE_LIBNUMA
/** Configure the NUMA policy for memcached. By default will attempt to set to
 *  interleaved polocy, unless the env var MEMCACHED_NUMA_MEM_POLICY is set to
 *  'disable'.
 *  @return A log message describing what action was taken.
 *
 */
static std::string configure_numa_policy() {
    if (numa_available() != 0) {
        return "Not available - not setting mem policy.";
    }

    // Attempt to set the default NUMA memory policy to interleaved,
    // unless overridden by our env var.
    const char* mem_policy_env = getenv("MEMCACHED_NUMA_MEM_POLICY");
    if (mem_policy_env && strcmp("disable", mem_policy_env) == 0) {
        return std::string("NOT setting memory allocation policy - disabled "
                "via MEMCACHED_NUMA_MEM_POLICY='") + mem_policy_env + "'";
    } else {
        errno = 0;
        numa_set_interleave_mask(numa_all_nodes_ptr);
        if (errno == 0) {
            return "Set memory allocation policy to 'interleave'";
        } else {
            return std::string("NOT setting memory allocation policy to "
                    "'interleave' - request failed: ") + cb_strerror();
        }
    }
}
#endif  // HAVE_LIBNUMA

static void settings_init() {
    // Set up the listener functions
    Settings::instance().addChangeListener(
            "max_connections", [](const std::string&, Settings& s) -> void {
                recalculate_max_connections();
            });
    Settings::instance().addChangeListener("interfaces",
                                           interfaces_changed_listener);
    Settings::instance().addChangeListener(
            "scramsha_fallback_salt", scramsha_fallback_salt_changed_listener);
    Settings::instance().addChangeListener(
            "active_external_users_push_interval",
            [](const std::string&, Settings& s) -> void {
                if (externalAuthManager) {
                    externalAuthManager->setPushActiveUsersInterval(
                            s.getActiveExternalUsersPushInterval());
                }
            });

    Settings::instance().addChangeListener(
            "opentracing_config", [](const std::string&, Settings& s) -> void {
                auto config = s.getOpenTracingConfig();
                if (config) {
                    OpenTracing::updateConfig(*config);
                }
            });

    NetworkInterface default_interface;
    Settings::instance().addInterface(default_interface);
    Settings::instance().setVerbose(0);
    Settings::instance().setConnectionIdleTime(0); // Connection idle time disabled
    Settings::instance().setNumWorkerThreads(get_number_of_worker_threads());
    Settings::instance().setDatatypeJsonEnabled(true);
    Settings::instance().setDatatypeSnappyEnabled(true);
    Settings::instance().setRequestsPerEventNotification(50, EventPriority::High);
    Settings::instance().setRequestsPerEventNotification(5, EventPriority::Medium);
    Settings::instance().setRequestsPerEventNotification(1, EventPriority::Low);
    Settings::instance().setRequestsPerEventNotification(20, EventPriority::Default);

    /*
     * The max object size is 20MB. Let's allow packets up to 30MB to
     * be handled "properly" by returing E2BIG, but packets bigger
     * than that will cause the server to disconnect the client
     */
    Settings::instance().setMaxPacketSize(30 * 1024 * 1024);

    Settings::instance().setDedupeNmvbMaps(false);

    char *tmp = getenv("MEMCACHED_TOP_KEYS");
    Settings::instance().setTopkeysSize(20);
    if (tmp) {
        int count;
        if (safe_strtol(tmp, count)) {
            Settings::instance().setTopkeysSize(count);
        }
    }

    {
        // MB-13642 Allow the user to specify the SSL cipher list
        //    If someone wants to use SSL we should try to be "secure
        //    by default", and only allow for using strong ciphers.
        //    Users that may want to use a less secure cipher list
        //    should be allowed to do so by setting an environment
        //    variable (since there is no place in the UI to do
        //    so currently). Whenever ns_server allows for specifying
        //    the SSL cipher list in the UI, it will be stored
        //    in memcached.json and override these settings.
        const char *env = getenv("COUCHBASE_SSL_CIPHER_LIST");
        if (env == nullptr) {
            Settings::instance().setSslCipherList("HIGH");
        } else {
            Settings::instance().setSslCipherList(env);
        }
    }

    Settings::instance().setSslMinimumProtocol("tlsv1");
    if (getenv("COUCHBASE_ENABLE_PRIVILEGE_DEBUG") != nullptr) {
        Settings::instance().setPrivilegeDebug(true);
    }

    Settings::instance().setTopkeysEnabled(true);

    Settings::instance().addChangeListener(
            "num_reader_threads", [](const std::string&, Settings& s) -> void {
                auto val = s.getNumReaderThreads();
                bucketsForEach(
                        [val](Bucket& b, void*) -> bool {
                            b.getEngine()->set_num_reader_threads(val);
                            return true;
                        },
                        nullptr);
            });
    Settings::instance().addChangeListener(
            "num_writer_threads", [](const std::string&, Settings& s) -> void {
                auto val = s.getNumReaderThreads();
                bucketsForEach(
                        [val](Bucket& b, void*) -> bool {
                            b.getEngine()->set_num_writer_threads(val);
                            return true;
                        },
                        nullptr);
            });
}

/**
 * The config file may have altered some of the default values we're
 * caching in other variables. This is the place where we'd propagate
 * such changes.
 *
 * This is also the place to initialize any additional files needed by
 * Memcached.
 */
static void update_settings_from_config()
{
    std::string root(DESTINATION_ROOT);

    if (!Settings::instance().getRoot().empty()) {
        root = Settings::instance().getRoot();
#ifdef WIN32
        std::string libdir = root + "/lib";
        cb::io::sanitizePath(libdir);
        SetDllDirectory(libdir.c_str());
#endif
    }

    if (Settings::instance().getErrorMapsDir().empty()) {
        // Set the error map dir.
        std::string error_maps_dir(root + "/etc/couchbase/kv/error_maps");
        cb::io::sanitizePath(error_maps_dir);
        if (cb::io::isDirectory(error_maps_dir)) {
            Settings::instance().setErrorMapsDir(error_maps_dir);
        }
    }

    try {
        cb::mcbp::sla::reconfigure(root);
    } catch (const std::exception& e) {
        FATAL_ERROR(EXIT_FAILURE, e.what());
    }

    Settings::instance().addChangeListener(
            "opcode_attributes_override",
            opcode_attributes_override_changed_listener);
}

struct {
    std::mutex mutex;
    bool disabled = false;
    ssize_t count = 0;
    uint64_t num_disable = 0;
} listen_state;

bool is_listen_disabled() {
    std::lock_guard<std::mutex> guard(listen_state.mutex);
    return listen_state.disabled;
}

uint64_t get_listen_disabled_num() {
    std::lock_guard<std::mutex> guard(listen_state.mutex);
    return listen_state.num_disable;
}

void disable_listen() {
    {
        std::lock_guard<std::mutex> guard(listen_state.mutex);
        listen_state.disabled = true;
        listen_state.count = 10;
        ++listen_state.num_disable;
    }

    for (auto& connection : listen_conn) {
        connection->disable();
    }
}

void safe_close(SOCKET sfd) {
    if (sfd != INVALID_SOCKET) {
        int rval;

        do {
            rval = evutil_closesocket(sfd);
        } while (rval == SOCKET_ERROR &&
                 cb::net::is_interrupted(cb::net::get_socket_error()));

        if (rval == SOCKET_ERROR) {
            std::string error = cb_strerror();
            LOG_WARNING("Failed to close socket {} ({})!!", (int)sfd, error);
        } else {
            stats.curr_conns.fetch_sub(1, std::memory_order_relaxed);
            if (is_listen_disabled()) {
                notify_dispatcher();
            }
        }
    }
}

static nlohmann::json get_bucket_details_UNLOCKED(const Bucket& bucket,
                                                  size_t idx) {
    nlohmann::json json;
    if (bucket.state != Bucket::State::None) {
        try {
            json["index"] = idx;
            json["state"] = to_string(bucket.state.load());
            json["clients"] = bucket.clients;
            json["name"] = bucket.name;
            json["type"] = to_string(bucket.type);
        } catch (const std::exception& e) {
            LOG_ERROR("Failed to generate bucket details: {}", e.what());
        }
    }
    return json;
}

nlohmann::json get_bucket_details(size_t idx) {
    Bucket& bucket = all_buckets.at(idx);
    std::lock_guard<std::mutex> guard(bucket.mutex);

    return get_bucket_details_UNLOCKED(bucket, idx);
}

/**
 * Check if the associated bucket is dying or not. There is two reasons
 * for why a bucket could be dying: It is currently being deleted, or
 * someone initiated a shutdown process.
 */
bool is_bucket_dying(Connection& c) {
    bool disconnect = memcached_shutdown;
    auto& b = c.getBucket();

    if (b.state != Bucket::State::Ready) {
        disconnect = true;
    }

    if (disconnect) {
        LOG_INFO(
                "{}: The connected bucket is being deleted.. closing "
                "connection {}",
                c.getId(),
                c.getDescription());
        c.shutdown();
        return true;
    }

    return false;
}

static void create_portnumber_file(bool terminate) {
    auto filename = Settings::instance().getPortnumberFile();
    if (!filename.empty()) {
        nlohmann::json json;
        json["ports"] = nlohmann::json::array();

        for (const auto& connection : listen_conn) {
            json["ports"].push_back(connection->toJson());
        }

        std::string tempname;
        tempname.assign(filename);
        tempname.append(".lck");

        FILE* file = nullptr;
        file = fopen(tempname.c_str(), "a");
        if (file == nullptr) {
            LOG_CRITICAL(R"(Failed to open "{}": {})", tempname, cb_strerror());
            if (terminate) {
                exit(EXIT_FAILURE);
            }
            return;
        }

        fprintf(file, "%s\n", json.dump().c_str());
        fclose(file);
        if (cb::io::isFile(filename)) {
            cb::io::rmrf(filename);
        }

        LOG_INFO("Port numbers available in {}", filename);
        if (rename(tempname.c_str(), filename.c_str()) == -1) {
            LOG_CRITICAL(R"(Failed to rename "{}" to "{}": {})",
                         tempname,
                         filename,
                         cb_strerror());
            if (terminate) {
                exit(EXIT_FAILURE);
            }
            cb::io::rmrf(tempname);
        }
    }
}

/**
 * The listen_event_handler is the callback from libevent when someone is
 * connecting to one of the server sockets. It runs in the context of the
 * listen thread
 */
void listen_event_handler(evutil_socket_t, short, void *arg) {
    auto& c = *reinterpret_cast<ServerSocket*>(arg);

    if (memcached_shutdown) {
        // Someone requested memcached to shut down. The listen thread should
        // be stopped immediately to avoid new connections
        LOG_INFO("Stopping listen thread");
        event_base_loopbreak(main_base);
        return;
    }

    try {
        c.acceptNewClient();
    } catch (std::invalid_argument& e) {
        LOG_WARNING("{}: exception occurred while accepting clients: {}",
                    c.getSocket(),
                    e.what());
    }
}

static void dispatch_event_handler(evutil_socket_t fd, short, void *) {
    // Start by draining the notification pipe fist
    drain_notification_channel(fd);
    if (check_listen_conn) {
        check_listen_conn = false;

        bool changes = false;
        auto interfaces = Settings::instance().getInterfaces();

        // Step one, enable all new ports
        bool success = true;
        for (const auto& interface : interfaces) {
            const bool useTag = interface.port == 0;
            bool ipv4 = interface.ipv4 != NetworkInterface::Protocol::Off;
            bool ipv6 = interface.ipv6 != NetworkInterface::Protocol::Off;

            for (const auto& connection : listen_conn) {
                const auto& descr = connection->getInterfaceDescription();

                if ((useTag && (descr.tag == interface.tag)) ||
                    (!useTag && (descr.port == interface.port))) {
                    if (descr.family == AF_INET) {
                        ipv4 = false;
                    } else {
                        ipv6 = false;
                    }

                    if (!ipv4 && !ipv6) {
                        // no need to search anymore as we've got both
                        break;
                    }
                }
            }

            if (ipv4) {
                // create an IPv4 interface
                changes = true;
                success &= server_socket(interface.tag,
                                         interface.host,
                                         interface.port,
                                         interface.system,
                                         interface.ssl.key,
                                         interface.ssl.cert,
                                         interface.ipv4,
                                         NetworkInterface::Protocol::Off);
            }

            if (ipv6) {
                // create an IPv6 interface
                changes = true;
                success &= server_socket(interface.tag,
                                         interface.host,
                                         interface.port,
                                         interface.system,
                                         interface.ssl.key,
                                         interface.ssl.cert,
                                         NetworkInterface::Protocol::Off,
                                         interface.ipv6);
            }
        }

        // Step two, shut down ports if we didn't fail opening new ports
        if (success) {
            for (auto iter = listen_conn.begin(); iter != listen_conn.end();
                 /* empty */) {
                auto& connection = *iter;
                const auto& descr = connection->getInterfaceDescription();
                // should this entry be here:
                bool drop = true;
                for (const auto& interface : interfaces) {
                    if (descr.tag.empty()) {
                        if (interface.port != descr.port) {
                            // port mismatch... look at the next
                            continue;
                        }
                    } else if (descr.tag != interface.tag) {
                        // Tag mismatch... look at the next
                        continue;
                    }

                    if ((descr.family == AF_INET &&
                         interface.ipv4 != NetworkInterface::Protocol::Off) ||
                        (descr.family == AF_INET6 &&
                         interface.ipv6 != NetworkInterface::Protocol::Off)) {
                        drop = false;
                    }

                    if (!drop) {
                        if (descr.sslKey != interface.ssl.key ||
                            descr.sslCert != interface.ssl.cert) {
                            // change the associated description
                            connection->updateSSL(interface.ssl.key,
                                                  interface.ssl.cert);
                        }
                    }

                    break;
                }
                if (drop) {
                    // erase returns the element following this one (or end())
                    changes = true;
                    iter = listen_conn.erase(iter);
                } else {
                    // look at the next element
                    ++iter;
                }
            }
        }

        if (changes) {
            create_portnumber_file(false);
        }
    }

    if (is_listen_disabled()) {
        for (auto& connection : listen_conn) {
            connection->enable();
        }
    }
}

/*
 * Sets a socket's send buffer size to the maximum allowed by the system.
 */
static void maximize_sndbuf(const SOCKET sfd) {
    socklen_t intsize = sizeof(int);
    int last_good = 0;
    int old_size;

    /* Start with the default size. */
    if (cb::net::getsockopt(sfd,
                            SOL_SOCKET,
                            SO_SNDBUF,
                            reinterpret_cast<void*>(&old_size),
                            &intsize) != 0) {
        LOG_WARNING("getsockopt(SO_SNDBUF): {}", strerror(errno));
        return;
    }

    /* Binary-search for the real maximum. */
    int min = old_size;
    int max = MAX_SENDBUF_SIZE;

    while (min <= max) {
        int avg = ((unsigned int)(min + max)) / 2;
        if (cb::net::setsockopt(sfd,
                                SOL_SOCKET,
                                SO_SNDBUF,
                                reinterpret_cast<void*>(&avg),
                                intsize) == 0) {
            last_good = avg;
            min = avg + 1;
        } else {
            max = avg - 1;
        }
    }

    LOG_DEBUG("<{} send buffer was {}, now {}", sfd, old_size, last_good);
}

static SOCKET new_server_socket(struct addrinfo* ai) {
    SOCKET sfd;

    sfd = cb::net::socket(ai->ai_family, ai->ai_socktype, ai->ai_protocol);
    if (sfd == INVALID_SOCKET) {
        return INVALID_SOCKET;
    }

    if (evutil_make_socket_nonblocking(sfd) == -1) {
        safe_close(sfd);
        return INVALID_SOCKET;
    }

    maximize_sndbuf(sfd);

    const struct linger ling = {0, 0};
    const int flags = 1;
    int error;

#ifdef IPV6_V6ONLY
    if (ai->ai_family == AF_INET6) {
        error = cb::net::setsockopt(sfd,
                                    IPPROTO_IPV6,
                                    IPV6_V6ONLY,
                                    reinterpret_cast<const void*>(&flags),
                                    sizeof(flags));
        if (error != 0) {
            LOG_WARNING("setsockopt(IPV6_V6ONLY): {}", strerror(errno));
            safe_close(sfd);
            return INVALID_SOCKET;
        }
    }
#endif

    if (cb::net::setsockopt(sfd,
                            SOL_SOCKET,
                            SO_REUSEADDR,
                            reinterpret_cast<const void*>(&flags),
                            sizeof(flags)) != 0) {
        LOG_WARNING("setsockopt(SO_REUSEADDR): {}",
                    cb_strerror(cb::net::get_socket_error()));
    }

    if (cb::net::setsockopt(sfd,
                            SOL_SOCKET,
                            SO_KEEPALIVE,
                            reinterpret_cast<const void*>(&flags),
                            sizeof(flags)) != 0) {
        LOG_WARNING("setsockopt(SO_KEEPALIVE): {}",
                    cb_strerror(cb::net::get_socket_error()));
    }

    if (cb::net::setsockopt(sfd,
                            SOL_SOCKET,
                            SO_LINGER,
                            reinterpret_cast<const char*>(&ling),
                            sizeof(ling)) != 0) {
        LOG_WARNING("setsockopt(SO_LINGER): {}",
                    cb_strerror(cb::net::get_socket_error()));
    }

    return sfd;
}

static bool server_socket(const std::string& tag,
                          const std::string& host,
                          in_port_t port,
                          bool system_port,
                          const std::string& sslkey,
                          const std::string& sslcert,
                          NetworkInterface::Protocol iv4,
                          NetworkInterface::Protocol iv6) {
    SOCKET sfd;
    addrinfo hints = {};

    // Set to true when we create an IPv4 interface
    bool ipv4 = false;
    // Set to true when we create an IPv6 interface
    bool ipv6 = false;

    hints.ai_flags = AI_PASSIVE;
    hints.ai_protocol = IPPROTO_TCP;
    hints.ai_socktype = SOCK_STREAM;

    if (iv4 != NetworkInterface::Protocol::Off &&
        iv6 != NetworkInterface::Protocol::Off) {
        hints.ai_family = AF_UNSPEC;
    } else if (iv4 != NetworkInterface::Protocol::Off) {
        hints.ai_family = AF_INET;
    } else if (iv6 != NetworkInterface::Protocol::Off) {
        hints.ai_family = AF_INET6;
    } else {
        throw std::invalid_argument(
                "server_socket: can't create a socket without IPv4 or IPv6");
    }

    const char* host_buf = nullptr;
    if (!host.empty() && host != "*") {
        host_buf = host.c_str();
    }

    struct addrinfo *ai;
    int error =
            getaddrinfo(host_buf, std::to_string(port).c_str(), &hints, &ai);
    if (error != 0) {
#ifdef WIN32
        LOG_WARNING("getaddrinfo(): {}", cb_strerror(error));
#else
        if (error != EAI_SYSTEM) {
            LOG_WARNING("getaddrinfo(): {}", gai_strerror(error));
        } else {
            LOG_WARNING("getaddrinfo(): {}", cb_strerror(error));
        }
#endif
        return false;
    }

    // getaddrinfo may return multiple entries for a given name/port pair.
    // Iterate over all of them and try to set up a listen object.
    // We need at least _one_ entry per requested configuration (IPv4/6) in
    // order to call it a success.
    for (struct addrinfo* next = ai; next; next = next->ai_next) {
        if (next->ai_addr->sa_family != AF_INET &&
            next->ai_addr->sa_family != AF_INET6) {
            // Ignore unsupported address families
            continue;
        }

        if ((sfd = new_server_socket(next)) == INVALID_SOCKET) {
            // getaddrinfo can return "junk" addresses,
            continue;
        }

        if (bind(sfd, next->ai_addr, (socklen_t)next->ai_addrlen) == SOCKET_ERROR) {
            const auto bind_error = cb::net::get_socket_error();
            auto name = cb::net::to_string(
                    reinterpret_cast<sockaddr_storage*>(next->ai_addr),
                    static_cast<socklen_t>(next->ai_addrlen));
            LOG_WARNING(
                    "Failed to bind to {} - {}", name, cb_strerror(bind_error));
            safe_close(sfd);
            continue;
        }

        in_port_t listenport = port;
        if (listenport == 0) {
            // The interface description requested an ephemeral port to
            // be allocated. Pick up the real port number
            union {
                struct sockaddr_in in;
                struct sockaddr_in6 in6;
            } my_sockaddr{};
            socklen_t len = sizeof(my_sockaddr);
            if (getsockname(sfd, (struct sockaddr*)&my_sockaddr, &len) == 0) {
                if (next->ai_addr->sa_family == AF_INET) {
                    listenport = ntohs(my_sockaddr.in.sin_port);
                } else {
                    listenport = ntohs(my_sockaddr.in6.sin6_port);
                }
            } else {
                const auto error = cb::net::get_socket_error();
                auto name = cb::net::to_string(
                        reinterpret_cast<sockaddr_storage*>(next->ai_addr),
                        static_cast<socklen_t>(next->ai_addrlen));
                LOG_WARNING(
                        "Failed to look up the assigned port for the ephemeral "
                        "port: {} error: {}",
                        name,
                        cb_strerror(error));
                safe_close(sfd);
                continue;
            }
        } else {
            listenport = port;
        }

        // We've configured this port.
        if (next->ai_addr->sa_family == AF_INET) {
            // We have at least one entry
            ipv4 = true;
        } else {
            // We have at least one entry
            ipv6 = true;
        }

        auto inter = std::make_shared<ListeningPort>(tag,
                                                     host,
                                                     listenport,
                                                     next->ai_addr->sa_family,
                                                     system_port,
                                                     sslkey,
                                                     sslcert);
        listen_conn.emplace_back(
                std::make_unique<ServerSocket>(sfd, main_base, inter));
        stats.daemon_conns++;
        stats.curr_conns.fetch_add(1, std::memory_order_relaxed);
    }

    freeaddrinfo(ai);

    // Check if we successfully listened on all required protocols.
    bool required_proto_missing = false;

    // Check if the specified (missing) protocol was requested; if so log a
    // message, and if required return true.
    auto checkIfProtocolRequired =
            [host, port](const NetworkInterface::Protocol& protoMode,
                         const char* protoName) -> bool {
        if (protoMode != NetworkInterface::Protocol::Off) {
            // Failed to create a socket for this protocol; and it's not
            // disabled
            auto level = spdlog::level::level_enum::warn;
            if (protoMode == NetworkInterface::Protocol::Required) {
                level = spdlog::level::level_enum::critical;
            }
            CB_LOG_ENTRY(level,
                         R"(Failed to create {} {} socket for "{}:{}")",
                         to_string(protoMode),
                         protoName,
                         host.empty() ? "*" : host,
                         port);
        }
        return protoMode == NetworkInterface::Protocol::Required;
    };
    if (!ipv4) {
        required_proto_missing |= checkIfProtocolRequired(iv4, "IPv4");
    }
    if (!ipv6) {
        required_proto_missing |= checkIfProtocolRequired(iv6, "IPv6");
    }

    // Return success as long as we managed to create a listening port
    // for all non-optional protocols.
    return !required_proto_missing;
}

/**
 * Create a socket and bind it to a specific port number
 * @param interface the interface to bind to
 * @param true if we was able to set up at least one address on the interface
 *        false if we failed to set any addresses on the interface
 */
static bool server_socket(const NetworkInterface& interf) {
    return server_socket(interf.tag,
                         interf.host,
                         interf.port,
                         interf.system,
                         interf.ssl.key,
                         interf.ssl.cert,
                         interf.ipv4,
                         interf.ipv6);
}

static bool server_sockets() {
    bool success = true;

    LOG_INFO("Enable port(s)");
    for (auto& interface : Settings::instance().getInterfaces()) {
        if (!server_socket(interface)) {
            success = false;
        }
    }

    return success;
}

static void create_listen_sockets() {
    if (!server_sockets()) {
        FATAL_ERROR(
                EXIT_FAILURE,
                "Failed to create required listening socket(s). Terminating.");
    }

    create_portnumber_file(true);
}

static void sigint_handler() {
    shutdown_server();
}

#ifdef WIN32
// Unfortunately we don't have signal handlers on windows
static bool install_signal_handlers() {
    return true;
}

static void release_signal_handlers() {
}
#else

static void sigterm_handler(evutil_socket_t, short, void *) {
    shutdown_server();
}

static struct event* sigterm_event;

static bool install_signal_handlers() {
    // SIGTERM - Used to shut down memcached cleanly
    sigterm_event = evsignal_new(main_base, SIGTERM, sigterm_handler, nullptr);
    if (!sigterm_event) {
        LOG_WARNING("Failed to allocate SIGTERM handler");
        return false;
    }

    if (event_add(sigterm_event, nullptr) < 0) {
        LOG_WARNING("Failed to install SIGTERM handler");
        return false;
    }

    return true;
}

static void release_signal_handlers() {
    event_free(sigterm_event);
}
#endif

const char* get_server_version() {
    if (strlen(PRODUCT_VERSION) == 0) {
        return "unknown";
    } else {
        return PRODUCT_VERSION;
    }
}

static std::condition_variable shutdown_cv;
static std::mutex shutdown_cv_mutex;
static bool memcached_can_shutdown = false;
void shutdown_server() {

    std::unique_lock<std::mutex> lk(shutdown_cv_mutex);
    if (!memcached_can_shutdown) {
        // log and proceed to wait shutdown
        LOG_INFO("shutdown_server waiting for can_shutdown signal");
        shutdown_cv.wait(lk, []{return memcached_can_shutdown;});
    }
    memcached_shutdown = true;
    LOG_INFO("Received shutdown request");
    event_base_loopbreak(main_base);
}

void enable_shutdown() {
    std::unique_lock<std::mutex> lk(shutdown_cv_mutex);
    memcached_can_shutdown = true;
    shutdown_cv.notify_all();
}

Cookie& getCookie(gsl::not_null<const void*> void_cookie) {
    auto* ccookie = reinterpret_cast<const Cookie*>(void_cookie.get());
    return *const_cast<Cookie*>(ccookie);
}

Cookie& getCookie(gsl::not_null<void*> void_cookie) {
    return *reinterpret_cast<Cookie*>(void_cookie.get());
}

struct ServerBucketApi : public ServerBucketIface {
    std::unique_ptr<EngineIface> createBucket(
            const std::string& module,
            const std::string& name,
            SERVER_HANDLE_V1* (*get_server_api)()) const override {
        auto type = module_to_bucket_type(module);
        if (type == BucketType::Unknown) {
            return {};
        }

        return std::unique_ptr<EngineIface>{
                new_engine_instance(type, name, get_server_api)};
    }
};

struct ServerCoreApi : public ServerCoreIface {
    rel_time_t get_current_time() override {
        return mc_time_get_current_time();
    }

    rel_time_t realtime(rel_time_t exptime) override {
        return mc_time_convert_to_real_time(exptime);
    }

    time_t abstime(rel_time_t exptime) override {
        return mc_time_convert_to_abs_time(exptime);
    }

    time_t limit_abstime(time_t t, std::chrono::seconds limit) override {
        return mc_time_limit_abstime(t, limit);
    }

    int parse_config(const char* str,
                     config_item* items,
                     FILE* error) override {
        return ::parse_config(str, items, error);
    }

    void shutdown() override {
        shutdown_server();
    }
<<<<<<< HEAD
=======

    size_t get_max_item_iovec_size() override {
        return 1;
    }

    void trigger_tick() override {
        mc_time_clock_tick();
    }

    ThreadPoolConfig getThreadPoolSizes() override {
        auto& instance = Settings::instance();
        return ThreadPoolConfig(instance.getNumReaderThreads(),
                                instance.getNumWriterThreads());
    }
>>>>>>> 6cb683be
};

struct ServerLogApi : public ServerLogIface {
    spdlog::logger* get_spdlogger() override {
        return cb::logger::get();
    }

    void register_spdlogger(std::shared_ptr<spdlog::logger> logger) override {
        cb::logger::registerSpdLogger(logger);
    }

    void unregister_spdlogger(const std::string& name) override {
        cb::logger::unregisterSpdLogger(name);
    }

    void set_level(spdlog::level::level_enum severity) override {
        switch (severity) {
        case spdlog::level::level_enum::trace:
            Settings::instance().setVerbose(2);
            break;
        case spdlog::level::level_enum::debug:
            Settings::instance().setVerbose(1);
            break;
        default:
            Settings::instance().setVerbose(0);
            break;
        }
    }
};

struct ServerDocumentApi : public ServerDocumentIface {
    ENGINE_ERROR_CODE pre_link(gsl::not_null<const void*> void_cookie,
                               item_info& info) override {
        // Sanity check that people aren't calling the method with a bogus
        // cookie
        auto* cookie =
                reinterpret_cast<Cookie*>(const_cast<void*>(void_cookie.get()));

        auto* context = cookie->getCommandContext();
        if (context != nullptr) {
            return context->pre_link_document(info);
        }

        return ENGINE_SUCCESS;
    }

    std::string pre_expiry(const item_info& itm_info) override {
        return document_pre_expiry(itm_info);
    }
    void audit_document_access(
            gsl::not_null<const void*> void_cookie,
            cb::audit::document::Operation operation) override {
        auto* cookie =
                reinterpret_cast<Cookie*>(const_cast<void*>(void_cookie.get()));
        cb::audit::document::add(*cookie, operation);
    }
};

struct ServerCallbackApi : public ServerCallbackIface {
    void register_callback(EngineIface* engine,
                           ENGINE_EVENT_TYPE type,
                           EVENT_CALLBACK cb,
                           const void* cb_data) override {
        ::register_callback(engine, type, cb, cb_data);
    }
    void perform_callbacks(ENGINE_EVENT_TYPE type,
                           const void* data,
                           const void* cookie) override {
        ::perform_callbacks(type, data, cookie);
    }
};

struct ServerCookieApi : public ServerCookieIface {
    void store_engine_specific(gsl::not_null<const void*> void_cookie,
                               void* engine_data) override {
        const auto* cc = reinterpret_cast<const Cookie*>(void_cookie.get());
        auto* cookie = const_cast<Cookie*>(cc);
        cookie->setEngineStorage(engine_data);
    }

    void* get_engine_specific(gsl::not_null<const void*> void_cookie) override {
        auto* cookie = reinterpret_cast<const Cookie*>(void_cookie.get());
        return cookie->getEngineStorage();
    }

    bool is_datatype_supported(gsl::not_null<const void*> void_cookie,
                               protocol_binary_datatype_t datatype) override {
        auto* cookie = reinterpret_cast<const Cookie*>(void_cookie.get());
        return cookie->getConnection().isDatatypeEnabled(datatype);
    }

    bool is_mutation_extras_supported(
            gsl::not_null<const void*> void_cookie) override {
        auto* cookie = reinterpret_cast<const Cookie*>(void_cookie.get());
        return cookie->getConnection().isSupportsMutationExtras();
    }

    bool is_collections_supported(
            gsl::not_null<const void*> void_cookie) override {
        auto* cookie = reinterpret_cast<const Cookie*>(void_cookie.get());
        return cookie->getConnection().isCollectionsSupported();
    }

    cb::mcbp::ClientOpcode get_opcode_if_ewouldblock_set(
            gsl::not_null<const void*> void_cookie) override {
        auto* cookie = reinterpret_cast<const Cookie*>(void_cookie.get());

        cb::mcbp::ClientOpcode opcode = cb::mcbp::ClientOpcode::Invalid;
        if (cookie->isEwouldblock()) {
            try {
                opcode =
                        cb::mcbp::ClientOpcode(cookie->getHeader().getOpcode());
            } catch (...) {
                // Don't barf out if the header isn't there
            }
        }
        return opcode;
    }

    bool validate_session_cas(uint64_t cas) override {
        return session_cas.increment_session_counter(cas);
    }

    void decrement_session_ctr() override {
        session_cas.decrement_session_counter();
    }

    void notify_io_complete(gsl::not_null<const void*> cookie,
                            ENGINE_ERROR_CODE status) override {
        ::notify_io_complete(cookie, status);
    }

    ENGINE_ERROR_CODE reserve(gsl::not_null<const void*> void_cookie) override {
        getCookie(void_cookie).incrementRefcount();
        return ENGINE_SUCCESS;
    }

    ENGINE_ERROR_CODE release(gsl::not_null<const void*> void_cookie) override {
        auto& cookie = getCookie(void_cookie);
        auto& connection = cookie.getConnection();
        int notify;
        auto& thr = connection.getThread();

        TRACE_LOCKGUARD_TIMED(thr.mutex,
                              "mutex",
                              "release_cookie::threadLock",
                              SlowMutexThreshold);

        // Releasing the reference to the object may cause it to change
        // state. (NOTE: the release call shall never be called from the
        // worker threads), so put the connection in the pool of pending
        // IO and have the system retry the operation for the connection
        cookie.decrementRefcount();
        notify = add_conn_to_pending_io_list(
                &connection, nullptr, ENGINE_SUCCESS);

        // kick the thread in the butt
        if (notify) {
            notify_thread(thr);
        }

        return ENGINE_SUCCESS;
    }

    void set_priority(gsl::not_null<const void*> void_cookie,
                      CONN_PRIORITY priority) override {
        auto* cookie = reinterpret_cast<const Cookie*>(void_cookie.get());

        auto* c = &cookie->getConnection();
        switch (priority) {
        case CONN_PRIORITY_HIGH:
            c->setPriority(Connection::Priority::High);
            return;
        case CONN_PRIORITY_MED:
            c->setPriority(Connection::Priority::Medium);
            return;
        case CONN_PRIORITY_LOW:
            c->setPriority(Connection::Priority::Low);
            return;
        }

        LOG_WARNING(
                "{}: ServerCookieApi::set_priority: priority (which is {}) is "
                "not a "
                "valid CONN_PRIORITY - closing connection {}",
                c->getId(),
                priority,
                c->getDescription());
        c->shutdown();
    }

    CONN_PRIORITY get_priority(
            gsl::not_null<const void*> void_cookie) override {
        auto* cookie = reinterpret_cast<const Cookie*>(void_cookie.get());

        auto& conn = cookie->getConnection();
        const auto priority = conn.getPriority();
        switch (priority) {
        case Connection::Priority::High:
            return CONN_PRIORITY_HIGH;
        case Connection::Priority::Medium:
            return CONN_PRIORITY_MED;
        case Connection::Priority::Low:
            return CONN_PRIORITY_LOW;
        }

        LOG_WARNING(
                "{}: ServerCookieApi::get_priority: priority (which is {}) is "
                "not a "
                "valid CONN_PRIORITY. {}",
                conn.getId(),
                int(priority),
                conn.getDescription());
        return CONN_PRIORITY_MED;
    }

    bucket_id_t get_bucket_id(gsl::not_null<const void*> void_cookie) override {
        auto* cookie = reinterpret_cast<const Cookie*>(void_cookie.get());
        return bucket_id_t(cookie->getConnection().getBucketIndex());
    }

    uint64_t get_connection_id(
            gsl::not_null<const void*> void_cookie) override {
        auto* cookie = reinterpret_cast<const Cookie*>(void_cookie.get());
        return uint64_t(&cookie->getConnection());
    }

    cb::rbac::PrivilegeAccess check_privilege(
            gsl::not_null<const void*> void_cookie,
            cb::rbac::Privilege privilege) override {
        auto* cookie = reinterpret_cast<const Cookie*>(void_cookie.get());
        return cookie->getConnection().checkPrivilege(
                privilege, const_cast<Cookie&>(*cookie));
    }

    cb::mcbp::Status engine_error2mcbp(gsl::not_null<const void*> void_cookie,
                                       ENGINE_ERROR_CODE code) override {
        const auto* cookie = reinterpret_cast<const Cookie*>(void_cookie.get());
        auto& connection = cookie->getConnection();

        code = connection.remapErrorCode(code);
        if (code == ENGINE_DISCONNECT) {
            throw cb::engine_error(
                    cb::engine_errc::disconnect,
                    "engine_error2mcbp: " + std::to_string(connection.getId()) +
                            ": Disconnect client");
        }

        return cb::mcbp::to_status(cb::engine_errc(code));
    }

    std::pair<uint32_t, std::string> get_log_info(
            gsl::not_null<const void*> void_cookie) override {
        auto* cookie = reinterpret_cast<const Cookie*>(void_cookie.get());
        return std::make_pair(cookie->getConnection().getId(),
                              cookie->getConnection().getDescription());
    }

    std::string get_authenticated_user(
            gsl::not_null<const void*> void_cookie) override {
        auto* cookie = reinterpret_cast<const Cookie*>(void_cookie.get());
        return cookie->getConnection().getUsername();
    }

    in_port_t get_connected_port(
            gsl::not_null<const void*> void_cookie) override {
        auto* cookie = reinterpret_cast<const Cookie*>(void_cookie.get());
        return cookie->getConnection().getParentPort();
    }

    void set_error_context(gsl::not_null<void*> void_cookie,
                           cb::const_char_buffer message) override {
        auto* cookie = reinterpret_cast<Cookie*>(void_cookie.get());
        cookie->setErrorContext(to_string(message));
    }

    void set_error_json_extras(gsl::not_null<void*> void_cookie,
                               const nlohmann::json& json) override {
        auto* cookie = reinterpret_cast<Cookie*>(void_cookie.get());
        cookie->setErrorJsonExtras(json);
    }
};

class ServerApi : public SERVER_HANDLE_V1 {
public:
    ServerApi() : server_handle_v1_t() {
        hooks_api.add_new_hook = AllocHooks::add_new_hook;
        hooks_api.remove_new_hook = AllocHooks::remove_new_hook;
        hooks_api.add_delete_hook = AllocHooks::add_delete_hook;
        hooks_api.remove_delete_hook = AllocHooks::remove_delete_hook;
        hooks_api.get_extra_stats_size = AllocHooks::get_extra_stats_size;
        hooks_api.get_allocator_stats = AllocHooks::get_allocator_stats;
        hooks_api.get_allocation_size = AllocHooks::get_allocation_size;
        hooks_api.get_detailed_stats = AllocHooks::get_detailed_stats;
        hooks_api.release_free_memory = AllocHooks::release_free_memory;
        hooks_api.enable_thread_cache = AllocHooks::enable_thread_cache;
        hooks_api.get_allocator_property = AllocHooks::get_allocator_property;

        core = &core_api;
        callback = &callback_api;
        log = &server_log_api;
        cookie = &server_cookie_api;
        alloc_hooks = &hooks_api;
        document = &document_api;
        bucket = &bucket_api;
    }

protected:
    ServerCoreApi core_api;
    ServerCookieApi server_cookie_api;
    ServerLogApi server_log_api;
    ServerCallbackApi callback_api;
    ServerAllocatorIface hooks_api{};
    ServerDocumentApi document_api;
    ServerBucketApi bucket_api;
};

/**
 * Callback the engines may call to get the public server interface
 * @return pointer to a structure containing the interface. The client should
 *         know the layout and perform the proper casts.
 */
SERVER_HANDLE_V1* get_server_api() {
    static ServerApi rv;
    return &rv;
}

/* BUCKET FUNCTIONS */
void CreateBucketThread::create() {
    LOG_INFO("{} Create bucket [{}]", connection.getId(), name);

    if (!BucketValidator::validateBucketName(name, error)) {
        LOG_WARNING("{} Create bucket [{}] failed - Invalid bucket name",
                    connection.getId(),
                    name);
        result = ENGINE_EINVAL;
        return;
    }

    if (!BucketValidator::validateBucketType(type, error)) {
        LOG_WARNING("{} Create bucket [{}] failed - Invalid bucket type",
                    connection.getId(),
                    name);
        result = ENGINE_EINVAL;
        return;
    }

    size_t ii;
    size_t first_free = all_buckets.size();
    bool found = false;

    std::unique_lock<std::mutex> all_bucket_lock(buckets_lock);
    for (ii = 0; ii < all_buckets.size() && !found; ++ii) {
        std::lock_guard<std::mutex> guard(all_buckets[ii].mutex);
        if (first_free == all_buckets.size() &&
            all_buckets[ii].state == Bucket::State::None) {
            first_free = ii;
        }
        if (name == all_buckets[ii].name) {
            found = true;
        }
    }

    if (found) {
        result = ENGINE_KEY_EEXISTS;
        LOG_WARNING("{} Create bucket [{}] failed - Already exists",
                    connection.getId(),
                    name);
    } else if (first_free == all_buckets.size()) {
        result = ENGINE_E2BIG;
        LOG_WARNING("{} Create bucket [{}] failed - Too many buckets",
                    connection.getId(),
                    name);
    } else {
        result = ENGINE_SUCCESS;
        ii = first_free;
        /*
         * split the creation of the bucket in two... so
         * we can release the global lock..
         */
        std::lock_guard<std::mutex> guard(all_buckets[ii].mutex);
        all_buckets[ii].state = Bucket::State::Creating;
        all_buckets[ii].type = type;
        strcpy(all_buckets[ii].name, name.c_str());
        try {
            all_buckets[ii].topkeys = std::make_unique<TopKeys>(
                    Settings::instance().getTopkeysSize());
        } catch (const std::bad_alloc &) {
            result = ENGINE_ENOMEM;
            LOG_WARNING("{} Create bucket [{}] failed - out of memory",
                        connection.getId(),
                        name);
        }
    }
    all_bucket_lock.unlock();

    if (result != ENGINE_SUCCESS) {
        return;
    }

    auto &bucket = all_buckets[ii];

    /* People aren't allowed to use the engine in this state,
     * so we can do stuff without locking..
     */
    auto* engine = new_engine_instance(type, name, get_server_api);
    if (engine == nullptr) {
        bucket.reset();
        LOG_WARNING(
                "{} - Failed to create bucket [{}]: failed to "
                "create a new engine instance",
                connection.getId(),
                name);
        result = ENGINE_FAILED;
        return;
    }

    bucket.setEngine(engine);
    {
        std::lock_guard<std::mutex> guard(bucket.mutex);
        bucket.state = Bucket::State::Initializing;
    }

    try {
        result = engine->initialize(config.c_str());
    } catch (const std::runtime_error& e) {
        LOG_WARNING("{} - Failed to create bucket [{}]: {}",
                    connection.getId(),
                    name,
                    e.what());
        result = ENGINE_FAILED;
    } catch (const std::bad_alloc& e) {
        LOG_WARNING("{} - Failed to create bucket [{}]: {}",
                    connection.getId(),
                    name,
                    e.what());
        result = ENGINE_ENOMEM;
    }

    if (result == ENGINE_SUCCESS) {
        {
            std::lock_guard<std::mutex> guard(bucket.mutex);
            bucket.state = Bucket::State::Ready;
        }
        LOG_INFO("{} - Bucket [{}] created successfully",
                 connection.getId(),
                 name);
        bucket.max_document_size = engine->getMaxItemSize();
        bucket.supportedFeatures = engine->getFeatures();
    } else {
        {
            std::lock_guard<std::mutex> guard(bucket.mutex);
            bucket.state = Bucket::State::Destroying;
        }
        engine->destroy(false);
        bucket.reset();

        result = ENGINE_NOT_STORED;
    }
}

void CreateBucketThread::run()
{
    setRunning();
    // Perform the task without having any locks. The task should be
    // scheduled in a pending state so the executor won't try to touch
    // the object until we're telling it that it is runnable
    create();
    std::lock_guard<std::mutex> guard(task->getMutex());
    task->makeRunnable();
}

void DestroyBucketThread::destroy() {
    ENGINE_ERROR_CODE ret = ENGINE_KEY_ENOENT;
    std::unique_lock<std::mutex> all_bucket_lock(buckets_lock);

    Connection* connection = nullptr;
    if (cookie != nullptr) {
        connection = &cookie->getConnection();
    }

    /*
     * The destroy function will have access to a connection if the
     * McbpDestroyBucketTask originated from delete_bucket_executor().
     * However if we are in the process of shuting down and the
     * McbpDestroyBucketTask originated from main() then connection
     * will be set to nullptr.
     */
    const std::string connection_id{(connection == nullptr)
            ? "<none>"
            : std::to_string(connection->getId())};

    size_t idx = 0;
    for (size_t ii = 0; ii < all_buckets.size(); ++ii) {
        std::lock_guard<std::mutex> guard(all_buckets[ii].mutex);
        if (name == all_buckets[ii].name) {
            idx = ii;
            if (all_buckets[ii].state == Bucket::State::Ready) {
                ret = ENGINE_SUCCESS;
                all_buckets[ii].state = Bucket::State::Destroying;
            } else {
                ret = ENGINE_KEY_EEXISTS;
            }
        }
        if (ret != ENGINE_KEY_ENOENT) {
            break;
        }
    }
    all_bucket_lock.unlock();

    if (ret != ENGINE_SUCCESS) {
        auto code = cb::mcbp::to_status(cb::engine_errc(ret));
        LOG_INFO("{} Delete bucket [{}]: {}",
                 connection_id,
                 name,
                 to_string(code));
        result = ret;
        return;
    }

    LOG_INFO("{} Delete bucket [{}]. Notifying engine", connection_id, name);

    all_buckets[idx].getEngine()->initiate_shutdown();
    all_buckets[idx].getEngine()->cancel_all_operations_in_ewb_state();

    LOG_INFO("{} Delete bucket [{}]. Engine ready for shutdown",
             connection_id,
             name);

    /* If this thread is connected to the requested bucket... release it */
    if (connection != nullptr && idx == size_t(connection->getBucketIndex())) {
        disassociate_bucket(*connection);
    }

    // Wait until all users disconnected...
    auto& bucket = all_buckets[idx];
    {
        std::unique_lock<std::mutex> guard(bucket.mutex);
        if (bucket.clients > 0) {
            LOG_INFO("{} Delete bucket [{}]. Wait for {} clients to disconnect",
                     connection_id,
                     name,
                     bucket.clients);

            // Signal clients bound to the bucket before waiting
            guard.unlock();
            iterate_all_connections([&bucket](Connection& connection) {
                if (&connection.getBucket() == &bucket) {
                    connection.signalIfIdle();
                }
            });
            guard.lock();
        }

        using std::chrono::seconds;
        using std::chrono::steady_clock;

        auto nextLog = steady_clock::now() + seconds(30);
        nlohmann::json prevDump;

        // We need to disconnect all of the clients before we can delete the
        // bucket. We try to log stuff while we're waiting in order to
        // know why stuff isn't complete. We'll do it in the following way:
        //
        //       1. Don't log anything the first 30 seconds. Then
        //          dump the state of all stuck connections.
        //       2. Don't og anything for the next 30 seconds. Then
        //          dump the state of all stuck connections which
        //          changed since the previous dump.
        //       3. goto 2.
        //
        while (bucket.clients > 0) {
            bucket.cond.wait_for(guard, seconds(1), [&bucket] {
                return bucket.clients == 0;
            });

            if (bucket.clients == 0) {
                break;
            }

            if (steady_clock::now() < nextLog) {
                guard.unlock();
                iterate_all_connections([&bucket](Connection& connection) {
                    if (&connection.getBucket() == &bucket) {
                        connection.signalIfIdle();
                    }
                });
                bucket.getEngine()->cancel_all_operations_in_ewb_state();
                guard.lock();
                continue;
            }

            nextLog = steady_clock::now() + seconds(30);

            // drop the lock and notify the worker threads
            guard.unlock();

            nlohmann::json current;
            iterate_all_connections([&bucket, &current](Connection& conn) {
                if (&conn.getBucket() == &bucket) {
                    conn.signalIfIdle();
                    current[std::to_string(conn.getId())] = conn.toJSON();
                }
            });
            auto diff = current;

            // remove all connections which didn't change
            for (auto it = prevDump.begin(); it != prevDump.end(); ++it) {
                auto entry = diff.find(it.key());
                if (entry != diff.end()) {
                    if (it.value().dump() == entry->dump()) {
                        diff.erase(entry);
                    }
                }
            }

            prevDump = std::move(current);
            if (diff.empty()) {
                LOG_INFO(
                        R"({} Delete bucket [{}]. Still waiting: {} clients connected (state is unchanged).)",
                        connection_id,
                        name,
                        bucket.clients);
            } else {
                LOG_INFO(
                        R"({} Delete bucket [{}]. Still waiting: {} clients connected: {})",
                        connection_id,
                        name,
                        bucket.clients,
                        diff.dump());
            }

            guard.lock();
        }
    }

    LOG_INFO(
            "{} Delete bucket [{}]. Shut down the bucket", connection_id, name);

    bucket.getEngine()->destroy(force);

    LOG_INFO("{} Delete bucket [{}]. Clean up allocated resources ",
             connection_id,
             name);
    bucket.reset();

    LOG_INFO("{} Delete bucket [{}] complete", connection_id, name);
    result = ENGINE_SUCCESS;
}

void DestroyBucketThread::run() {
    setRunning();
    destroy();
    std::lock_guard<std::mutex> guard(task->getMutex());
    task->makeRunnable();
}

void initialize_buckets() {
    size_t numthread = Settings::instance().getNumWorkerThreads() + 1;
    for (auto &b : all_buckets) {
        b.stats.resize(numthread);
    }

    // To make the life easier for us in the code, index 0
    // in the array is "no bucket"
    auto &nobucket = all_buckets.at(0);
    nobucket.setEngine(new_engine_instance(
            BucketType::NoBucket, "<internal>", get_server_api));
    cb_assert(nobucket.getEngine());
    nobucket.max_document_size = nobucket.getEngine()->getMaxItemSize();
    nobucket.supportedFeatures = nobucket.getEngine()->getFeatures();
    nobucket.type = BucketType::NoBucket;
    nobucket.state = Bucket::State::Ready;
}

void cleanup_buckets() {
    for (auto &bucket : all_buckets) {
        bool waiting;

        do {
            waiting = false;
            {
                std::lock_guard<std::mutex> guard(bucket.mutex);
                switch (bucket.state.load()) {
                case Bucket::State::Stopping:
                case Bucket::State::Destroying:
                case Bucket::State::Creating:
                case Bucket::State::Initializing:
                    waiting = true;
                    break;
                default:
                        /* Empty */
                        ;
                }
            }
            if (waiting) {
                std::this_thread::sleep_for(std::chrono::microseconds(250));
            }
        } while (waiting);

        if (bucket.state == Bucket::State::Ready) {
            bucket.getEngine()->destroy(false);
            bucket.reset();
        }
    }
}

void delete_all_buckets() {
    /*
     * Delete all of the buckets one by one by using the executor.
     * We could in theory schedule all of them in parallel, but they
     * probably have some dirty items they need to write to disk so
     * instead of having all of the buckets step on the underlying IO
     * in parallel we'll do them sequentially.
     */

    /**
     * Create a specialized task I may use that just holds the
     * DeleteBucketThread object.
     */
    class DestroyBucketTask : public Task {
    public:
        explicit DestroyBucketTask(const std::string& name_)
            : thread(name_, false, nullptr, this)
        {
            // empty
        }

        // start the bucket deletion
        // May throw std::bad_alloc if we're failing to start the thread
        void start() {
            thread.start();
        }

        Status execute() override {
            return Status::Finished;
        }

        DestroyBucketThread thread;
    };

    LOG_INFO("Stop all buckets");
    bool done;
    do {
        done = true;
        std::shared_ptr<Task> task;
        std::string name;

        std::unique_lock<std::mutex> all_bucket_lock(buckets_lock);
        /*
         * Start at one (not zero) because zero is reserved for "no bucket".
         * The "no bucket" has a state of Bucket::State::Ready but no name.
         */
        for (size_t ii = 1; ii < all_buckets.size() && done; ++ii) {
            std::lock_guard<std::mutex> bucket_guard(all_buckets[ii].mutex);
            if (all_buckets[ii].state == Bucket::State::Ready) {
                name.assign(all_buckets[ii].name);
                LOG_INFO("Scheduling delete for bucket {}", name);
                task = std::make_shared<DestroyBucketTask>(name);
                std::lock_guard<std::mutex> guard(task->getMutex());
                dynamic_cast<DestroyBucketTask&>(*task).start();
                executorPool->schedule(task, false);
                done = false;
            }
        }
        all_bucket_lock.unlock();

        if (task) {
            auto& dbt = dynamic_cast<DestroyBucketTask&>(*task);
            LOG_INFO("Waiting for delete of {} to complete", name);
            dbt.thread.waitForState(Couchbase::ThreadState::Zombie);
            LOG_INFO("Bucket {} deleted", name);
        }
    } while (!done);
}

/**
 * The log function used from SASL
 *
 * Try to remap the log levels to our own levels and put in the log
 * depending on the severity.
 */
static void sasl_log_callback(cb::sasl::logging::Level level,
                              const std::string& message) {
    switch (level) {
    case cb::sasl::logging::Level::Error:
        LOG_ERROR("{}", message);
        break;
    case cb::sasl::logging::Level::Warning:
        LOG_WARNING("{}", message);
        break;
    case cb::sasl::logging::Level::Notice:
        LOG_INFO("{}", message);
        break;
    case cb::sasl::logging::Level::Fail:
    case cb::sasl::logging::Level::Debug:
        LOG_DEBUG("{}", message);
        break;
    case cb::sasl::logging::Level::Trace:
        LOG_TRACE("{}", message);
        break;
    }
}

static void initialize_sasl() {
    using namespace cb::sasl;
    logging::set_log_callback(sasl_log_callback);
    server::initialize();
    set_default_bucket_enabled(
            mechanism::plain::authenticate("default", "") == Error::OK);

    if (getenv("MEMCACHED_UNIT_TESTS") != nullptr) {
        // Speed up the unit tests ;)
        server::set_hmac_iteration_count(10);
    }
}

extern "C" int memcached_main(int argc, char **argv) {
    // MB-14649 log() crash on windows on some CPU's
#ifdef _WIN64
    _set_FMA3_enable (0);
#endif

#ifdef HAVE_LIBNUMA
    // Configure NUMA policy as soon as possible (before any dynamic memory
    // allocation).
    const std::string numa_status = configure_numa_policy();
#endif

    max_file_handles = cb::io::maximizeFileDescriptors(
            std::numeric_limits<uint32_t>::max());

#ifdef WIN32
    evthread_use_windows_threads();
#else
    evthread_use_pthreads();
#endif

    std::unique_ptr<ParentMonitor> parent_monitor;

    try {
        cb::logger::createConsoleLogger();
    } catch (const std::exception& e) {
        std::cerr << "Failed to create logger object: " << e.what()
                  << std::endl;
        exit(EXIT_FAILURE);
    }

    // Setup terminate handler as early as possible to catch crashes
    // occurring during initialisation.
    install_backtrace_terminate_handler();

    setup_libevent_locking();

    initialize_openssl();

    /* Initialize the socket subsystem */
    cb_initialize_sockets();

    AllocHooks::initialize();

    /* init settings */
    settings_init();

    initialize_mbcp_lookup_map();

    /* Parse command line arguments */
    try {
        parse_arguments(argc, argv);
    } catch (const std::exception& exception) {
        FATAL_ERROR(EXIT_FAILURE,
                    "Failed to initialize server: {}",
                    exception.what());
    }

    update_settings_from_config();

    cb::rbac::initialize();

    if (getenv("COUCHBASE_FORCE_ENABLE_XATTR") != nullptr) {
        Settings::instance().setXattrEnabled(true);
    }

    /* Configure file logger, if specified as a settings object */
    if (Settings::instance().has.logger) {
        auto ret =
                cb::logger::initialize(Settings::instance().getLoggerConfig());
        if (ret) {
            FATAL_ERROR(
                    EXIT_FAILURE, "Failed to initialize logger: {}", ret.get());
        }
    }

    /* File-based logging available from this point onwards... */
    Settings::instance().addChangeListener("verbosity",
                                           verbosity_changed_listener);

    /* Logging available now extensions have been loaded. */
    LOG_INFO("Couchbase version {} starting.", get_server_version());

    /// Initialize breakpad crash catcher with our just-parsed settings
    Settings::instance().addChangeListener("breakpad",
                                           breakpad_changed_listener);
    cb::breakpad::initialize(Settings::instance().getBreakpadSettings());

    LOG_INFO("Using SLA configuration: {}", cb::mcbp::sla::to_json().dump());

    auto opentracingconfig = Settings::instance().getOpenTracingConfig();
    if (opentracingconfig) {
        OpenTracing::updateConfig(*opentracingconfig);
    }

    if (Settings::instance().isStdinListenerEnabled()) {
        LOG_INFO("Enable standard input listener");
        start_stdin_listener(shutdown_server);
    }

    if (Settings::instance().getPortnumberFile().empty()) {
        const auto* env = getenv("MEMCACHED_PORT_FILENAME");
        if (env != nullptr) {
            Settings::instance().setPortnumberFile(env);
        }
    }

    if (Settings::instance().getParentIdentifier() == -1) {
        const auto* env = getenv("MEMCACHED_PARENT_MONITOR");
        if (env != nullptr) {
            Settings::instance().setParentIdentifier(std::stoi(env));
        }
    }

#ifdef HAVE_LIBNUMA
    // Log the NUMA policy selected (now the logger is available).
    LOG_INFO("NUMA: {}", numa_status);
#endif

    if (!Settings::instance().has.rbac_file) {
        FATAL_ERROR(EXIT_FAILURE, "RBAC file not specified");
    }

    if (!cb::io::isFile(Settings::instance().getRbacFile())) {
        FATAL_ERROR(EXIT_FAILURE,
                    "RBAC [{}] does not exist",
                    Settings::instance().getRbacFile());
    }

    LOG_INFO("Loading RBAC configuration from [{}]",
             Settings::instance().getRbacFile());
    try {
        cb::rbac::loadPrivilegeDatabase(Settings::instance().getRbacFile());
    } catch (const std::exception& exception) {
        // We can't run without a privilege database
        FATAL_ERROR(EXIT_FAILURE, exception.what());
    }

    LOG_INFO("Loading error maps from [{}]",
             Settings::instance().getErrorMapsDir());
    try {
        Settings::instance().loadErrorMaps(
                Settings::instance().getErrorMapsDir());
    } catch (const std::exception& e) {
        FATAL_ERROR(EXIT_FAILURE, "Failed to load error maps: {}", e.what());
    }

    LOG_INFO("Starting external authentication manager");
    externalAuthManager = std::make_unique<ExternalAuthManagerThread>();
    externalAuthManager->setPushActiveUsersInterval(
            Settings::instance().getActiveExternalUsersPushInterval());
    externalAuthManager->start();

    initialize_audit();

    // inform interested parties of initial verbosity level
    populate_log_level();

    recalculate_max_connections();

    if (getenv("MEMCACHED_CRASH_TEST")) {
        create_crash_instance();
    }

    /* Initialize bucket engine */
    initialize_buckets();

    initialize_sasl();

    /* initialize main thread libevent instance */
    main_base = event_base_new();

    cb::console::set_sigint_handler(sigint_handler);

    /* Initialize signal handlers (requires libevent). */
    if (!install_signal_handlers()) {
        FATAL_ERROR(EXIT_FAILURE, "Unable to install signal handlers");
    }

    /* initialize other stuff */
    stats_init();

#ifndef WIN32
    /*
     * ignore SIGPIPE signals; we can use errno == EPIPE if we
     * need that information
     */
    if (sigignore(SIGPIPE) == -1) {
        FATAL_ERROR(EXIT_FAILURE, "Failed to ignore SIGPIPE; sigaction");
    }
#endif

    /* create the listening socket(s), bind, and init. Note this is done
     * before starting worker threads; so _if_ any required sockets fail then
     * terminating is simpler as we don't need to shutdown the workers.
     */
    create_listen_sockets();

    /* start up worker threads if MT mode */
    thread_init(Settings::instance().getNumWorkerThreads(),
                main_base,
                dispatch_event_handler);

    executorPool = std::make_unique<cb::ExecutorPool>(
            Settings::instance().getNumWorkerThreads());

    initializeTracing();
    TRACE_GLOBAL0("memcached", "Started");

    /*
     * MB-20034.
     * Now that all threads have been created, e.g. the audit thread, threads
     * associated with extensions and the workers, we can enable shutdown.
     */
    enable_shutdown();

    /* Initialise memcached time keeping */
    mc_time_init(main_base);

    // Optional parent monitor
    {
        const int parent = Settings::instance().getParentIdentifier();
        if (parent != -1) {
            LOG_INFO("Starting parent monitor");
            parent_monitor = std::make_unique<ParentMonitor>(parent);
        }
    }

    if (!memcached_shutdown) {
        /* enter the event loop */
        LOG_INFO("Initialization complete. Accepting clients.");
        event_base_loop(main_base, 0);
    }

    LOG_INFO("Initiating graceful shutdown.");
    delete_all_buckets();

    if (parent_monitor) {
        LOG_INFO("Shutting down parent monitor");
        parent_monitor.reset();
    }

    LOG_INFO("Shutting down audit daemon");
    shutdown_audit();

    LOG_INFO("Shutting down client worker threads");
    threads_shutdown();

    LOG_INFO("Releasing server sockets");
    listen_conn.clear();

    LOG_INFO("Releasing client resources");
    close_all_connections();

    LOG_INFO("Releasing bucket resources");
    cleanup_buckets();

    LOG_INFO("Shutting down RBAC subsystem");
    cb::rbac::destroy();

    LOG_INFO("Releasing thread resources");
    threads_cleanup();

    LOG_INFO("Shutting down executor pool");
    executorPool.reset();

    LOG_INFO("Releasing signal handlers");
    release_signal_handlers();

    LOG_INFO("Shutting down external authentication service");
    externalAuthManager->shutdown();
    externalAuthManager->waitForState(Couchbase::ThreadState::Zombie);
    externalAuthManager.reset();

    LOG_INFO("Shutting down SASL server");
    cb::sasl::server::shutdown();

    LOG_INFO("Releasing connection objects");
    destroy_connections();

    LOG_INFO("Deinitialising tracing");
    deinitializeTracing();

    LOG_INFO("Shutting down all engines");
    shutdown_all_engines();

    LOG_INFO("Removing breakpad");
    cb::breakpad::destroy();

    LOG_INFO("Releasing callbacks");
    free_callbacks();

    LOG_INFO("Shutting down OpenSSL");
    shutdown_openssl();

    LOG_INFO("Shutting down libevent");
    event_base_free(main_base);

    if (OpenTracing::isEnabled()) {
        OpenTracing::shutdown();
    }

    LOG_INFO("Shutting down logger extension");
    cb::logger::shutdown();

    return EXIT_SUCCESS;
}<|MERGE_RESOLUTION|>--- conflicted
+++ resolved
@@ -1374,23 +1374,12 @@
     void shutdown() override {
         shutdown_server();
     }
-<<<<<<< HEAD
-=======
-
-    size_t get_max_item_iovec_size() override {
-        return 1;
-    }
-
-    void trigger_tick() override {
-        mc_time_clock_tick();
-    }
 
     ThreadPoolConfig getThreadPoolSizes() override {
         auto& instance = Settings::instance();
         return ThreadPoolConfig(instance.getNumReaderThreads(),
                                 instance.getNumWriterThreads());
     }
->>>>>>> 6cb683be
 };
 
 struct ServerLogApi : public ServerLogIface {
